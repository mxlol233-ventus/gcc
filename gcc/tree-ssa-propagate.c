--- conflicted
+++ resolved
@@ -902,10 +902,7 @@
 {
   size_t i;
   bool replaced = false;
-<<<<<<< HEAD
   gimple *orig_phi = gimple_copy (phi);
-=======
->>>>>>> 56638b9b
 
   for (i = 0; i < gimple_phi_num_args (phi); i++)
     {
@@ -995,15 +992,6 @@
     bitmap need_eh_cleanup;
 
     class substitute_and_fold_engine *substitute_and_fold_engine;
-<<<<<<< HEAD
-private:
-    void massage_new_statments (gimple_stmt_iterator old_gsi,
-				gimple_stmt_iterator new_gsi);
-};
-
-void
-substitute_and_fold_dom_walker::massage_new_statments
-=======
 
 private:
     void foreach_new_stmt_in_bb (gimple_stmt_iterator old_gsi,
@@ -1017,7 +1005,6 @@
 
 void
 substitute_and_fold_dom_walker::foreach_new_stmt_in_bb
->>>>>>> 56638b9b
 				(gimple_stmt_iterator old_gsi,
 				 gimple_stmt_iterator new_gsi)
 {
@@ -1052,12 +1039,8 @@
 	      || virtual_operand_p (arg))
 	    continue;
 	  tree val = get_value (arg, phi);
-<<<<<<< HEAD
-	  if (val && may_propagate_copy (arg, val))
-=======
 	  if (val && is_gimple_min_invariant (val)
 	      && may_propagate_copy (arg, val))
->>>>>>> 56638b9b
 	    propagate_value (use_p, val);
 	}
     }
@@ -1180,10 +1163,7 @@
 	 specific information.  Do this before propagating
 	 into the stmt to not disturb pass specific information.  */
       update_stmt_if_modified (stmt);
-<<<<<<< HEAD
       substitute_and_fold_engine->tmp_stats_set_modified (did_replace);
-=======
->>>>>>> 56638b9b
       if (substitute_and_fold_engine->fold_stmt (&i))
 	{
 	  did_replace = true;
@@ -1215,11 +1195,7 @@
       /* Now cleanup.  */
       if (did_replace)
 	{
-<<<<<<< HEAD
-	  massage_new_statments (prev_gsi, i);
-=======
 	  foreach_new_stmt_in_bb (prev_gsi, i);
->>>>>>> 56638b9b
 
 	  /* If we cleaned up EH information from the statement,
 	     remove EH edges.  */
