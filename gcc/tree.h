/* Definitions for the ubiquitous 'tree' type for GNU compilers.
   Copyright (C) 1989-2017 Free Software Foundation, Inc.

This file is part of GCC.

GCC is free software; you can redistribute it and/or modify it under
the terms of the GNU General Public License as published by the Free
Software Foundation; either version 3, or (at your option) any later
version.

GCC is distributed in the hope that it will be useful, but WITHOUT ANY
WARRANTY; without even the implied warranty of MERCHANTABILITY or
FITNESS FOR A PARTICULAR PURPOSE.  See the GNU General Public License
for more details.

You should have received a copy of the GNU General Public License
along with GCC; see the file COPYING3.  If not see
<http://www.gnu.org/licenses/>.  */

#ifndef GCC_TREE_H
#define GCC_TREE_H

#include "tree-core.h"

/* Convert a target-independent built-in function code to a combined_fn.  */

inline combined_fn
as_combined_fn (built_in_function fn)
{
  return combined_fn (int (fn));
}

/* Convert an internal function code to a combined_fn.  */

inline combined_fn
as_combined_fn (internal_fn fn)
{
  return combined_fn (int (fn) + int (END_BUILTINS));
}

/* Return true if CODE is a target-independent built-in function.  */

inline bool
builtin_fn_p (combined_fn code)
{
  return int (code) < int (END_BUILTINS);
}

/* Return the target-independent built-in function represented by CODE.
   Only valid if builtin_fn_p (CODE).  */

inline built_in_function
as_builtin_fn (combined_fn code)
{
  gcc_checking_assert (builtin_fn_p (code));
  return built_in_function (int (code));
}

/* Return true if CODE is an internal function.  */

inline bool
internal_fn_p (combined_fn code)
{
  return int (code) >= int (END_BUILTINS);
}

/* Return the internal function represented by CODE.  Only valid if
   internal_fn_p (CODE).  */

inline internal_fn
as_internal_fn (combined_fn code)
{
  gcc_checking_assert (internal_fn_p (code));
  return internal_fn (int (code) - int (END_BUILTINS));
}

/* Macros for initializing `tree_contains_struct'.  */
#define MARK_TS_BASE(C)					\
  do {							\
    tree_contains_struct[C][TS_BASE] = 1;		\
  } while (0)

#define MARK_TS_TYPED(C)				\
  do {							\
    MARK_TS_BASE (C);					\
    tree_contains_struct[C][TS_TYPED] = 1;		\
  } while (0)

#define MARK_TS_COMMON(C)				\
  do {							\
    MARK_TS_TYPED (C);					\
    tree_contains_struct[C][TS_COMMON] = 1;		\
  } while (0)

#define MARK_TS_TYPE_COMMON(C)				\
  do {							\
    MARK_TS_COMMON (C);					\
    tree_contains_struct[C][TS_TYPE_COMMON] = 1;	\
  } while (0)

#define MARK_TS_TYPE_WITH_LANG_SPECIFIC(C)		\
  do {							\
    MARK_TS_TYPE_COMMON (C);				\
    tree_contains_struct[C][TS_TYPE_WITH_LANG_SPECIFIC] = 1;	\
  } while (0)

#define MARK_TS_DECL_MINIMAL(C)				\
  do {							\
    MARK_TS_COMMON (C);					\
    tree_contains_struct[C][TS_DECL_MINIMAL] = 1;	\
  } while (0)

#define MARK_TS_DECL_COMMON(C)				\
  do {							\
    MARK_TS_DECL_MINIMAL (C);				\
    tree_contains_struct[C][TS_DECL_COMMON] = 1;	\
  } while (0)

#define MARK_TS_DECL_WRTL(C)				\
  do {							\
    MARK_TS_DECL_COMMON (C);				\
    tree_contains_struct[C][TS_DECL_WRTL] = 1;		\
  } while (0)

#define MARK_TS_DECL_WITH_VIS(C)			\
  do {							\
    MARK_TS_DECL_WRTL (C);				\
    tree_contains_struct[C][TS_DECL_WITH_VIS] = 1;	\
  } while (0)

#define MARK_TS_DECL_NON_COMMON(C)			\
  do {							\
    MARK_TS_DECL_WITH_VIS (C);				\
    tree_contains_struct[C][TS_DECL_NON_COMMON] = 1;	\
  } while (0)


/* Returns the string representing CLASS.  */

#define TREE_CODE_CLASS_STRING(CLASS)\
        tree_code_class_strings[(int) (CLASS)]

#define TREE_CODE_CLASS(CODE)	tree_code_type[(int) (CODE)]

/* Nonzero if NODE represents an exceptional code.  */

#define EXCEPTIONAL_CLASS_P(NODE)\
	(TREE_CODE_CLASS (TREE_CODE (NODE)) == tcc_exceptional)

/* Nonzero if NODE represents a constant.  */

#define CONSTANT_CLASS_P(NODE)\
	(TREE_CODE_CLASS (TREE_CODE (NODE)) == tcc_constant)

/* Nonzero if NODE represents a type.  */

#define TYPE_P(NODE)\
	(TREE_CODE_CLASS (TREE_CODE (NODE)) == tcc_type)

/* Nonzero if NODE represents a declaration.  */

#define DECL_P(NODE)\
        (TREE_CODE_CLASS (TREE_CODE (NODE)) == tcc_declaration)

/* True if NODE designates a variable declaration.  */
#define VAR_P(NODE) \
  (TREE_CODE (NODE) == VAR_DECL)

/* Nonzero if DECL represents a VAR_DECL or FUNCTION_DECL.  */

#define VAR_OR_FUNCTION_DECL_P(DECL)\
  (TREE_CODE (DECL) == VAR_DECL || TREE_CODE (DECL) == FUNCTION_DECL)

/* Nonzero if NODE represents a INDIRECT_REF.  Keep these checks in
   ascending code order.  */

#define INDIRECT_REF_P(NODE)\
  (TREE_CODE (NODE) == INDIRECT_REF)

/* Nonzero if NODE represents a reference.  */

#define REFERENCE_CLASS_P(NODE)\
	(TREE_CODE_CLASS (TREE_CODE (NODE)) == tcc_reference)

/* Nonzero if NODE represents a comparison.  */

#define COMPARISON_CLASS_P(NODE)\
	(TREE_CODE_CLASS (TREE_CODE (NODE)) == tcc_comparison)

/* Nonzero if NODE represents a unary arithmetic expression.  */

#define UNARY_CLASS_P(NODE)\
	(TREE_CODE_CLASS (TREE_CODE (NODE)) == tcc_unary)

/* Nonzero if NODE represents a binary arithmetic expression.  */

#define BINARY_CLASS_P(NODE)\
	(TREE_CODE_CLASS (TREE_CODE (NODE)) == tcc_binary)

/* Nonzero if NODE represents a statement expression.  */

#define STATEMENT_CLASS_P(NODE)\
	(TREE_CODE_CLASS (TREE_CODE (NODE)) == tcc_statement)

/* Nonzero if NODE represents a function call-like expression with a
   variable-length operand vector.  */

#define VL_EXP_CLASS_P(NODE)\
	(TREE_CODE_CLASS (TREE_CODE (NODE)) == tcc_vl_exp)

/* Nonzero if NODE represents any other expression.  */

#define EXPRESSION_CLASS_P(NODE)\
	(TREE_CODE_CLASS (TREE_CODE (NODE)) == tcc_expression)

/* Returns nonzero iff NODE represents a type or declaration.  */

#define IS_TYPE_OR_DECL_P(NODE)\
	(TYPE_P (NODE) || DECL_P (NODE))

/* Returns nonzero iff CLASS is the tree-code class of an
   expression.  */

#define IS_EXPR_CODE_CLASS(CLASS)\
	((CLASS) >= tcc_reference && (CLASS) <= tcc_expression)

/* Returns nonzero iff NODE is an expression of some kind.  */

#define EXPR_P(NODE) IS_EXPR_CODE_CLASS (TREE_CODE_CLASS (TREE_CODE (NODE)))

#define TREE_CODE_LENGTH(CODE)	tree_code_length[(int) (CODE)]


/* Helper macros for math builtins.  */

#define CASE_FLT_FN(FN) case FN: case FN##F: case FN##L
#define CASE_FLT_FN_FLOATN_NX(FN)			   \
  case FN##F16: case FN##F32: case FN##F64: case FN##F128: \
  case FN##F32X: case FN##F64X: case FN##F128X
#define CASE_FLT_FN_REENT(FN) case FN##_R: case FN##F_R: case FN##L_R
#define CASE_INT_FN(FN) case FN: case FN##L: case FN##LL: case FN##IMAX

#define NULL_TREE (tree) NULL

/* Define accessors for the fields that all tree nodes have
   (though some fields are not used for all kinds of nodes).  */

/* The tree-code says what kind of node it is.
   Codes are defined in tree.def.  */
#define TREE_CODE(NODE) ((enum tree_code) (NODE)->base.code)
#define TREE_SET_CODE(NODE, VALUE) ((NODE)->base.code = (VALUE))

/* When checking is enabled, errors will be generated if a tree node
   is accessed incorrectly. The macros die with a fatal error.  */
#if defined ENABLE_TREE_CHECKING && (GCC_VERSION >= 2007)

#define TREE_CHECK(T, CODE) \
(tree_check ((T), __FILE__, __LINE__, __FUNCTION__, (CODE)))

#define TREE_NOT_CHECK(T, CODE) \
(tree_not_check ((T), __FILE__, __LINE__, __FUNCTION__, (CODE)))

#define TREE_CHECK2(T, CODE1, CODE2) \
(tree_check2 ((T), __FILE__, __LINE__, __FUNCTION__, (CODE1), (CODE2)))

#define TREE_NOT_CHECK2(T, CODE1, CODE2) \
(tree_not_check2 ((T), __FILE__, __LINE__, __FUNCTION__, (CODE1), (CODE2)))

#define TREE_CHECK3(T, CODE1, CODE2, CODE3) \
(tree_check3 ((T), __FILE__, __LINE__, __FUNCTION__, (CODE1), (CODE2), (CODE3)))

#define TREE_NOT_CHECK3(T, CODE1, CODE2, CODE3) \
(tree_not_check3 ((T), __FILE__, __LINE__, __FUNCTION__, \
                               (CODE1), (CODE2), (CODE3)))

#define TREE_CHECK4(T, CODE1, CODE2, CODE3, CODE4) \
(tree_check4 ((T), __FILE__, __LINE__, __FUNCTION__, \
                           (CODE1), (CODE2), (CODE3), (CODE4)))

#define TREE_NOT_CHECK4(T, CODE1, CODE2, CODE3, CODE4) \
(tree_not_check4 ((T), __FILE__, __LINE__, __FUNCTION__, \
                               (CODE1), (CODE2), (CODE3), (CODE4)))

#define TREE_CHECK5(T, CODE1, CODE2, CODE3, CODE4, CODE5) \
(tree_check5 ((T), __FILE__, __LINE__, __FUNCTION__, \
                           (CODE1), (CODE2), (CODE3), (CODE4), (CODE5)))

#define TREE_NOT_CHECK5(T, CODE1, CODE2, CODE3, CODE4, CODE5) \
(tree_not_check5 ((T), __FILE__, __LINE__, __FUNCTION__, \
                               (CODE1), (CODE2), (CODE3), (CODE4), (CODE5)))

#define CONTAINS_STRUCT_CHECK(T, STRUCT) \
(contains_struct_check ((T), (STRUCT), __FILE__, __LINE__, __FUNCTION__))

#define TREE_CLASS_CHECK(T, CLASS) \
(tree_class_check ((T), (CLASS), __FILE__, __LINE__, __FUNCTION__))

#define TREE_RANGE_CHECK(T, CODE1, CODE2) \
(tree_range_check ((T), (CODE1), (CODE2), __FILE__, __LINE__, __FUNCTION__))

#define OMP_CLAUSE_SUBCODE_CHECK(T, CODE) \
(omp_clause_subcode_check ((T), (CODE), __FILE__, __LINE__, __FUNCTION__))

#define OMP_CLAUSE_RANGE_CHECK(T, CODE1, CODE2) \
(omp_clause_range_check ((T), (CODE1), (CODE2), \
                                      __FILE__, __LINE__, __FUNCTION__))

/* These checks have to be special cased.  */
#define EXPR_CHECK(T) \
(expr_check ((T), __FILE__, __LINE__, __FUNCTION__))

/* These checks have to be special cased.  */
#define NON_TYPE_CHECK(T) \
(non_type_check ((T), __FILE__, __LINE__, __FUNCTION__))

/* These checks have to be special cased.  */
#define ANY_INTEGRAL_TYPE_CHECK(T) \
(any_integral_type_check ((T), __FILE__, __LINE__, __FUNCTION__))

#define TREE_INT_CST_ELT_CHECK(T, I) \
(*tree_int_cst_elt_check ((T), (I), __FILE__, __LINE__, __FUNCTION__))

#define TREE_VEC_ELT_CHECK(T, I) \
(*(CONST_CAST2 (tree *, typeof (T)*, \
     tree_vec_elt_check ((T), (I), __FILE__, __LINE__, __FUNCTION__))))

#define OMP_CLAUSE_ELT_CHECK(T, I) \
(*(omp_clause_elt_check ((T), (I), __FILE__, __LINE__, __FUNCTION__)))

/* Special checks for TREE_OPERANDs.  */
#define TREE_OPERAND_CHECK(T, I) \
(*(CONST_CAST2 (tree*, typeof (T)*, \
     tree_operand_check ((T), (I), __FILE__, __LINE__, __FUNCTION__))))

#define TREE_OPERAND_CHECK_CODE(T, CODE, I) \
(*(tree_operand_check_code ((T), (CODE), (I), \
                                         __FILE__, __LINE__, __FUNCTION__)))

/* Nodes are chained together for many purposes.
   Types are chained together to record them for being output to the debugger
   (see the function `chain_type').
   Decls in the same scope are chained together to record the contents
   of the scope.
   Statement nodes for successive statements used to be chained together.
   Often lists of things are represented by TREE_LIST nodes that
   are chained together.  */

#define TREE_CHAIN(NODE) \
(CONTAINS_STRUCT_CHECK (NODE, TS_COMMON)->common.chain)

/* In all nodes that are expressions, this is the data type of the expression.
   In POINTER_TYPE nodes, this is the type that the pointer points to.
   In ARRAY_TYPE nodes, this is the type of the elements.
   In VECTOR_TYPE nodes, this is the type of the elements.  */
#define TREE_TYPE(NODE) \
(CONTAINS_STRUCT_CHECK (NODE, TS_TYPED)->typed.type)

extern void tree_contains_struct_check_failed (const_tree,
					       const enum tree_node_structure_enum,
					       const char *, int, const char *)
  ATTRIBUTE_NORETURN ATTRIBUTE_COLD;

extern void tree_check_failed (const_tree, const char *, int, const char *,
			       ...) ATTRIBUTE_NORETURN ATTRIBUTE_COLD;
extern void tree_not_check_failed (const_tree, const char *, int, const char *,
				   ...) ATTRIBUTE_NORETURN ATTRIBUTE_COLD;
extern void tree_class_check_failed (const_tree, const enum tree_code_class,
				     const char *, int, const char *)
    ATTRIBUTE_NORETURN ATTRIBUTE_COLD;
extern void tree_range_check_failed (const_tree, const char *, int,
				     const char *, enum tree_code,
				     enum tree_code)
    ATTRIBUTE_NORETURN ATTRIBUTE_COLD;
extern void tree_not_class_check_failed (const_tree,
					 const enum tree_code_class,
					 const char *, int, const char *)
    ATTRIBUTE_NORETURN ATTRIBUTE_COLD;
extern void tree_int_cst_elt_check_failed (int, int, const char *,
					   int, const char *)
    ATTRIBUTE_NORETURN ATTRIBUTE_COLD;
extern void tree_vec_elt_check_failed (int, int, const char *,
				       int, const char *)
    ATTRIBUTE_NORETURN ATTRIBUTE_COLD;
extern void phi_node_elt_check_failed (int, int, const char *,
				       int, const char *)
    ATTRIBUTE_NORETURN ATTRIBUTE_COLD;
extern void tree_operand_check_failed (int, const_tree,
				       const char *, int, const char *)
    ATTRIBUTE_NORETURN ATTRIBUTE_COLD;
extern void omp_clause_check_failed (const_tree, const char *, int,
				     const char *, enum omp_clause_code)
    ATTRIBUTE_NORETURN ATTRIBUTE_COLD;
extern void omp_clause_operand_check_failed (int, const_tree, const char *,
				             int, const char *)
    ATTRIBUTE_NORETURN ATTRIBUTE_COLD;
extern void omp_clause_range_check_failed (const_tree, const char *, int,
			       const char *, enum omp_clause_code,
			       enum omp_clause_code)
    ATTRIBUTE_NORETURN ATTRIBUTE_COLD;

#else /* not ENABLE_TREE_CHECKING, or not gcc */

#define CONTAINS_STRUCT_CHECK(T, ENUM)          (T)
#define TREE_CHECK(T, CODE)			(T)
#define TREE_NOT_CHECK(T, CODE)			(T)
#define TREE_CHECK2(T, CODE1, CODE2)		(T)
#define TREE_NOT_CHECK2(T, CODE1, CODE2)	(T)
#define TREE_CHECK3(T, CODE1, CODE2, CODE3)	(T)
#define TREE_NOT_CHECK3(T, CODE1, CODE2, CODE3)	(T)
#define TREE_CHECK4(T, CODE1, CODE2, CODE3, CODE4) (T)
#define TREE_NOT_CHECK4(T, CODE1, CODE2, CODE3, CODE4) (T)
#define TREE_CHECK5(T, CODE1, CODE2, CODE3, CODE4, CODE5) (T)
#define TREE_NOT_CHECK5(T, CODE1, CODE2, CODE3, CODE4, CODE5) (T)
#define TREE_CLASS_CHECK(T, CODE)		(T)
#define TREE_RANGE_CHECK(T, CODE1, CODE2)	(T)
#define EXPR_CHECK(T)				(T)
#define NON_TYPE_CHECK(T)			(T)
#define TREE_INT_CST_ELT_CHECK(T, I)		((T)->int_cst.val[I])
#define TREE_VEC_ELT_CHECK(T, I)		((T)->vec.a[I])
#define TREE_OPERAND_CHECK(T, I)		((T)->exp.operands[I])
#define TREE_OPERAND_CHECK_CODE(T, CODE, I)	((T)->exp.operands[I])
#define OMP_CLAUSE_ELT_CHECK(T, i)	        ((T)->omp_clause.ops[i])
#define OMP_CLAUSE_RANGE_CHECK(T, CODE1, CODE2)	(T)
#define OMP_CLAUSE_SUBCODE_CHECK(T, CODE)	(T)
#define ANY_INTEGRAL_TYPE_CHECK(T)		(T)

#define TREE_CHAIN(NODE) ((NODE)->common.chain)
#define TREE_TYPE(NODE) ((NODE)->typed.type)

#endif

#define TREE_BLOCK(NODE)		(tree_block (NODE))
#define TREE_SET_BLOCK(T, B)		(tree_set_block ((T), (B)))

#include "tree-check.h"

#define TYPE_CHECK(T)		TREE_CLASS_CHECK (T, tcc_type)
#define DECL_MINIMAL_CHECK(T)   CONTAINS_STRUCT_CHECK (T, TS_DECL_MINIMAL)
#define DECL_COMMON_CHECK(T)    CONTAINS_STRUCT_CHECK (T, TS_DECL_COMMON)
#define DECL_WRTL_CHECK(T)      CONTAINS_STRUCT_CHECK (T, TS_DECL_WRTL)
#define DECL_WITH_VIS_CHECK(T)  CONTAINS_STRUCT_CHECK (T, TS_DECL_WITH_VIS)
#define DECL_NON_COMMON_CHECK(T) CONTAINS_STRUCT_CHECK (T, TS_DECL_NON_COMMON)
#define CST_CHECK(T)		TREE_CLASS_CHECK (T, tcc_constant)
#define STMT_CHECK(T)		TREE_CLASS_CHECK (T, tcc_statement)
#define VL_EXP_CHECK(T)		TREE_CLASS_CHECK (T, tcc_vl_exp)
#define FUNC_OR_METHOD_CHECK(T)	TREE_CHECK2 (T, FUNCTION_TYPE, METHOD_TYPE)
#define PTR_OR_REF_CHECK(T)	TREE_CHECK2 (T, POINTER_TYPE, REFERENCE_TYPE)

#define RECORD_OR_UNION_CHECK(T)	\
  TREE_CHECK3 (T, RECORD_TYPE, UNION_TYPE, QUAL_UNION_TYPE)
#define NOT_RECORD_OR_UNION_CHECK(T) \
  TREE_NOT_CHECK3 (T, RECORD_TYPE, UNION_TYPE, QUAL_UNION_TYPE)

#define NUMERICAL_TYPE_CHECK(T)					\
  TREE_CHECK5 (T, INTEGER_TYPE, ENUMERAL_TYPE, BOOLEAN_TYPE, REAL_TYPE,	\
	       FIXED_POINT_TYPE)

/* Here is how primitive or already-canonicalized types' hash codes
   are made.  */
#define TYPE_HASH(TYPE) (TYPE_UID (TYPE))

/* A simple hash function for an arbitrary tree node.  This must not be
   used in hash tables which are saved to a PCH.  */
#define TREE_HASH(NODE) ((size_t) (NODE) & 0777777)

/* Tests if CODE is a conversion expr (NOP_EXPR or CONVERT_EXPR).  */
#define CONVERT_EXPR_CODE_P(CODE)				\
  ((CODE) == NOP_EXPR || (CODE) == CONVERT_EXPR)

/* Similarly, but accept an expression instead of a tree code.  */
#define CONVERT_EXPR_P(EXP)	CONVERT_EXPR_CODE_P (TREE_CODE (EXP))

/* Generate case for NOP_EXPR, CONVERT_EXPR.  */

#define CASE_CONVERT						\
  case NOP_EXPR:						\
  case CONVERT_EXPR

/* Given an expression as a tree, strip any conversion that generates
   no instruction.  Accepts both tree and const_tree arguments since
   we are not modifying the tree itself.  */

#define STRIP_NOPS(EXP) \
  (EXP) = tree_strip_nop_conversions (CONST_CAST_TREE (EXP))

/* Like STRIP_NOPS, but don't let the signedness change either.  */

#define STRIP_SIGN_NOPS(EXP) \
  (EXP) = tree_strip_sign_nop_conversions (CONST_CAST_TREE (EXP))

/* Like STRIP_NOPS, but don't alter the TREE_TYPE either.  */

#define STRIP_TYPE_NOPS(EXP) \
  while ((CONVERT_EXPR_P (EXP)					\
	  || TREE_CODE (EXP) == NON_LVALUE_EXPR)		\
	 && TREE_OPERAND (EXP, 0) != error_mark_node		\
	 && (TREE_TYPE (EXP)					\
	     == TREE_TYPE (TREE_OPERAND (EXP, 0))))		\
    (EXP) = TREE_OPERAND (EXP, 0)

/* Remove unnecessary type conversions according to
   tree_ssa_useless_type_conversion.  */

#define STRIP_USELESS_TYPE_CONVERSION(EXP) \
  (EXP) = tree_ssa_strip_useless_type_conversions (EXP)

/* Nonzero if TYPE represents a vector type.  */

#define VECTOR_TYPE_P(TYPE) (TREE_CODE (TYPE) == VECTOR_TYPE)

/* Nonzero if TYPE represents a vector of booleans.  */

#define VECTOR_BOOLEAN_TYPE_P(TYPE)				\
  (TREE_CODE (TYPE) == VECTOR_TYPE			\
   && TREE_CODE (TREE_TYPE (TYPE)) == BOOLEAN_TYPE)

/* Nonzero if TYPE represents an integral type.  Note that we do not
   include COMPLEX types here.  Keep these checks in ascending code
   order.  */

#define INTEGRAL_TYPE_P(TYPE)  \
  (TREE_CODE (TYPE) == ENUMERAL_TYPE  \
   || TREE_CODE (TYPE) == BOOLEAN_TYPE \
   || TREE_CODE (TYPE) == INTEGER_TYPE)

/* Nonzero if TYPE represents an integral type, including complex
   and vector integer types.  */

#define ANY_INTEGRAL_TYPE_P(TYPE)		\
  (INTEGRAL_TYPE_P (TYPE)			\
   || ((TREE_CODE (TYPE) == COMPLEX_TYPE 	\
        || VECTOR_TYPE_P (TYPE))		\
       && INTEGRAL_TYPE_P (TREE_TYPE (TYPE))))

/* Nonzero if TYPE represents a non-saturating fixed-point type.  */

#define NON_SAT_FIXED_POINT_TYPE_P(TYPE) \
  (TREE_CODE (TYPE) == FIXED_POINT_TYPE && !TYPE_SATURATING (TYPE))

/* Nonzero if TYPE represents a saturating fixed-point type.  */

#define SAT_FIXED_POINT_TYPE_P(TYPE) \
  (TREE_CODE (TYPE) == FIXED_POINT_TYPE && TYPE_SATURATING (TYPE))

/* Nonzero if TYPE represents a fixed-point type.  */

#define FIXED_POINT_TYPE_P(TYPE)	(TREE_CODE (TYPE) == FIXED_POINT_TYPE)

/* Nonzero if TYPE represents a scalar floating-point type.  */

#define SCALAR_FLOAT_TYPE_P(TYPE) (TREE_CODE (TYPE) == REAL_TYPE)

/* Nonzero if TYPE represents a complex floating-point type.  */

#define COMPLEX_FLOAT_TYPE_P(TYPE)	\
  (TREE_CODE (TYPE) == COMPLEX_TYPE	\
   && TREE_CODE (TREE_TYPE (TYPE)) == REAL_TYPE)

/* Nonzero if TYPE represents a vector integer type.  */
                
#define VECTOR_INTEGER_TYPE_P(TYPE)			\
  (VECTOR_TYPE_P (TYPE)					\
   && TREE_CODE (TREE_TYPE (TYPE)) == INTEGER_TYPE)


/* Nonzero if TYPE represents a vector floating-point type.  */

#define VECTOR_FLOAT_TYPE_P(TYPE)	\
  (VECTOR_TYPE_P (TYPE)			\
   && TREE_CODE (TREE_TYPE (TYPE)) == REAL_TYPE)

/* Nonzero if TYPE represents a floating-point type, including complex
   and vector floating-point types.  The vector and complex check does
   not use the previous two macros to enable early folding.  */

#define FLOAT_TYPE_P(TYPE)			\
  (SCALAR_FLOAT_TYPE_P (TYPE)			\
   || ((TREE_CODE (TYPE) == COMPLEX_TYPE 	\
        || VECTOR_TYPE_P (TYPE))		\
       && SCALAR_FLOAT_TYPE_P (TREE_TYPE (TYPE))))

/* Nonzero if TYPE represents a decimal floating-point type.  */
#define DECIMAL_FLOAT_TYPE_P(TYPE)		\
  (SCALAR_FLOAT_TYPE_P (TYPE)			\
   && DECIMAL_FLOAT_MODE_P (TYPE_MODE (TYPE)))

/* Nonzero if TYPE is a record or union type.  */
#define RECORD_OR_UNION_TYPE_P(TYPE)		\
  (TREE_CODE (TYPE) == RECORD_TYPE		\
   || TREE_CODE (TYPE) == UNION_TYPE		\
   || TREE_CODE (TYPE) == QUAL_UNION_TYPE)

/* Nonzero if TYPE represents an aggregate (multi-component) type.
   Keep these checks in ascending code order.  */

#define AGGREGATE_TYPE_P(TYPE) \
  (TREE_CODE (TYPE) == ARRAY_TYPE || RECORD_OR_UNION_TYPE_P (TYPE))

/* Nonzero if TYPE represents a pointer or reference type.
   (It should be renamed to INDIRECT_TYPE_P.)  Keep these checks in
   ascending code order.  */

#define POINTER_TYPE_P(TYPE) \
  (TREE_CODE (TYPE) == POINTER_TYPE || TREE_CODE (TYPE) == REFERENCE_TYPE)

/* Nonzero if TYPE represents a pointer to function.  */
#define FUNCTION_POINTER_TYPE_P(TYPE) \
  (POINTER_TYPE_P (TYPE) && TREE_CODE (TREE_TYPE (TYPE)) == FUNCTION_TYPE)

/* Nonzero if this type is a complete type.  */
#define COMPLETE_TYPE_P(NODE) (TYPE_SIZE (NODE) != NULL_TREE)

/* Nonzero if this type is a pointer bounds type.  */
#define POINTER_BOUNDS_TYPE_P(NODE) \
  (TREE_CODE (NODE) == POINTER_BOUNDS_TYPE)

/* Nonzero if this node has a pointer bounds type.  */
#define POINTER_BOUNDS_P(NODE) \
  (POINTER_BOUNDS_TYPE_P (TREE_TYPE (NODE)))

/* Nonzero if this type supposes bounds existence.  */
#define BOUNDED_TYPE_P(type) (POINTER_TYPE_P (type))

/* Nonzero for objects with bounded type.  */
#define BOUNDED_P(node) \
  BOUNDED_TYPE_P (TREE_TYPE (node))

/* Nonzero if this type is the (possibly qualified) void type.  */
#define VOID_TYPE_P(NODE) (TREE_CODE (NODE) == VOID_TYPE)

/* Nonzero if this type is complete or is cv void.  */
#define COMPLETE_OR_VOID_TYPE_P(NODE) \
  (COMPLETE_TYPE_P (NODE) || VOID_TYPE_P (NODE))

/* Nonzero if this type is complete or is an array with unspecified bound.  */
#define COMPLETE_OR_UNBOUND_ARRAY_TYPE_P(NODE) \
  (COMPLETE_TYPE_P (TREE_CODE (NODE) == ARRAY_TYPE ? TREE_TYPE (NODE) : (NODE)))

#define FUNC_OR_METHOD_TYPE_P(NODE) \
  (TREE_CODE (NODE) == FUNCTION_TYPE || TREE_CODE (NODE) == METHOD_TYPE)

/* Define many boolean fields that all tree nodes have.  */

/* In VAR_DECL, PARM_DECL and RESULT_DECL nodes, nonzero means address
   of this is needed.  So it cannot be in a register.
   In a FUNCTION_DECL it has no meaning.
   In LABEL_DECL nodes, it means a goto for this label has been seen
   from a place outside all binding contours that restore stack levels.
   In an artificial SSA_NAME that points to a stack partition with at least
   two variables, it means that at least one variable has TREE_ADDRESSABLE.
   In ..._TYPE nodes, it means that objects of this type must be fully
   addressable.  This means that pieces of this object cannot go into
   register parameters, for example.  If this a function type, this
   means that the value must be returned in memory.
   In CONSTRUCTOR nodes, it means object constructed must be in memory.
   In IDENTIFIER_NODEs, this means that some extern decl for this name
   had its address taken.  That matters for inline functions.
   In a STMT_EXPR, it means we want the result of the enclosed expression.  */
#define TREE_ADDRESSABLE(NODE) ((NODE)->base.addressable_flag)

/* Set on a CALL_EXPR if the call is in a tail position, ie. just before the
   exit of a function.  Calls for which this is true are candidates for tail
   call optimizations.  */
#define CALL_EXPR_TAILCALL(NODE) \
  (CALL_EXPR_CHECK (NODE)->base.addressable_flag)

/* Set on a CALL_EXPR if the call has been marked as requiring tail call
   optimization for correctness.  */
#define CALL_EXPR_MUST_TAIL_CALL(NODE) \
  (CALL_EXPR_CHECK (NODE)->base.static_flag)

/* Used as a temporary field on a CASE_LABEL_EXPR to indicate that the
   CASE_LOW operand has been processed.  */
#define CASE_LOW_SEEN(NODE) \
  (CASE_LABEL_EXPR_CHECK (NODE)->base.addressable_flag)

#define PREDICT_EXPR_OUTCOME(NODE) \
  ((enum prediction) (PREDICT_EXPR_CHECK (NODE)->base.addressable_flag))
#define SET_PREDICT_EXPR_OUTCOME(NODE, OUTCOME) \
  (PREDICT_EXPR_CHECK (NODE)->base.addressable_flag = (int) OUTCOME)
#define PREDICT_EXPR_PREDICTOR(NODE) \
  ((enum br_predictor)tree_to_shwi (TREE_OPERAND (PREDICT_EXPR_CHECK (NODE), 0)))

/* In a VAR_DECL, nonzero means allocate static storage.
   In a FUNCTION_DECL, nonzero if function has been defined.
   In a CONSTRUCTOR, nonzero means allocate static storage.  */
#define TREE_STATIC(NODE) ((NODE)->base.static_flag)

/* In an ADDR_EXPR, nonzero means do not use a trampoline.  */
#define TREE_NO_TRAMPOLINE(NODE) (ADDR_EXPR_CHECK (NODE)->base.static_flag)

/* In a TARGET_EXPR or WITH_CLEANUP_EXPR, means that the pertinent cleanup
   should only be executed if an exception is thrown, not on normal exit
   of its scope.  */
#define CLEANUP_EH_ONLY(NODE) ((NODE)->base.static_flag)

/* In a TRY_CATCH_EXPR, means that the handler should be considered a
   separate cleanup in honor_protect_cleanup_actions.  */
#define TRY_CATCH_IS_CLEANUP(NODE) \
  (TRY_CATCH_EXPR_CHECK (NODE)->base.static_flag)

/* Used as a temporary field on a CASE_LABEL_EXPR to indicate that the
   CASE_HIGH operand has been processed.  */
#define CASE_HIGH_SEEN(NODE) \
  (CASE_LABEL_EXPR_CHECK (NODE)->base.static_flag)

/* Used to mark scoped enums.  */
#define ENUM_IS_SCOPED(NODE) (ENUMERAL_TYPE_CHECK (NODE)->base.static_flag)

/* Determines whether an ENUMERAL_TYPE has defined the list of constants. */
#define ENUM_IS_OPAQUE(NODE) (ENUMERAL_TYPE_CHECK (NODE)->base.private_flag)

/* In an expr node (usually a conversion) this means the node was made
   implicitly and should not lead to any sort of warning.  In a decl node,
   warnings concerning the decl should be suppressed.  This is used at
   least for used-before-set warnings, and it set after one warning is
   emitted.  */
#define TREE_NO_WARNING(NODE) ((NODE)->base.nowarning_flag)

/* Used to indicate that this TYPE represents a compiler-generated entity.  */
#define TYPE_ARTIFICIAL(NODE) (TYPE_CHECK (NODE)->base.nowarning_flag)

/* In an IDENTIFIER_NODE, this means that assemble_name was called with
   this string as an argument.  */
#define TREE_SYMBOL_REFERENCED(NODE) \
  (IDENTIFIER_NODE_CHECK (NODE)->base.static_flag)

/* Nonzero in a pointer or reference type means the data pointed to
   by this type can alias anything.  */
#define TYPE_REF_CAN_ALIAS_ALL(NODE) \
  (PTR_OR_REF_CHECK (NODE)->base.static_flag)

/* In an INTEGER_CST, REAL_CST, COMPLEX_CST, or VECTOR_CST, this means
   there was an overflow in folding.  */

#define TREE_OVERFLOW(NODE) (CST_CHECK (NODE)->base.public_flag)

/* TREE_OVERFLOW can only be true for EXPR of CONSTANT_CLASS_P.  */

#define TREE_OVERFLOW_P(EXPR) \
 (CONSTANT_CLASS_P (EXPR) && TREE_OVERFLOW (EXPR))

/* In a VAR_DECL, FUNCTION_DECL, NAMESPACE_DECL or TYPE_DECL,
   nonzero means name is to be accessible from outside this translation unit.
   In an IDENTIFIER_NODE, nonzero means an external declaration
   accessible from outside this translation unit was previously seen
   for this name in an inner scope.  */
#define TREE_PUBLIC(NODE) ((NODE)->base.public_flag)

/* In a _TYPE, indicates whether TYPE_CACHED_VALUES contains a vector
   of cached values, or is something else.  */
#define TYPE_CACHED_VALUES_P(NODE) (TYPE_CHECK (NODE)->base.public_flag)

/* In a SAVE_EXPR, indicates that the original expression has already
   been substituted with a VAR_DECL that contains the value.  */
#define SAVE_EXPR_RESOLVED_P(NODE) \
  (SAVE_EXPR_CHECK (NODE)->base.public_flag)

/* Set on a CALL_EXPR if this stdarg call should be passed the argument
   pack.  */
#define CALL_EXPR_VA_ARG_PACK(NODE) \
  (CALL_EXPR_CHECK (NODE)->base.public_flag)

/* In any expression, decl, or constant, nonzero means it has side effects or
   reevaluation of the whole expression could produce a different value.
   This is set if any subexpression is a function call, a side effect or a
   reference to a volatile variable.  In a ..._DECL, this is set only if the
   declaration said `volatile'.  This will never be set for a constant.  */
#define TREE_SIDE_EFFECTS(NODE) \
  (NON_TYPE_CHECK (NODE)->base.side_effects_flag)

/* In a LABEL_DECL, nonzero means this label had its address taken
   and therefore can never be deleted and is a jump target for
   computed gotos.  */
#define FORCED_LABEL(NODE) (LABEL_DECL_CHECK (NODE)->base.side_effects_flag)

/* Whether a case or a user-defined label is allowed to fall through to.
   This is used to implement -Wimplicit-fallthrough.  */
#define FALLTHROUGH_LABEL_P(NODE) \
  (LABEL_DECL_CHECK (NODE)->base.private_flag)

/* Nonzero means this expression is volatile in the C sense:
   its address should be of type `volatile WHATEVER *'.
   In other words, the declared item is volatile qualified.
   This is used in _DECL nodes and _REF nodes.
   On a FUNCTION_DECL node, this means the function does not
   return normally.  This is the same effect as setting
   the attribute noreturn on the function in C.

   In a ..._TYPE node, means this type is volatile-qualified.
   But use TYPE_VOLATILE instead of this macro when the node is a type,
   because eventually we may make that a different bit.

   If this bit is set in an expression, so is TREE_SIDE_EFFECTS.  */
#define TREE_THIS_VOLATILE(NODE) ((NODE)->base.volatile_flag)

/* Nonzero means this node will not trap.  In an INDIRECT_REF, means
   accessing the memory pointed to won't generate a trap.  However,
   this only applies to an object when used appropriately: it doesn't
   mean that writing a READONLY mem won't trap.

   In ARRAY_REF and ARRAY_RANGE_REF means that we know that the index
   (or slice of the array) always belongs to the range of the array.
   I.e. that the access will not trap, provided that the access to
   the base to the array will not trap.  */
#define TREE_THIS_NOTRAP(NODE) \
  (TREE_CHECK5 (NODE, INDIRECT_REF, MEM_REF, TARGET_MEM_REF, ARRAY_REF,	\
		ARRAY_RANGE_REF)->base.nothrow_flag)

/* In a VAR_DECL, PARM_DECL or FIELD_DECL, or any kind of ..._REF node,
   nonzero means it may not be the lhs of an assignment.
   Nonzero in a FUNCTION_DECL means this function should be treated
   as "const" function (can only read its arguments).  */
#define TREE_READONLY(NODE) (NON_TYPE_CHECK (NODE)->base.readonly_flag)

/* Value of expression is constant.  Always on in all ..._CST nodes.  May
   also appear in an expression or decl where the value is constant.  */
#define TREE_CONSTANT(NODE) (NON_TYPE_CHECK (NODE)->base.constant_flag)

/* Nonzero if NODE, a type, has had its sizes gimplified.  */
#define TYPE_SIZES_GIMPLIFIED(NODE) \
  (TYPE_CHECK (NODE)->base.constant_flag)

/* In a decl (most significantly a FIELD_DECL), means an unsigned field.  */
#define DECL_UNSIGNED(NODE) \
  (DECL_COMMON_CHECK (NODE)->base.u.bits.unsigned_flag)

/* In integral and pointer types, means an unsigned type.  */
#define TYPE_UNSIGNED(NODE) (TYPE_CHECK (NODE)->base.u.bits.unsigned_flag)

/* Same as TYPE_UNSIGNED but converted to SIGNOP.  */
#define TYPE_SIGN(NODE) ((signop) TYPE_UNSIGNED (NODE))

/* True if overflow wraps around for the given integral type.  That
   is, TYPE_MAX + 1 == TYPE_MIN.  */
#define TYPE_OVERFLOW_WRAPS(TYPE) \
  (ANY_INTEGRAL_TYPE_CHECK(TYPE)->base.u.bits.unsigned_flag || flag_wrapv)

/* True if overflow is undefined for the given integral type.  We may
   optimize on the assumption that values in the type never overflow.

   IMPORTANT NOTE: Any optimization based on TYPE_OVERFLOW_UNDEFINED
   must issue a warning based on warn_strict_overflow.  In some cases
   it will be appropriate to issue the warning immediately, and in
   other cases it will be appropriate to simply set a flag and let the
   caller decide whether a warning is appropriate or not.  */
#define TYPE_OVERFLOW_UNDEFINED(TYPE)				\
  (!ANY_INTEGRAL_TYPE_CHECK(TYPE)->base.u.bits.unsigned_flag	\
   && !flag_wrapv && !flag_trapv)

/* True if overflow for the given integral type should issue a
   trap.  */
#define TYPE_OVERFLOW_TRAPS(TYPE) \
  (!ANY_INTEGRAL_TYPE_CHECK(TYPE)->base.u.bits.unsigned_flag && flag_trapv)

/* True if an overflow is to be preserved for sanitization.  */
#define TYPE_OVERFLOW_SANITIZED(TYPE)			\
  (INTEGRAL_TYPE_P (TYPE)				\
   && !TYPE_OVERFLOW_WRAPS (TYPE)			\
   && (flag_sanitize & SANITIZE_SI_OVERFLOW))

/* True if pointer types have undefined overflow.  */
#define POINTER_TYPE_OVERFLOW_UNDEFINED (!flag_wrapv)

/* Nonzero in a VAR_DECL or STRING_CST means assembler code has been written.
   Nonzero in a FUNCTION_DECL means that the function has been compiled.
   This is interesting in an inline function, since it might not need
   to be compiled separately.
   Nonzero in a RECORD_TYPE, UNION_TYPE, QUAL_UNION_TYPE, ENUMERAL_TYPE
   or TYPE_DECL if the debugging info for the type has been written.
   In a BLOCK node, nonzero if reorder_blocks has already seen this block.
   In an SSA_NAME node, nonzero if the SSA_NAME occurs in an abnormal
   PHI node.  */
#define TREE_ASM_WRITTEN(NODE) ((NODE)->base.asm_written_flag)

/* Nonzero in a _DECL if the name is used in its scope.
   Nonzero in an expr node means inhibit warning if value is unused.
   In IDENTIFIER_NODEs, this means that some extern decl for this name
   was used.
   In a BLOCK, this means that the block contains variables that are used.  */
#define TREE_USED(NODE) ((NODE)->base.used_flag)

/* In a FUNCTION_DECL, nonzero means a call to the function cannot
   throw an exception.  In a CALL_EXPR, nonzero means the call cannot
   throw.  We can't easily check the node type here as the C++
   frontend also uses this flag (for AGGR_INIT_EXPR).  */
#define TREE_NOTHROW(NODE) ((NODE)->base.nothrow_flag)

/* In a CALL_EXPR, means that it's safe to use the target of the call
   expansion as the return slot for a call that returns in memory.  */
#define CALL_EXPR_RETURN_SLOT_OPT(NODE) \
  (CALL_EXPR_CHECK (NODE)->base.private_flag)

/* Cilk keywords accessors.  */
#define CILK_SPAWN_FN(NODE) TREE_OPERAND (CILK_SPAWN_STMT_CHECK (NODE), 0)

/* If this is true, we should insert a __cilk_detach call just before
   this function call.  */
#define EXPR_CILK_SPAWN(NODE) \
  (TREE_CHECK2 (NODE, CALL_EXPR, \
                AGGR_INIT_EXPR)->base.u.bits.unsigned_flag)

/* In a RESULT_DECL, PARM_DECL and VAR_DECL, means that it is
   passed by invisible reference (and the TREE_TYPE is a pointer to the true
   type).  */
#define DECL_BY_REFERENCE(NODE) \
  (TREE_CHECK3 (NODE, VAR_DECL, PARM_DECL, \
		RESULT_DECL)->decl_common.decl_by_reference_flag)

/* In VAR_DECL and PARM_DECL, set when the decl has been used except for
   being set.  */
#define DECL_READ_P(NODE) \
  (TREE_CHECK2 (NODE, VAR_DECL, PARM_DECL)->decl_common.decl_read_flag)

/* In VAR_DECL or RESULT_DECL, set when significant code movement precludes
   attempting to share the stack slot with some other variable.  */
#define DECL_NONSHAREABLE(NODE) \
  (TREE_CHECK2 (NODE, VAR_DECL, \
		RESULT_DECL)->decl_common.decl_nonshareable_flag)

/* In a CALL_EXPR, means that the call is the jump from a thunk to the
   thunked-to function.  */
#define CALL_FROM_THUNK_P(NODE) (CALL_EXPR_CHECK (NODE)->base.protected_flag)

/* In a CALL_EXPR, if the function being called is BUILT_IN_ALLOCA, means that
   it has been built for the declaration of a variable-sized object.  */
#define CALL_ALLOCA_FOR_VAR_P(NODE) \
  (CALL_EXPR_CHECK (NODE)->base.protected_flag)

/* In a CALL_EXPR, means call was instrumented by Pointer Bounds Checker.  */
#define CALL_WITH_BOUNDS_P(NODE) (CALL_EXPR_CHECK (NODE)->base.deprecated_flag)

/* Used in classes in C++.  */
#define TREE_PRIVATE(NODE) ((NODE)->base.private_flag)
/* Used in classes in C++. */
#define TREE_PROTECTED(NODE) ((NODE)->base.protected_flag)

/* True if reference type NODE is a C++ rvalue reference.  */
#define TYPE_REF_IS_RVALUE(NODE) \
  (REFERENCE_TYPE_CHECK (NODE)->base.private_flag)

/* Nonzero in a _DECL if the use of the name is defined as a
   deprecated feature by __attribute__((deprecated)).  */
#define TREE_DEPRECATED(NODE) \
  ((NODE)->base.deprecated_flag)

/* Nonzero in an IDENTIFIER_NODE if the name is a local alias, whose
   uses are to be substituted for uses of the TREE_CHAINed identifier.  */
#define IDENTIFIER_TRANSPARENT_ALIAS(NODE) \
  (IDENTIFIER_NODE_CHECK (NODE)->base.deprecated_flag)

/* In an aggregate type, indicates that the scalar fields of the type are
   stored in reverse order from the target order.  This effectively
   toggles BYTES_BIG_ENDIAN and WORDS_BIG_ENDIAN within the type.  */
#define TYPE_REVERSE_STORAGE_ORDER(NODE) \
  (TREE_CHECK4 (NODE, RECORD_TYPE, UNION_TYPE, QUAL_UNION_TYPE, ARRAY_TYPE)->base.u.bits.saturating_flag)

/* In a non-aggregate type, indicates a saturating type.  */
#define TYPE_SATURATING(NODE) \
  (TREE_NOT_CHECK4 (NODE, RECORD_TYPE, UNION_TYPE, QUAL_UNION_TYPE, ARRAY_TYPE)->base.u.bits.saturating_flag)

/* In a BIT_FIELD_REF and MEM_REF, indicates that the reference is to a group
   of bits stored in reverse order from the target order.  This effectively
   toggles both BYTES_BIG_ENDIAN and WORDS_BIG_ENDIAN for the reference.

   The overall strategy is to preserve the invariant that every scalar in
   memory is associated with a single storage order, i.e. all accesses to
   this scalar are done with the same storage order.  This invariant makes
   it possible to factor out the storage order in most transformations, as
   only the address and/or the value (in target order) matter for them.
   But, of course, the storage order must be preserved when the accesses
   themselves are rewritten or transformed.  */
#define REF_REVERSE_STORAGE_ORDER(NODE) \
  (TREE_CHECK2 (NODE, BIT_FIELD_REF, MEM_REF)->base.default_def_flag)

  /* In an ADDR_EXPR, indicates that this is a pointer to nested function
   represented by a descriptor instead of a trampoline.  */
#define FUNC_ADDR_BY_DESCRIPTOR(NODE) \
  (TREE_CHECK (NODE, ADDR_EXPR)->base.default_def_flag)

/* In a CALL_EXPR, indicates that this is an indirect call for which
   pointers to nested function are descriptors instead of trampolines.  */
#define CALL_EXPR_BY_DESCRIPTOR(NODE) \
  (TREE_CHECK (NODE, CALL_EXPR)->base.default_def_flag)

/* These flags are available for each language front end to use internally.  */
#define TREE_LANG_FLAG_0(NODE) \
  (TREE_NOT_CHECK2 (NODE, TREE_VEC, SSA_NAME)->base.u.bits.lang_flag_0)
#define TREE_LANG_FLAG_1(NODE) \
  (TREE_NOT_CHECK2 (NODE, TREE_VEC, SSA_NAME)->base.u.bits.lang_flag_1)
#define TREE_LANG_FLAG_2(NODE) \
  (TREE_NOT_CHECK2 (NODE, TREE_VEC, SSA_NAME)->base.u.bits.lang_flag_2)
#define TREE_LANG_FLAG_3(NODE) \
  (TREE_NOT_CHECK2 (NODE, TREE_VEC, SSA_NAME)->base.u.bits.lang_flag_3)
#define TREE_LANG_FLAG_4(NODE) \
  (TREE_NOT_CHECK2 (NODE, TREE_VEC, SSA_NAME)->base.u.bits.lang_flag_4)
#define TREE_LANG_FLAG_5(NODE) \
  (TREE_NOT_CHECK2 (NODE, TREE_VEC, SSA_NAME)->base.u.bits.lang_flag_5)
#define TREE_LANG_FLAG_6(NODE) \
  (TREE_NOT_CHECK2 (NODE, TREE_VEC, SSA_NAME)->base.u.bits.lang_flag_6)

/* Define additional fields and accessors for nodes representing constants.  */

#define TREE_INT_CST_NUNITS(NODE) \
  (INTEGER_CST_CHECK (NODE)->base.u.int_length.unextended)
#define TREE_INT_CST_EXT_NUNITS(NODE) \
  (INTEGER_CST_CHECK (NODE)->base.u.int_length.extended)
#define TREE_INT_CST_OFFSET_NUNITS(NODE) \
  (INTEGER_CST_CHECK (NODE)->base.u.int_length.offset)
#define TREE_INT_CST_ELT(NODE, I) TREE_INT_CST_ELT_CHECK (NODE, I)
#define TREE_INT_CST_LOW(NODE) \
  ((unsigned HOST_WIDE_INT) TREE_INT_CST_ELT (NODE, 0))

#define TREE_REAL_CST_PTR(NODE) (REAL_CST_CHECK (NODE)->real_cst.real_cst_ptr)
#define TREE_REAL_CST(NODE) (*TREE_REAL_CST_PTR (NODE))

#define TREE_FIXED_CST_PTR(NODE) \
  (FIXED_CST_CHECK (NODE)->fixed_cst.fixed_cst_ptr)
#define TREE_FIXED_CST(NODE) (*TREE_FIXED_CST_PTR (NODE))

/* In a STRING_CST */
/* In C terms, this is sizeof, not strlen.  */
#define TREE_STRING_LENGTH(NODE) (STRING_CST_CHECK (NODE)->string.length)
#define TREE_STRING_POINTER(NODE) \
  ((const char *)(STRING_CST_CHECK (NODE)->string.str))

/* In a COMPLEX_CST node.  */
#define TREE_REALPART(NODE) (COMPLEX_CST_CHECK (NODE)->complex.real)
#define TREE_IMAGPART(NODE) (COMPLEX_CST_CHECK (NODE)->complex.imag)

/* In a VECTOR_CST node.  */
#define VECTOR_CST_NELTS(NODE) (TYPE_VECTOR_SUBPARTS (TREE_TYPE (NODE)))
#define VECTOR_CST_ELTS(NODE) (VECTOR_CST_CHECK (NODE)->vector.elts)
#define VECTOR_CST_ELT(NODE,IDX) (VECTOR_CST_CHECK (NODE)->vector.elts[IDX])

/* Define fields and accessors for some special-purpose tree nodes.  */

#define IDENTIFIER_LENGTH(NODE) \
  (IDENTIFIER_NODE_CHECK (NODE)->identifier.id.len)
#define IDENTIFIER_POINTER(NODE) \
  ((const char *) IDENTIFIER_NODE_CHECK (NODE)->identifier.id.str)
#define IDENTIFIER_HASH_VALUE(NODE) \
  (IDENTIFIER_NODE_CHECK (NODE)->identifier.id.hash_value)

/* Translate a hash table identifier pointer to a tree_identifier
   pointer, and vice versa.  */

#define HT_IDENT_TO_GCC_IDENT(NODE) \
  ((tree) ((char *) (NODE) - sizeof (struct tree_common)))
#define GCC_IDENT_TO_HT_IDENT(NODE) (&((struct tree_identifier *) (NODE))->id)

/* In a TREE_LIST node.  */
#define TREE_PURPOSE(NODE) (TREE_LIST_CHECK (NODE)->list.purpose)
#define TREE_VALUE(NODE) (TREE_LIST_CHECK (NODE)->list.value)

/* In a TREE_VEC node.  */
#define TREE_VEC_LENGTH(NODE) (TREE_VEC_CHECK (NODE)->base.u.length)
#define TREE_VEC_END(NODE) \
  ((void) TREE_VEC_CHECK (NODE), &((NODE)->vec.a[(NODE)->vec.base.u.length]))

#define TREE_VEC_ELT(NODE,I) TREE_VEC_ELT_CHECK (NODE, I)

/* In a CONSTRUCTOR node.  */
#define CONSTRUCTOR_ELTS(NODE) (CONSTRUCTOR_CHECK (NODE)->constructor.elts)
#define CONSTRUCTOR_ELT(NODE,IDX) \
  (&(*CONSTRUCTOR_ELTS (NODE))[IDX])
#define CONSTRUCTOR_NELTS(NODE) \
  (vec_safe_length (CONSTRUCTOR_ELTS (NODE)))
#define CONSTRUCTOR_NO_CLEARING(NODE) \
  (CONSTRUCTOR_CHECK (NODE)->base.public_flag)

/* Iterate through the vector V of CONSTRUCTOR_ELT elements, yielding the
   value of each element (stored within VAL). IX must be a scratch variable
   of unsigned integer type.  */
#define FOR_EACH_CONSTRUCTOR_VALUE(V, IX, VAL) \
  for (IX = 0; (IX >= vec_safe_length (V)) \
	       ? false \
	       : ((VAL = (*(V))[IX].value), \
	       true); \
       (IX)++)

/* Iterate through the vector V of CONSTRUCTOR_ELT elements, yielding both
   the value of each element (stored within VAL) and its index (stored
   within INDEX). IX must be a scratch variable of unsigned integer type.  */
#define FOR_EACH_CONSTRUCTOR_ELT(V, IX, INDEX, VAL) \
  for (IX = 0; (IX >= vec_safe_length (V)) \
	       ? false \
	       : (((void) (VAL = (*V)[IX].value)), \
		  (INDEX = (*V)[IX].index), \
		  true); \
       (IX)++)

/* Append a new constructor element to V, with the specified INDEX and VAL.  */
#define CONSTRUCTOR_APPEND_ELT(V, INDEX, VALUE) \
  do { \
    constructor_elt _ce___ = {INDEX, VALUE}; \
    vec_safe_push ((V), _ce___); \
  } while (0)

/* True if NODE, a FIELD_DECL, is to be processed as a bitfield for
   constructor output purposes.  */
#define CONSTRUCTOR_BITFIELD_P(NODE) \
  (DECL_BIT_FIELD (FIELD_DECL_CHECK (NODE)) && DECL_MODE (NODE) != BLKmode)

/* True if NODE is a clobber right hand side, an expression of indeterminate
   value that clobbers the LHS in a copy instruction.  We use a volatile
   empty CONSTRUCTOR for this, as it matches most of the necessary semantic.
   In particular the volatile flag causes us to not prematurely remove
   such clobber instructions.  */
#define TREE_CLOBBER_P(NODE) \
  (TREE_CODE (NODE) == CONSTRUCTOR && TREE_THIS_VOLATILE (NODE))

/* Define fields and accessors for some nodes that represent expressions.  */

/* Nonzero if NODE is an empty statement (NOP_EXPR <0>).  */
#define IS_EMPTY_STMT(NODE)	(TREE_CODE (NODE) == NOP_EXPR \
				 && VOID_TYPE_P (TREE_TYPE (NODE)) \
				 && integer_zerop (TREE_OPERAND (NODE, 0)))

/* In ordinary expression nodes.  */
#define TREE_OPERAND_LENGTH(NODE) tree_operand_length (NODE)
#define TREE_OPERAND(NODE, I) TREE_OPERAND_CHECK (NODE, I)

/* In a tcc_vl_exp node, operand 0 is an INT_CST node holding the operand
   length.  Its value includes the length operand itself; that is,
   the minimum valid length is 1.
   Note that we have to bypass the use of TREE_OPERAND to access
   that field to avoid infinite recursion in expanding the macros.  */
#define VL_EXP_OPERAND_LENGTH(NODE) \
  ((int)TREE_INT_CST_LOW (VL_EXP_CHECK (NODE)->exp.operands[0]))

/* Nonzero if is_gimple_debug() may possibly hold.  */
#define MAY_HAVE_DEBUG_STMTS    (flag_var_tracking_assignments)

/* In a LOOP_EXPR node.  */
#define LOOP_EXPR_BODY(NODE) TREE_OPERAND_CHECK_CODE (NODE, LOOP_EXPR, 0)

/* The source location of this expression.  Non-tree_exp nodes such as
   decls and constants can be shared among multiple locations, so
   return nothing.  */
#define EXPR_LOCATION(NODE) \
  (CAN_HAVE_LOCATION_P ((NODE)) ? (NODE)->exp.locus : UNKNOWN_LOCATION)
#define SET_EXPR_LOCATION(NODE, LOCUS) EXPR_CHECK ((NODE))->exp.locus = (LOCUS)
#define EXPR_HAS_LOCATION(NODE) (LOCATION_LOCUS (EXPR_LOCATION (NODE))	\
  != UNKNOWN_LOCATION)
/* The location to be used in a diagnostic about this expression.  Do not
   use this macro if the location will be assigned to other expressions.  */
#define EXPR_LOC_OR_LOC(NODE, LOCUS) (EXPR_HAS_LOCATION (NODE) \
				      ? (NODE)->exp.locus : (LOCUS))
#define EXPR_FILENAME(NODE) LOCATION_FILE (EXPR_CHECK ((NODE))->exp.locus)
#define EXPR_LINENO(NODE) LOCATION_LINE (EXPR_CHECK (NODE)->exp.locus)

#define CAN_HAVE_RANGE_P(NODE) (CAN_HAVE_LOCATION_P (NODE))
#define EXPR_LOCATION_RANGE(NODE) (get_expr_source_range (EXPR_CHECK ((NODE))))

#define EXPR_HAS_RANGE(NODE) \
    (CAN_HAVE_RANGE_P (NODE) \
     ? EXPR_LOCATION_RANGE (NODE).m_start != UNKNOWN_LOCATION \
     : false)

/* True if a tree is an expression or statement that can have a
   location.  */
#define CAN_HAVE_LOCATION_P(NODE) ((NODE) && EXPR_P (NODE))

static inline source_range
get_expr_source_range (tree expr)
{
  location_t loc = EXPR_LOCATION (expr);
  return get_range_from_loc (line_table, loc);
}

extern void protected_set_expr_location (tree, location_t);

/* In a TARGET_EXPR node.  */
#define TARGET_EXPR_SLOT(NODE) TREE_OPERAND_CHECK_CODE (NODE, TARGET_EXPR, 0)
#define TARGET_EXPR_INITIAL(NODE) TREE_OPERAND_CHECK_CODE (NODE, TARGET_EXPR, 1)
#define TARGET_EXPR_CLEANUP(NODE) TREE_OPERAND_CHECK_CODE (NODE, TARGET_EXPR, 2)

/* DECL_EXPR accessor. This gives access to the DECL associated with
   the given declaration statement.  */
#define DECL_EXPR_DECL(NODE)    TREE_OPERAND (DECL_EXPR_CHECK (NODE), 0)

#define EXIT_EXPR_COND(NODE)	     TREE_OPERAND (EXIT_EXPR_CHECK (NODE), 0)

/* COMPOUND_LITERAL_EXPR accessors.  */
#define COMPOUND_LITERAL_EXPR_DECL_EXPR(NODE)		\
  TREE_OPERAND (COMPOUND_LITERAL_EXPR_CHECK (NODE), 0)
#define COMPOUND_LITERAL_EXPR_DECL(NODE)			\
  DECL_EXPR_DECL (COMPOUND_LITERAL_EXPR_DECL_EXPR (NODE))

/* SWITCH_EXPR accessors. These give access to the condition, body and
   original condition type (before any compiler conversions)
   of the switch statement, respectively.  */
#define SWITCH_COND(NODE)       TREE_OPERAND (SWITCH_EXPR_CHECK (NODE), 0)
#define SWITCH_BODY(NODE)       TREE_OPERAND (SWITCH_EXPR_CHECK (NODE), 1)
#define SWITCH_LABELS(NODE)     TREE_OPERAND (SWITCH_EXPR_CHECK (NODE), 2)

/* CASE_LABEL_EXPR accessors. These give access to the high and low values
   of a case label, respectively.  */
#define CASE_LOW(NODE)          	TREE_OPERAND (CASE_LABEL_EXPR_CHECK (NODE), 0)
#define CASE_HIGH(NODE)         	TREE_OPERAND (CASE_LABEL_EXPR_CHECK (NODE), 1)
#define CASE_LABEL(NODE)		TREE_OPERAND (CASE_LABEL_EXPR_CHECK (NODE), 2)
#define CASE_CHAIN(NODE)		TREE_OPERAND (CASE_LABEL_EXPR_CHECK (NODE), 3)

/* The operands of a TARGET_MEM_REF.  Operands 0 and 1 have to match
   corresponding MEM_REF operands.  */
#define TMR_BASE(NODE) (TREE_OPERAND (TARGET_MEM_REF_CHECK (NODE), 0))
#define TMR_OFFSET(NODE) (TREE_OPERAND (TARGET_MEM_REF_CHECK (NODE), 1))
#define TMR_INDEX(NODE) (TREE_OPERAND (TARGET_MEM_REF_CHECK (NODE), 2))
#define TMR_STEP(NODE) (TREE_OPERAND (TARGET_MEM_REF_CHECK (NODE), 3))
#define TMR_INDEX2(NODE) (TREE_OPERAND (TARGET_MEM_REF_CHECK (NODE), 4))

#define MR_DEPENDENCE_CLIQUE(NODE) \
  (TREE_CHECK2 (NODE, MEM_REF, TARGET_MEM_REF)->base.u.dependence_info.clique)
#define MR_DEPENDENCE_BASE(NODE) \
  (TREE_CHECK2 (NODE, MEM_REF, TARGET_MEM_REF)->base.u.dependence_info.base)

/* The operands of a BIND_EXPR.  */
#define BIND_EXPR_VARS(NODE) (TREE_OPERAND (BIND_EXPR_CHECK (NODE), 0))
#define BIND_EXPR_BODY(NODE) (TREE_OPERAND (BIND_EXPR_CHECK (NODE), 1))
#define BIND_EXPR_BLOCK(NODE) (TREE_OPERAND (BIND_EXPR_CHECK (NODE), 2))

/* GOTO_EXPR accessor. This gives access to the label associated with
   a goto statement.  */
#define GOTO_DESTINATION(NODE)  TREE_OPERAND ((NODE), 0)

/* ASM_EXPR accessors. ASM_STRING returns a STRING_CST for the
   instruction (e.g., "mov x, y"). ASM_OUTPUTS, ASM_INPUTS, and
   ASM_CLOBBERS represent the outputs, inputs, and clobbers for the
   statement.  */
#define ASM_STRING(NODE)        TREE_OPERAND (ASM_EXPR_CHECK (NODE), 0)
#define ASM_OUTPUTS(NODE)       TREE_OPERAND (ASM_EXPR_CHECK (NODE), 1)
#define ASM_INPUTS(NODE)        TREE_OPERAND (ASM_EXPR_CHECK (NODE), 2)
#define ASM_CLOBBERS(NODE)      TREE_OPERAND (ASM_EXPR_CHECK (NODE), 3)
#define ASM_LABELS(NODE)	TREE_OPERAND (ASM_EXPR_CHECK (NODE), 4)
/* Nonzero if we want to create an ASM_INPUT instead of an
   ASM_OPERAND with no operands.  */
#define ASM_INPUT_P(NODE) (ASM_EXPR_CHECK (NODE)->base.static_flag)
#define ASM_VOLATILE_P(NODE) (ASM_EXPR_CHECK (NODE)->base.public_flag)

/* COND_EXPR accessors.  */
#define COND_EXPR_COND(NODE)	(TREE_OPERAND (COND_EXPR_CHECK (NODE), 0))
#define COND_EXPR_THEN(NODE)	(TREE_OPERAND (COND_EXPR_CHECK (NODE), 1))
#define COND_EXPR_ELSE(NODE)	(TREE_OPERAND (COND_EXPR_CHECK (NODE), 2))

/* Accessors for the chains of recurrences.  */
#define CHREC_VAR(NODE)           TREE_OPERAND (POLYNOMIAL_CHREC_CHECK (NODE), 0)
#define CHREC_LEFT(NODE)          TREE_OPERAND (POLYNOMIAL_CHREC_CHECK (NODE), 1)
#define CHREC_RIGHT(NODE)         TREE_OPERAND (POLYNOMIAL_CHREC_CHECK (NODE), 2)
#define CHREC_VARIABLE(NODE)      TREE_INT_CST_LOW (CHREC_VAR (NODE))

/* LABEL_EXPR accessor. This gives access to the label associated with
   the given label expression.  */
#define LABEL_EXPR_LABEL(NODE)  TREE_OPERAND (LABEL_EXPR_CHECK (NODE), 0)

/* CATCH_EXPR accessors.  */
#define CATCH_TYPES(NODE)	TREE_OPERAND (CATCH_EXPR_CHECK (NODE), 0)
#define CATCH_BODY(NODE)	TREE_OPERAND (CATCH_EXPR_CHECK (NODE), 1)

/* EH_FILTER_EXPR accessors.  */
#define EH_FILTER_TYPES(NODE)	TREE_OPERAND (EH_FILTER_EXPR_CHECK (NODE), 0)
#define EH_FILTER_FAILURE(NODE)	TREE_OPERAND (EH_FILTER_EXPR_CHECK (NODE), 1)

/* OBJ_TYPE_REF accessors.  */
#define OBJ_TYPE_REF_EXPR(NODE)	  TREE_OPERAND (OBJ_TYPE_REF_CHECK (NODE), 0)
#define OBJ_TYPE_REF_OBJECT(NODE) TREE_OPERAND (OBJ_TYPE_REF_CHECK (NODE), 1)
#define OBJ_TYPE_REF_TOKEN(NODE)  TREE_OPERAND (OBJ_TYPE_REF_CHECK (NODE), 2)

/* ASSERT_EXPR accessors.  */
#define ASSERT_EXPR_VAR(NODE)	TREE_OPERAND (ASSERT_EXPR_CHECK (NODE), 0)
#define ASSERT_EXPR_COND(NODE)	TREE_OPERAND (ASSERT_EXPR_CHECK (NODE), 1)

/* CALL_EXPR accessors.  */
#define CALL_EXPR_FN(NODE) TREE_OPERAND (CALL_EXPR_CHECK (NODE), 1)
#define CALL_EXPR_STATIC_CHAIN(NODE) TREE_OPERAND (CALL_EXPR_CHECK (NODE), 2)
#define CALL_EXPR_ARG(NODE, I) TREE_OPERAND (CALL_EXPR_CHECK (NODE), (I) + 3)
#define call_expr_nargs(NODE) (VL_EXP_OPERAND_LENGTH (NODE) - 3)
#define CALL_EXPR_IFN(NODE) (CALL_EXPR_CHECK (NODE)->base.u.ifn)

/* CALL_EXPR_ARGP returns a pointer to the argument vector for NODE.
   We can't use &CALL_EXPR_ARG (NODE, 0) because that will complain if
   the argument count is zero when checking is enabled.  Instead, do
   the pointer arithmetic to advance past the 3 fixed operands in a
   CALL_EXPR.  That produces a valid pointer to just past the end of the
   operand array, even if it's not valid to dereference it.  */
#define CALL_EXPR_ARGP(NODE) \
  (&(TREE_OPERAND (CALL_EXPR_CHECK (NODE), 0)) + 3)

/* TM directives and accessors.  */
#define TRANSACTION_EXPR_BODY(NODE) \
  TREE_OPERAND (TRANSACTION_EXPR_CHECK (NODE), 0)
#define TRANSACTION_EXPR_OUTER(NODE) \
  (TRANSACTION_EXPR_CHECK (NODE)->base.static_flag)
#define TRANSACTION_EXPR_RELAXED(NODE) \
  (TRANSACTION_EXPR_CHECK (NODE)->base.public_flag)

/* OpenMP and OpenACC directive and clause accessors.  */

/* Generic accessors for OMP nodes that keep the body as operand 0, and clauses
   as operand 1.  */
#define OMP_BODY(NODE) \
  TREE_OPERAND (TREE_RANGE_CHECK (NODE, OACC_PARALLEL, OMP_TASKGROUP), 0)
#define OMP_CLAUSES(NODE) \
  TREE_OPERAND (TREE_RANGE_CHECK (NODE, OACC_PARALLEL, OMP_SINGLE), 1)

/* Generic accessors for OMP nodes that keep clauses as operand 0.  */
#define OMP_STANDALONE_CLAUSES(NODE) \
  TREE_OPERAND (TREE_RANGE_CHECK (NODE, OACC_CACHE, OMP_TARGET_EXIT_DATA), 0)

#define OACC_DATA_BODY(NODE) \
  TREE_OPERAND (OACC_DATA_CHECK (NODE), 0)
#define OACC_DATA_CLAUSES(NODE) \
  TREE_OPERAND (OACC_DATA_CHECK (NODE), 1)

#define OACC_HOST_DATA_BODY(NODE) \
  TREE_OPERAND (OACC_HOST_DATA_CHECK (NODE), 0)
#define OACC_HOST_DATA_CLAUSES(NODE) \
  TREE_OPERAND (OACC_HOST_DATA_CHECK (NODE), 1)

#define OACC_CACHE_CLAUSES(NODE) \
  TREE_OPERAND (OACC_CACHE_CHECK (NODE), 0)

#define OACC_DECLARE_CLAUSES(NODE) \
  TREE_OPERAND (OACC_DECLARE_CHECK (NODE), 0)

#define OACC_ENTER_DATA_CLAUSES(NODE) \
  TREE_OPERAND (OACC_ENTER_DATA_CHECK (NODE), 0)

#define OACC_EXIT_DATA_CLAUSES(NODE) \
  TREE_OPERAND (OACC_EXIT_DATA_CHECK (NODE), 0)

#define OACC_UPDATE_CLAUSES(NODE) \
  TREE_OPERAND (OACC_UPDATE_CHECK (NODE), 0)

#define OMP_PARALLEL_BODY(NODE)    TREE_OPERAND (OMP_PARALLEL_CHECK (NODE), 0)
#define OMP_PARALLEL_CLAUSES(NODE) TREE_OPERAND (OMP_PARALLEL_CHECK (NODE), 1)

#define OMP_TASK_BODY(NODE)	   TREE_OPERAND (OMP_TASK_CHECK (NODE), 0)
#define OMP_TASK_CLAUSES(NODE)	   TREE_OPERAND (OMP_TASK_CHECK (NODE), 1)

#define OMP_TASKREG_CHECK(NODE)	  TREE_RANGE_CHECK (NODE, OMP_PARALLEL, OMP_TASK)
#define OMP_TASKREG_BODY(NODE)    TREE_OPERAND (OMP_TASKREG_CHECK (NODE), 0)
#define OMP_TASKREG_CLAUSES(NODE) TREE_OPERAND (OMP_TASKREG_CHECK (NODE), 1)

#define OMP_LOOP_CHECK(NODE) TREE_RANGE_CHECK (NODE, OMP_FOR, OACC_LOOP)
#define OMP_FOR_BODY(NODE)	   TREE_OPERAND (OMP_LOOP_CHECK (NODE), 0)
#define OMP_FOR_CLAUSES(NODE)	   TREE_OPERAND (OMP_LOOP_CHECK (NODE), 1)
#define OMP_FOR_INIT(NODE)	   TREE_OPERAND (OMP_LOOP_CHECK (NODE), 2)
#define OMP_FOR_COND(NODE)	   TREE_OPERAND (OMP_LOOP_CHECK (NODE), 3)
#define OMP_FOR_INCR(NODE)	   TREE_OPERAND (OMP_LOOP_CHECK (NODE), 4)
#define OMP_FOR_PRE_BODY(NODE)	   TREE_OPERAND (OMP_LOOP_CHECK (NODE), 5)
#define OMP_FOR_ORIG_DECLS(NODE)   TREE_OPERAND (OMP_LOOP_CHECK (NODE), 6)

#define OMP_SECTIONS_BODY(NODE)    TREE_OPERAND (OMP_SECTIONS_CHECK (NODE), 0)
#define OMP_SECTIONS_CLAUSES(NODE) TREE_OPERAND (OMP_SECTIONS_CHECK (NODE), 1)

#define OMP_SECTION_BODY(NODE)	   TREE_OPERAND (OMP_SECTION_CHECK (NODE), 0)

#define OMP_SINGLE_BODY(NODE)	   TREE_OPERAND (OMP_SINGLE_CHECK (NODE), 0)
#define OMP_SINGLE_CLAUSES(NODE)   TREE_OPERAND (OMP_SINGLE_CHECK (NODE), 1)

#define OMP_MASTER_BODY(NODE)	   TREE_OPERAND (OMP_MASTER_CHECK (NODE), 0)

#define OMP_TASKGROUP_BODY(NODE)   TREE_OPERAND (OMP_TASKGROUP_CHECK (NODE), 0)

#define OMP_ORDERED_BODY(NODE)	   TREE_OPERAND (OMP_ORDERED_CHECK (NODE), 0)
#define OMP_ORDERED_CLAUSES(NODE)  TREE_OPERAND (OMP_ORDERED_CHECK (NODE), 1)

#define OMP_CRITICAL_BODY(NODE)    TREE_OPERAND (OMP_CRITICAL_CHECK (NODE), 0)
#define OMP_CRITICAL_CLAUSES(NODE) TREE_OPERAND (OMP_CRITICAL_CHECK (NODE), 1)
#define OMP_CRITICAL_NAME(NODE)    TREE_OPERAND (OMP_CRITICAL_CHECK (NODE), 2)

#define OMP_TEAMS_BODY(NODE)	   TREE_OPERAND (OMP_TEAMS_CHECK (NODE), 0)
#define OMP_TEAMS_CLAUSES(NODE)	   TREE_OPERAND (OMP_TEAMS_CHECK (NODE), 1)

#define OMP_TARGET_DATA_BODY(NODE) \
  TREE_OPERAND (OMP_TARGET_DATA_CHECK (NODE), 0)
#define OMP_TARGET_DATA_CLAUSES(NODE)\
  TREE_OPERAND (OMP_TARGET_DATA_CHECK (NODE), 1)

#define OMP_TARGET_BODY(NODE)	   TREE_OPERAND (OMP_TARGET_CHECK (NODE), 0)
#define OMP_TARGET_CLAUSES(NODE)   TREE_OPERAND (OMP_TARGET_CHECK (NODE), 1)

#define OMP_TARGET_UPDATE_CLAUSES(NODE)\
  TREE_OPERAND (OMP_TARGET_UPDATE_CHECK (NODE), 0)

#define OMP_TARGET_ENTER_DATA_CLAUSES(NODE)\
  TREE_OPERAND (OMP_TARGET_ENTER_DATA_CHECK (NODE), 0)

#define OMP_TARGET_EXIT_DATA_CLAUSES(NODE)\
  TREE_OPERAND (OMP_TARGET_EXIT_DATA_CHECK (NODE), 0)

#define OMP_CLAUSE_SIZE(NODE)						\
  OMP_CLAUSE_OPERAND (OMP_CLAUSE_RANGE_CHECK (OMP_CLAUSE_CHECK (NODE),	\
					      OMP_CLAUSE_FROM,		\
					      OMP_CLAUSE__CACHE_), 1)

#define OMP_CLAUSE_CHAIN(NODE)     TREE_CHAIN (OMP_CLAUSE_CHECK (NODE))
#define OMP_CLAUSE_DECL(NODE)      					\
  OMP_CLAUSE_OPERAND (OMP_CLAUSE_RANGE_CHECK (OMP_CLAUSE_CHECK (NODE),	\
					      OMP_CLAUSE_PRIVATE,	\
					      OMP_CLAUSE__LOOPTEMP_), 0)
#define OMP_CLAUSE_HAS_LOCATION(NODE) \
  (LOCATION_LOCUS ((OMP_CLAUSE_CHECK (NODE))->omp_clause.locus)		\
  != UNKNOWN_LOCATION)
#define OMP_CLAUSE_LOCATION(NODE)  (OMP_CLAUSE_CHECK (NODE))->omp_clause.locus

/* True on an OMP_SECTION statement that was the last lexical member.
   This status is meaningful in the implementation of lastprivate.  */
#define OMP_SECTION_LAST(NODE) \
  (OMP_SECTION_CHECK (NODE)->base.private_flag)

/* True on an OMP_PARALLEL statement if it represents an explicit
   combined parallel work-sharing constructs.  */
#define OMP_PARALLEL_COMBINED(NODE) \
  (OMP_PARALLEL_CHECK (NODE)->base.private_flag)

/* True on an OMP_TEAMS statement if it represents an explicit
   combined teams distribute constructs.  */
#define OMP_TEAMS_COMBINED(NODE) \
  (OMP_TEAMS_CHECK (NODE)->base.private_flag)

/* True on an OMP_TARGET statement if it represents explicit
   combined target teams, target parallel or target simd constructs.  */
#define OMP_TARGET_COMBINED(NODE) \
  (OMP_TARGET_CHECK (NODE)->base.private_flag)

/* True if OMP_ATOMIC* is supposed to be sequentially consistent
   as opposed to relaxed.  */
#define OMP_ATOMIC_SEQ_CST(NODE) \
  (TREE_RANGE_CHECK (NODE, OMP_ATOMIC, \
		     OMP_ATOMIC_CAPTURE_NEW)->base.private_flag)

/* True on a PRIVATE clause if its decl is kept around for debugging
   information only and its DECL_VALUE_EXPR is supposed to point
   to what it has been remapped to.  */
#define OMP_CLAUSE_PRIVATE_DEBUG(NODE) \
  (OMP_CLAUSE_SUBCODE_CHECK (NODE, OMP_CLAUSE_PRIVATE)->base.public_flag)

/* True on a PRIVATE clause if ctor needs access to outer region's
   variable.  */
#define OMP_CLAUSE_PRIVATE_OUTER_REF(NODE) \
  TREE_PRIVATE (OMP_CLAUSE_SUBCODE_CHECK (NODE, OMP_CLAUSE_PRIVATE))

/* True if a PRIVATE clause is for a C++ class IV on taskloop construct
   (thus should be private on the outer taskloop and firstprivate on
   task).  */
#define OMP_CLAUSE_PRIVATE_TASKLOOP_IV(NODE) \
  TREE_PROTECTED (OMP_CLAUSE_SUBCODE_CHECK (NODE, OMP_CLAUSE_PRIVATE))

/* True on a FIRSTPRIVATE clause if it has been added implicitly.  */
#define OMP_CLAUSE_FIRSTPRIVATE_IMPLICIT(NODE) \
  (OMP_CLAUSE_SUBCODE_CHECK (NODE, OMP_CLAUSE_FIRSTPRIVATE)->base.public_flag)

/* True on a LASTPRIVATE clause if a FIRSTPRIVATE clause for the same
   decl is present in the chain.  */
#define OMP_CLAUSE_LASTPRIVATE_FIRSTPRIVATE(NODE) \
  (OMP_CLAUSE_SUBCODE_CHECK (NODE, OMP_CLAUSE_LASTPRIVATE)->base.public_flag)
#define OMP_CLAUSE_LASTPRIVATE_STMT(NODE) \
  OMP_CLAUSE_OPERAND (OMP_CLAUSE_SUBCODE_CHECK (NODE,			\
						OMP_CLAUSE_LASTPRIVATE),\
		      1)
#define OMP_CLAUSE_LASTPRIVATE_GIMPLE_SEQ(NODE) \
  (OMP_CLAUSE_CHECK (NODE))->omp_clause.gimple_reduction_init

/* True if a LASTPRIVATE clause is for a C++ class IV on taskloop construct
   (thus should be lastprivate on the outer taskloop and firstprivate on
   task).  */
#define OMP_CLAUSE_LASTPRIVATE_TASKLOOP_IV(NODE) \
  TREE_PROTECTED (OMP_CLAUSE_SUBCODE_CHECK (NODE, OMP_CLAUSE_LASTPRIVATE))

/* True on a SHARED clause if a FIRSTPRIVATE clause for the same
   decl is present in the chain (this can happen only for taskloop
   with FIRSTPRIVATE/LASTPRIVATE on it originally.  */
#define OMP_CLAUSE_SHARED_FIRSTPRIVATE(NODE) \
  (OMP_CLAUSE_SUBCODE_CHECK (NODE, OMP_CLAUSE_SHARED)->base.public_flag)

/* True on a SHARED clause if a scalar is not modified in the body and
   thus could be optimized as firstprivate.  */
#define OMP_CLAUSE_SHARED_READONLY(NODE) \
  TREE_PRIVATE (OMP_CLAUSE_SUBCODE_CHECK (NODE, OMP_CLAUSE_SHARED))

#define OMP_CLAUSE_IF_MODIFIER(NODE)	\
  (OMP_CLAUSE_SUBCODE_CHECK (NODE, OMP_CLAUSE_IF)->omp_clause.subcode.if_modifier)

#define OMP_CLAUSE_FINAL_EXPR(NODE) \
  OMP_CLAUSE_OPERAND (OMP_CLAUSE_SUBCODE_CHECK (NODE, OMP_CLAUSE_FINAL), 0)
#define OMP_CLAUSE_IF_EXPR(NODE) \
  OMP_CLAUSE_OPERAND (OMP_CLAUSE_SUBCODE_CHECK (NODE, OMP_CLAUSE_IF), 0)
#define OMP_CLAUSE_NUM_THREADS_EXPR(NODE) \
  OMP_CLAUSE_OPERAND (OMP_CLAUSE_SUBCODE_CHECK (NODE, OMP_CLAUSE_NUM_THREADS),0)
#define OMP_CLAUSE_SCHEDULE_CHUNK_EXPR(NODE) \
  OMP_CLAUSE_OPERAND (OMP_CLAUSE_SUBCODE_CHECK (NODE, OMP_CLAUSE_SCHEDULE), 0)
#define OMP_CLAUSE_NUM_TASKS_EXPR(NODE) \
  OMP_CLAUSE_OPERAND (OMP_CLAUSE_SUBCODE_CHECK (NODE, OMP_CLAUSE_NUM_TASKS), 0)
#define OMP_CLAUSE_HINT_EXPR(NODE) \
  OMP_CLAUSE_OPERAND (OMP_CLAUSE_SUBCODE_CHECK (NODE, OMP_CLAUSE_HINT), 0)

#define OMP_CLAUSE_GRAINSIZE_EXPR(NODE) \
  OMP_CLAUSE_OPERAND (OMP_CLAUSE_SUBCODE_CHECK (NODE, OMP_CLAUSE_GRAINSIZE),0)

#define OMP_CLAUSE_PRIORITY_EXPR(NODE) \
  OMP_CLAUSE_OPERAND (OMP_CLAUSE_SUBCODE_CHECK (NODE, OMP_CLAUSE_PRIORITY),0)

/* OpenACC clause expressions  */
#define OMP_CLAUSE_EXPR(NODE, CLAUSE) \
  OMP_CLAUSE_OPERAND (OMP_CLAUSE_SUBCODE_CHECK (NODE, CLAUSE), 0)
#define OMP_CLAUSE_GANG_EXPR(NODE) \
  OMP_CLAUSE_OPERAND ( \
    OMP_CLAUSE_SUBCODE_CHECK (NODE, OMP_CLAUSE_GANG), 0)
#define OMP_CLAUSE_GANG_STATIC_EXPR(NODE) \
  OMP_CLAUSE_OPERAND ( \
    OMP_CLAUSE_SUBCODE_CHECK (NODE, OMP_CLAUSE_GANG), 1)
#define OMP_CLAUSE_ASYNC_EXPR(NODE) \
  OMP_CLAUSE_OPERAND ( \
    OMP_CLAUSE_SUBCODE_CHECK (NODE, OMP_CLAUSE_ASYNC), 0)
#define OMP_CLAUSE_WAIT_EXPR(NODE) \
  OMP_CLAUSE_OPERAND ( \
    OMP_CLAUSE_SUBCODE_CHECK (NODE, OMP_CLAUSE_WAIT), 0)
#define OMP_CLAUSE_VECTOR_EXPR(NODE) \
  OMP_CLAUSE_OPERAND ( \
    OMP_CLAUSE_SUBCODE_CHECK (NODE, OMP_CLAUSE_VECTOR), 0)
#define OMP_CLAUSE_WORKER_EXPR(NODE) \
  OMP_CLAUSE_OPERAND ( \
    OMP_CLAUSE_SUBCODE_CHECK (NODE, OMP_CLAUSE_WORKER), 0)
#define OMP_CLAUSE_NUM_GANGS_EXPR(NODE) \
  OMP_CLAUSE_OPERAND ( \
    OMP_CLAUSE_SUBCODE_CHECK (NODE, OMP_CLAUSE_NUM_GANGS), 0)
#define OMP_CLAUSE_NUM_WORKERS_EXPR(NODE) \
  OMP_CLAUSE_OPERAND ( \
    OMP_CLAUSE_SUBCODE_CHECK (NODE, OMP_CLAUSE_NUM_WORKERS), 0)
#define OMP_CLAUSE_VECTOR_LENGTH_EXPR(NODE) \
  OMP_CLAUSE_OPERAND ( \
    OMP_CLAUSE_SUBCODE_CHECK (NODE, OMP_CLAUSE_VECTOR_LENGTH), 0)

#define OMP_CLAUSE_DEPEND_KIND(NODE) \
  (OMP_CLAUSE_SUBCODE_CHECK (NODE, OMP_CLAUSE_DEPEND)->omp_clause.subcode.depend_kind)

#define OMP_CLAUSE_DEPEND_SINK_NEGATIVE(NODE) \
  TREE_PUBLIC (TREE_LIST_CHECK (NODE))

#define OMP_CLAUSE_MAP_KIND(NODE) \
  ((enum gomp_map_kind) OMP_CLAUSE_SUBCODE_CHECK (NODE, OMP_CLAUSE_MAP)->omp_clause.subcode.map_kind)
#define OMP_CLAUSE_SET_MAP_KIND(NODE, MAP_KIND) \
  (OMP_CLAUSE_SUBCODE_CHECK (NODE, OMP_CLAUSE_MAP)->omp_clause.subcode.map_kind \
   = (unsigned int) (MAP_KIND))

/* Nonzero if this map clause is for array (rather than pointer) based array
   section with zero bias.  Both the non-decl OMP_CLAUSE_MAP and corresponding
   OMP_CLAUSE_MAP with GOMP_MAP_POINTER are marked with this flag.  */
#define OMP_CLAUSE_MAP_ZERO_BIAS_ARRAY_SECTION(NODE) \
  (OMP_CLAUSE_SUBCODE_CHECK (NODE, OMP_CLAUSE_MAP)->base.public_flag)
/* Nonzero if this is a mapped array section, that might need special
   treatment if OMP_CLAUSE_SIZE is zero.  */
#define OMP_CLAUSE_MAP_MAYBE_ZERO_LENGTH_ARRAY_SECTION(NODE) \
  TREE_PROTECTED (OMP_CLAUSE_SUBCODE_CHECK (NODE, OMP_CLAUSE_MAP))
/* Nonzero if this map clause is for an ACC parallel reduction variable.  */
#define OMP_CLAUSE_MAP_IN_REDUCTION(NODE) \
  TREE_PRIVATE (OMP_CLAUSE_SUBCODE_CHECK (NODE, OMP_CLAUSE_MAP))

#define OMP_CLAUSE_PROC_BIND_KIND(NODE) \
  (OMP_CLAUSE_SUBCODE_CHECK (NODE, OMP_CLAUSE_PROC_BIND)->omp_clause.subcode.proc_bind_kind)

#define OMP_CLAUSE_COLLAPSE_EXPR(NODE) \
  OMP_CLAUSE_OPERAND (OMP_CLAUSE_SUBCODE_CHECK (NODE, OMP_CLAUSE_COLLAPSE), 0)
#define OMP_CLAUSE_COLLAPSE_ITERVAR(NODE) \
  OMP_CLAUSE_OPERAND (OMP_CLAUSE_SUBCODE_CHECK (NODE, OMP_CLAUSE_COLLAPSE), 1)
#define OMP_CLAUSE_COLLAPSE_COUNT(NODE) \
  OMP_CLAUSE_OPERAND (OMP_CLAUSE_SUBCODE_CHECK (NODE, OMP_CLAUSE_COLLAPSE), 2)

#define OMP_CLAUSE_ORDERED_EXPR(NODE) \
  OMP_CLAUSE_OPERAND (OMP_CLAUSE_SUBCODE_CHECK (NODE, OMP_CLAUSE_ORDERED), 0)

#define OMP_CLAUSE_REDUCTION_CODE(NODE)	\
  (OMP_CLAUSE_SUBCODE_CHECK (NODE, OMP_CLAUSE_REDUCTION)->omp_clause.subcode.reduction_code)
#define OMP_CLAUSE_REDUCTION_INIT(NODE) \
  OMP_CLAUSE_OPERAND (OMP_CLAUSE_SUBCODE_CHECK (NODE, OMP_CLAUSE_REDUCTION), 1)
#define OMP_CLAUSE_REDUCTION_MERGE(NODE) \
  OMP_CLAUSE_OPERAND (OMP_CLAUSE_SUBCODE_CHECK (NODE, OMP_CLAUSE_REDUCTION), 2)
#define OMP_CLAUSE_REDUCTION_GIMPLE_INIT(NODE) \
  (OMP_CLAUSE_CHECK (NODE))->omp_clause.gimple_reduction_init
#define OMP_CLAUSE_REDUCTION_GIMPLE_MERGE(NODE) \
  (OMP_CLAUSE_CHECK (NODE))->omp_clause.gimple_reduction_merge
#define OMP_CLAUSE_REDUCTION_PLACEHOLDER(NODE) \
  OMP_CLAUSE_OPERAND (OMP_CLAUSE_SUBCODE_CHECK (NODE, OMP_CLAUSE_REDUCTION), 3)
#define OMP_CLAUSE_REDUCTION_DECL_PLACEHOLDER(NODE) \
  OMP_CLAUSE_OPERAND (OMP_CLAUSE_SUBCODE_CHECK (NODE, OMP_CLAUSE_REDUCTION), 4)

/* True if a REDUCTION clause may reference the original list item (omp_orig)
   in its OMP_CLAUSE_REDUCTION_{,GIMPLE_}INIT.  */
#define OMP_CLAUSE_REDUCTION_OMP_ORIG_REF(NODE) \
  (OMP_CLAUSE_SUBCODE_CHECK (NODE, OMP_CLAUSE_REDUCTION)->base.public_flag)

/* True if a LINEAR clause doesn't need copy in.  True for iterator vars which
   are always initialized inside of the loop construct, false otherwise.  */
#define OMP_CLAUSE_LINEAR_NO_COPYIN(NODE) \
  (OMP_CLAUSE_SUBCODE_CHECK (NODE, OMP_CLAUSE_LINEAR)->base.public_flag)

/* True if a LINEAR clause doesn't need copy out.  True for iterator vars which
   are declared inside of the simd construct.  */
#define OMP_CLAUSE_LINEAR_NO_COPYOUT(NODE) \
  TREE_PRIVATE (OMP_CLAUSE_SUBCODE_CHECK (NODE, OMP_CLAUSE_LINEAR))

/* True if a LINEAR clause has a stride that is variable.  */
#define OMP_CLAUSE_LINEAR_VARIABLE_STRIDE(NODE) \
  TREE_PROTECTED (OMP_CLAUSE_SUBCODE_CHECK (NODE, OMP_CLAUSE_LINEAR))

/* True if a LINEAR clause is for an array or allocatable variable that
   needs special handling by the frontend.  */
#define OMP_CLAUSE_LINEAR_ARRAY(NODE) \
  (OMP_CLAUSE_SUBCODE_CHECK (NODE, OMP_CLAUSE_LINEAR)->base.deprecated_flag)

#define OMP_CLAUSE_LINEAR_STEP(NODE) \
  OMP_CLAUSE_OPERAND (OMP_CLAUSE_SUBCODE_CHECK (NODE, OMP_CLAUSE_LINEAR), 1)

#define OMP_CLAUSE_LINEAR_STMT(NODE) \
  OMP_CLAUSE_OPERAND (OMP_CLAUSE_SUBCODE_CHECK (NODE, OMP_CLAUSE_LINEAR), 2)

#define OMP_CLAUSE_LINEAR_GIMPLE_SEQ(NODE) \
  (OMP_CLAUSE_CHECK (NODE))->omp_clause.gimple_reduction_init

#define OMP_CLAUSE_LINEAR_KIND(NODE) \
  (OMP_CLAUSE_SUBCODE_CHECK (NODE, OMP_CLAUSE_LINEAR)->omp_clause.subcode.linear_kind)

#define OMP_CLAUSE_ALIGNED_ALIGNMENT(NODE) \
  OMP_CLAUSE_OPERAND (OMP_CLAUSE_SUBCODE_CHECK (NODE, OMP_CLAUSE_ALIGNED), 1)

#define OMP_CLAUSE_NUM_TEAMS_EXPR(NODE) \
  OMP_CLAUSE_OPERAND (OMP_CLAUSE_SUBCODE_CHECK (NODE, OMP_CLAUSE_NUM_TEAMS), 0)

#define OMP_CLAUSE_THREAD_LIMIT_EXPR(NODE) \
  OMP_CLAUSE_OPERAND (OMP_CLAUSE_SUBCODE_CHECK (NODE, \
						OMP_CLAUSE_THREAD_LIMIT), 0)

#define OMP_CLAUSE_DEVICE_ID(NODE) \
  OMP_CLAUSE_OPERAND (OMP_CLAUSE_SUBCODE_CHECK (NODE, OMP_CLAUSE_DEVICE), 0)

#define OMP_CLAUSE_DIST_SCHEDULE_CHUNK_EXPR(NODE) \
  OMP_CLAUSE_OPERAND (OMP_CLAUSE_SUBCODE_CHECK (NODE, \
						OMP_CLAUSE_DIST_SCHEDULE), 0)

#define OMP_CLAUSE_SAFELEN_EXPR(NODE) \
  OMP_CLAUSE_OPERAND (OMP_CLAUSE_SUBCODE_CHECK (NODE, OMP_CLAUSE_SAFELEN), 0)

#define OMP_CLAUSE_SIMDLEN_EXPR(NODE) \
  OMP_CLAUSE_OPERAND (OMP_CLAUSE_SUBCODE_CHECK (NODE, OMP_CLAUSE_SIMDLEN), 0)

#define OMP_CLAUSE__SIMDUID__DECL(NODE) \
  OMP_CLAUSE_OPERAND (OMP_CLAUSE_SUBCODE_CHECK (NODE, OMP_CLAUSE__SIMDUID_), 0)

#define OMP_CLAUSE_SCHEDULE_KIND(NODE) \
  (OMP_CLAUSE_SUBCODE_CHECK (NODE, OMP_CLAUSE_SCHEDULE)->omp_clause.subcode.schedule_kind)

/* True if a SCHEDULE clause has the simd modifier on it.  */
#define OMP_CLAUSE_SCHEDULE_SIMD(NODE) \
  (OMP_CLAUSE_SUBCODE_CHECK (NODE, OMP_CLAUSE_SCHEDULE)->base.public_flag)

#define OMP_CLAUSE_DEFAULT_KIND(NODE) \
  (OMP_CLAUSE_SUBCODE_CHECK (NODE, OMP_CLAUSE_DEFAULT)->omp_clause.subcode.default_kind)

#define OMP_CLAUSE_TILE_LIST(NODE) \
  OMP_CLAUSE_OPERAND (OMP_CLAUSE_SUBCODE_CHECK (NODE, OMP_CLAUSE_TILE), 0)
#define OMP_CLAUSE_TILE_ITERVAR(NODE) \
  OMP_CLAUSE_OPERAND (OMP_CLAUSE_SUBCODE_CHECK (NODE, OMP_CLAUSE_TILE), 1)
#define OMP_CLAUSE_TILE_COUNT(NODE) \
  OMP_CLAUSE_OPERAND (OMP_CLAUSE_SUBCODE_CHECK (NODE, OMP_CLAUSE_TILE), 2)

#define OMP_CLAUSE__GRIDDIM__DIMENSION(NODE) \
  (OMP_CLAUSE_SUBCODE_CHECK (NODE, OMP_CLAUSE__GRIDDIM_)\
   ->omp_clause.subcode.dimension)
#define OMP_CLAUSE__GRIDDIM__SIZE(NODE) \
  OMP_CLAUSE_OPERAND (OMP_CLAUSE_SUBCODE_CHECK (NODE, OMP_CLAUSE__GRIDDIM_), 0)
#define OMP_CLAUSE__GRIDDIM__GROUP(NODE) \
  OMP_CLAUSE_OPERAND (OMP_CLAUSE_SUBCODE_CHECK (NODE, OMP_CLAUSE__GRIDDIM_), 1)

/* SSA_NAME accessors.  */

/* Whether SSA_NAME NODE is a virtual operand.  This simply caches the
   information in the underlying SSA_NAME_VAR for efficiency.  */
#define SSA_NAME_IS_VIRTUAL_OPERAND(NODE) \
  SSA_NAME_CHECK (NODE)->base.public_flag

/* Returns the IDENTIFIER_NODE giving the SSA name a name or NULL_TREE
   if there is no name associated with it.  */
#define SSA_NAME_IDENTIFIER(NODE)				\
  (SSA_NAME_CHECK (NODE)->ssa_name.var != NULL_TREE		\
   ? (TREE_CODE ((NODE)->ssa_name.var) == IDENTIFIER_NODE	\
      ? (NODE)->ssa_name.var					\
      : DECL_NAME ((NODE)->ssa_name.var))			\
   : NULL_TREE)

/* Returns the variable being referenced.  This can be NULL_TREE for
   temporaries not associated with any user variable.
   Once released, this is the only field that can be relied upon.  */
#define SSA_NAME_VAR(NODE)					\
  (SSA_NAME_CHECK (NODE)->ssa_name.var == NULL_TREE		\
   || TREE_CODE ((NODE)->ssa_name.var) == IDENTIFIER_NODE	\
   ? NULL_TREE : (NODE)->ssa_name.var)

#define SET_SSA_NAME_VAR_OR_IDENTIFIER(NODE,VAR) \
  do \
    { \
      tree var_ = (VAR); \
      SSA_NAME_CHECK (NODE)->ssa_name.var = var_; \
      SSA_NAME_IS_VIRTUAL_OPERAND (NODE) \
	= (var_ \
	   && TREE_CODE (var_) == VAR_DECL \
	   && VAR_DECL_IS_VIRTUAL_OPERAND (var_)); \
    } \
  while (0)

/* Returns the statement which defines this SSA name.  */
#define SSA_NAME_DEF_STMT(NODE)	SSA_NAME_CHECK (NODE)->ssa_name.def_stmt

/* Returns the SSA version number of this SSA name.  Note that in
   tree SSA, version numbers are not per variable and may be recycled.  */
#define SSA_NAME_VERSION(NODE)	SSA_NAME_CHECK (NODE)->base.u.version

/* Nonzero if this SSA name occurs in an abnormal PHI.  SSA_NAMES are
   never output, so we can safely use the ASM_WRITTEN_FLAG for this
   status bit.  */
#define SSA_NAME_OCCURS_IN_ABNORMAL_PHI(NODE) \
    SSA_NAME_CHECK (NODE)->base.asm_written_flag

/* Nonzero if this SSA_NAME expression is currently on the free list of
   SSA_NAMES.  Using NOTHROW_FLAG seems reasonably safe since throwing
   has no meaning for an SSA_NAME.  */
#define SSA_NAME_IN_FREE_LIST(NODE) \
    SSA_NAME_CHECK (NODE)->base.nothrow_flag

/* Nonzero if this SSA_NAME is the default definition for the
   underlying symbol.  A default SSA name is created for symbol S if
   the very first reference to S in the function is a read operation.
   Default definitions are always created by an empty statement and
   belong to no basic block.  */
#define SSA_NAME_IS_DEFAULT_DEF(NODE) \
    SSA_NAME_CHECK (NODE)->base.default_def_flag

/* Attributes for SSA_NAMEs for pointer-type variables.  */
#define SSA_NAME_PTR_INFO(N) \
   SSA_NAME_CHECK (N)->ssa_name.info.ptr_info

/* True if SSA_NAME_RANGE_INFO describes an anti-range.  */
#define SSA_NAME_ANTI_RANGE_P(N) \
    SSA_NAME_CHECK (N)->base.static_flag

/* The type of range described by SSA_NAME_RANGE_INFO.  */
#define SSA_NAME_RANGE_TYPE(N) \
    (SSA_NAME_ANTI_RANGE_P (N) ? VR_ANTI_RANGE : VR_RANGE)

/* Value range info attributes for SSA_NAMEs of non pointer-type variables.  */
#define SSA_NAME_RANGE_INFO(N) \
    SSA_NAME_CHECK (N)->ssa_name.info.range_info

/* Return the immediate_use information for an SSA_NAME. */
#define SSA_NAME_IMM_USE_NODE(NODE) SSA_NAME_CHECK (NODE)->ssa_name.imm_uses

#define OMP_CLAUSE_CODE(NODE)					\
	(OMP_CLAUSE_CHECK (NODE))->omp_clause.code

#define OMP_CLAUSE_SET_CODE(NODE, CODE)				\
	((OMP_CLAUSE_CHECK (NODE))->omp_clause.code = (CODE))

#define OMP_CLAUSE_OPERAND(NODE, I)				\
	OMP_CLAUSE_ELT_CHECK (NODE, I)

/* In a BLOCK node.  */
#define BLOCK_VARS(NODE) (BLOCK_CHECK (NODE)->block.vars)
#define BLOCK_NONLOCALIZED_VARS(NODE) \
  (BLOCK_CHECK (NODE)->block.nonlocalized_vars)
#define BLOCK_NUM_NONLOCALIZED_VARS(NODE) \
  vec_safe_length (BLOCK_NONLOCALIZED_VARS (NODE))
#define BLOCK_NONLOCALIZED_VAR(NODE,N) (*BLOCK_NONLOCALIZED_VARS (NODE))[N]
#define BLOCK_SUBBLOCKS(NODE) (BLOCK_CHECK (NODE)->block.subblocks)
#define BLOCK_SUPERCONTEXT(NODE) (BLOCK_CHECK (NODE)->block.supercontext)
#define BLOCK_CHAIN(NODE) (BLOCK_CHECK (NODE)->block.chain)
#define BLOCK_ABSTRACT_ORIGIN(NODE) (BLOCK_CHECK (NODE)->block.abstract_origin)
#define BLOCK_ABSTRACT(NODE) (BLOCK_CHECK (NODE)->block.abstract_flag)
#define BLOCK_DIE(NODE) (BLOCK_CHECK (NODE)->block.die)

/* True if BLOCK has the same ranges as its BLOCK_SUPERCONTEXT.  */
#define BLOCK_SAME_RANGE(NODE) (BLOCK_CHECK (NODE)->base.u.bits.nameless_flag)

/* True if BLOCK appears in cold section.  */
#define BLOCK_IN_COLD_SECTION_P(NODE) \
  (BLOCK_CHECK (NODE)->base.u.bits.atomic_flag)

/* An index number for this block.  These values are not guaranteed to
   be unique across functions -- whether or not they are depends on
   the debugging output format in use.  */
#define BLOCK_NUMBER(NODE) (BLOCK_CHECK (NODE)->block.block_num)

/* If block reordering splits a lexical block into discontiguous
   address ranges, we'll make a copy of the original block.

   Note that this is logically distinct from BLOCK_ABSTRACT_ORIGIN.
   In that case, we have one source block that has been replicated
   (through inlining or unrolling) into many logical blocks, and that
   these logical blocks have different physical variables in them.

   In this case, we have one logical block split into several
   non-contiguous address ranges.  Most debug formats can't actually
   represent this idea directly, so we fake it by creating multiple
   logical blocks with the same variables in them.  However, for those
   that do support non-contiguous regions, these allow the original
   logical block to be reconstructed, along with the set of address
   ranges.

   One of the logical block fragments is arbitrarily chosen to be
   the ORIGIN.  The other fragments will point to the origin via
   BLOCK_FRAGMENT_ORIGIN; the origin itself will have this pointer
   be null.  The list of fragments will be chained through
   BLOCK_FRAGMENT_CHAIN from the origin.  */

#define BLOCK_FRAGMENT_ORIGIN(NODE) (BLOCK_CHECK (NODE)->block.fragment_origin)
#define BLOCK_FRAGMENT_CHAIN(NODE) (BLOCK_CHECK (NODE)->block.fragment_chain)

/* For an inlined function, this gives the location where it was called
   from.  This is only set in the top level block, which corresponds to the
   inlined function scope.  This is used in the debug output routines.  */

#define BLOCK_SOURCE_LOCATION(NODE) (BLOCK_CHECK (NODE)->block.locus)

/* This gives the location of the end of the block, useful to attach
   code implicitly generated for outgoing paths.  */

#define BLOCK_SOURCE_END_LOCATION(NODE) (BLOCK_CHECK (NODE)->block.end_locus)

/* Define fields and accessors for nodes representing data types.  */

/* See tree.def for documentation of the use of these fields.
   Look at the documentation of the various ..._TYPE tree codes.

   Note that the type.values, type.minval, and type.maxval fields are
   overloaded and used for different macros in different kinds of types.
   Each macro must check to ensure the tree node is of the proper kind of
   type.  Note also that some of the front-ends also overload these fields,
   so they must be checked as well.  */

#define TYPE_UID(NODE) (TYPE_CHECK (NODE)->type_common.uid)
#define TYPE_SIZE(NODE) (TYPE_CHECK (NODE)->type_common.size)
#define TYPE_SIZE_UNIT(NODE) (TYPE_CHECK (NODE)->type_common.size_unit)
#define TYPE_POINTER_TO(NODE) (TYPE_CHECK (NODE)->type_common.pointer_to)
#define TYPE_REFERENCE_TO(NODE) (TYPE_CHECK (NODE)->type_common.reference_to)
#define TYPE_PRECISION(NODE) (TYPE_CHECK (NODE)->type_common.precision)
#define TYPE_NAME(NODE) (TYPE_CHECK (NODE)->type_common.name)
#define TYPE_NEXT_VARIANT(NODE) (TYPE_CHECK (NODE)->type_common.next_variant)
#define TYPE_MAIN_VARIANT(NODE) (TYPE_CHECK (NODE)->type_common.main_variant)
#define TYPE_CONTEXT(NODE) (TYPE_CHECK (NODE)->type_common.context)

#define TYPE_MODE_RAW(NODE) (TYPE_CHECK (NODE)->type_common.mode)
#define TYPE_MODE(NODE) \
  (VECTOR_TYPE_P (TYPE_CHECK (NODE)) \
   ? vector_type_mode (NODE) : (NODE)->type_common.mode)
#define SET_TYPE_MODE(NODE, MODE) \
  (TYPE_CHECK (NODE)->type_common.mode = (MODE))

extern machine_mode element_mode (const_tree t);

/* The "canonical" type for this type node, which is used by frontends to
   compare the type for equality with another type.  If two types are
   equal (based on the semantics of the language), then they will have
   equivalent TYPE_CANONICAL entries.

   As a special case, if TYPE_CANONICAL is NULL_TREE, and thus
   TYPE_STRUCTURAL_EQUALITY_P is true, then it cannot
   be used for comparison against other types.  Instead, the type is
   said to require structural equality checks, described in
   TYPE_STRUCTURAL_EQUALITY_P.

   For unqualified aggregate and function types the middle-end relies on
   TYPE_CANONICAL to tell whether two variables can be assigned
   to each other without a conversion.  The middle-end also makes sure
   to assign the same alias-sets to the type partition with equal
   TYPE_CANONICAL of their unqualified variants.  */
#define TYPE_CANONICAL(NODE) (TYPE_CHECK (NODE)->type_common.canonical)
/* Indicates that the type node requires structural equality
   checks.  The compiler will need to look at the composition of the
   type to determine whether it is equal to another type, rather than
   just comparing canonical type pointers.  For instance, we would need
   to look at the return and parameter types of a FUNCTION_TYPE
   node.  */
#define TYPE_STRUCTURAL_EQUALITY_P(NODE) (TYPE_CANONICAL (NODE) == NULL_TREE)
/* Sets the TYPE_CANONICAL field to NULL_TREE, indicating that the
   type node requires structural equality.  */
#define SET_TYPE_STRUCTURAL_EQUALITY(NODE) (TYPE_CANONICAL (NODE) = NULL_TREE)

#define TYPE_IBIT(NODE) (GET_MODE_IBIT (TYPE_MODE (NODE)))
#define TYPE_FBIT(NODE) (GET_MODE_FBIT (TYPE_MODE (NODE)))

/* The (language-specific) typed-based alias set for this type.
   Objects whose TYPE_ALIAS_SETs are different cannot alias each
   other.  If the TYPE_ALIAS_SET is -1, no alias set has yet been
   assigned to this type.  If the TYPE_ALIAS_SET is 0, objects of this
   type can alias objects of any type.  */
#define TYPE_ALIAS_SET(NODE) (TYPE_CHECK (NODE)->type_common.alias_set)

/* Nonzero iff the typed-based alias set for this type has been
   calculated.  */
#define TYPE_ALIAS_SET_KNOWN_P(NODE) \
  (TYPE_CHECK (NODE)->type_common.alias_set != -1)

/* A TREE_LIST of IDENTIFIER nodes of the attributes that apply
   to this type.  */
#define TYPE_ATTRIBUTES(NODE) (TYPE_CHECK (NODE)->type_common.attributes)

/* The alignment necessary for objects of this type.
   The value is an int, measured in bits and must be a power of two.
   We support also an "alignment" of zero.  */
#define TYPE_ALIGN(NODE) \
    (TYPE_CHECK (NODE)->type_common.align \
     ? ((unsigned)1) << ((NODE)->type_common.align - 1) : 0)

/* Specify that TYPE_ALIGN(NODE) is X.  */
#define SET_TYPE_ALIGN(NODE, X) \
    (TYPE_CHECK (NODE)->type_common.align = ffs_hwi (X))

/* 1 if the alignment for this type was requested by "aligned" attribute,
   0 if it is the default for this type.  */
#define TYPE_USER_ALIGN(NODE) (TYPE_CHECK (NODE)->base.u.bits.user_align)

/* The alignment for NODE, in bytes.  */
#define TYPE_ALIGN_UNIT(NODE) (TYPE_ALIGN (NODE) / BITS_PER_UNIT)

/* If your language allows you to declare types, and you want debug info
   for them, then you need to generate corresponding TYPE_DECL nodes.
   These "stub" TYPE_DECL nodes have no name, and simply point at the
   type node.  You then set the TYPE_STUB_DECL field of the type node
   to point back at the TYPE_DECL node.  This allows the debug routines
   to know that the two nodes represent the same type, so that we only
   get one debug info record for them.  */
#define TYPE_STUB_DECL(NODE) (TREE_CHAIN (TYPE_CHECK (NODE)))

/* In a RECORD_TYPE, UNION_TYPE, QUAL_UNION_TYPE or ARRAY_TYPE, it means
   the type has BLKmode only because it lacks the alignment required for
   its size.  */
#define TYPE_NO_FORCE_BLK(NODE) \
  (TYPE_CHECK (NODE)->type_common.no_force_blk_flag)

/* Nonzero in a type considered volatile as a whole.  */
#define TYPE_VOLATILE(NODE) (TYPE_CHECK (NODE)->base.volatile_flag)

/* Nonzero in a type considered atomic as a whole.  */
#define TYPE_ATOMIC(NODE) (TYPE_CHECK (NODE)->base.u.bits.atomic_flag)

/* Means this type is const-qualified.  */
#define TYPE_READONLY(NODE) (TYPE_CHECK (NODE)->base.readonly_flag)

/* If nonzero, this type is `restrict'-qualified, in the C sense of
   the term.  */
#define TYPE_RESTRICT(NODE) (TYPE_CHECK (NODE)->type_common.restrict_flag)

/* If nonzero, type's name shouldn't be emitted into debug info.  */
#define TYPE_NAMELESS(NODE) (TYPE_CHECK (NODE)->base.u.bits.nameless_flag)

/* The address space the type is in.  */
#define TYPE_ADDR_SPACE(NODE) (TYPE_CHECK (NODE)->base.u.bits.address_space)

/* Encode/decode the named memory support as part of the qualifier.  If more
   than 8 qualifiers are added, these macros need to be adjusted.  */
#define ENCODE_QUAL_ADDR_SPACE(NUM) ((NUM & 0xFF) << 8)
#define DECODE_QUAL_ADDR_SPACE(X) (((X) >> 8) & 0xFF)

/* Return all qualifiers except for the address space qualifiers.  */
#define CLEAR_QUAL_ADDR_SPACE(X) ((X) & ~0xFF00)

/* Only keep the address space out of the qualifiers and discard the other
   qualifiers.  */
#define KEEP_QUAL_ADDR_SPACE(X) ((X) & 0xFF00)

/* The set of type qualifiers for this type.  */
#define TYPE_QUALS(NODE)					\
  ((int) ((TYPE_READONLY (NODE) * TYPE_QUAL_CONST)		\
	  | (TYPE_VOLATILE (NODE) * TYPE_QUAL_VOLATILE)		\
	  | (TYPE_ATOMIC (NODE) * TYPE_QUAL_ATOMIC)		\
	  | (TYPE_RESTRICT (NODE) * TYPE_QUAL_RESTRICT)		\
	  | (ENCODE_QUAL_ADDR_SPACE (TYPE_ADDR_SPACE (NODE)))))

/* The same as TYPE_QUALS without the address space qualifications.  */
#define TYPE_QUALS_NO_ADDR_SPACE(NODE)				\
  ((int) ((TYPE_READONLY (NODE) * TYPE_QUAL_CONST)		\
	  | (TYPE_VOLATILE (NODE) * TYPE_QUAL_VOLATILE)		\
	  | (TYPE_ATOMIC (NODE) * TYPE_QUAL_ATOMIC)		\
	  | (TYPE_RESTRICT (NODE) * TYPE_QUAL_RESTRICT)))

/* The same as TYPE_QUALS without the address space and atomic 
   qualifications.  */
#define TYPE_QUALS_NO_ADDR_SPACE_NO_ATOMIC(NODE)		\
  ((int) ((TYPE_READONLY (NODE) * TYPE_QUAL_CONST)		\
	  | (TYPE_VOLATILE (NODE) * TYPE_QUAL_VOLATILE)		\
	  | (TYPE_RESTRICT (NODE) * TYPE_QUAL_RESTRICT)))

/* These flags are available for each language front end to use internally.  */
#define TYPE_LANG_FLAG_0(NODE) (TYPE_CHECK (NODE)->type_common.lang_flag_0)
#define TYPE_LANG_FLAG_1(NODE) (TYPE_CHECK (NODE)->type_common.lang_flag_1)
#define TYPE_LANG_FLAG_2(NODE) (TYPE_CHECK (NODE)->type_common.lang_flag_2)
#define TYPE_LANG_FLAG_3(NODE) (TYPE_CHECK (NODE)->type_common.lang_flag_3)
#define TYPE_LANG_FLAG_4(NODE) (TYPE_CHECK (NODE)->type_common.lang_flag_4)
#define TYPE_LANG_FLAG_5(NODE) (TYPE_CHECK (NODE)->type_common.lang_flag_5)
#define TYPE_LANG_FLAG_6(NODE) (TYPE_CHECK (NODE)->type_common.lang_flag_6)
#define TYPE_LANG_FLAG_7(NODE) (TYPE_CHECK (NODE)->type_common.lang_flag_7)

/* Used to keep track of visited nodes in tree traversals.  This is set to
   0 by copy_node and make_node.  */
#define TREE_VISITED(NODE) ((NODE)->base.visited)

/* If set in an ARRAY_TYPE, indicates a string type (for languages
   that distinguish string from array of char).
   If set in a INTEGER_TYPE, indicates a character type.  */
#define TYPE_STRING_FLAG(NODE) (TYPE_CHECK (NODE)->type_common.string_flag)

/* For a VECTOR_TYPE, this is the number of sub-parts of the vector.  */
#define TYPE_VECTOR_SUBPARTS(VECTOR_TYPE) \
  (HOST_WIDE_INT_1U \
   << VECTOR_TYPE_CHECK (VECTOR_TYPE)->type_common.precision)

/* Set precision to n when we have 2^n sub-parts of the vector.  */
#define SET_TYPE_VECTOR_SUBPARTS(VECTOR_TYPE, X) \
  (VECTOR_TYPE_CHECK (VECTOR_TYPE)->type_common.precision = exact_log2 (X))

/* Nonzero in a VECTOR_TYPE if the frontends should not emit warnings
   about missing conversions to other vector types of the same size.  */
#define TYPE_VECTOR_OPAQUE(NODE) \
  (VECTOR_TYPE_CHECK (NODE)->base.default_def_flag)

/* Indicates that objects of this type must be initialized by calling a
   function when they are created.  */
#define TYPE_NEEDS_CONSTRUCTING(NODE) \
  (TYPE_CHECK (NODE)->type_common.needs_constructing_flag)

/* Indicates that a UNION_TYPE object should be passed the same way that
   the first union alternative would be passed, or that a RECORD_TYPE
   object should be passed the same way that the first (and only) member
   would be passed.  */
#define TYPE_TRANSPARENT_AGGR(NODE) \
  (RECORD_OR_UNION_CHECK (NODE)->type_common.transparent_aggr_flag)

/* For an ARRAY_TYPE, indicates that it is not permitted to take the
   address of a component of the type.  This is the counterpart of
   DECL_NONADDRESSABLE_P for arrays, see the definition of this flag.  */
#define TYPE_NONALIASED_COMPONENT(NODE) \
  (ARRAY_TYPE_CHECK (NODE)->type_common.transparent_aggr_flag)

/* For an ARRAY_TYPE, a RECORD_TYPE, a UNION_TYPE or a QUAL_UNION_TYPE
   whether the array is typeless storage or the type contains a member
   with this flag set.  Such types are exempt from type-based alias
   analysis.  For ARRAY_TYPEs with AGGREGATE_TYPE_P element types
   the flag should be inherited from the element type, can change
   when type is finalized and because of that should not be used in
   type hashing.  For ARRAY_TYPEs with non-AGGREGATE_TYPE_P element types
   the flag should not be changed after the array is created and should
   be used in type hashing.  */
#define TYPE_TYPELESS_STORAGE(NODE) \
  (TREE_CHECK4 (NODE, RECORD_TYPE, UNION_TYPE, QUAL_UNION_TYPE, \
		ARRAY_TYPE)->type_common.typeless_storage)

/* Indicated that objects of this type should be laid out in as
   compact a way as possible.  */
#define TYPE_PACKED(NODE) (TYPE_CHECK (NODE)->base.u.bits.packed_flag)

/* Used by type_contains_placeholder_p to avoid recomputation.
   Values are: 0 (unknown), 1 (false), 2 (true).  Never access
   this field directly.  */
#define TYPE_CONTAINS_PLACEHOLDER_INTERNAL(NODE) \
  (TYPE_CHECK (NODE)->type_common.contains_placeholder_bits)

/* Nonzero if RECORD_TYPE represents a final derivation of class.  */
#define TYPE_FINAL_P(NODE) \
  (RECORD_OR_UNION_CHECK (NODE)->base.default_def_flag)

/* The debug output functions use the symtab union field to store
   information specific to the debugging format.  The different debug
   output hooks store different types in the union field.  These three
   macros are used to access different fields in the union.  The debug
   hooks are responsible for consistently using only a specific
   macro.  */

/* Symtab field as an integer.  Used by stabs generator in dbxout.c to
   hold the type's number in the generated stabs.  */
#define TYPE_SYMTAB_ADDRESS(NODE) \
  (TYPE_CHECK (NODE)->type_common.symtab.address)

/* Symtab field as a string.  Used by COFF generator in sdbout.c to
   hold struct/union type tag names.  */
#define TYPE_SYMTAB_POINTER(NODE) \
  (TYPE_CHECK (NODE)->type_common.symtab.pointer)

/* Symtab field as a pointer to a DWARF DIE.  Used by DWARF generator
   in dwarf2out.c to point to the DIE generated for the type.  */
#define TYPE_SYMTAB_DIE(NODE) \
  (TYPE_CHECK (NODE)->type_common.symtab.die)

/* The garbage collector needs to know the interpretation of the
   symtab field.  These constants represent the different types in the
   union.  */

#define TYPE_SYMTAB_IS_ADDRESS (0)
#define TYPE_SYMTAB_IS_POINTER (1)
#define TYPE_SYMTAB_IS_DIE (2)

#define TYPE_LANG_SPECIFIC(NODE) \
  (TYPE_CHECK (NODE)->type_with_lang_specific.lang_specific)

#define TYPE_VALUES(NODE) (ENUMERAL_TYPE_CHECK (NODE)->type_non_common.values)
#define TYPE_DOMAIN(NODE) (ARRAY_TYPE_CHECK (NODE)->type_non_common.values)
#define TYPE_FIELDS(NODE)				\
  (RECORD_OR_UNION_CHECK (NODE)->type_non_common.values)
#define TYPE_CACHED_VALUES(NODE) (TYPE_CHECK (NODE)->type_non_common.values)
#define TYPE_ARG_TYPES(NODE)				\
  (FUNC_OR_METHOD_CHECK (NODE)->type_non_common.values)
#define TYPE_VALUES_RAW(NODE) (TYPE_CHECK (NODE)->type_non_common.values)

<<<<<<< HEAD
#define TYPE_MAX_VALUE(NODE) \
  (NUMERICAL_TYPE_CHECK (NODE)->type_non_common.maxval)
=======
#define TYPE_MIN_VALUE(NODE)				\
  (NUMERICAL_TYPE_CHECK (NODE)->type_non_common.minval)
#define TYPE_NEXT_PTR_TO(NODE)				\
  (POINTER_TYPE_CHECK (NODE)->type_non_common.minval)
#define TYPE_NEXT_REF_TO(NODE)				\
  (REFERENCE_TYPE_CHECK (NODE)->type_non_common.minval)
#define TYPE_VFIELD(NODE)				\
  (RECORD_OR_UNION_CHECK (NODE)->type_non_common.minval)
#define TYPE_MIN_VALUE_RAW(NODE) (TYPE_CHECK (NODE)->type_non_common.minval)

#define TYPE_MAX_VALUE(NODE) \
  (NUMERICAL_TYPE_CHECK (NODE)->type_non_common.maxval)
#define TYPE_METHODS(NODE)				\
  (RECORD_OR_UNION_CHECK (NODE)->type_non_common.maxval)
#define TYPE_METHOD_BASETYPE(NODE)			\
  (FUNC_OR_METHOD_CHECK (NODE)->type_non_common.maxval)
#define TYPE_OFFSET_BASETYPE(NODE)			\
  (OFFSET_TYPE_CHECK (NODE)->type_non_common.maxval)
>>>>>>> 4a18c066
/* If non-NULL, this is an upper bound of the size (in bytes) of an
   object of the given ARRAY_TYPE_NON_COMMON.  This allows temporaries to be
   allocated.  */
#define TYPE_ARRAY_MAX_SIZE(ARRAY_TYPE) \
  (ARRAY_TYPE_CHECK (ARRAY_TYPE)->type_non_common.maxval)
<<<<<<< HEAD
=======
#define TYPE_MAX_VALUE_RAW(NODE) (TYPE_CHECK (NODE)->type_non_common.maxval)

>>>>>>> 4a18c066
/* For record and union types, information about this type, as a base type
   for itself.  */
#define TYPE_BINFO(NODE) (RECORD_OR_UNION_CHECK (NODE)->type_non_common.maxval)
#define TYPE_METHOD_BASETYPE(NODE) \
  (FUNC_OR_METHOD_CHECK (NODE)->type_non_common.maxval)
#define TYPE_OFFSET_BASETYPE(NODE) \
  (OFFSET_TYPE_CHECK (NODE)->type_non_common.maxval)
#define TYPE_MAXVAL_RAW(NODE) (TYPE_CHECK (NODE)->type_non_common.maxval)

#define TYPE_MIN_VALUE(NODE) \
  (NUMERICAL_TYPE_CHECK (NODE)->type_non_common.minval)
#define TYPE_VFIELD(NODE) \
  (RECORD_OR_UNION_CHECK (NODE)->type_non_common.minval)
#define TYPE_NEXT_PTR_TO(NODE) \
  (POINTER_TYPE_CHECK (NODE)->type_non_common.minval)
#define TYPE_NEXT_REF_TO(NODE) \
  (REFERENCE_TYPE_CHECK (NODE)->type_non_common.minval)
#define TYPE_MINVAL_RAW(NODE) (TYPE_CHECK (NODE)->type_non_common.minval)

/* Used in a language-dependent way.  */
#define TYPE_LANG_SLOT_1(NODE) \
  (TYPE_CHECK (NODE)->type_non_common.lang_1)

/* Define accessor macros for information about type inheritance
   and basetypes.

   A "basetype" means a particular usage of a data type for inheritance
   in another type.  Each such basetype usage has its own "binfo"
   object to describe it.  The binfo object is a TREE_VEC node.

   Inheritance is represented by the binfo nodes allocated for a
   given type.  For example, given types C and D, such that D is
   inherited by C, 3 binfo nodes will be allocated: one for describing
   the binfo properties of C, similarly one for D, and one for
   describing the binfo properties of D as a base type for C.
   Thus, given a pointer to class C, one can get a pointer to the binfo
   of D acting as a basetype for C by looking at C's binfo's basetypes.  */

/* BINFO specific flags.  */

/* Nonzero means that the derivation chain is via a `virtual' declaration.  */
#define BINFO_VIRTUAL_P(NODE) (TREE_BINFO_CHECK (NODE)->base.static_flag)

/* Flags for language dependent use.  */
#define BINFO_FLAG_0(NODE) TREE_LANG_FLAG_0 (TREE_BINFO_CHECK (NODE))
#define BINFO_FLAG_1(NODE) TREE_LANG_FLAG_1 (TREE_BINFO_CHECK (NODE))
#define BINFO_FLAG_2(NODE) TREE_LANG_FLAG_2 (TREE_BINFO_CHECK (NODE))
#define BINFO_FLAG_3(NODE) TREE_LANG_FLAG_3 (TREE_BINFO_CHECK (NODE))
#define BINFO_FLAG_4(NODE) TREE_LANG_FLAG_4 (TREE_BINFO_CHECK (NODE))
#define BINFO_FLAG_5(NODE) TREE_LANG_FLAG_5 (TREE_BINFO_CHECK (NODE))
#define BINFO_FLAG_6(NODE) TREE_LANG_FLAG_6 (TREE_BINFO_CHECK (NODE))

/* The actual data type node being inherited in this basetype.  */
#define BINFO_TYPE(NODE) TREE_TYPE (TREE_BINFO_CHECK (NODE))

/* The offset where this basetype appears in its containing type.
   BINFO_OFFSET slot holds the offset (in bytes)
   from the base of the complete object to the base of the part of the
   object that is allocated on behalf of this `type'.
   This is always 0 except when there is multiple inheritance.  */

#define BINFO_OFFSET(NODE) (TREE_BINFO_CHECK (NODE)->binfo.offset)
#define BINFO_OFFSET_ZEROP(NODE) (integer_zerop (BINFO_OFFSET (NODE)))

/* The virtual function table belonging to this basetype.  Virtual
   function tables provide a mechanism for run-time method dispatching.
   The entries of a virtual function table are language-dependent.  */

#define BINFO_VTABLE(NODE) (TREE_BINFO_CHECK (NODE)->binfo.vtable)

/* The virtual functions in the virtual function table.  This is
   a TREE_LIST that is used as an initial approximation for building
   a virtual function table for this basetype.  */
#define BINFO_VIRTUALS(NODE) (TREE_BINFO_CHECK (NODE)->binfo.virtuals)

/* A vector of binfos for the direct basetypes inherited by this
   basetype.

   If this basetype describes type D as inherited in C, and if the
   basetypes of D are E and F, then this vector contains binfos for
   inheritance of E and F by C.  */
#define BINFO_BASE_BINFOS(NODE) (&TREE_BINFO_CHECK (NODE)->binfo.base_binfos)

/* The number of basetypes for NODE.  */
#define BINFO_N_BASE_BINFOS(NODE) (BINFO_BASE_BINFOS (NODE)->length ())

/* Accessor macro to get to the Nth base binfo of this binfo.  */
#define BINFO_BASE_BINFO(NODE,N) \
 ((*BINFO_BASE_BINFOS (NODE))[(N)])
#define BINFO_BASE_ITERATE(NODE,N,B) \
 (BINFO_BASE_BINFOS (NODE)->iterate ((N), &(B)))
#define BINFO_BASE_APPEND(NODE,T) \
 (BINFO_BASE_BINFOS (NODE)->quick_push ((T)))

/* For a BINFO record describing a virtual base class, i.e., one where
   TREE_VIA_VIRTUAL is set, this field assists in locating the virtual
   base.  The actual contents are language-dependent.  In the C++
   front-end this field is an INTEGER_CST giving an offset into the
   vtable where the offset to the virtual base can be found.  */
#define BINFO_VPTR_FIELD(NODE) (TREE_BINFO_CHECK (NODE)->binfo.vptr_field)

/* Indicates the accesses this binfo has to its bases. The values are
   access_public_node, access_protected_node or access_private_node.
   If this array is not present, public access is implied.  */
#define BINFO_BASE_ACCESSES(NODE) \
  (TREE_BINFO_CHECK (NODE)->binfo.base_accesses)

#define BINFO_BASE_ACCESS(NODE,N) \
  (*BINFO_BASE_ACCESSES (NODE))[(N)]
#define BINFO_BASE_ACCESS_APPEND(NODE,T) \
  BINFO_BASE_ACCESSES (NODE)->quick_push ((T))

/* The index in the VTT where this subobject's sub-VTT can be found.
   NULL_TREE if there is no sub-VTT.  */
#define BINFO_SUBVTT_INDEX(NODE) (TREE_BINFO_CHECK (NODE)->binfo.vtt_subvtt)

/* The index in the VTT where the vptr for this subobject can be
   found.  NULL_TREE if there is no secondary vptr in the VTT.  */
#define BINFO_VPTR_INDEX(NODE) (TREE_BINFO_CHECK (NODE)->binfo.vtt_vptr)

/* The BINFO_INHERITANCE_CHAIN points at the binfo for the base
   inheriting this base for non-virtual bases. For virtual bases it
   points either to the binfo for which this is a primary binfo, or to
   the binfo of the most derived type.  */
#define BINFO_INHERITANCE_CHAIN(NODE) \
	(TREE_BINFO_CHECK (NODE)->binfo.inheritance)


/* Define fields and accessors for nodes representing declared names.  */

/* Nonzero if DECL represents an SSA name or a variable that can possibly
   have an associated SSA name.  */
#define SSA_VAR_P(DECL)							\
	(TREE_CODE (DECL) == VAR_DECL					\
	 || TREE_CODE (DECL) == PARM_DECL				\
	 || TREE_CODE (DECL) == RESULT_DECL				\
	 || TREE_CODE (DECL) == SSA_NAME)


#define DECL_CHAIN(NODE) (TREE_CHAIN (DECL_MINIMAL_CHECK (NODE)))

/* This is the name of the object as written by the user.
   It is an IDENTIFIER_NODE.  */
#define DECL_NAME(NODE) (DECL_MINIMAL_CHECK (NODE)->decl_minimal.name)

/* The IDENTIFIER_NODE associated with the TYPE_NAME field.  */
#define TYPE_IDENTIFIER(NODE) \
  (TYPE_NAME (NODE) && DECL_P (TYPE_NAME (NODE)) \
   ? DECL_NAME (TYPE_NAME (NODE)) : TYPE_NAME (NODE))

/* Every ..._DECL node gets a unique number.  */
#define DECL_UID(NODE) (DECL_MINIMAL_CHECK (NODE)->decl_minimal.uid)

/* DEBUG_EXPR_DECLs get negative UID numbers, to catch erroneous
   uses.  */
#define DEBUG_TEMP_UID(NODE) (-DECL_UID (TREE_CHECK ((NODE), DEBUG_EXPR_DECL)))

/* Every ..._DECL node gets a unique number that stays the same even
   when the decl is copied by the inliner once it is set.  */
#define DECL_PT_UID(NODE) \
  (DECL_COMMON_CHECK (NODE)->decl_common.pt_uid == -1u \
   ? (NODE)->decl_minimal.uid : (NODE)->decl_common.pt_uid)
/* Initialize the ..._DECL node pt-uid to the decls uid.  */
#define SET_DECL_PT_UID(NODE, UID) \
  (DECL_COMMON_CHECK (NODE)->decl_common.pt_uid = (UID))
/* Whether the ..._DECL node pt-uid has been initialized and thus needs to
   be preserved when copyin the decl.  */
#define DECL_PT_UID_SET_P(NODE) \
  (DECL_COMMON_CHECK (NODE)->decl_common.pt_uid != -1u)

/* These two fields describe where in the source code the declaration
   was.  If the declaration appears in several places (as for a C
   function that is declared first and then defined later), this
   information should refer to the definition.  */
#define DECL_SOURCE_LOCATION(NODE) \
  (DECL_MINIMAL_CHECK (NODE)->decl_minimal.locus)
#define DECL_SOURCE_FILE(NODE) LOCATION_FILE (DECL_SOURCE_LOCATION (NODE))
#define DECL_SOURCE_LINE(NODE) LOCATION_LINE (DECL_SOURCE_LOCATION (NODE))
#define DECL_SOURCE_COLUMN(NODE) LOCATION_COLUMN (DECL_SOURCE_LOCATION (NODE))
/* This accessor returns TRUE if the decl it operates on was created
   by a front-end or back-end rather than by user code.  In this case
   builtin-ness is indicated by source location.  */
#define DECL_IS_BUILTIN(DECL) \
  (LOCATION_LOCUS (DECL_SOURCE_LOCATION (DECL)) <= BUILTINS_LOCATION)

#define DECL_LOCATION_RANGE(NODE) \
  (get_decl_source_range (DECL_MINIMAL_CHECK (NODE)))

/*  For FIELD_DECLs, this is the RECORD_TYPE, UNION_TYPE, or
    QUAL_UNION_TYPE node that the field is a member of.  For VAR_DECL,
    PARM_DECL, FUNCTION_DECL, LABEL_DECL, RESULT_DECL, and CONST_DECL
    nodes, this points to either the FUNCTION_DECL for the containing
    function, the RECORD_TYPE or UNION_TYPE for the containing type, or
    NULL_TREE or a TRANSLATION_UNIT_DECL if the given decl has "file
    scope".  In particular, for VAR_DECLs which are virtual table pointers
    (they have DECL_VIRTUAL set), we use DECL_CONTEXT to determine the type
    they belong to.  */
#define DECL_CONTEXT(NODE) (DECL_MINIMAL_CHECK (NODE)->decl_minimal.context)
#define DECL_FIELD_CONTEXT(NODE) \
  (FIELD_DECL_CHECK (NODE)->decl_minimal.context)

/* If nonzero, decl's name shouldn't be emitted into debug info.  */
#define DECL_NAMELESS(NODE) (DECL_MINIMAL_CHECK (NODE)->base.u.bits.nameless_flag)

/* For any sort of a ..._DECL node, this points to the original (abstract)
   decl node which this decl is an inlined/cloned instance of, or else it
   is NULL indicating that this decl is not an instance of some other decl.

   The C front-end also uses this in a nested declaration of an inline
   function, to point back to the definition.  */
#define DECL_ABSTRACT_ORIGIN(NODE) \
  (DECL_COMMON_CHECK (NODE)->decl_common.abstract_origin)

/* Like DECL_ABSTRACT_ORIGIN, but returns NODE if there's no abstract
   origin.  This is useful when setting the DECL_ABSTRACT_ORIGIN.  */
#define DECL_ORIGIN(NODE) \
  (DECL_ABSTRACT_ORIGIN (NODE) ? DECL_ABSTRACT_ORIGIN (NODE) : (NODE))

/* Nonzero for any sort of ..._DECL node means this decl node represents an
   inline instance of some original (abstract) decl from an inline function;
   suppress any warnings about shadowing some other variable.  FUNCTION_DECL
   nodes can also have their abstract origin set to themselves.  */
#define DECL_FROM_INLINE(NODE) \
  (DECL_ABSTRACT_ORIGIN (NODE) != NULL_TREE \
   && DECL_ABSTRACT_ORIGIN (NODE) != (NODE))

/* In a DECL this is the field where attributes are stored.  */
#define DECL_ATTRIBUTES(NODE) \
  (DECL_COMMON_CHECK (NODE)->decl_common.attributes)

/* For a FUNCTION_DECL, holds the tree of BINDINGs.
   For a TRANSLATION_UNIT_DECL, holds the namespace's BLOCK.
   For a VAR_DECL, holds the initial value.
   For a PARM_DECL, used for DECL_ARG_TYPE--default
   values for parameters are encoded in the type of the function,
   not in the PARM_DECL slot.
   For a FIELD_DECL, this is used for enumeration values and the C
   frontend uses it for temporarily storing bitwidth of bitfields.

   ??? Need to figure out some way to check this isn't a PARM_DECL.  */
#define DECL_INITIAL(NODE) (DECL_COMMON_CHECK (NODE)->decl_common.initial)

/* Holds the size of the datum, in bits, as a tree expression.
   Need not be constant.  */
#define DECL_SIZE(NODE) (DECL_COMMON_CHECK (NODE)->decl_common.size)
/* Likewise for the size in bytes.  */
#define DECL_SIZE_UNIT(NODE) (DECL_COMMON_CHECK (NODE)->decl_common.size_unit)
/* Returns the alignment required for the datum, in bits.  It must
   be a power of two, but an "alignment" of zero is supported
   (e.g. as "uninitialized" sentinel).  */
#define DECL_ALIGN(NODE) \
    (DECL_COMMON_CHECK (NODE)->decl_common.align \
     ? ((unsigned)1) << ((NODE)->decl_common.align - 1) : 0)
/* Specify that DECL_ALIGN(NODE) is X.  */
#define SET_DECL_ALIGN(NODE, X) \
    (DECL_COMMON_CHECK (NODE)->decl_common.align = ffs_hwi (X))

/* The alignment of NODE, in bytes.  */
#define DECL_ALIGN_UNIT(NODE) (DECL_ALIGN (NODE) / BITS_PER_UNIT)
/* Set if the alignment of this DECL has been set by the user, for
   example with an 'aligned' attribute.  */
#define DECL_USER_ALIGN(NODE) \
  (DECL_COMMON_CHECK (NODE)->base.u.bits.user_align)
/* Holds the machine mode corresponding to the declaration of a variable or
   field.  Always equal to TYPE_MODE (TREE_TYPE (decl)) except for a
   FIELD_DECL.  */
#define DECL_MODE(NODE) (DECL_COMMON_CHECK (NODE)->decl_common.mode)
#define SET_DECL_MODE(NODE, MODE) \
  (DECL_COMMON_CHECK (NODE)->decl_common.mode = (MODE))

/* For FUNCTION_DECL, if it is built-in, this identifies which built-in
   operation it is.  Note, however, that this field is overloaded, with
   DECL_BUILT_IN_CLASS as the discriminant, so the latter must always be
   checked before any access to the former.  */
#define DECL_FUNCTION_CODE(NODE) \
  (FUNCTION_DECL_CHECK (NODE)->function_decl.function_code)

#define DECL_FUNCTION_PERSONALITY(NODE) \
  (FUNCTION_DECL_CHECK (NODE)->function_decl.personality)

/* Nonzero for a given ..._DECL node means that the name of this node should
   be ignored for symbolic debug purposes.  For a TYPE_DECL, this means that
   the associated type should be ignored.  For a FUNCTION_DECL, the body of
   the function should also be ignored.  */
#define DECL_IGNORED_P(NODE) \
  (DECL_COMMON_CHECK (NODE)->decl_common.ignored_flag)

/* Nonzero for a given ..._DECL node means that this node represents an
   "abstract instance" of the given declaration (e.g. in the original
   declaration of an inline function).  When generating symbolic debugging
   information, we mustn't try to generate any address information for nodes
   marked as "abstract instances" because we don't actually generate
   any code or allocate any data space for such instances.  */
#define DECL_ABSTRACT_P(NODE) \
  (DECL_COMMON_CHECK (NODE)->decl_common.abstract_flag)

/* Language-specific decl information.  */
#define DECL_LANG_SPECIFIC(NODE) \
  (DECL_COMMON_CHECK (NODE)->decl_common.lang_specific)

/* In a VAR_DECL or FUNCTION_DECL, nonzero means external reference:
   do not allocate storage, and refer to a definition elsewhere.  Note that
   this does not necessarily imply the entity represented by NODE
   has no program source-level definition in this translation unit.  For
   example, for a FUNCTION_DECL, DECL_SAVED_TREE may be non-NULL and
   DECL_EXTERNAL may be true simultaneously; that can be the case for
   a C99 "extern inline" function.  */
#define DECL_EXTERNAL(NODE) (DECL_COMMON_CHECK (NODE)->decl_common.decl_flag_1)

/* Nonzero in a ..._DECL means this variable is ref'd from a nested function.
   For VAR_DECL nodes, PARM_DECL nodes, and FUNCTION_DECL nodes.

   For LABEL_DECL nodes, nonzero if nonlocal gotos to the label are permitted.

   Also set in some languages for variables, etc., outside the normal
   lexical scope, such as class instance variables.  */
#define DECL_NONLOCAL(NODE) \
  (DECL_COMMON_CHECK (NODE)->decl_common.nonlocal_flag)

/* Used in VAR_DECLs to indicate that the variable is a vtable.
   Used in FIELD_DECLs for vtable pointers.
   Used in FUNCTION_DECLs to indicate that the function is virtual.  */
#define DECL_VIRTUAL_P(NODE) \
  (DECL_COMMON_CHECK (NODE)->decl_common.virtual_flag)

/* Used to indicate that this DECL represents a compiler-generated entity.  */
#define DECL_ARTIFICIAL(NODE) \
  (DECL_COMMON_CHECK (NODE)->decl_common.artificial_flag)

/* Additional flags for language-specific uses.  */
#define DECL_LANG_FLAG_0(NODE) \
  (DECL_COMMON_CHECK (NODE)->decl_common.lang_flag_0)
#define DECL_LANG_FLAG_1(NODE) \
  (DECL_COMMON_CHECK (NODE)->decl_common.lang_flag_1)
#define DECL_LANG_FLAG_2(NODE) \
  (DECL_COMMON_CHECK (NODE)->decl_common.lang_flag_2)
#define DECL_LANG_FLAG_3(NODE) \
  (DECL_COMMON_CHECK (NODE)->decl_common.lang_flag_3)
#define DECL_LANG_FLAG_4(NODE) \
  (DECL_COMMON_CHECK (NODE)->decl_common.lang_flag_4)
#define DECL_LANG_FLAG_5(NODE) \
  (DECL_COMMON_CHECK (NODE)->decl_common.lang_flag_5)
#define DECL_LANG_FLAG_6(NODE) \
  (DECL_COMMON_CHECK (NODE)->decl_common.lang_flag_6)
#define DECL_LANG_FLAG_7(NODE) \
  (DECL_COMMON_CHECK (NODE)->decl_common.lang_flag_7)
#define DECL_LANG_FLAG_8(NODE) \
  (DECL_COMMON_CHECK (NODE)->decl_common.lang_flag_8)

/* Nonzero for a scope which is equal to file scope.  */
#define SCOPE_FILE_SCOPE_P(EXP)	\
  (! (EXP) || TREE_CODE (EXP) == TRANSLATION_UNIT_DECL)
/* Nonzero for a decl which is at file scope.  */
#define DECL_FILE_SCOPE_P(EXP) SCOPE_FILE_SCOPE_P (DECL_CONTEXT (EXP))
/* Nonzero for a type which is at file scope.  */
#define TYPE_FILE_SCOPE_P(EXP) SCOPE_FILE_SCOPE_P (TYPE_CONTEXT (EXP))

/* Nonzero for a decl that is decorated using attribute used.
   This indicates to compiler tools that this decl needs to be preserved.  */
#define DECL_PRESERVE_P(DECL) \
  DECL_COMMON_CHECK (DECL)->decl_common.preserve_flag

/* For function local variables of COMPLEX and VECTOR types,
   indicates that the variable is not aliased, and that all
   modifications to the variable have been adjusted so that
   they are killing assignments.  Thus the variable may now
   be treated as a GIMPLE register, and use real instead of
   virtual ops in SSA form.  */
#define DECL_GIMPLE_REG_P(DECL) \
  DECL_COMMON_CHECK (DECL)->decl_common.gimple_reg_flag

extern tree decl_value_expr_lookup (tree);
extern void decl_value_expr_insert (tree, tree);

/* In a VAR_DECL or PARM_DECL, the location at which the value may be found,
   if transformations have made this more complicated than evaluating the
   decl itself.  */
#define DECL_HAS_VALUE_EXPR_P(NODE) \
  (TREE_CHECK3 (NODE, VAR_DECL, PARM_DECL, RESULT_DECL) \
   ->decl_common.decl_flag_2)
#define DECL_VALUE_EXPR(NODE) \
  (decl_value_expr_lookup (DECL_WRTL_CHECK (NODE)))
#define SET_DECL_VALUE_EXPR(NODE, VAL) \
  (decl_value_expr_insert (DECL_WRTL_CHECK (NODE), VAL))

/* Holds the RTL expression for the value of a variable or function.
   This value can be evaluated lazily for functions, variables with
   static storage duration, and labels.  */
#define DECL_RTL(NODE)					\
  (DECL_WRTL_CHECK (NODE)->decl_with_rtl.rtl		\
   ? (NODE)->decl_with_rtl.rtl					\
   : (make_decl_rtl (NODE), (NODE)->decl_with_rtl.rtl))

/* Set the DECL_RTL for NODE to RTL.  */
#define SET_DECL_RTL(NODE, RTL) set_decl_rtl (NODE, RTL)

/* Returns nonzero if NODE is a tree node that can contain RTL.  */
#define HAS_RTL_P(NODE) (CODE_CONTAINS_STRUCT (TREE_CODE (NODE), TS_DECL_WRTL))

/* Returns nonzero if the DECL_RTL for NODE has already been set.  */
#define DECL_RTL_SET_P(NODE) \
  (HAS_RTL_P (NODE) && DECL_WRTL_CHECK (NODE)->decl_with_rtl.rtl != NULL)

/* Copy the RTL from NODE1 to NODE2.  If the RTL was not set for
   NODE1, it will not be set for NODE2; this is a lazy copy.  */
#define COPY_DECL_RTL(NODE1, NODE2) \
  (DECL_WRTL_CHECK (NODE2)->decl_with_rtl.rtl \
   = DECL_WRTL_CHECK (NODE1)->decl_with_rtl.rtl)

/* The DECL_RTL for NODE, if it is set, or NULL, if it is not set.  */
#define DECL_RTL_IF_SET(NODE) (DECL_RTL_SET_P (NODE) ? DECL_RTL (NODE) : NULL)

#if (GCC_VERSION >= 2007)
#define DECL_RTL_KNOWN_SET(decl) __extension__				\
({  tree const __d = (decl);						\
    gcc_checking_assert (DECL_RTL_SET_P (__d));				\
    /* Dereference it so the compiler knows it can't be NULL even	\
       without assertion checking.  */					\
    &*DECL_RTL_IF_SET (__d); })
#else
#define DECL_RTL_KNOWN_SET(decl) (&*DECL_RTL_IF_SET (decl))
#endif

/* In VAR_DECL and PARM_DECL nodes, nonzero means declared `register'.  */
#define DECL_REGISTER(NODE) (DECL_WRTL_CHECK (NODE)->decl_common.decl_flag_0)

/* In a FIELD_DECL, this is the field position, counting in bytes, of the
   DECL_OFFSET_ALIGN-bit-sized word containing the bit closest to the beginning
   of the structure.  */
#define DECL_FIELD_OFFSET(NODE) (FIELD_DECL_CHECK (NODE)->field_decl.offset)

/* In a FIELD_DECL, this is the offset, in bits, of the first bit of the
   field from DECL_FIELD_OFFSET.  This field may be nonzero even for fields
   that are not bit fields (since DECL_OFFSET_ALIGN may be larger than the
   natural alignment of the field's type).  */
#define DECL_FIELD_BIT_OFFSET(NODE) \
  (FIELD_DECL_CHECK (NODE)->field_decl.bit_offset)

/* In a FIELD_DECL, this indicates whether the field was a bit-field and
   if so, the type that was originally specified for it.
   TREE_TYPE may have been modified (in finish_struct).  */
#define DECL_BIT_FIELD_TYPE(NODE) \
  (FIELD_DECL_CHECK (NODE)->field_decl.bit_field_type)

/* In a FIELD_DECL of a RECORD_TYPE, this is a pointer to the storage
   representative FIELD_DECL.  */
#define DECL_BIT_FIELD_REPRESENTATIVE(NODE) \
  (FIELD_DECL_CHECK (NODE)->field_decl.qualifier)

/* For a FIELD_DECL in a QUAL_UNION_TYPE, records the expression, which
   if nonzero, indicates that the field occupies the type.  */
#define DECL_QUALIFIER(NODE) (FIELD_DECL_CHECK (NODE)->field_decl.qualifier)

/* For FIELD_DECLs, off_align holds the number of low-order bits of
   DECL_FIELD_OFFSET which are known to be always zero.
   DECL_OFFSET_ALIGN thus returns the alignment that DECL_FIELD_OFFSET
   has.  */
#define DECL_OFFSET_ALIGN(NODE) \
  (((unsigned HOST_WIDE_INT)1) << FIELD_DECL_CHECK (NODE)->decl_common.off_align)

/* Specify that DECL_OFFSET_ALIGN(NODE) is X.  */
#define SET_DECL_OFFSET_ALIGN(NODE, X) \
  (FIELD_DECL_CHECK (NODE)->decl_common.off_align = ffs_hwi (X) - 1)

/* For FIELD_DECLS, DECL_FCONTEXT is the *first* baseclass in
   which this FIELD_DECL is defined.  This information is needed when
   writing debugging information about vfield and vbase decls for C++.  */
#define DECL_FCONTEXT(NODE) (FIELD_DECL_CHECK (NODE)->field_decl.fcontext)

/* In a FIELD_DECL, indicates this field should be bit-packed.  */
#define DECL_PACKED(NODE) (FIELD_DECL_CHECK (NODE)->base.u.bits.packed_flag)

/* Nonzero in a FIELD_DECL means it is a bit field, and must be accessed
   specially.  */
#define DECL_BIT_FIELD(NODE) (FIELD_DECL_CHECK (NODE)->decl_common.decl_flag_1)

/* Used in a FIELD_DECL to indicate that we cannot form the address of
   this component.  This makes it possible for Type-Based Alias Analysis
   to disambiguate accesses to this field with indirect accesses using
   the field's type:

     struct S { int i; } s;
     int *p;

   If the flag is set on 'i', TBAA computes that s.i and *p never conflict.

   From the implementation's viewpoint, the alias set of the type of the
   field 'i' (int) will not be recorded as a subset of that of the type of
   's' (struct S) in record_component_aliases.  The counterpart is that
   accesses to s.i must not be given the alias set of the type of 'i'
   (int) but instead directly that of the type of 's' (struct S).  */
#define DECL_NONADDRESSABLE_P(NODE) \
  (FIELD_DECL_CHECK (NODE)->decl_common.decl_flag_2)

/* A numeric unique identifier for a LABEL_DECL.  The UID allocation is
   dense, unique within any one function, and may be used to index arrays.
   If the value is -1, then no UID has been assigned.  */
#define LABEL_DECL_UID(NODE) \
  (LABEL_DECL_CHECK (NODE)->label_decl.label_decl_uid)

/* In a LABEL_DECL, the EH region number for which the label is the
   post_landing_pad.  */
#define EH_LANDING_PAD_NR(NODE) \
  (LABEL_DECL_CHECK (NODE)->label_decl.eh_landing_pad_nr)

/* For a PARM_DECL, records the data type used to pass the argument,
   which may be different from the type seen in the program.  */
#define DECL_ARG_TYPE(NODE) (PARM_DECL_CHECK (NODE)->decl_common.initial)

/* For PARM_DECL, holds an RTL for the stack slot or register
   where the data was actually passed.  */
#define DECL_INCOMING_RTL(NODE) \
  (PARM_DECL_CHECK (NODE)->parm_decl.incoming_rtl)

/* Nonzero for a given ..._DECL node means that no warnings should be
   generated just because this node is unused.  */
#define DECL_IN_SYSTEM_HEADER(NODE) \
  (in_system_header_at (DECL_SOURCE_LOCATION (NODE)))

/* Used to indicate that the linkage status of this DECL is not yet known,
   so it should not be output now.  */
#define DECL_DEFER_OUTPUT(NODE) \
  (DECL_WITH_VIS_CHECK (NODE)->decl_with_vis.defer_output)

/* In a VAR_DECL that's static,
   nonzero if the space is in the text section.  */
#define DECL_IN_TEXT_SECTION(NODE) \
  (VAR_DECL_CHECK (NODE)->decl_with_vis.in_text_section)

/* In a VAR_DECL that's static,
   nonzero if it belongs to the global constant pool.  */
#define DECL_IN_CONSTANT_POOL(NODE) \
  (VAR_DECL_CHECK (NODE)->decl_with_vis.in_constant_pool)

/* Nonzero for a given ..._DECL node means that this node should be
   put in .common, if possible.  If a DECL_INITIAL is given, and it
   is not error_mark_node, then the decl cannot be put in .common.  */
#define DECL_COMMON(NODE) \
  (DECL_WITH_VIS_CHECK (NODE)->decl_with_vis.common_flag)

/* In a VAR_DECL, nonzero if the decl is a register variable with
   an explicit asm specification.  */
#define DECL_HARD_REGISTER(NODE)  \
  (VAR_DECL_CHECK (NODE)->decl_with_vis.hard_register)

  /* Used to indicate that this DECL has weak linkage.  */
#define DECL_WEAK(NODE) (DECL_WITH_VIS_CHECK (NODE)->decl_with_vis.weak_flag)

/* Used to indicate that the DECL is a dllimport.  */
#define DECL_DLLIMPORT_P(NODE) \
  (DECL_WITH_VIS_CHECK (NODE)->decl_with_vis.dllimport_flag)

/* Used in a DECL to indicate that, even if it TREE_PUBLIC, it need
   not be put out unless it is needed in this translation unit.
   Entities like this are shared across translation units (like weak
   entities), but are guaranteed to be generated by any translation
   unit that needs them, and therefore need not be put out anywhere
   where they are not needed.  DECL_COMDAT is just a hint to the
   back-end; it is up to front-ends which set this flag to ensure
   that there will never be any harm, other than bloat, in putting out
   something which is DECL_COMDAT.  */
#define DECL_COMDAT(NODE) \
  (DECL_WITH_VIS_CHECK (NODE)->decl_with_vis.comdat_flag)

#define DECL_COMDAT_GROUP(NODE) \
  decl_comdat_group (NODE)

/* Used in TREE_PUBLIC decls to indicate that copies of this DECL in
   multiple translation units should be merged.  */
#define DECL_ONE_ONLY(NODE) (DECL_COMDAT_GROUP (NODE) != NULL_TREE \
			     && (TREE_PUBLIC (NODE) || DECL_EXTERNAL (NODE)))

/* The name of the object as the assembler will see it (but before any
   translations made by ASM_OUTPUT_LABELREF).  Often this is the same
   as DECL_NAME.  It is an IDENTIFIER_NODE.

   ASSEMBLER_NAME of TYPE_DECLS may store global name of type used for
   One Definition Rule based type merging at LTO.  It is computed only for
   LTO compilation and C++.  */
#define DECL_ASSEMBLER_NAME(NODE) decl_assembler_name (NODE)

/* Return true if NODE is a NODE that can contain a DECL_ASSEMBLER_NAME.
   This is true of all DECL nodes except FIELD_DECL.  */
#define HAS_DECL_ASSEMBLER_NAME_P(NODE) \
  (CODE_CONTAINS_STRUCT (TREE_CODE (NODE), TS_DECL_WITH_VIS))

/* Returns nonzero if the DECL_ASSEMBLER_NAME for NODE has been set.  If zero,
   the NODE might still have a DECL_ASSEMBLER_NAME -- it just hasn't been set
   yet.  */
#define DECL_ASSEMBLER_NAME_SET_P(NODE) \
  (HAS_DECL_ASSEMBLER_NAME_P (NODE) \
   && DECL_WITH_VIS_CHECK (NODE)->decl_with_vis.assembler_name != NULL_TREE)

/* Set the DECL_ASSEMBLER_NAME for NODE to NAME.  */
#define SET_DECL_ASSEMBLER_NAME(NODE, NAME) \
  (DECL_WITH_VIS_CHECK (NODE)->decl_with_vis.assembler_name = (NAME))

/* Copy the DECL_ASSEMBLER_NAME from DECL1 to DECL2.  Note that if DECL1's
   DECL_ASSEMBLER_NAME has not yet been set, using this macro will not cause
   the DECL_ASSEMBLER_NAME of either DECL to be set.  In other words, the
   semantics of using this macro, are different than saying:

     SET_DECL_ASSEMBLER_NAME(DECL2, DECL_ASSEMBLER_NAME (DECL1))

   which will try to set the DECL_ASSEMBLER_NAME for DECL1.  */

#define COPY_DECL_ASSEMBLER_NAME(DECL1, DECL2)				\
  (DECL_ASSEMBLER_NAME_SET_P (DECL1)					\
   ? (void) SET_DECL_ASSEMBLER_NAME (DECL2,				\
				     DECL_ASSEMBLER_NAME (DECL1))	\
   : (void) 0)

/* Records the section name in a section attribute.  Used to pass
   the name from decl_attributes to make_function_rtl and make_decl_rtl.  */
#define DECL_SECTION_NAME(NODE) decl_section_name (NODE)

/* Nonzero in a decl means that the gimplifier has seen (or placed)
   this variable in a BIND_EXPR.  */
#define DECL_SEEN_IN_BIND_EXPR_P(NODE) \
  (DECL_WITH_VIS_CHECK (NODE)->decl_with_vis.seen_in_bind_expr)

/* Value of the decls's visibility attribute */
#define DECL_VISIBILITY(NODE) \
  (DECL_WITH_VIS_CHECK (NODE)->decl_with_vis.visibility)

/* Nonzero means that the decl had its visibility specified rather than
   being inferred.  */
#define DECL_VISIBILITY_SPECIFIED(NODE) \
  (DECL_WITH_VIS_CHECK (NODE)->decl_with_vis.visibility_specified)

/* In a VAR_DECL, the model to use if the data should be allocated from
   thread-local storage.  */
#define DECL_TLS_MODEL(NODE) decl_tls_model (NODE)

/* In a VAR_DECL, nonzero if the data should be allocated from
   thread-local storage.  */
#define DECL_THREAD_LOCAL_P(NODE) \
  ((TREE_STATIC (NODE) || DECL_EXTERNAL (NODE)) && decl_tls_model (NODE) >= TLS_MODEL_REAL)

/* In a non-local VAR_DECL with static storage duration, true if the
   variable has an initialization priority.  If false, the variable
   will be initialized at the DEFAULT_INIT_PRIORITY.  */
#define DECL_HAS_INIT_PRIORITY_P(NODE) \
  (VAR_DECL_CHECK (NODE)->decl_with_vis.init_priority_p)

extern tree decl_debug_expr_lookup (tree);
extern void decl_debug_expr_insert (tree, tree);

/* For VAR_DECL, this is set to an expression that it was split from.  */
#define DECL_HAS_DEBUG_EXPR_P(NODE) \
  (VAR_DECL_CHECK (NODE)->decl_common.debug_expr_is_from)
#define DECL_DEBUG_EXPR(NODE) \
  (decl_debug_expr_lookup (VAR_DECL_CHECK (NODE)))

#define SET_DECL_DEBUG_EXPR(NODE, VAL) \
  (decl_debug_expr_insert (VAR_DECL_CHECK (NODE), VAL))

extern priority_type decl_init_priority_lookup (tree);
extern priority_type decl_fini_priority_lookup (tree);
extern void decl_init_priority_insert (tree, priority_type);
extern void decl_fini_priority_insert (tree, priority_type);

/* For a VAR_DECL or FUNCTION_DECL the initialization priority of
   NODE.  */
#define DECL_INIT_PRIORITY(NODE) \
  (decl_init_priority_lookup (NODE))
/* Set the initialization priority for NODE to VAL.  */
#define SET_DECL_INIT_PRIORITY(NODE, VAL) \
  (decl_init_priority_insert (NODE, VAL))

/* For a FUNCTION_DECL the finalization priority of NODE.  */
#define DECL_FINI_PRIORITY(NODE) \
  (decl_fini_priority_lookup (NODE))
/* Set the finalization priority for NODE to VAL.  */
#define SET_DECL_FINI_PRIORITY(NODE, VAL) \
  (decl_fini_priority_insert (NODE, VAL))

/* The initialization priority for entities for which no explicit
   initialization priority has been specified.  */
#define DEFAULT_INIT_PRIORITY 65535

/* The maximum allowed initialization priority.  */
#define MAX_INIT_PRIORITY 65535

/* The largest priority value reserved for use by system runtime
   libraries.  */
#define MAX_RESERVED_INIT_PRIORITY 100

/* In a VAR_DECL, nonzero if this is a global variable for VOPs.  */
#define VAR_DECL_IS_VIRTUAL_OPERAND(NODE) \
  (VAR_DECL_CHECK (NODE)->base.u.bits.saturating_flag)

/* In a VAR_DECL, nonzero if this is a non-local frame structure.  */
#define DECL_NONLOCAL_FRAME(NODE)  \
  (VAR_DECL_CHECK (NODE)->base.default_def_flag)

/* In a VAR_DECL, nonzero if this variable is not aliased by any pointer.  */
#define DECL_NONALIASED(NODE) \
  (VAR_DECL_CHECK (NODE)->base.nothrow_flag)

/* This field is used to reference anything in decl.result and is meant only
   for use by the garbage collector.  */
#define DECL_RESULT_FLD(NODE) \
  (DECL_NON_COMMON_CHECK (NODE)->decl_non_common.result)

/* The DECL_VINDEX is used for FUNCTION_DECLS in two different ways.
   Before the struct containing the FUNCTION_DECL is laid out,
   DECL_VINDEX may point to a FUNCTION_DECL in a base class which
   is the FUNCTION_DECL which this FUNCTION_DECL will replace as a virtual
   function.  When the class is laid out, this pointer is changed
   to an INTEGER_CST node which is suitable for use as an index
   into the virtual function table. */
#define DECL_VINDEX(NODE) \
  (FUNCTION_DECL_CHECK (NODE)->function_decl.vindex)

/* In FUNCTION_DECL, holds the decl for the return value.  */
#define DECL_RESULT(NODE) (FUNCTION_DECL_CHECK (NODE)->decl_non_common.result)

/* In a FUNCTION_DECL, nonzero if the function cannot be inlined.  */
#define DECL_UNINLINABLE(NODE) \
  (FUNCTION_DECL_CHECK (NODE)->function_decl.uninlinable)

/* In a FUNCTION_DECL, the saved representation of the body of the
   entire function.  */
#define DECL_SAVED_TREE(NODE) \
  (FUNCTION_DECL_CHECK (NODE)->function_decl.saved_tree)

/* Nonzero in a FUNCTION_DECL means this function should be treated
   as if it were a malloc, meaning it returns a pointer that is
   not an alias.  */
#define DECL_IS_MALLOC(NODE) \
  (FUNCTION_DECL_CHECK (NODE)->function_decl.malloc_flag)

/* Nonzero in a FUNCTION_DECL means this function should be treated as
   C++ operator new, meaning that it returns a pointer for which we
   should not use type based aliasing.  */
#define DECL_IS_OPERATOR_NEW(NODE) \
  (FUNCTION_DECL_CHECK (NODE)->function_decl.operator_new_flag)

/* Nonzero in a FUNCTION_DECL means this function may return more
   than once.  */
#define DECL_IS_RETURNS_TWICE(NODE) \
  (FUNCTION_DECL_CHECK (NODE)->function_decl.returns_twice_flag)

/* Nonzero in a FUNCTION_DECL means this function should be treated
   as "pure" function (like const function, but may read global memory).  */
#define DECL_PURE_P(NODE) (FUNCTION_DECL_CHECK (NODE)->function_decl.pure_flag)

/* Nonzero only if one of TREE_READONLY or DECL_PURE_P is nonzero AND
   the const or pure function may not terminate.  When this is nonzero
   for a const or pure function, it can be dealt with by cse passes
   but cannot be removed by dce passes since you are not allowed to
   change an infinite looping program into one that terminates without
   error.  */
#define DECL_LOOPING_CONST_OR_PURE_P(NODE) \
  (FUNCTION_DECL_CHECK (NODE)->function_decl.looping_const_or_pure_flag)

/* Nonzero in a FUNCTION_DECL means this function should be treated
   as "novops" function (function that does not read global memory,
   but may have arbitrary side effects).  */
#define DECL_IS_NOVOPS(NODE) \
  (FUNCTION_DECL_CHECK (NODE)->function_decl.novops_flag)

/* Used in FUNCTION_DECLs to indicate that they should be run automatically
   at the beginning or end of execution.  */
#define DECL_STATIC_CONSTRUCTOR(NODE) \
  (FUNCTION_DECL_CHECK (NODE)->function_decl.static_ctor_flag)

#define DECL_STATIC_DESTRUCTOR(NODE) \
(FUNCTION_DECL_CHECK (NODE)->function_decl.static_dtor_flag)

/* Used in FUNCTION_DECLs to indicate that function entry and exit should
   be instrumented with calls to support routines.  */
#define DECL_NO_INSTRUMENT_FUNCTION_ENTRY_EXIT(NODE) \
  (FUNCTION_DECL_CHECK (NODE)->function_decl.no_instrument_function_entry_exit)

/* Used in FUNCTION_DECLs to indicate that limit-stack-* should be
   disabled in this function.  */
#define DECL_NO_LIMIT_STACK(NODE) \
  (FUNCTION_DECL_CHECK (NODE)->function_decl.no_limit_stack)

/* In a FUNCTION_DECL indicates that a static chain is needed.  */
#define DECL_STATIC_CHAIN(NODE) \
  (FUNCTION_DECL_CHECK (NODE)->decl_with_vis.regdecl_flag)

/* Nonzero for a decl that cgraph has decided should be inlined into
   at least one call site.  It is not meaningful to look at this
   directly; always use cgraph_function_possibly_inlined_p.  */
#define DECL_POSSIBLY_INLINED(DECL) \
  FUNCTION_DECL_CHECK (DECL)->function_decl.possibly_inlined

/* Nonzero in a FUNCTION_DECL means that this function was declared inline,
   such as via the `inline' keyword in C/C++.  This flag controls the linkage
   semantics of 'inline'  */
#define DECL_DECLARED_INLINE_P(NODE) \
  (FUNCTION_DECL_CHECK (NODE)->function_decl.declared_inline_flag)

/* Nonzero in a FUNCTION_DECL means this function should not get
   -Winline warnings.  */
#define DECL_NO_INLINE_WARNING_P(NODE) \
  (FUNCTION_DECL_CHECK (NODE)->function_decl.no_inline_warning_flag)

/* Nonzero if a FUNCTION_CODE is a TM load/store.  */
#define BUILTIN_TM_LOAD_STORE_P(FN) \
  ((FN) >= BUILT_IN_TM_STORE_1 && (FN) <= BUILT_IN_TM_LOAD_RFW_LDOUBLE)

/* Nonzero if a FUNCTION_CODE is a TM load.  */
#define BUILTIN_TM_LOAD_P(FN) \
  ((FN) >= BUILT_IN_TM_LOAD_1 && (FN) <= BUILT_IN_TM_LOAD_RFW_LDOUBLE)

/* Nonzero if a FUNCTION_CODE is a TM store.  */
#define BUILTIN_TM_STORE_P(FN) \
  ((FN) >= BUILT_IN_TM_STORE_1 && (FN) <= BUILT_IN_TM_STORE_WAW_LDOUBLE)

#define CASE_BUILT_IN_TM_LOAD(FN)	\
  case BUILT_IN_TM_LOAD_##FN:		\
  case BUILT_IN_TM_LOAD_RAR_##FN:	\
  case BUILT_IN_TM_LOAD_RAW_##FN:	\
  case BUILT_IN_TM_LOAD_RFW_##FN

#define CASE_BUILT_IN_TM_STORE(FN)	\
  case BUILT_IN_TM_STORE_##FN:		\
  case BUILT_IN_TM_STORE_WAR_##FN:	\
  case BUILT_IN_TM_STORE_WAW_##FN

/* Nonzero in a FUNCTION_DECL that should be always inlined by the inliner
   disregarding size and cost heuristics.  This is equivalent to using
   the always_inline attribute without the required diagnostics if the
   function cannot be inlined.  */
#define DECL_DISREGARD_INLINE_LIMITS(NODE) \
  (FUNCTION_DECL_CHECK (NODE)->function_decl.disregard_inline_limits)

extern vec<tree, va_gc> **decl_debug_args_lookup (tree);
extern vec<tree, va_gc> **decl_debug_args_insert (tree);

/* Nonzero if a FUNCTION_DECL has DEBUG arguments attached to it.  */
#define DECL_HAS_DEBUG_ARGS_P(NODE) \
  (FUNCTION_DECL_CHECK (NODE)->function_decl.has_debug_args_flag)

/* For FUNCTION_DECL, this holds a pointer to a structure ("struct function")
   that describes the status of this function.  */
#define DECL_STRUCT_FUNCTION(NODE) \
  (FUNCTION_DECL_CHECK (NODE)->function_decl.f)

/* In a FUNCTION_DECL, nonzero means a built in function of a
   standard library or more generally a built in function that is
   recognized by optimizers and expanders.

   Note that it is different from the DECL_IS_BUILTIN accessor.  For
   instance, user declared prototypes of C library functions are not
   DECL_IS_BUILTIN but may be DECL_BUILT_IN.  */
#define DECL_BUILT_IN(NODE) (DECL_BUILT_IN_CLASS (NODE) != NOT_BUILT_IN)

/* For a builtin function, identify which part of the compiler defined it.  */
#define DECL_BUILT_IN_CLASS(NODE) \
   (FUNCTION_DECL_CHECK (NODE)->function_decl.built_in_class)

/* In FUNCTION_DECL, a chain of ..._DECL nodes.  */
#define DECL_ARGUMENTS(NODE) \
   (FUNCTION_DECL_CHECK (NODE)->function_decl.arguments)

/* In FUNCTION_DECL, the function specific target options to use when compiling
   this function.  */
#define DECL_FUNCTION_SPECIFIC_TARGET(NODE) \
   (FUNCTION_DECL_CHECK (NODE)->function_decl.function_specific_target)

/* In FUNCTION_DECL, the function specific optimization options to use when
   compiling this function.  */
#define DECL_FUNCTION_SPECIFIC_OPTIMIZATION(NODE) \
   (FUNCTION_DECL_CHECK (NODE)->function_decl.function_specific_optimization)

/* In FUNCTION_DECL, this is set if this function has other versions generated
   using "target" attributes.  The default version is the one which does not
   have any "target" attribute set. */
#define DECL_FUNCTION_VERSIONED(NODE)\
   (FUNCTION_DECL_CHECK (NODE)->function_decl.versioned_function)

/* In FUNCTION_DECL, this is set if this function is a C++ constructor.
   Devirtualization machinery uses this knowledge for determing type of the
   object constructed.  Also we assume that constructor address is not
   important.  */
#define DECL_CXX_CONSTRUCTOR_P(NODE)\
   (FUNCTION_DECL_CHECK (NODE)->decl_with_vis.cxx_constructor)

/* In FUNCTION_DECL, this is set if this function is a C++ destructor.
   Devirtualization machinery uses this to track types in destruction.  */
#define DECL_CXX_DESTRUCTOR_P(NODE)\
   (FUNCTION_DECL_CHECK (NODE)->decl_with_vis.cxx_destructor)

/* In FUNCTION_DECL that represent an virtual method this is set when
   the method is final.  */
#define DECL_FINAL_P(NODE)\
   (FUNCTION_DECL_CHECK (NODE)->decl_with_vis.final)

/* The source language of the translation-unit.  */
#define TRANSLATION_UNIT_LANGUAGE(NODE) \
  (TRANSLATION_UNIT_DECL_CHECK (NODE)->translation_unit_decl.language)

/* TRANSLATION_UNIT_DECL inherits from DECL_MINIMAL.  */

/* For a TYPE_DECL, holds the "original" type.  (TREE_TYPE has the copy.) */
#define DECL_ORIGINAL_TYPE(NODE) \
  (TYPE_DECL_CHECK (NODE)->decl_non_common.result)

/* In a TYPE_DECL nonzero means the detail info about this type is not dumped
   into stabs.  Instead it will generate cross reference ('x') of names.
   This uses the same flag as DECL_EXTERNAL.  */
#define TYPE_DECL_SUPPRESS_DEBUG(NODE) \
  (TYPE_DECL_CHECK (NODE)->decl_common.decl_flag_1)

/* Getter of the imported declaration associated to the
   IMPORTED_DECL node.  */
#define IMPORTED_DECL_ASSOCIATED_DECL(NODE) \
(DECL_INITIAL (IMPORTED_DECL_CHECK (NODE)))

/* Getter of the symbol declaration associated with the
   NAMELIST_DECL node.  */
#define NAMELIST_DECL_ASSOCIATED_DECL(NODE) \
  (DECL_INITIAL (NODE))

/* A STATEMENT_LIST chains statements together in GENERIC and GIMPLE.
   To reduce overhead, the nodes containing the statements are not trees.
   This avoids the overhead of tree_common on all linked list elements.

   Use the interface in tree-iterator.h to access this node.  */

#define STATEMENT_LIST_HEAD(NODE) \
  (STATEMENT_LIST_CHECK (NODE)->stmt_list.head)
#define STATEMENT_LIST_TAIL(NODE) \
  (STATEMENT_LIST_CHECK (NODE)->stmt_list.tail)

#define TREE_OPTIMIZATION(NODE) \
  (OPTIMIZATION_NODE_CHECK (NODE)->optimization.opts)

#define TREE_OPTIMIZATION_OPTABS(NODE) \
  (OPTIMIZATION_NODE_CHECK (NODE)->optimization.optabs)

#define TREE_OPTIMIZATION_BASE_OPTABS(NODE) \
  (OPTIMIZATION_NODE_CHECK (NODE)->optimization.base_optabs)

/* Return a tree node that encapsulates the optimization options in OPTS.  */
extern tree build_optimization_node (struct gcc_options *opts);

#define TREE_TARGET_OPTION(NODE) \
  (TARGET_OPTION_NODE_CHECK (NODE)->target_option.opts)

#define TREE_TARGET_GLOBALS(NODE) \
  (TARGET_OPTION_NODE_CHECK (NODE)->target_option.globals)

/* Return a tree node that encapsulates the target options in OPTS.  */
extern tree build_target_option_node (struct gcc_options *opts);

extern void prepare_target_option_nodes_for_pch (void);

#if defined ENABLE_TREE_CHECKING && (GCC_VERSION >= 2007)

inline tree
tree_check (tree __t, const char *__f, int __l, const char *__g, tree_code __c)
{
  if (TREE_CODE (__t) != __c)
    tree_check_failed (__t, __f, __l, __g, __c, 0);
  return __t;
}

inline tree
tree_not_check (tree __t, const char *__f, int __l, const char *__g,
                enum tree_code __c)
{
  if (TREE_CODE (__t) == __c)
    tree_not_check_failed (__t, __f, __l, __g, __c, 0);
  return __t;
}

inline tree
tree_check2 (tree __t, const char *__f, int __l, const char *__g,
             enum tree_code __c1, enum tree_code __c2)
{
  if (TREE_CODE (__t) != __c1
      && TREE_CODE (__t) != __c2)
    tree_check_failed (__t, __f, __l, __g, __c1, __c2, 0);
  return __t;
}

inline tree
tree_not_check2 (tree __t, const char *__f, int __l, const char *__g,
                 enum tree_code __c1, enum tree_code __c2)
{
  if (TREE_CODE (__t) == __c1
      || TREE_CODE (__t) == __c2)
    tree_not_check_failed (__t, __f, __l, __g, __c1, __c2, 0);
  return __t;
}

inline tree
tree_check3 (tree __t, const char *__f, int __l, const char *__g,
             enum tree_code __c1, enum tree_code __c2, enum tree_code __c3)
{
  if (TREE_CODE (__t) != __c1
      && TREE_CODE (__t) != __c2
      && TREE_CODE (__t) != __c3)
    tree_check_failed (__t, __f, __l, __g, __c1, __c2, __c3, 0);
  return __t;
}

inline tree
tree_not_check3 (tree __t, const char *__f, int __l, const char *__g,
                 enum tree_code __c1, enum tree_code __c2, enum tree_code __c3)
{
  if (TREE_CODE (__t) == __c1
      || TREE_CODE (__t) == __c2
      || TREE_CODE (__t) == __c3)
    tree_not_check_failed (__t, __f, __l, __g, __c1, __c2, __c3, 0);
  return __t;
}

inline tree
tree_check4 (tree __t, const char *__f, int __l, const char *__g,
             enum tree_code __c1, enum tree_code __c2, enum tree_code __c3,
             enum tree_code __c4)
{
  if (TREE_CODE (__t) != __c1
      && TREE_CODE (__t) != __c2
      && TREE_CODE (__t) != __c3
      && TREE_CODE (__t) != __c4)
    tree_check_failed (__t, __f, __l, __g, __c1, __c2, __c3, __c4, 0);
  return __t;
}

inline tree
tree_not_check4 (tree __t, const char *__f, int __l, const char *__g,
                 enum tree_code __c1, enum tree_code __c2, enum tree_code __c3,
                 enum tree_code __c4)
{
  if (TREE_CODE (__t) == __c1
      || TREE_CODE (__t) == __c2
      || TREE_CODE (__t) == __c3
      || TREE_CODE (__t) == __c4)
    tree_not_check_failed (__t, __f, __l, __g, __c1, __c2, __c3, __c4, 0);
  return __t;
}

inline tree
tree_check5 (tree __t, const char *__f, int __l, const char *__g,
             enum tree_code __c1, enum tree_code __c2, enum tree_code __c3,
             enum tree_code __c4, enum tree_code __c5)
{
  if (TREE_CODE (__t) != __c1
      && TREE_CODE (__t) != __c2
      && TREE_CODE (__t) != __c3
      && TREE_CODE (__t) != __c4
      && TREE_CODE (__t) != __c5)
    tree_check_failed (__t, __f, __l, __g, __c1, __c2, __c3, __c4, __c5, 0);
  return __t;
}

inline tree
tree_not_check5 (tree __t, const char *__f, int __l, const char *__g,
                 enum tree_code __c1, enum tree_code __c2, enum tree_code __c3,
                 enum tree_code __c4, enum tree_code __c5)
{
  if (TREE_CODE (__t) == __c1
      || TREE_CODE (__t) == __c2
      || TREE_CODE (__t) == __c3
      || TREE_CODE (__t) == __c4
      || TREE_CODE (__t) == __c5)
    tree_not_check_failed (__t, __f, __l, __g, __c1, __c2, __c3, __c4, __c5, 0);
  return __t;
}

inline tree
contains_struct_check (tree __t, const enum tree_node_structure_enum __s,
                       const char *__f, int __l, const char *__g)
{
  if (tree_contains_struct[TREE_CODE (__t)][__s] != 1)
      tree_contains_struct_check_failed (__t, __s, __f, __l, __g);
  return __t;
}

inline tree
tree_class_check (tree __t, const enum tree_code_class __class,
                  const char *__f, int __l, const char *__g)
{
  if (TREE_CODE_CLASS (TREE_CODE (__t)) != __class)
    tree_class_check_failed (__t, __class, __f, __l, __g);
  return __t;
}

inline tree
tree_range_check (tree __t,
                  enum tree_code __code1, enum tree_code __code2,
                  const char *__f, int __l, const char *__g)
{
  if (TREE_CODE (__t) < __code1 || TREE_CODE (__t) > __code2)
    tree_range_check_failed (__t, __f, __l, __g, __code1, __code2);
  return __t;
}

inline tree
omp_clause_subcode_check (tree __t, enum omp_clause_code __code,
                          const char *__f, int __l, const char *__g)
{
  if (TREE_CODE (__t) != OMP_CLAUSE)
    tree_check_failed (__t, __f, __l, __g, OMP_CLAUSE, 0);
  if (__t->omp_clause.code != __code)
    omp_clause_check_failed (__t, __f, __l, __g, __code);
  return __t;
}

inline tree
omp_clause_range_check (tree __t,
                        enum omp_clause_code __code1,
                        enum omp_clause_code __code2,
                        const char *__f, int __l, const char *__g)
{
  if (TREE_CODE (__t) != OMP_CLAUSE)
    tree_check_failed (__t, __f, __l, __g, OMP_CLAUSE, 0);
  if ((int) __t->omp_clause.code < (int) __code1
      || (int) __t->omp_clause.code > (int) __code2)
    omp_clause_range_check_failed (__t, __f, __l, __g, __code1, __code2);
  return __t;
}

/* These checks have to be special cased.  */

inline tree
expr_check (tree __t, const char *__f, int __l, const char *__g)
{
  char const __c = TREE_CODE_CLASS (TREE_CODE (__t));
  if (!IS_EXPR_CODE_CLASS (__c))
    tree_class_check_failed (__t, tcc_expression, __f, __l, __g);
  return __t;
}

/* These checks have to be special cased.  */

inline tree
non_type_check (tree __t, const char *__f, int __l, const char *__g)
{
  if (TYPE_P (__t))
    tree_not_class_check_failed (__t, tcc_type, __f, __l, __g);
  return __t;
}

inline const HOST_WIDE_INT *
tree_int_cst_elt_check (const_tree __t, int __i,
			const char *__f, int __l, const char *__g)
{
  if (TREE_CODE (__t) != INTEGER_CST)
    tree_check_failed (__t, __f, __l, __g, INTEGER_CST, 0);
  if (__i < 0 || __i >= __t->base.u.int_length.extended)
    tree_int_cst_elt_check_failed (__i, __t->base.u.int_length.extended,
				   __f, __l, __g);
  return &CONST_CAST_TREE (__t)->int_cst.val[__i];
}

inline HOST_WIDE_INT *
tree_int_cst_elt_check (tree __t, int __i,
			const char *__f, int __l, const char *__g)
{
  if (TREE_CODE (__t) != INTEGER_CST)
    tree_check_failed (__t, __f, __l, __g, INTEGER_CST, 0);
  if (__i < 0 || __i >= __t->base.u.int_length.extended)
    tree_int_cst_elt_check_failed (__i, __t->base.u.int_length.extended,
				   __f, __l, __g);
  return &CONST_CAST_TREE (__t)->int_cst.val[__i];
}

/* Workaround -Wstrict-overflow false positive during profiledbootstrap.  */

# if GCC_VERSION >= 4006
#pragma GCC diagnostic push
#pragma GCC diagnostic ignored "-Wstrict-overflow"
#endif

inline tree *
tree_vec_elt_check (tree __t, int __i,
                    const char *__f, int __l, const char *__g)
{
  if (TREE_CODE (__t) != TREE_VEC)
    tree_check_failed (__t, __f, __l, __g, TREE_VEC, 0);
  if (__i < 0 || __i >= __t->base.u.length)
    tree_vec_elt_check_failed (__i, __t->base.u.length, __f, __l, __g);
  return &CONST_CAST_TREE (__t)->vec.a[__i];
}

# if GCC_VERSION >= 4006
#pragma GCC diagnostic pop
#endif

inline tree *
omp_clause_elt_check (tree __t, int __i,
                      const char *__f, int __l, const char *__g)
{
  if (TREE_CODE (__t) != OMP_CLAUSE)
    tree_check_failed (__t, __f, __l, __g, OMP_CLAUSE, 0);
  if (__i < 0 || __i >= omp_clause_num_ops [__t->omp_clause.code])
    omp_clause_operand_check_failed (__i, __t, __f, __l, __g);
  return &__t->omp_clause.ops[__i];
}

/* These checks have to be special cased.  */

inline tree
any_integral_type_check (tree __t, const char *__f, int __l, const char *__g)
{
  if (!ANY_INTEGRAL_TYPE_P (__t))
    tree_check_failed (__t, __f, __l, __g, BOOLEAN_TYPE, ENUMERAL_TYPE,
		       INTEGER_TYPE, 0);
  return __t;
}

inline const_tree
tree_check (const_tree __t, const char *__f, int __l, const char *__g,
	    tree_code __c)
{
  if (TREE_CODE (__t) != __c)
    tree_check_failed (__t, __f, __l, __g, __c, 0);
  return __t;
}

inline const_tree
tree_not_check (const_tree __t, const char *__f, int __l, const char *__g,
                enum tree_code __c)
{
  if (TREE_CODE (__t) == __c)
    tree_not_check_failed (__t, __f, __l, __g, __c, 0);
  return __t;
}

inline const_tree
tree_check2 (const_tree __t, const char *__f, int __l, const char *__g,
             enum tree_code __c1, enum tree_code __c2)
{
  if (TREE_CODE (__t) != __c1
      && TREE_CODE (__t) != __c2)
    tree_check_failed (__t, __f, __l, __g, __c1, __c2, 0);
  return __t;
}

inline const_tree
tree_not_check2 (const_tree __t, const char *__f, int __l, const char *__g,
                 enum tree_code __c1, enum tree_code __c2)
{
  if (TREE_CODE (__t) == __c1
      || TREE_CODE (__t) == __c2)
    tree_not_check_failed (__t, __f, __l, __g, __c1, __c2, 0);
  return __t;
}

inline const_tree
tree_check3 (const_tree __t, const char *__f, int __l, const char *__g,
             enum tree_code __c1, enum tree_code __c2, enum tree_code __c3)
{
  if (TREE_CODE (__t) != __c1
      && TREE_CODE (__t) != __c2
      && TREE_CODE (__t) != __c3)
    tree_check_failed (__t, __f, __l, __g, __c1, __c2, __c3, 0);
  return __t;
}

inline const_tree
tree_not_check3 (const_tree __t, const char *__f, int __l, const char *__g,
                 enum tree_code __c1, enum tree_code __c2, enum tree_code __c3)
{
  if (TREE_CODE (__t) == __c1
      || TREE_CODE (__t) == __c2
      || TREE_CODE (__t) == __c3)
    tree_not_check_failed (__t, __f, __l, __g, __c1, __c2, __c3, 0);
  return __t;
}

inline const_tree
tree_check4 (const_tree __t, const char *__f, int __l, const char *__g,
             enum tree_code __c1, enum tree_code __c2, enum tree_code __c3,
             enum tree_code __c4)
{
  if (TREE_CODE (__t) != __c1
      && TREE_CODE (__t) != __c2
      && TREE_CODE (__t) != __c3
      && TREE_CODE (__t) != __c4)
    tree_check_failed (__t, __f, __l, __g, __c1, __c2, __c3, __c4, 0);
  return __t;
}

inline const_tree
tree_not_check4 (const_tree __t, const char *__f, int __l, const char *__g,
                 enum tree_code __c1, enum tree_code __c2, enum tree_code __c3,
                 enum tree_code __c4)
{
  if (TREE_CODE (__t) == __c1
      || TREE_CODE (__t) == __c2
      || TREE_CODE (__t) == __c3
      || TREE_CODE (__t) == __c4)
    tree_not_check_failed (__t, __f, __l, __g, __c1, __c2, __c3, __c4, 0);
  return __t;
}

inline const_tree
tree_check5 (const_tree __t, const char *__f, int __l, const char *__g,
             enum tree_code __c1, enum tree_code __c2, enum tree_code __c3,
             enum tree_code __c4, enum tree_code __c5)
{
  if (TREE_CODE (__t) != __c1
      && TREE_CODE (__t) != __c2
      && TREE_CODE (__t) != __c3
      && TREE_CODE (__t) != __c4
      && TREE_CODE (__t) != __c5)
    tree_check_failed (__t, __f, __l, __g, __c1, __c2, __c3, __c4, __c5, 0);
  return __t;
}

inline const_tree
tree_not_check5 (const_tree __t, const char *__f, int __l, const char *__g,
                 enum tree_code __c1, enum tree_code __c2, enum tree_code __c3,
                 enum tree_code __c4, enum tree_code __c5)
{
  if (TREE_CODE (__t) == __c1
      || TREE_CODE (__t) == __c2
      || TREE_CODE (__t) == __c3
      || TREE_CODE (__t) == __c4
      || TREE_CODE (__t) == __c5)
    tree_not_check_failed (__t, __f, __l, __g, __c1, __c2, __c3, __c4, __c5, 0);
  return __t;
}

inline const_tree
contains_struct_check (const_tree __t, const enum tree_node_structure_enum __s,
                       const char *__f, int __l, const char *__g)
{
  if (tree_contains_struct[TREE_CODE (__t)][__s] != 1)
      tree_contains_struct_check_failed (__t, __s, __f, __l, __g);
  return __t;
}

inline const_tree
tree_class_check (const_tree __t, const enum tree_code_class __class,
                  const char *__f, int __l, const char *__g)
{
  if (TREE_CODE_CLASS (TREE_CODE (__t)) != __class)
    tree_class_check_failed (__t, __class, __f, __l, __g);
  return __t;
}

inline const_tree
tree_range_check (const_tree __t,
                  enum tree_code __code1, enum tree_code __code2,
                  const char *__f, int __l, const char *__g)
{
  if (TREE_CODE (__t) < __code1 || TREE_CODE (__t) > __code2)
    tree_range_check_failed (__t, __f, __l, __g, __code1, __code2);
  return __t;
}

inline const_tree
omp_clause_subcode_check (const_tree __t, enum omp_clause_code __code,
                          const char *__f, int __l, const char *__g)
{
  if (TREE_CODE (__t) != OMP_CLAUSE)
    tree_check_failed (__t, __f, __l, __g, OMP_CLAUSE, 0);
  if (__t->omp_clause.code != __code)
    omp_clause_check_failed (__t, __f, __l, __g, __code);
  return __t;
}

inline const_tree
omp_clause_range_check (const_tree __t,
                        enum omp_clause_code __code1,
                        enum omp_clause_code __code2,
                        const char *__f, int __l, const char *__g)
{
  if (TREE_CODE (__t) != OMP_CLAUSE)
    tree_check_failed (__t, __f, __l, __g, OMP_CLAUSE, 0);
  if ((int) __t->omp_clause.code < (int) __code1
      || (int) __t->omp_clause.code > (int) __code2)
    omp_clause_range_check_failed (__t, __f, __l, __g, __code1, __code2);
  return __t;
}

inline const_tree
expr_check (const_tree __t, const char *__f, int __l, const char *__g)
{
  char const __c = TREE_CODE_CLASS (TREE_CODE (__t));
  if (!IS_EXPR_CODE_CLASS (__c))
    tree_class_check_failed (__t, tcc_expression, __f, __l, __g);
  return __t;
}

inline const_tree
non_type_check (const_tree __t, const char *__f, int __l, const char *__g)
{
  if (TYPE_P (__t))
    tree_not_class_check_failed (__t, tcc_type, __f, __l, __g);
  return __t;
}

# if GCC_VERSION >= 4006
#pragma GCC diagnostic push
#pragma GCC diagnostic ignored "-Wstrict-overflow"
#endif

inline const_tree *
tree_vec_elt_check (const_tree __t, int __i,
                    const char *__f, int __l, const char *__g)
{
  if (TREE_CODE (__t) != TREE_VEC)
    tree_check_failed (__t, __f, __l, __g, TREE_VEC, 0);
  if (__i < 0 || __i >= __t->base.u.length)
    tree_vec_elt_check_failed (__i, __t->base.u.length, __f, __l, __g);
  return CONST_CAST (const_tree *, &__t->vec.a[__i]);
  //return &__t->vec.a[__i];
}

# if GCC_VERSION >= 4006
#pragma GCC diagnostic pop
#endif

inline const_tree *
omp_clause_elt_check (const_tree __t, int __i,
                      const char *__f, int __l, const char *__g)
{
  if (TREE_CODE (__t) != OMP_CLAUSE)
    tree_check_failed (__t, __f, __l, __g, OMP_CLAUSE, 0);
  if (__i < 0 || __i >= omp_clause_num_ops [__t->omp_clause.code])
    omp_clause_operand_check_failed (__i, __t, __f, __l, __g);
  return CONST_CAST (const_tree *, &__t->omp_clause.ops[__i]);
}

inline const_tree
any_integral_type_check (const_tree __t, const char *__f, int __l,
			 const char *__g)
{
  if (!ANY_INTEGRAL_TYPE_P (__t))
    tree_check_failed (__t, __f, __l, __g, BOOLEAN_TYPE, ENUMERAL_TYPE,
		       INTEGER_TYPE, 0);
  return __t;
}

#endif

/* Compute the number of operands in an expression node NODE.  For
   tcc_vl_exp nodes like CALL_EXPRs, this is stored in the node itself,
   otherwise it is looked up from the node's code.  */
static inline int
tree_operand_length (const_tree node)
{
  if (VL_EXP_CLASS_P (node))
    return VL_EXP_OPERAND_LENGTH (node);
  else
    return TREE_CODE_LENGTH (TREE_CODE (node));
}

#if defined ENABLE_TREE_CHECKING && (GCC_VERSION >= 2007)

/* Special checks for TREE_OPERANDs.  */
inline tree *
tree_operand_check (tree __t, int __i,
                    const char *__f, int __l, const char *__g)
{
  const_tree __u = EXPR_CHECK (__t);
  if (__i < 0 || __i >= TREE_OPERAND_LENGTH (__u))
    tree_operand_check_failed (__i, __u, __f, __l, __g);
  return &CONST_CAST_TREE (__u)->exp.operands[__i];
}

inline tree *
tree_operand_check_code (tree __t, enum tree_code __code, int __i,
                         const char *__f, int __l, const char *__g)
{
  if (TREE_CODE (__t) != __code)
    tree_check_failed (__t, __f, __l, __g, __code, 0);
  if (__i < 0 || __i >= TREE_OPERAND_LENGTH (__t))
    tree_operand_check_failed (__i, __t, __f, __l, __g);
  return &__t->exp.operands[__i];
}

inline const_tree *
tree_operand_check (const_tree __t, int __i,
                    const char *__f, int __l, const char *__g)
{
  const_tree __u = EXPR_CHECK (__t);
  if (__i < 0 || __i >= TREE_OPERAND_LENGTH (__u))
    tree_operand_check_failed (__i, __u, __f, __l, __g);
  return CONST_CAST (const_tree *, &__u->exp.operands[__i]);
}

inline const_tree *
tree_operand_check_code (const_tree __t, enum tree_code __code, int __i,
                         const char *__f, int __l, const char *__g)
{
  if (TREE_CODE (__t) != __code)
    tree_check_failed (__t, __f, __l, __g, __code, 0);
  if (__i < 0 || __i >= TREE_OPERAND_LENGTH (__t))
    tree_operand_check_failed (__i, __t, __f, __l, __g);
  return CONST_CAST (const_tree *, &__t->exp.operands[__i]);
}

#endif

/* True iff an identifier matches a C string.  */

inline bool
id_equal (const_tree id, const char *str)
{
  return !strcmp (IDENTIFIER_POINTER (id), str);
}

inline bool
id_equal (const char *str, const_tree id)
{
  return !strcmp (str, IDENTIFIER_POINTER (id));
}

#define error_mark_node			global_trees[TI_ERROR_MARK]

#define intQI_type_node			global_trees[TI_INTQI_TYPE]
#define intHI_type_node			global_trees[TI_INTHI_TYPE]
#define intSI_type_node			global_trees[TI_INTSI_TYPE]
#define intDI_type_node			global_trees[TI_INTDI_TYPE]
#define intTI_type_node			global_trees[TI_INTTI_TYPE]

#define unsigned_intQI_type_node	global_trees[TI_UINTQI_TYPE]
#define unsigned_intHI_type_node	global_trees[TI_UINTHI_TYPE]
#define unsigned_intSI_type_node	global_trees[TI_UINTSI_TYPE]
#define unsigned_intDI_type_node	global_trees[TI_UINTDI_TYPE]
#define unsigned_intTI_type_node	global_trees[TI_UINTTI_TYPE]

#define atomicQI_type_node	global_trees[TI_ATOMICQI_TYPE]
#define atomicHI_type_node	global_trees[TI_ATOMICHI_TYPE]
#define atomicSI_type_node	global_trees[TI_ATOMICSI_TYPE]
#define atomicDI_type_node	global_trees[TI_ATOMICDI_TYPE]
#define atomicTI_type_node	global_trees[TI_ATOMICTI_TYPE]

#define uint16_type_node		global_trees[TI_UINT16_TYPE]
#define uint32_type_node		global_trees[TI_UINT32_TYPE]
#define uint64_type_node		global_trees[TI_UINT64_TYPE]

#define void_node			global_trees[TI_VOID]

#define integer_zero_node		global_trees[TI_INTEGER_ZERO]
#define integer_one_node		global_trees[TI_INTEGER_ONE]
#define integer_three_node              global_trees[TI_INTEGER_THREE]
#define integer_minus_one_node		global_trees[TI_INTEGER_MINUS_ONE]
#define size_zero_node			global_trees[TI_SIZE_ZERO]
#define size_one_node			global_trees[TI_SIZE_ONE]
#define bitsize_zero_node		global_trees[TI_BITSIZE_ZERO]
#define bitsize_one_node		global_trees[TI_BITSIZE_ONE]
#define bitsize_unit_node		global_trees[TI_BITSIZE_UNIT]

/* Base access nodes.  */
#define access_public_node		global_trees[TI_PUBLIC]
#define access_protected_node	        global_trees[TI_PROTECTED]
#define access_private_node		global_trees[TI_PRIVATE]

#define null_pointer_node		global_trees[TI_NULL_POINTER]

#define float_type_node			global_trees[TI_FLOAT_TYPE]
#define double_type_node		global_trees[TI_DOUBLE_TYPE]
#define long_double_type_node		global_trees[TI_LONG_DOUBLE_TYPE]

/* Nodes for particular _FloatN and _FloatNx types in sequence.  */
#define FLOATN_TYPE_NODE(IDX)		global_trees[TI_FLOATN_TYPE_FIRST + (IDX)]
#define FLOATN_NX_TYPE_NODE(IDX)	global_trees[TI_FLOATN_NX_TYPE_FIRST + (IDX)]
#define FLOATNX_TYPE_NODE(IDX)		global_trees[TI_FLOATNX_TYPE_FIRST + (IDX)]

/* Names for individual types (code should normally iterate over all
   such types; these are only for back-end use, or in contexts such as
   *.def where iteration is not possible).  */
#define float16_type_node		global_trees[TI_FLOAT16_TYPE]
#define float32_type_node		global_trees[TI_FLOAT32_TYPE]
#define float64_type_node		global_trees[TI_FLOAT64_TYPE]
#define float128_type_node		global_trees[TI_FLOAT128_TYPE]
#define float32x_type_node		global_trees[TI_FLOAT32X_TYPE]
#define float64x_type_node		global_trees[TI_FLOAT64X_TYPE]
#define float128x_type_node		global_trees[TI_FLOAT128X_TYPE]

#define float_ptr_type_node		global_trees[TI_FLOAT_PTR_TYPE]
#define double_ptr_type_node		global_trees[TI_DOUBLE_PTR_TYPE]
#define long_double_ptr_type_node	global_trees[TI_LONG_DOUBLE_PTR_TYPE]
#define integer_ptr_type_node		global_trees[TI_INTEGER_PTR_TYPE]

#define complex_integer_type_node	global_trees[TI_COMPLEX_INTEGER_TYPE]
#define complex_float_type_node		global_trees[TI_COMPLEX_FLOAT_TYPE]
#define complex_double_type_node	global_trees[TI_COMPLEX_DOUBLE_TYPE]
#define complex_long_double_type_node	global_trees[TI_COMPLEX_LONG_DOUBLE_TYPE]

#define COMPLEX_FLOATN_NX_TYPE_NODE(IDX)	global_trees[TI_COMPLEX_FLOATN_NX_TYPE_FIRST + (IDX)]

#define pointer_bounds_type_node        global_trees[TI_POINTER_BOUNDS_TYPE]

#define void_type_node			global_trees[TI_VOID_TYPE]
/* The C type `void *'.  */
#define ptr_type_node			global_trees[TI_PTR_TYPE]
/* The C type `const void *'.  */
#define const_ptr_type_node		global_trees[TI_CONST_PTR_TYPE]
/* The C type `size_t'.  */
#define size_type_node                  global_trees[TI_SIZE_TYPE]
#define pid_type_node                   global_trees[TI_PID_TYPE]
#define ptrdiff_type_node		global_trees[TI_PTRDIFF_TYPE]
#define va_list_type_node		global_trees[TI_VA_LIST_TYPE]
#define va_list_gpr_counter_field	global_trees[TI_VA_LIST_GPR_COUNTER_FIELD]
#define va_list_fpr_counter_field	global_trees[TI_VA_LIST_FPR_COUNTER_FIELD]
/* The C type `FILE *'.  */
#define fileptr_type_node		global_trees[TI_FILEPTR_TYPE]
/* The C type `const struct tm *'.  */
#define const_tm_ptr_type_node		global_trees[TI_CONST_TM_PTR_TYPE]
/* The C type `fenv_t *'.  */
#define fenv_t_ptr_type_node		global_trees[TI_FENV_T_PTR_TYPE]
#define const_fenv_t_ptr_type_node	global_trees[TI_CONST_FENV_T_PTR_TYPE]
/* The C type `fexcept_t *'.  */
#define fexcept_t_ptr_type_node		global_trees[TI_FEXCEPT_T_PTR_TYPE]
#define const_fexcept_t_ptr_type_node	global_trees[TI_CONST_FEXCEPT_T_PTR_TYPE]
#define pointer_sized_int_node		global_trees[TI_POINTER_SIZED_TYPE]

#define boolean_type_node		global_trees[TI_BOOLEAN_TYPE]
#define boolean_false_node		global_trees[TI_BOOLEAN_FALSE]
#define boolean_true_node		global_trees[TI_BOOLEAN_TRUE]

/* The decimal floating point types. */
#define dfloat32_type_node              global_trees[TI_DFLOAT32_TYPE]
#define dfloat64_type_node              global_trees[TI_DFLOAT64_TYPE]
#define dfloat128_type_node             global_trees[TI_DFLOAT128_TYPE]
#define dfloat32_ptr_type_node          global_trees[TI_DFLOAT32_PTR_TYPE]
#define dfloat64_ptr_type_node          global_trees[TI_DFLOAT64_PTR_TYPE]
#define dfloat128_ptr_type_node         global_trees[TI_DFLOAT128_PTR_TYPE]

/* The fixed-point types.  */
#define sat_short_fract_type_node       global_trees[TI_SAT_SFRACT_TYPE]
#define sat_fract_type_node             global_trees[TI_SAT_FRACT_TYPE]
#define sat_long_fract_type_node        global_trees[TI_SAT_LFRACT_TYPE]
#define sat_long_long_fract_type_node   global_trees[TI_SAT_LLFRACT_TYPE]
#define sat_unsigned_short_fract_type_node \
					global_trees[TI_SAT_USFRACT_TYPE]
#define sat_unsigned_fract_type_node    global_trees[TI_SAT_UFRACT_TYPE]
#define sat_unsigned_long_fract_type_node \
					global_trees[TI_SAT_ULFRACT_TYPE]
#define sat_unsigned_long_long_fract_type_node \
					global_trees[TI_SAT_ULLFRACT_TYPE]
#define short_fract_type_node           global_trees[TI_SFRACT_TYPE]
#define fract_type_node                 global_trees[TI_FRACT_TYPE]
#define long_fract_type_node            global_trees[TI_LFRACT_TYPE]
#define long_long_fract_type_node       global_trees[TI_LLFRACT_TYPE]
#define unsigned_short_fract_type_node  global_trees[TI_USFRACT_TYPE]
#define unsigned_fract_type_node        global_trees[TI_UFRACT_TYPE]
#define unsigned_long_fract_type_node   global_trees[TI_ULFRACT_TYPE]
#define unsigned_long_long_fract_type_node \
					global_trees[TI_ULLFRACT_TYPE]
#define sat_short_accum_type_node       global_trees[TI_SAT_SACCUM_TYPE]
#define sat_accum_type_node             global_trees[TI_SAT_ACCUM_TYPE]
#define sat_long_accum_type_node        global_trees[TI_SAT_LACCUM_TYPE]
#define sat_long_long_accum_type_node   global_trees[TI_SAT_LLACCUM_TYPE]
#define sat_unsigned_short_accum_type_node \
					global_trees[TI_SAT_USACCUM_TYPE]
#define sat_unsigned_accum_type_node    global_trees[TI_SAT_UACCUM_TYPE]
#define sat_unsigned_long_accum_type_node \
					global_trees[TI_SAT_ULACCUM_TYPE]
#define sat_unsigned_long_long_accum_type_node \
					global_trees[TI_SAT_ULLACCUM_TYPE]
#define short_accum_type_node           global_trees[TI_SACCUM_TYPE]
#define accum_type_node                 global_trees[TI_ACCUM_TYPE]
#define long_accum_type_node            global_trees[TI_LACCUM_TYPE]
#define long_long_accum_type_node       global_trees[TI_LLACCUM_TYPE]
#define unsigned_short_accum_type_node  global_trees[TI_USACCUM_TYPE]
#define unsigned_accum_type_node        global_trees[TI_UACCUM_TYPE]
#define unsigned_long_accum_type_node   global_trees[TI_ULACCUM_TYPE]
#define unsigned_long_long_accum_type_node \
					global_trees[TI_ULLACCUM_TYPE]
#define qq_type_node                    global_trees[TI_QQ_TYPE]
#define hq_type_node                    global_trees[TI_HQ_TYPE]
#define sq_type_node                    global_trees[TI_SQ_TYPE]
#define dq_type_node                    global_trees[TI_DQ_TYPE]
#define tq_type_node                    global_trees[TI_TQ_TYPE]
#define uqq_type_node                   global_trees[TI_UQQ_TYPE]
#define uhq_type_node                   global_trees[TI_UHQ_TYPE]
#define usq_type_node                   global_trees[TI_USQ_TYPE]
#define udq_type_node                   global_trees[TI_UDQ_TYPE]
#define utq_type_node                   global_trees[TI_UTQ_TYPE]
#define sat_qq_type_node                global_trees[TI_SAT_QQ_TYPE]
#define sat_hq_type_node                global_trees[TI_SAT_HQ_TYPE]
#define sat_sq_type_node                global_trees[TI_SAT_SQ_TYPE]
#define sat_dq_type_node                global_trees[TI_SAT_DQ_TYPE]
#define sat_tq_type_node                global_trees[TI_SAT_TQ_TYPE]
#define sat_uqq_type_node               global_trees[TI_SAT_UQQ_TYPE]
#define sat_uhq_type_node               global_trees[TI_SAT_UHQ_TYPE]
#define sat_usq_type_node               global_trees[TI_SAT_USQ_TYPE]
#define sat_udq_type_node               global_trees[TI_SAT_UDQ_TYPE]
#define sat_utq_type_node               global_trees[TI_SAT_UTQ_TYPE]
#define ha_type_node                    global_trees[TI_HA_TYPE]
#define sa_type_node                    global_trees[TI_SA_TYPE]
#define da_type_node                    global_trees[TI_DA_TYPE]
#define ta_type_node                    global_trees[TI_TA_TYPE]
#define uha_type_node                   global_trees[TI_UHA_TYPE]
#define usa_type_node                   global_trees[TI_USA_TYPE]
#define uda_type_node                   global_trees[TI_UDA_TYPE]
#define uta_type_node                   global_trees[TI_UTA_TYPE]
#define sat_ha_type_node                global_trees[TI_SAT_HA_TYPE]
#define sat_sa_type_node                global_trees[TI_SAT_SA_TYPE]
#define sat_da_type_node                global_trees[TI_SAT_DA_TYPE]
#define sat_ta_type_node                global_trees[TI_SAT_TA_TYPE]
#define sat_uha_type_node               global_trees[TI_SAT_UHA_TYPE]
#define sat_usa_type_node               global_trees[TI_SAT_USA_TYPE]
#define sat_uda_type_node               global_trees[TI_SAT_UDA_TYPE]
#define sat_uta_type_node               global_trees[TI_SAT_UTA_TYPE]

/* The node that should be placed at the end of a parameter list to
   indicate that the function does not take a variable number of
   arguments.  The TREE_VALUE will be void_type_node and there will be
   no TREE_CHAIN.  Language-independent code should not assume
   anything else about this node.  */
#define void_list_node                  global_trees[TI_VOID_LIST_NODE]

#define main_identifier_node		global_trees[TI_MAIN_IDENTIFIER]
#define MAIN_NAME_P(NODE) \
  (IDENTIFIER_NODE_CHECK (NODE) == main_identifier_node)

/* Optimization options (OPTIMIZATION_NODE) to use for default and current
   functions.  */
#define optimization_default_node	global_trees[TI_OPTIMIZATION_DEFAULT]
#define optimization_current_node	global_trees[TI_OPTIMIZATION_CURRENT]

/* Default/current target options (TARGET_OPTION_NODE).  */
#define target_option_default_node	global_trees[TI_TARGET_OPTION_DEFAULT]
#define target_option_current_node	global_trees[TI_TARGET_OPTION_CURRENT]

/* Default tree list option(), optimize() pragmas to be linked into the
   attribute list.  */
#define current_target_pragma		global_trees[TI_CURRENT_TARGET_PRAGMA]
#define current_optimize_pragma		global_trees[TI_CURRENT_OPTIMIZE_PRAGMA]

#define char_type_node			integer_types[itk_char]
#define signed_char_type_node		integer_types[itk_signed_char]
#define unsigned_char_type_node		integer_types[itk_unsigned_char]
#define short_integer_type_node		integer_types[itk_short]
#define short_unsigned_type_node	integer_types[itk_unsigned_short]
#define integer_type_node		integer_types[itk_int]
#define unsigned_type_node		integer_types[itk_unsigned_int]
#define long_integer_type_node		integer_types[itk_long]
#define long_unsigned_type_node		integer_types[itk_unsigned_long]
#define long_long_integer_type_node	integer_types[itk_long_long]
#define long_long_unsigned_type_node	integer_types[itk_unsigned_long_long]

/* True if NODE is an erroneous expression.  */

#define error_operand_p(NODE)					\
  ((NODE) == error_mark_node					\
   || ((NODE) && TREE_TYPE ((NODE)) == error_mark_node))

extern tree decl_assembler_name (tree);
extern tree decl_comdat_group (const_tree);
extern tree decl_comdat_group_id (const_tree);
extern const char *decl_section_name (const_tree);
extern void set_decl_section_name (tree, const char *);
extern enum tls_model decl_tls_model (const_tree);
extern void set_decl_tls_model (tree, enum tls_model);

/* Compute the number of bytes occupied by 'node'.  This routine only
   looks at TREE_CODE and, if the code is TREE_VEC, TREE_VEC_LENGTH.  */

extern size_t tree_size (const_tree);

/* Compute the number of bytes occupied by a tree with code CODE.
   This function cannot be used for TREE_VEC or INTEGER_CST nodes,
   which are of variable length.  */
extern size_t tree_code_size (enum tree_code);

/* Allocate and return a new UID from the DECL_UID namespace.  */
extern int allocate_decl_uid (void);

/* Lowest level primitive for allocating a node.
   The TREE_CODE is the only argument.  Contents are initialized
   to zero except for a few of the common fields.  */

extern tree make_node_stat (enum tree_code MEM_STAT_DECL);
#define make_node(t) make_node_stat (t MEM_STAT_INFO)

/* Free tree node.  */

extern void free_node (tree);

/* Make a copy of a node, with all the same contents.  */

extern tree copy_node_stat (tree MEM_STAT_DECL);
#define copy_node(t) copy_node_stat (t MEM_STAT_INFO)

/* Make a copy of a chain of TREE_LIST nodes.  */

extern tree copy_list (tree);

/* Make a CASE_LABEL_EXPR.  */

extern tree build_case_label (tree, tree, tree);

/* Make a BINFO.  */
extern tree make_tree_binfo_stat (unsigned MEM_STAT_DECL);
#define make_tree_binfo(t) make_tree_binfo_stat (t MEM_STAT_INFO)

/* Make an INTEGER_CST.  */

extern tree make_int_cst_stat (int, int MEM_STAT_DECL);
#define make_int_cst(LEN, EXT_LEN) \
  make_int_cst_stat (LEN, EXT_LEN MEM_STAT_INFO)

/* Make a TREE_VEC.  */

extern tree make_tree_vec_stat (int MEM_STAT_DECL);
#define make_tree_vec(t) make_tree_vec_stat (t MEM_STAT_INFO)

/* Grow a TREE_VEC.  */

extern tree grow_tree_vec_stat (tree v, int MEM_STAT_DECL);
#define grow_tree_vec(v, t) grow_tree_vec_stat (v, t MEM_STAT_INFO)

/* Construct various types of nodes.  */

extern tree build_nt (enum tree_code, ...);
extern tree build_nt_call_vec (tree, vec<tree, va_gc> *);

extern tree build0_stat (enum tree_code, tree MEM_STAT_DECL);
#define build0(c,t) build0_stat (c,t MEM_STAT_INFO)
extern tree build1_stat (enum tree_code, tree, tree MEM_STAT_DECL);
#define build1(c,t1,t2) build1_stat (c,t1,t2 MEM_STAT_INFO)
extern tree build2_stat (enum tree_code, tree, tree, tree MEM_STAT_DECL);
#define build2(c,t1,t2,t3) build2_stat (c,t1,t2,t3 MEM_STAT_INFO)
extern tree build3_stat (enum tree_code, tree, tree, tree, tree MEM_STAT_DECL);
#define build3(c,t1,t2,t3,t4) build3_stat (c,t1,t2,t3,t4 MEM_STAT_INFO)
extern tree build4_stat (enum tree_code, tree, tree, tree, tree,
			 tree MEM_STAT_DECL);
#define build4(c,t1,t2,t3,t4,t5) build4_stat (c,t1,t2,t3,t4,t5 MEM_STAT_INFO)
extern tree build5_stat (enum tree_code, tree, tree, tree, tree, tree,
			 tree MEM_STAT_DECL);
#define build5(c,t1,t2,t3,t4,t5,t6) build5_stat (c,t1,t2,t3,t4,t5,t6 MEM_STAT_INFO)

/* _loc versions of build[1-5].  */

static inline tree
build1_stat_loc (location_t loc, enum tree_code code, tree type,
		 tree arg1 MEM_STAT_DECL)
{
  tree t = build1_stat (code, type, arg1 PASS_MEM_STAT);
  if (CAN_HAVE_LOCATION_P (t))
    SET_EXPR_LOCATION (t, loc);
  return t;
}
#define build1_loc(l,c,t1,t2) build1_stat_loc (l,c,t1,t2 MEM_STAT_INFO)

static inline tree
build2_stat_loc (location_t loc, enum tree_code code, tree type, tree arg0,
		 tree arg1 MEM_STAT_DECL)
{
  tree t = build2_stat (code, type, arg0, arg1 PASS_MEM_STAT);
  if (CAN_HAVE_LOCATION_P (t))
    SET_EXPR_LOCATION (t, loc);
  return t;
}
#define build2_loc(l,c,t1,t2,t3) build2_stat_loc (l,c,t1,t2,t3 MEM_STAT_INFO)

static inline tree
build3_stat_loc (location_t loc, enum tree_code code, tree type, tree arg0,
		 tree arg1, tree arg2 MEM_STAT_DECL)
{
  tree t = build3_stat (code, type, arg0, arg1, arg2 PASS_MEM_STAT);
  if (CAN_HAVE_LOCATION_P (t))
    SET_EXPR_LOCATION (t, loc);
  return t;
}
#define build3_loc(l,c,t1,t2,t3,t4) \
  build3_stat_loc (l,c,t1,t2,t3,t4 MEM_STAT_INFO)

static inline tree
build4_stat_loc (location_t loc, enum tree_code code, tree type, tree arg0,
		 tree arg1, tree arg2, tree arg3 MEM_STAT_DECL)
{
  tree t = build4_stat (code, type, arg0, arg1, arg2, arg3 PASS_MEM_STAT);
  if (CAN_HAVE_LOCATION_P (t))
    SET_EXPR_LOCATION (t, loc);
  return t;
}
#define build4_loc(l,c,t1,t2,t3,t4,t5) \
  build4_stat_loc (l,c,t1,t2,t3,t4,t5 MEM_STAT_INFO)

static inline tree
build5_stat_loc (location_t loc, enum tree_code code, tree type, tree arg0,
		 tree arg1, tree arg2, tree arg3, tree arg4 MEM_STAT_DECL)
{
  tree t = build5_stat (code, type, arg0, arg1, arg2, arg3,
			arg4 PASS_MEM_STAT);
  if (CAN_HAVE_LOCATION_P (t))
    SET_EXPR_LOCATION (t, loc);
  return t;
}
#define build5_loc(l,c,t1,t2,t3,t4,t5,t6) \
  build5_stat_loc (l,c,t1,t2,t3,t4,t5,t6 MEM_STAT_INFO)

extern tree build_var_debug_value_stat (tree, tree MEM_STAT_DECL);
#define build_var_debug_value(t1,t2) \
  build_var_debug_value_stat (t1,t2 MEM_STAT_INFO)

/* Constructs double_int from tree CST.  */

extern tree double_int_to_tree (tree, double_int);

extern tree wide_int_to_tree (tree type, const wide_int_ref &cst);
extern tree force_fit_type (tree, const wide_int_ref &, int, bool);

/* Create an INT_CST node with a CST value zero extended.  */

/* static inline */
extern tree build_int_cst (tree, HOST_WIDE_INT);
extern tree build_int_cstu (tree type, unsigned HOST_WIDE_INT cst);
extern tree build_int_cst_type (tree, HOST_WIDE_INT);
extern tree make_vector_stat (unsigned MEM_STAT_DECL);
#define make_vector(n) make_vector_stat (n MEM_STAT_INFO)
extern tree build_vector_stat (tree, tree * MEM_STAT_DECL);
#define build_vector(t,v) build_vector_stat (t, v MEM_STAT_INFO)
extern tree build_vector_from_ctor (tree, vec<constructor_elt, va_gc> *);
extern tree build_vector_from_val (tree, tree);
extern void recompute_constructor_flags (tree);
extern void verify_constructor_flags (tree);
extern tree build_constructor (tree, vec<constructor_elt, va_gc> *);
extern tree build_constructor_single (tree, tree, tree);
extern tree build_constructor_from_list (tree, tree);
extern tree build_constructor_va (tree, int, ...);
extern tree build_real_from_int_cst (tree, const_tree);
extern tree build_complex (tree, tree, tree);
extern tree build_complex_inf (tree, bool);
extern tree build_each_one_cst (tree);
extern tree build_one_cst (tree);
extern tree build_minus_one_cst (tree);
extern tree build_all_ones_cst (tree);
extern tree build_zero_cst (tree);
extern tree build_string (int, const char *);
extern tree build_tree_list_stat (tree, tree MEM_STAT_DECL);
#define build_tree_list(t, q) build_tree_list_stat (t, q MEM_STAT_INFO)
extern tree build_tree_list_vec_stat (const vec<tree, va_gc> *MEM_STAT_DECL);
#define build_tree_list_vec(v) build_tree_list_vec_stat (v MEM_STAT_INFO)
extern tree build_decl_stat (location_t, enum tree_code,
			     tree, tree MEM_STAT_DECL);
extern tree build_fn_decl (const char *, tree);
#define build_decl(l,c,t,q) build_decl_stat (l, c, t, q MEM_STAT_INFO)
extern tree build_translation_unit_decl (tree);
extern tree build_block (tree, tree, tree, tree);
extern tree build_empty_stmt (location_t);
extern tree build_omp_clause (location_t, enum omp_clause_code);

extern tree build_vl_exp_stat (enum tree_code, int MEM_STAT_DECL);
#define build_vl_exp(c, n) build_vl_exp_stat (c, n MEM_STAT_INFO)

extern tree build_call_nary (tree, tree, int, ...);
extern tree build_call_valist (tree, tree, int, va_list);
#define build_call_array(T1,T2,N,T3)\
   build_call_array_loc (UNKNOWN_LOCATION, T1, T2, N, T3)
extern tree build_call_array_loc (location_t, tree, tree, int, const tree *);
extern tree build_call_vec (tree, tree, vec<tree, va_gc> *);
extern tree build_call_expr_loc_array (location_t, tree, int, tree *);
extern tree build_call_expr_loc_vec (location_t, tree, vec<tree, va_gc> *);
extern tree build_call_expr_loc (location_t, tree, int, ...);
extern tree build_call_expr (tree, int, ...);
extern tree build_call_expr_internal_loc (location_t, enum internal_fn,
					  tree, int, ...);
extern tree build_call_expr_internal_loc_array (location_t, enum internal_fn,
						tree, int, const tree *);
extern tree maybe_build_call_expr_loc (location_t, combined_fn, tree,
				       int, ...);
extern tree build_string_literal (int, const char *);

/* Construct various nodes representing data types.  */

extern tree signed_or_unsigned_type_for (int, tree);
extern tree signed_type_for (tree);
extern tree unsigned_type_for (tree);
extern tree truth_type_for (tree);
extern tree build_pointer_type_for_mode (tree, machine_mode, bool);
extern tree build_pointer_type (tree);
extern tree build_reference_type_for_mode (tree, machine_mode, bool);
extern tree build_reference_type (tree);
extern tree build_vector_type_for_mode (tree, machine_mode);
extern tree build_vector_type (tree innertype, int nunits);
extern tree build_truth_vector_type (unsigned, unsigned);
extern tree build_same_sized_truth_vector_type (tree vectype);
extern tree build_opaque_vector_type (tree innertype, int nunits);
extern tree build_index_type (tree);
extern tree build_array_type (tree, tree, bool = false);
extern tree build_nonshared_array_type (tree, tree);
extern tree build_array_type_nelts (tree, unsigned HOST_WIDE_INT);
extern tree build_function_type (tree, tree);
extern tree build_function_type_list (tree, ...);
extern tree build_varargs_function_type_list (tree, ...);
extern tree build_function_type_array (tree, int, tree *);
extern tree build_varargs_function_type_array (tree, int, tree *);
#define build_function_type_vec(RET, V) \
  build_function_type_array (RET, vec_safe_length (V), vec_safe_address (V))
#define build_varargs_function_type_vec(RET, V) \
  build_varargs_function_type_array (RET, vec_safe_length (V), \
				     vec_safe_address (V))
extern tree build_method_type_directly (tree, tree, tree);
extern tree build_method_type (tree, tree);
extern tree build_offset_type (tree, tree);
extern tree build_complex_type (tree, bool named = false);
extern tree array_type_nelts (const_tree);

extern tree value_member (tree, tree);
extern tree purpose_member (const_tree, tree);
extern bool vec_member (const_tree, vec<tree, va_gc> *);
extern tree chain_index (int, tree);

extern int attribute_list_equal (const_tree, const_tree);
extern int attribute_list_contained (const_tree, const_tree);
extern int tree_int_cst_equal (const_tree, const_tree);

extern bool tree_fits_shwi_p (const_tree)
  ATTRIBUTE_PURE;
extern bool tree_fits_uhwi_p (const_tree)
  ATTRIBUTE_PURE;
extern HOST_WIDE_INT tree_to_shwi (const_tree);
extern unsigned HOST_WIDE_INT tree_to_uhwi (const_tree);
#if !defined ENABLE_TREE_CHECKING && (GCC_VERSION >= 4003)
extern inline __attribute__ ((__gnu_inline__)) HOST_WIDE_INT
tree_to_shwi (const_tree t)
{
  gcc_assert (tree_fits_shwi_p (t));
  return TREE_INT_CST_LOW (t);
}

extern inline __attribute__ ((__gnu_inline__)) unsigned HOST_WIDE_INT
tree_to_uhwi (const_tree t)
{
  gcc_assert (tree_fits_uhwi_p (t));
  return TREE_INT_CST_LOW (t);
}
#endif
extern int tree_int_cst_sgn (const_tree);
extern int tree_int_cst_sign_bit (const_tree);
extern unsigned int tree_int_cst_min_precision (tree, signop);
extern tree strip_array_types (tree);
extern tree excess_precision_type (tree);
extern bool valid_constant_size_p (const_tree);


/* From expmed.c.  Since rtl.h is included after tree.h, we can't
   put the prototype here.  Rtl.h does declare the prototype if
   tree.h had been included.  */

extern tree make_tree (tree, rtx);

/* Return a type like TTYPE except that its TYPE_ATTRIBUTES
   is ATTRIBUTE.

   Such modified types already made are recorded so that duplicates
   are not made.  */

extern tree build_type_attribute_variant (tree, tree);
extern tree build_decl_attribute_variant (tree, tree);
extern tree build_type_attribute_qual_variant (tree, tree, int);

extern bool attribute_value_equal (const_tree, const_tree);

/* Return 0 if the attributes for two types are incompatible, 1 if they
   are compatible, and 2 if they are nearly compatible (which causes a
   warning to be generated).  */
extern int comp_type_attributes (const_tree, const_tree);

/* Default versions of target-overridable functions.  */
extern tree merge_decl_attributes (tree, tree);
extern tree merge_type_attributes (tree, tree);

/* This function is a private implementation detail of lookup_attribute()
   and you should never call it directly.  */
extern tree private_lookup_attribute (const char *, size_t, tree);

/* This function is a private implementation detail
   of lookup_attribute_by_prefix() and you should never call it directly.  */
extern tree private_lookup_attribute_by_prefix (const char *, size_t, tree);

/* Given an attribute name ATTR_NAME and a list of attributes LIST,
   return a pointer to the attribute's list element if the attribute
   is part of the list, or NULL_TREE if not found.  If the attribute
   appears more than once, this only returns the first occurrence; the
   TREE_CHAIN of the return value should be passed back in if further
   occurrences are wanted.  ATTR_NAME must be in the form 'text' (not
   '__text__').  */

static inline tree
lookup_attribute (const char *attr_name, tree list)
{
  gcc_checking_assert (attr_name[0] != '_');  
  /* In most cases, list is NULL_TREE.  */
  if (list == NULL_TREE)
    return NULL_TREE;
  else
    /* Do the strlen() before calling the out-of-line implementation.
       In most cases attr_name is a string constant, and the compiler
       will optimize the strlen() away.  */
    return private_lookup_attribute (attr_name, strlen (attr_name), list);
}

/* Given an attribute name ATTR_NAME and a list of attributes LIST,
   return a pointer to the attribute's list first element if the attribute
   starts with ATTR_NAME. ATTR_NAME must be in the form 'text' (not
   '__text__').  */

static inline tree
lookup_attribute_by_prefix (const char *attr_name, tree list)
{
  gcc_checking_assert (attr_name[0] != '_');
  /* In most cases, list is NULL_TREE.  */
  if (list == NULL_TREE)
    return NULL_TREE;
  else
    return private_lookup_attribute_by_prefix (attr_name, strlen (attr_name),
					       list);
}


/* This function is a private implementation detail of
   is_attribute_p() and you should never call it directly.  */
extern bool private_is_attribute_p (const char *, size_t, const_tree);

/* Given an identifier node IDENT and a string ATTR_NAME, return true
   if the identifier node is a valid attribute name for the string.
   ATTR_NAME must be in the form 'text' (not '__text__').  IDENT could
   be the identifier for 'text' or for '__text__'.  */

static inline bool
is_attribute_p (const char *attr_name, const_tree ident)
{
  gcc_checking_assert (attr_name[0] != '_');
  /* Do the strlen() before calling the out-of-line implementation.
     In most cases attr_name is a string constant, and the compiler
     will optimize the strlen() away.  */
  return private_is_attribute_p (attr_name, strlen (attr_name), ident);
}

/* Remove any instances of attribute ATTR_NAME in LIST and return the
   modified list.  ATTR_NAME must be in the form 'text' (not
   '__text__').  */

extern tree remove_attribute (const char *, tree);

/* Given two attributes lists, return a list of their union.  */

extern tree merge_attributes (tree, tree);

/* Given two Windows decl attributes lists, possibly including
   dllimport, return a list of their union .  */
extern tree merge_dllimport_decl_attributes (tree, tree);

/* Handle a "dllimport" or "dllexport" attribute.  */
extern tree handle_dll_attribute (tree *, tree, tree, int, bool *);

/* Returns true iff CAND and BASE have equivalent language-specific
   qualifiers.  */

extern bool check_lang_type (const_tree cand, const_tree base);

/* Returns true iff unqualified CAND and BASE are equivalent.  */

extern bool check_base_type (const_tree cand, const_tree base);

/* Check whether CAND is suitable to be returned from get_qualified_type
   (BASE, TYPE_QUALS).  */

extern bool check_qualified_type (const_tree, const_tree, int);

/* Return a version of the TYPE, qualified as indicated by the
   TYPE_QUALS, if one exists.  If no qualified version exists yet,
   return NULL_TREE.  */

extern tree get_qualified_type (tree, int);

/* Like get_qualified_type, but creates the type if it does not
   exist.  This function never returns NULL_TREE.  */

extern tree build_qualified_type (tree, int CXX_MEM_STAT_INFO);

/* Create a variant of type T with alignment ALIGN.  */

extern tree build_aligned_type (tree, unsigned int);

/* Like build_qualified_type, but only deals with the `const' and
   `volatile' qualifiers.  This interface is retained for backwards
   compatibility with the various front-ends; new code should use
   build_qualified_type instead.  */

#define build_type_variant(TYPE, CONST_P, VOLATILE_P)			\
  build_qualified_type ((TYPE),						\
			((CONST_P) ? TYPE_QUAL_CONST : 0)		\
			| ((VOLATILE_P) ? TYPE_QUAL_VOLATILE : 0))

/* Make a copy of a type node.  */

extern tree build_distinct_type_copy (tree CXX_MEM_STAT_INFO);
extern tree build_variant_type_copy (tree CXX_MEM_STAT_INFO);

/* Given a hashcode and a ..._TYPE node (for which the hashcode was made),
   return a canonicalized ..._TYPE node, so that duplicates are not made.
   How the hash code is computed is up to the caller, as long as any two
   callers that could hash identical-looking type nodes agree.  */

extern hashval_t type_hash_canon_hash (tree);
extern tree type_hash_canon (unsigned int, tree);

extern tree convert (tree, tree);
extern unsigned int expr_align (const_tree);
extern tree size_in_bytes_loc (location_t, const_tree);
inline tree
size_in_bytes (const_tree t)
{
  return size_in_bytes_loc (input_location, t);
}

extern HOST_WIDE_INT int_size_in_bytes (const_tree);
extern HOST_WIDE_INT max_int_size_in_bytes (const_tree);
extern tree bit_position (const_tree);
extern tree byte_position (const_tree);
extern HOST_WIDE_INT int_byte_position (const_tree);

/* Type for sizes of data-type.  */

#define sizetype sizetype_tab[(int) stk_sizetype]
#define bitsizetype sizetype_tab[(int) stk_bitsizetype]
#define ssizetype sizetype_tab[(int) stk_ssizetype]
#define sbitsizetype sizetype_tab[(int) stk_sbitsizetype]
#define size_int(L) size_int_kind (L, stk_sizetype)
#define ssize_int(L) size_int_kind (L, stk_ssizetype)
#define bitsize_int(L) size_int_kind (L, stk_bitsizetype)
#define sbitsize_int(L) size_int_kind (L, stk_sbitsizetype)

/* Log2 of BITS_PER_UNIT.  */

#if BITS_PER_UNIT == 8
#define LOG2_BITS_PER_UNIT 3
#elif BITS_PER_UNIT == 16
#define LOG2_BITS_PER_UNIT 4
#else
#error Unknown BITS_PER_UNIT
#endif

/* Concatenate two lists (chains of TREE_LIST nodes) X and Y
   by making the last node in X point to Y.
   Returns X, except if X is 0 returns Y.  */

extern tree chainon (tree, tree);

/* Make a new TREE_LIST node from specified PURPOSE, VALUE and CHAIN.  */

extern tree tree_cons_stat (tree, tree, tree MEM_STAT_DECL);
#define tree_cons(t,q,w) tree_cons_stat (t,q,w MEM_STAT_INFO)

/* Return the last tree node in a chain.  */

extern tree tree_last (tree);

/* Reverse the order of elements in a chain, and return the new head.  */

extern tree nreverse (tree);

/* Returns the length of a chain of nodes
   (number of chain pointers to follow before reaching a null pointer).  */

extern int list_length (const_tree);

/* Returns the first FIELD_DECL in a type.  */

extern tree first_field (const_tree);

/* Given an initializer INIT, return TRUE if INIT is zero or some
   aggregate of zeros.  Otherwise return FALSE.  */

extern bool initializer_zerop (const_tree);

/* Given a vector VEC, return its first element if all elements are
   the same.  Otherwise return NULL_TREE.  */

extern tree uniform_vector_p (const_tree);

/* Given a CONSTRUCTOR CTOR, return the element values as a vector.  */

extern vec<tree, va_gc> *ctor_to_vec (tree);

/* zerop (tree x) is nonzero if X is a constant of value 0.  */

extern int zerop (const_tree);

/* integer_zerop (tree x) is nonzero if X is an integer constant of value 0.  */

extern int integer_zerop (const_tree);

/* integer_onep (tree x) is nonzero if X is an integer constant of value 1.  */

extern int integer_onep (const_tree);

/* integer_onep (tree x) is nonzero if X is an integer constant of value 1, or
   a vector or complex where each part is 1.  */

extern int integer_each_onep (const_tree);

/* integer_all_onesp (tree x) is nonzero if X is an integer constant
   all of whose significant bits are 1.  */

extern int integer_all_onesp (const_tree);

/* integer_minus_onep (tree x) is nonzero if X is an integer constant of
   value -1.  */

extern int integer_minus_onep (const_tree);

/* integer_pow2p (tree x) is nonzero is X is an integer constant with
   exactly one bit 1.  */

extern int integer_pow2p (const_tree);

/* integer_nonzerop (tree x) is nonzero if X is an integer constant
   with a nonzero value.  */

extern int integer_nonzerop (const_tree);

/* integer_truep (tree x) is nonzero if X is an integer constant of value 1 or
   a vector where each element is an integer constant of value -1.  */

extern int integer_truep (const_tree);

extern bool cst_and_fits_in_hwi (const_tree);
extern tree num_ending_zeros (const_tree);

/* fixed_zerop (tree x) is nonzero if X is a fixed-point constant of
   value 0.  */

extern int fixed_zerop (const_tree);

/* staticp (tree x) is nonzero if X is a reference to data allocated
   at a fixed address in memory.  Returns the outermost data.  */

extern tree staticp (tree);

/* save_expr (EXP) returns an expression equivalent to EXP
   but it can be used multiple times within context CTX
   and only evaluate EXP once.  */

extern tree save_expr (tree);

/* Return true if T is function-invariant.  */

extern bool tree_invariant_p (tree);

/* Look inside EXPR into any simple arithmetic operations.  Return the
   outermost non-arithmetic or non-invariant node.  */

extern tree skip_simple_arithmetic (tree);

/* Look inside EXPR into simple arithmetic operations involving constants.
   Return the outermost non-arithmetic or non-constant node.  */

extern tree skip_simple_constant_arithmetic (tree);

/* Return which tree structure is used by T.  */

enum tree_node_structure_enum tree_node_structure (const_tree);

/* Return true if EXP contains a PLACEHOLDER_EXPR, i.e. if it represents a
   size or offset that depends on a field within a record.  */

extern bool contains_placeholder_p (const_tree);

/* This macro calls the above function but short-circuits the common
   case of a constant to save time.  Also check for null.  */

#define CONTAINS_PLACEHOLDER_P(EXP) \
  ((EXP) != 0 && ! TREE_CONSTANT (EXP) && contains_placeholder_p (EXP))

/* Return true if any part of the structure of TYPE involves a PLACEHOLDER_EXPR
   directly.  This includes size, bounds, qualifiers (for QUAL_UNION_TYPE) and
   field positions.  */

extern bool type_contains_placeholder_p (tree);

/* Given a tree EXP, find all occurrences of references to fields
   in a PLACEHOLDER_EXPR and place them in vector REFS without
   duplicates.  Also record VAR_DECLs and CONST_DECLs.  Note that
   we assume here that EXP contains only arithmetic expressions
   or CALL_EXPRs with PLACEHOLDER_EXPRs occurring only in their
   argument list.  */

extern void find_placeholder_in_expr (tree, vec<tree> *);

/* This macro calls the above function but short-circuits the common
   case of a constant to save time and also checks for NULL.  */

#define FIND_PLACEHOLDER_IN_EXPR(EXP, V) \
do {					 \
  if((EXP) && !TREE_CONSTANT (EXP))	 \
    find_placeholder_in_expr (EXP, V);	 \
} while (0)

/* Given a tree EXP, a FIELD_DECL F, and a replacement value R,
   return a tree with all occurrences of references to F in a
   PLACEHOLDER_EXPR replaced by R.  Also handle VAR_DECLs and
   CONST_DECLs.  Note that we assume here that EXP contains only
   arithmetic expressions or CALL_EXPRs with PLACEHOLDER_EXPRs
   occurring only in their argument list.  */

extern tree substitute_in_expr (tree, tree, tree);

/* This macro calls the above function but short-circuits the common
   case of a constant to save time and also checks for NULL.  */

#define SUBSTITUTE_IN_EXPR(EXP, F, R) \
  ((EXP) == 0 || TREE_CONSTANT (EXP) ? (EXP) : substitute_in_expr (EXP, F, R))

/* Similar, but look for a PLACEHOLDER_EXPR in EXP and find a replacement
   for it within OBJ, a tree that is an object or a chain of references.  */

extern tree substitute_placeholder_in_expr (tree, tree);

/* This macro calls the above function but short-circuits the common
   case of a constant to save time and also checks for NULL.  */

#define SUBSTITUTE_PLACEHOLDER_IN_EXPR(EXP, OBJ) \
  ((EXP) == 0 || TREE_CONSTANT (EXP) ? (EXP)	\
   : substitute_placeholder_in_expr (EXP, OBJ))


/* stabilize_reference (EXP) returns a reference equivalent to EXP
   but it can be used multiple times
   and only evaluate the subexpressions once.  */

extern tree stabilize_reference (tree);

/* Return EXP, stripped of any conversions to wider types
   in such a way that the result of converting to type FOR_TYPE
   is the same as if EXP were converted to FOR_TYPE.
   If FOR_TYPE is 0, it signifies EXP's type.  */

extern tree get_unwidened (tree, tree);

/* Return OP or a simpler expression for a narrower value
   which can be sign-extended or zero-extended to give back OP.
   Store in *UNSIGNEDP_PTR either 1 if the value should be zero-extended
   or 0 if the value should be sign-extended.  */

extern tree get_narrower (tree, int *);

/* Return true if T is an expression that get_inner_reference handles.  */

static inline bool
handled_component_p (const_tree t)
{
  switch (TREE_CODE (t))
    {
    case COMPONENT_REF:
    case BIT_FIELD_REF:
    case ARRAY_REF:
    case ARRAY_RANGE_REF:
    case REALPART_EXPR:
    case IMAGPART_EXPR:
    case VIEW_CONVERT_EXPR:
      return true;

    default:
      return false;
    }
}

/* Return true T is a component with reverse storage order.  */

static inline bool
reverse_storage_order_for_component_p (tree t)
{
  /* The storage order only applies to scalar components.  */
  if (AGGREGATE_TYPE_P (TREE_TYPE (t)) || VECTOR_TYPE_P (TREE_TYPE (t)))
    return false;

  if (TREE_CODE (t) == REALPART_EXPR || TREE_CODE (t) == IMAGPART_EXPR)
    t = TREE_OPERAND (t, 0);

  switch (TREE_CODE (t))
    {
    case ARRAY_REF:
    case COMPONENT_REF:
      /* ??? Fortran can take COMPONENT_REF of a VOID_TYPE.  */
      /* ??? UBSan can take COMPONENT_REF of a REFERENCE_TYPE.  */
      return AGGREGATE_TYPE_P (TREE_TYPE (TREE_OPERAND (t, 0)))
	     && TYPE_REVERSE_STORAGE_ORDER (TREE_TYPE (TREE_OPERAND (t, 0)));

    case BIT_FIELD_REF:
    case MEM_REF:
      return REF_REVERSE_STORAGE_ORDER (t);

    case ARRAY_RANGE_REF:
    case VIEW_CONVERT_EXPR:
    default:
      return false;
    }

  gcc_unreachable ();
}

/* Return true if T is a storage order barrier, i.e. a VIEW_CONVERT_EXPR
   that can modify the storage order of objects.  Note that, even if the
   TYPE_REVERSE_STORAGE_ORDER flag is set on both the inner type and the
   outer type, a VIEW_CONVERT_EXPR can modify the storage order because
   it can change the partition of the aggregate object into scalars.  */

static inline bool
storage_order_barrier_p (const_tree t)
{
  if (TREE_CODE (t) != VIEW_CONVERT_EXPR)
    return false;

  if (AGGREGATE_TYPE_P (TREE_TYPE (t))
      && TYPE_REVERSE_STORAGE_ORDER (TREE_TYPE (t)))
    return true;

  tree op = TREE_OPERAND (t, 0);

  if (AGGREGATE_TYPE_P (TREE_TYPE (op))
      && TYPE_REVERSE_STORAGE_ORDER (TREE_TYPE (op)))
    return true;

  return false;
}

/* Given a DECL or TYPE, return the scope in which it was declared, or
   NUL_TREE if there is no containing scope.  */

extern tree get_containing_scope (const_tree);

/* Return the FUNCTION_DECL which provides this _DECL with its context,
   or zero if none.  */
extern tree decl_function_context (const_tree);

/* Return the RECORD_TYPE, UNION_TYPE, or QUAL_UNION_TYPE which provides
   this _DECL with its context, or zero if none.  */
extern tree decl_type_context (const_tree);

/* Return 1 if EXPR is the real constant zero.  */
extern int real_zerop (const_tree);

/* Initialize the iterator I with arguments from function FNDECL  */

static inline void
function_args_iter_init (function_args_iterator *i, const_tree fntype)
{
  i->next = TYPE_ARG_TYPES (fntype);
}

/* Return a pointer that holds the next argument if there are more arguments to
   handle, otherwise return NULL.  */

static inline tree *
function_args_iter_cond_ptr (function_args_iterator *i)
{
  return (i->next) ? &TREE_VALUE (i->next) : NULL;
}

/* Return the next argument if there are more arguments to handle, otherwise
   return NULL.  */

static inline tree
function_args_iter_cond (function_args_iterator *i)
{
  return (i->next) ? TREE_VALUE (i->next) : NULL_TREE;
}

/* Advance to the next argument.  */
static inline void
function_args_iter_next (function_args_iterator *i)
{
  gcc_assert (i->next != NULL_TREE);
  i->next = TREE_CHAIN (i->next);
}

/* We set BLOCK_SOURCE_LOCATION only to inlined function entry points.  */

static inline bool
inlined_function_outer_scope_p (const_tree block)
{
 return LOCATION_LOCUS (BLOCK_SOURCE_LOCATION (block)) != UNKNOWN_LOCATION;
}

/* Loop over all function arguments of FNTYPE.  In each iteration, PTR is set
   to point to the next tree element.  ITER is an instance of
   function_args_iterator used to iterate the arguments.  */
#define FOREACH_FUNCTION_ARGS_PTR(FNTYPE, PTR, ITER)			\
  for (function_args_iter_init (&(ITER), (FNTYPE));			\
       (PTR = function_args_iter_cond_ptr (&(ITER))) != NULL;		\
       function_args_iter_next (&(ITER)))

/* Loop over all function arguments of FNTYPE.  In each iteration, TREE is set
   to the next tree element.  ITER is an instance of function_args_iterator
   used to iterate the arguments.  */
#define FOREACH_FUNCTION_ARGS(FNTYPE, TREE, ITER)			\
  for (function_args_iter_init (&(ITER), (FNTYPE));			\
       (TREE = function_args_iter_cond (&(ITER))) != NULL_TREE;		\
       function_args_iter_next (&(ITER)))

/* In tree.c */
extern unsigned crc32_unsigned_n (unsigned, unsigned, unsigned);
extern unsigned crc32_string (unsigned, const char *);
inline unsigned
crc32_unsigned (unsigned chksum, unsigned value)
{
  return crc32_unsigned_n (chksum, value, 4);
}
inline unsigned
crc32_byte (unsigned chksum, char byte)
{
  return crc32_unsigned_n (chksum, byte, 1);
}
extern void clean_symbol_name (char *);
extern tree get_file_function_name (const char *);
extern tree get_callee_fndecl (const_tree);
extern combined_fn get_call_combined_fn (const_tree);
extern int type_num_arguments (const_tree);
extern bool associative_tree_code (enum tree_code);
extern bool commutative_tree_code (enum tree_code);
extern bool commutative_ternary_tree_code (enum tree_code);
extern bool operation_can_overflow (enum tree_code);
extern bool operation_no_trapping_overflow (tree, enum tree_code);
extern tree upper_bound_in_type (tree, tree);
extern tree lower_bound_in_type (tree, tree);
extern int operand_equal_for_phi_arg_p (const_tree, const_tree);
extern tree create_artificial_label (location_t);
extern const char *get_name (tree);
extern bool stdarg_p (const_tree);
extern bool prototype_p (const_tree);
extern bool is_typedef_decl (const_tree x);
extern bool typedef_variant_p (const_tree);
extern bool auto_var_in_fn_p (const_tree, const_tree);
extern tree build_low_bits_mask (tree, unsigned);
extern bool tree_nop_conversion_p (const_tree, const_tree);
extern tree tree_strip_nop_conversions (tree);
extern tree tree_strip_sign_nop_conversions (tree);
extern const_tree strip_invariant_refs (const_tree);
extern tree lhd_gcc_personality (void);
extern void assign_assembler_name_if_needed (tree);
extern void warn_deprecated_use (tree, tree);
extern void cache_integer_cst (tree);
extern const char *combined_fn_name (combined_fn);

/* Compare and hash for any structure which begins with a canonical
   pointer.  Assumes all pointers are interchangeable, which is sort
   of already assumed by gcc elsewhere IIRC.  */

static inline int
struct_ptr_eq (const void *a, const void *b)
{
  const void * const * x = (const void * const *) a;
  const void * const * y = (const void * const *) b;
  return *x == *y;
}

static inline hashval_t
struct_ptr_hash (const void *a)
{
  const void * const * x = (const void * const *) a;
  return (intptr_t)*x >> 4;
}

/* Return nonzero if CODE is a tree code that represents a truth value.  */
static inline bool
truth_value_p (enum tree_code code)
{
  return (TREE_CODE_CLASS (code) == tcc_comparison
	  || code == TRUTH_AND_EXPR || code == TRUTH_ANDIF_EXPR
	  || code == TRUTH_OR_EXPR || code == TRUTH_ORIF_EXPR
	  || code == TRUTH_XOR_EXPR || code == TRUTH_NOT_EXPR);
}

/* Return whether TYPE is a type suitable for an offset for
   a POINTER_PLUS_EXPR.  */
static inline bool
ptrofftype_p (tree type)
{
  return (INTEGRAL_TYPE_P (type)
	  && TYPE_PRECISION (type) == TYPE_PRECISION (sizetype)
	  && TYPE_UNSIGNED (type) == TYPE_UNSIGNED (sizetype));
}

/* Return true if the argument is a complete type or an array
   of unknown bound (whose type is incomplete but) whose elements
   have complete type.  */
static inline bool
complete_or_array_type_p (const_tree type)
{
  return COMPLETE_TYPE_P (type)
         || (TREE_CODE (type) == ARRAY_TYPE
	     && COMPLETE_TYPE_P (TREE_TYPE (type)));
}

extern tree strip_float_extensions (tree);
extern int really_constant_p (const_tree);
extern bool decl_address_invariant_p (const_tree);
extern bool decl_address_ip_invariant_p (const_tree);
extern bool int_fits_type_p (const_tree, const_tree);
#ifndef GENERATOR_FILE
extern void get_type_static_bounds (const_tree, mpz_t, mpz_t);
#endif
extern bool variably_modified_type_p (tree, tree);
extern int tree_log2 (const_tree);
extern int tree_floor_log2 (const_tree);
extern unsigned int tree_ctz (const_tree);
extern int simple_cst_equal (const_tree, const_tree);

namespace inchash
{

extern void add_expr (const_tree, hash &, unsigned int = 0);

}

/* Compat version until all callers are converted. Return hash for
   TREE with SEED.  */
static inline hashval_t iterative_hash_expr(const_tree tree, hashval_t seed)
{
  inchash::hash hstate (seed);
  inchash::add_expr (tree, hstate);
  return hstate.end ();
}

extern int compare_tree_int (const_tree, unsigned HOST_WIDE_INT);
extern int type_list_equal (const_tree, const_tree);
extern int chain_member (const_tree, const_tree);
extern void dump_tree_statistics (void);
extern void recompute_tree_invariant_for_addr_expr (tree);
extern bool needs_to_live_in_memory (const_tree);
extern tree reconstruct_complex_type (tree, tree);
extern int real_onep (const_tree);
extern int real_minus_onep (const_tree);
extern void init_ttree (void);
extern void build_common_tree_nodes (bool);
extern void build_common_builtin_nodes (void);
extern tree build_nonstandard_integer_type (unsigned HOST_WIDE_INT, int);
extern tree build_nonstandard_boolean_type (unsigned HOST_WIDE_INT);
extern tree build_range_type (tree, tree, tree);
extern tree build_nonshared_range_type (tree, tree, tree);
extern bool subrange_type_for_debug_p (const_tree, tree *, tree *);
extern HOST_WIDE_INT int_cst_value (const_tree);
extern tree tree_block (tree);
extern void tree_set_block (tree, tree);
extern location_t *block_nonartificial_location (tree);
extern location_t tree_nonartificial_location (tree);
extern tree block_ultimate_origin (const_tree);
extern tree get_binfo_at_offset (tree, HOST_WIDE_INT, tree);
extern bool virtual_method_call_p (const_tree);
extern tree obj_type_ref_class (const_tree ref);
extern bool types_same_for_odr (const_tree type1, const_tree type2,
				bool strict=false);
extern bool contains_bitfld_component_ref_p (const_tree);
extern bool block_may_fallthru (const_tree);
extern void using_eh_for_cleanups (void);
extern bool using_eh_for_cleanups_p (void);
extern const char *get_tree_code_name (enum tree_code);
extern void set_call_expr_flags (tree, int);
extern tree walk_tree_1 (tree*, walk_tree_fn, void*, hash_set<tree>*,
			 walk_tree_lh);
extern tree walk_tree_without_duplicates_1 (tree*, walk_tree_fn, void*,
					    walk_tree_lh);
#define walk_tree(a,b,c,d) \
	walk_tree_1 (a, b, c, d, NULL)
#define walk_tree_without_duplicates(a,b,c) \
	walk_tree_without_duplicates_1 (a, b, c, NULL)

extern tree drop_tree_overflow (tree);

/* Given a memory reference expression T, return its base address.
   The base address of a memory reference expression is the main
   object being referenced.  */
extern tree get_base_address (tree t);

/* Return a tree of sizetype representing the size, in bytes, of the element
   of EXP, an ARRAY_REF or an ARRAY_RANGE_REF.  */
extern tree array_ref_element_size (tree);

/* Return a tree representing the upper bound of the array mentioned in
   EXP, an ARRAY_REF or an ARRAY_RANGE_REF.  */
extern tree array_ref_up_bound (tree);

/* Return a tree representing the lower bound of the array mentioned in
   EXP, an ARRAY_REF or an ARRAY_RANGE_REF.  */
extern tree array_ref_low_bound (tree);

/* Returns true if REF is an array reference or a component reference
   to an array at the end of a structure.  If this is the case, the array
   may be allocated larger than its upper bound implies.  */
extern bool array_at_struct_end_p (tree);

/* Return a tree representing the offset, in bytes, of the field referenced
   by EXP.  This does not include any offset in DECL_FIELD_BIT_OFFSET.  */
extern tree component_ref_field_offset (tree);

extern int tree_map_base_eq (const void *, const void *);
extern unsigned int tree_map_base_hash (const void *);
extern int tree_map_base_marked_p (const void *);
extern void DEBUG_FUNCTION verify_type (const_tree t);
extern bool gimple_canonical_types_compatible_p (const_tree, const_tree,
						 bool trust_type_canonical = true);
extern bool type_with_interoperable_signedness (const_tree);
extern bitmap get_nonnull_args (const_tree);
extern int get_range_pos_neg (tree);

/* Return simplified tree code of type that is used for canonical type
   merging.  */
inline enum tree_code
tree_code_for_canonical_type_merging (enum tree_code code)
{
  /* By C standard, each enumerated type shall be compatible with char,
     a signed integer, or an unsigned integer.  The choice of type is
     implementation defined (in our case it depends on -fshort-enum).

     For this reason we make no distinction between ENUMERAL_TYPE and INTEGER
     type and compare only by their signedness and precision.  */
  if (code == ENUMERAL_TYPE)
    return INTEGER_TYPE;
  /* To allow inter-operability between languages having references and
     C, we consider reference types and pointers alike.  Note that this is
     not strictly necessary for C-Fortran 2008 interoperability because
     Fortran define C_PTR type that needs to be compatible with C pointers
     and we handle this one as ptr_type_node.  */
  if (code == REFERENCE_TYPE)
    return POINTER_TYPE;
  return code;
}

/* Return ture if get_alias_set care about TYPE_CANONICAL of given type.
   We don't define the types for pointers, arrays and vectors.  The reason is
   that pointers are handled specially: ptr_type_node accesses conflict with
   accesses to all other pointers.  This is done by alias.c.
   Because alias sets of arrays and vectors are the same as types of their
   elements, we can't compute canonical type either.  Otherwise we could go
   form void *[10] to int *[10] (because they are equivalent for canonical type
   machinery) and get wrong TBAA.  */

inline bool
canonical_type_used_p (const_tree t)
{
  return !(POINTER_TYPE_P (t)
	   || TREE_CODE (t) == ARRAY_TYPE
	   || TREE_CODE (t) == VECTOR_TYPE);
}

#define tree_map_eq tree_map_base_eq
extern unsigned int tree_map_hash (const void *);
#define tree_map_marked_p tree_map_base_marked_p

#define tree_decl_map_eq tree_map_base_eq
extern unsigned int tree_decl_map_hash (const void *);
#define tree_decl_map_marked_p tree_map_base_marked_p

struct tree_decl_map_cache_hasher : ggc_cache_ptr_hash<tree_decl_map>
{
  static hashval_t hash (tree_decl_map *m) { return tree_decl_map_hash (m); }
  static bool
  equal (tree_decl_map *a, tree_decl_map *b)
  {
    return tree_decl_map_eq (a, b);
  }

  static int
  keep_cache_entry (tree_decl_map *&m)
  {
    return ggc_marked_p (m->base.from);
  }
};

#define tree_int_map_eq tree_map_base_eq
#define tree_int_map_hash tree_map_base_hash
#define tree_int_map_marked_p tree_map_base_marked_p

#define tree_vec_map_eq tree_map_base_eq
#define tree_vec_map_hash tree_decl_map_hash
#define tree_vec_map_marked_p tree_map_base_marked_p

/* Initialize the abstract argument list iterator object ITER with the
   arguments from CALL_EXPR node EXP.  */
static inline void
init_call_expr_arg_iterator (tree exp, call_expr_arg_iterator *iter)
{
  iter->t = exp;
  iter->n = call_expr_nargs (exp);
  iter->i = 0;
}

static inline void
init_const_call_expr_arg_iterator (const_tree exp, const_call_expr_arg_iterator *iter)
{
  iter->t = exp;
  iter->n = call_expr_nargs (exp);
  iter->i = 0;
}

/* Return the next argument from abstract argument list iterator object ITER,
   and advance its state.  Return NULL_TREE if there are no more arguments.  */
static inline tree
next_call_expr_arg (call_expr_arg_iterator *iter)
{
  tree result;
  if (iter->i >= iter->n)
    return NULL_TREE;
  result = CALL_EXPR_ARG (iter->t, iter->i);
  iter->i++;
  return result;
}

static inline const_tree
next_const_call_expr_arg (const_call_expr_arg_iterator *iter)
{
  const_tree result;
  if (iter->i >= iter->n)
    return NULL_TREE;
  result = CALL_EXPR_ARG (iter->t, iter->i);
  iter->i++;
  return result;
}

/* Initialize the abstract argument list iterator object ITER, then advance
   past and return the first argument.  Useful in for expressions, e.g.
     for (arg = first_call_expr_arg (exp, &iter); arg;
          arg = next_call_expr_arg (&iter))   */
static inline tree
first_call_expr_arg (tree exp, call_expr_arg_iterator *iter)
{
  init_call_expr_arg_iterator (exp, iter);
  return next_call_expr_arg (iter);
}

static inline const_tree
first_const_call_expr_arg (const_tree exp, const_call_expr_arg_iterator *iter)
{
  init_const_call_expr_arg_iterator (exp, iter);
  return next_const_call_expr_arg (iter);
}

/* Test whether there are more arguments in abstract argument list iterator
   ITER, without changing its state.  */
static inline bool
more_call_expr_args_p (const call_expr_arg_iterator *iter)
{
  return (iter->i < iter->n);
}

/* Iterate through each argument ARG of CALL_EXPR CALL, using variable ITER
   (of type call_expr_arg_iterator) to hold the iteration state.  */
#define FOR_EACH_CALL_EXPR_ARG(arg, iter, call)			\
  for ((arg) = first_call_expr_arg ((call), &(iter)); (arg);	\
       (arg) = next_call_expr_arg (&(iter)))

#define FOR_EACH_CONST_CALL_EXPR_ARG(arg, iter, call)			\
  for ((arg) = first_const_call_expr_arg ((call), &(iter)); (arg);	\
       (arg) = next_const_call_expr_arg (&(iter)))

/* Return true if tree node T is a language-specific node.  */
static inline bool
is_lang_specific (const_tree t)
{
  return TREE_CODE (t) == LANG_TYPE || TREE_CODE (t) >= NUM_TREE_CODES;
}

/* Valid builtin number.  */
#define BUILTIN_VALID_P(FNCODE) \
  (IN_RANGE ((int)FNCODE, ((int)BUILT_IN_NONE) + 1, ((int) END_BUILTINS) - 1))

/* Return the tree node for an explicit standard builtin function or NULL.  */
static inline tree
builtin_decl_explicit (enum built_in_function fncode)
{
  gcc_checking_assert (BUILTIN_VALID_P (fncode));

  return builtin_info[(size_t)fncode].decl;
}

/* Return the tree node for an implicit builtin function or NULL.  */
static inline tree
builtin_decl_implicit (enum built_in_function fncode)
{
  size_t uns_fncode = (size_t)fncode;
  gcc_checking_assert (BUILTIN_VALID_P (fncode));

  if (!builtin_info[uns_fncode].implicit_p)
    return NULL_TREE;

  return builtin_info[uns_fncode].decl;
}

/* Set explicit builtin function nodes and whether it is an implicit
   function.  */

static inline void
set_builtin_decl (enum built_in_function fncode, tree decl, bool implicit_p)
{
  size_t ufncode = (size_t)fncode;

  gcc_checking_assert (BUILTIN_VALID_P (fncode)
		       && (decl != NULL_TREE || !implicit_p));

  builtin_info[ufncode].decl = decl;
  builtin_info[ufncode].implicit_p = implicit_p;
  builtin_info[ufncode].declared_p = false;
}

/* Set the implicit flag for a builtin function.  */

static inline void
set_builtin_decl_implicit_p (enum built_in_function fncode, bool implicit_p)
{
  size_t uns_fncode = (size_t)fncode;

  gcc_checking_assert (BUILTIN_VALID_P (fncode)
		       && builtin_info[uns_fncode].decl != NULL_TREE);

  builtin_info[uns_fncode].implicit_p = implicit_p;
}

/* Set the declared flag for a builtin function.  */

static inline void
set_builtin_decl_declared_p (enum built_in_function fncode, bool declared_p)
{
  size_t uns_fncode = (size_t)fncode;

  gcc_checking_assert (BUILTIN_VALID_P (fncode)
		       && builtin_info[uns_fncode].decl != NULL_TREE);

  builtin_info[uns_fncode].declared_p = declared_p;
}

/* Return whether the standard builtin function can be used as an explicit
   function.  */

static inline bool
builtin_decl_explicit_p (enum built_in_function fncode)
{
  gcc_checking_assert (BUILTIN_VALID_P (fncode));
  return (builtin_info[(size_t)fncode].decl != NULL_TREE);
}

/* Return whether the standard builtin function can be used implicitly.  */

static inline bool
builtin_decl_implicit_p (enum built_in_function fncode)
{
  size_t uns_fncode = (size_t)fncode;

  gcc_checking_assert (BUILTIN_VALID_P (fncode));
  return (builtin_info[uns_fncode].decl != NULL_TREE
	  && builtin_info[uns_fncode].implicit_p);
}

/* Return whether the standard builtin function was declared.  */

static inline bool
builtin_decl_declared_p (enum built_in_function fncode)
{
  size_t uns_fncode = (size_t)fncode;

  gcc_checking_assert (BUILTIN_VALID_P (fncode));
  return (builtin_info[uns_fncode].decl != NULL_TREE
	  && builtin_info[uns_fncode].declared_p);
}

/* Return true if T (assumed to be a DECL) is a global variable.
   A variable is considered global if its storage is not automatic.  */

static inline bool
is_global_var (const_tree t)
{
  return (TREE_STATIC (t) || DECL_EXTERNAL (t));
}

/* Return true if VAR may be aliased.  A variable is considered as
   maybe aliased if it has its address taken by the local TU
   or possibly by another TU and might be modified through a pointer.  */

static inline bool
may_be_aliased (const_tree var)
{
  return (TREE_CODE (var) != CONST_DECL
	  && (TREE_PUBLIC (var)
	      || DECL_EXTERNAL (var)
	      || TREE_ADDRESSABLE (var))
	  && !((TREE_STATIC (var) || TREE_PUBLIC (var) || DECL_EXTERNAL (var))
	       && ((TREE_READONLY (var)
		    && !TYPE_NEEDS_CONSTRUCTING (TREE_TYPE (var)))
		   || (TREE_CODE (var) == VAR_DECL
		       && DECL_NONALIASED (var)))));
}

/* Return pointer to optimization flags of FNDECL.  */
static inline struct cl_optimization *
opts_for_fn (const_tree fndecl)
{
  tree fn_opts = DECL_FUNCTION_SPECIFIC_OPTIMIZATION (fndecl);
  if (fn_opts == NULL_TREE)
    fn_opts = optimization_default_node;
  return TREE_OPTIMIZATION (fn_opts);
}

/* Return pointer to target flags of FNDECL.  */
static inline cl_target_option *
target_opts_for_fn (const_tree fndecl)
{
  tree fn_opts = DECL_FUNCTION_SPECIFIC_TARGET (fndecl);
  if (fn_opts == NULL_TREE)
    fn_opts = target_option_default_node;
  return fn_opts == NULL_TREE ? NULL : TREE_TARGET_OPTION (fn_opts);
}

/* opt flag for function FNDECL, e.g. opts_for_fn (fndecl, optimize) is
   the optimization level of function fndecl.  */
#define opt_for_fn(fndecl, opt) (opts_for_fn (fndecl)->x_##opt)

/* For anonymous aggregate types, we need some sort of name to
   hold on to.  In practice, this should not appear, but it should
   not be harmful if it does.  */
extern const char *anon_aggrname_format();
extern bool anon_aggrname_p (const_tree);

/* The tree and const_tree overload templates.   */
namespace wi
{
  template <>
  struct int_traits <const_tree>
  {
    static const enum precision_type precision_type = VAR_PRECISION;
    static const bool host_dependent_precision = false;
    static const bool is_sign_extended = false;
    static unsigned int get_precision (const_tree);
    static wi::storage_ref decompose (HOST_WIDE_INT *, unsigned int,
				      const_tree);
  };

  template <>
  struct int_traits <tree> : public int_traits <const_tree> {};

  template <int N>
  class extended_tree
  {
  private:
    const_tree m_t;

  public:
    extended_tree (const_tree);

    unsigned int get_precision () const;
    const HOST_WIDE_INT *get_val () const;
    unsigned int get_len () const;
  };

  template <int N>
  struct int_traits <extended_tree <N> >
  {
    static const enum precision_type precision_type = CONST_PRECISION;
    static const bool host_dependent_precision = false;
    static const bool is_sign_extended = true;
    static const unsigned int precision = N;
  };

  generic_wide_int <extended_tree <WIDE_INT_MAX_PRECISION> >
  to_widest (const_tree);

  generic_wide_int <extended_tree <ADDR_MAX_PRECISION> > to_offset (const_tree);

  wide_int to_wide (const_tree, unsigned int);
}

inline unsigned int
wi::int_traits <const_tree>::get_precision (const_tree tcst)
{
  return TYPE_PRECISION (TREE_TYPE (tcst));
}

/* Convert the tree_cst X into a wide_int of PRECISION.  */
inline wi::storage_ref
wi::int_traits <const_tree>::decompose (HOST_WIDE_INT *,
					unsigned int precision, const_tree x)
{
  return wi::storage_ref (&TREE_INT_CST_ELT (x, 0), TREE_INT_CST_NUNITS (x),
			  precision);
}

inline generic_wide_int <wi::extended_tree <WIDE_INT_MAX_PRECISION> >
wi::to_widest (const_tree t)
{
  return t;
}

inline generic_wide_int <wi::extended_tree <ADDR_MAX_PRECISION> >
wi::to_offset (const_tree t)
{
  return t;
}

/* Convert INTEGER_CST T to a wide_int of precision PREC, extending or
   truncating as necessary.  When extending, use sign extension if T's
   type is signed and zero extension if T's type is unsigned.  */

inline wide_int
wi::to_wide (const_tree t, unsigned int prec)
{
  return wide_int::from (t, prec, TYPE_SIGN (TREE_TYPE (t)));
}

template <int N>
inline wi::extended_tree <N>::extended_tree (const_tree t)
  : m_t (t)
{
  gcc_checking_assert (TYPE_PRECISION (TREE_TYPE (t)) <= N);
}

template <int N>
inline unsigned int
wi::extended_tree <N>::get_precision () const
{
  return N;
}

template <int N>
inline const HOST_WIDE_INT *
wi::extended_tree <N>::get_val () const
{
  return &TREE_INT_CST_ELT (m_t, 0);
}

template <int N>
inline unsigned int
wi::extended_tree <N>::get_len () const
{
  if (N == ADDR_MAX_PRECISION)
    return TREE_INT_CST_OFFSET_NUNITS (m_t);
  else if (N >= WIDE_INT_MAX_PRECISION)
    return TREE_INT_CST_EXT_NUNITS (m_t);
  else
    /* This class is designed to be used for specific output precisions
       and needs to be as fast as possible, so there is no fallback for
       other casees.  */
    gcc_unreachable ();
}

namespace wi
{
  template <typename T>
  bool fits_to_boolean_p (const T &x, const_tree);

  template <typename T>
  bool fits_to_tree_p (const T &x, const_tree);

  wide_int min_value (const_tree);
  wide_int max_value (const_tree);
  wide_int from_mpz (const_tree, mpz_t, bool);
}

template <typename T>
bool
wi::fits_to_boolean_p (const T &x, const_tree type)
{
  return eq_p (x, 0) || eq_p (x, TYPE_UNSIGNED (type) ? 1 : -1);
}

template <typename T>
bool
wi::fits_to_tree_p (const T &x, const_tree type)
{
  /* Non-standard boolean types can have arbitrary precision but various
     transformations assume that they can only take values 0 and +/-1.  */
  if (TREE_CODE (type) == BOOLEAN_TYPE)
    return fits_to_boolean_p (x, type);

  if (TYPE_UNSIGNED (type))
    return eq_p (x, zext (x, TYPE_PRECISION (type)));
  else
    return eq_p (x, sext (x, TYPE_PRECISION (type)));
}

/* Produce the smallest number that is represented in TYPE.  The precision
   and sign are taken from TYPE.  */
inline wide_int
wi::min_value (const_tree type)
{
  return min_value (TYPE_PRECISION (type), TYPE_SIGN (type));
}

/* Produce the largest number that is represented in TYPE.  The precision
   and sign are taken from TYPE.  */
inline wide_int
wi::max_value (const_tree type)
{
  return max_value (TYPE_PRECISION (type), TYPE_SIGN (type));
}

/* Return true if INTEGER_CST T1 is less than INTEGER_CST T2,
   extending both according to their respective TYPE_SIGNs.  */

inline bool
tree_int_cst_lt (const_tree t1, const_tree t2)
{
  return wi::to_widest (t1) < wi::to_widest (t2);
}

/* Return true if INTEGER_CST T1 is less than or equal to INTEGER_CST T2,
   extending both according to their respective TYPE_SIGNs.  */

inline bool
tree_int_cst_le (const_tree t1, const_tree t2)
{
  return wi::to_widest (t1) <= wi::to_widest (t2);
}

/* Returns -1 if T1 < T2, 0 if T1 == T2, and 1 if T1 > T2.  T1 and T2
   are both INTEGER_CSTs and their values are extended according to their
   respective TYPE_SIGNs.  */

inline int
tree_int_cst_compare (const_tree t1, const_tree t2)
{
  return wi::cmps (wi::to_widest (t1), wi::to_widest (t2));
}

/* FIXME - These declarations belong in builtins.h, expr.h and emit-rtl.h,
   but none of these files are allowed to be included from front ends.
   They should be split in two. One suitable for the FEs, the other suitable
   for the BE.  */

/* Assign the RTX to declaration.  */
extern void set_decl_rtl (tree, rtx);
extern bool complete_ctor_at_level_p (const_tree, HOST_WIDE_INT, const_tree);

/* Given an expression EXP that is a handled_component_p,
   look for the ultimate containing object, which is returned and specify
   the access position and size.  */
extern tree get_inner_reference (tree, HOST_WIDE_INT *, HOST_WIDE_INT *,
				 tree *, machine_mode *, int *, int *, int *);

extern tree build_personality_function (const char *);

struct GTY(()) int_n_trees_t {
  /* These parts are initialized at runtime */
  tree signed_type;
  tree unsigned_type;
};

/* This is also in machmode.h */
extern bool int_n_enabled_p[NUM_INT_N_ENTS];
extern GTY(()) struct int_n_trees_t int_n_trees[NUM_INT_N_ENTS];

/* Like bit_position, but return as an integer.  It must be representable in
   that way (since it could be a signed value, we don't have the
   option of returning -1 like int_size_in_byte can.  */

inline HOST_WIDE_INT
int_bit_position (const_tree field)
{
  return ((wi::to_offset (DECL_FIELD_OFFSET (field)) << LOG2_BITS_PER_UNIT)
	  + wi::to_offset (DECL_FIELD_BIT_OFFSET (field))).to_shwi ();
}

/* Return true if it makes sense to consider alias set for a type T.  */

inline bool
type_with_alias_set_p (const_tree t)
{
  /* Function and method types are never accessed as memory locations.  */
  if (TREE_CODE (t) == FUNCTION_TYPE || TREE_CODE (t) == METHOD_TYPE)
    return false;

  if (COMPLETE_TYPE_P (t))
    return true;

  /* Incomplete types can not be accessed in general except for arrays
     where we can fetch its element despite we have no array bounds.  */
  if (TREE_CODE (t) == ARRAY_TYPE && COMPLETE_TYPE_P (TREE_TYPE (t)))
    return true;

  return false;
}

extern location_t set_block (location_t loc, tree block);

extern void gt_ggc_mx (tree &);
extern void gt_pch_nx (tree &);
extern void gt_pch_nx (tree &, gt_pointer_operator, void *);

extern bool nonnull_arg_p (const_tree);
extern bool is_redundant_typedef (const_tree);

extern location_t
set_source_range (tree expr, location_t start, location_t finish);

extern location_t
set_source_range (tree expr, source_range src_range);

static inline source_range
get_decl_source_range (tree decl)
{
  location_t loc = DECL_SOURCE_LOCATION (decl);
  return get_range_from_loc (line_table, loc);
}

/* Return true if it makes sense to promote/demote from_type to to_type. */
inline bool
desired_pro_or_demotion_p (const_tree to_type, const_tree from_type)
{
  unsigned int to_type_precision = TYPE_PRECISION (to_type);

  /* OK to promote if to_type is no bigger than word_mode. */
  if (to_type_precision <= GET_MODE_PRECISION (word_mode))
    return true;

  /* Otherwise, allow only if narrowing or same precision conversions. */
  return to_type_precision <= TYPE_PRECISION (from_type);
}

/* Pointer type used to declare builtins before we have seen its real
   declaration.  */
struct builtin_structptr_type
{
  tree& node;
  tree& base;
  const char *str;
};
extern const builtin_structptr_type builtin_structptr_types[6];
#endif  /* GCC_TREE_H  */<|MERGE_RESOLUTION|>--- conflicted
+++ resolved
@@ -2110,10 +2110,6 @@
   (FUNC_OR_METHOD_CHECK (NODE)->type_non_common.values)
 #define TYPE_VALUES_RAW(NODE) (TYPE_CHECK (NODE)->type_non_common.values)
 
-<<<<<<< HEAD
-#define TYPE_MAX_VALUE(NODE) \
-  (NUMERICAL_TYPE_CHECK (NODE)->type_non_common.maxval)
-=======
 #define TYPE_MIN_VALUE(NODE)				\
   (NUMERICAL_TYPE_CHECK (NODE)->type_non_common.minval)
 #define TYPE_NEXT_PTR_TO(NODE)				\
@@ -2126,23 +2122,17 @@
 
 #define TYPE_MAX_VALUE(NODE) \
   (NUMERICAL_TYPE_CHECK (NODE)->type_non_common.maxval)
-#define TYPE_METHODS(NODE)				\
-  (RECORD_OR_UNION_CHECK (NODE)->type_non_common.maxval)
 #define TYPE_METHOD_BASETYPE(NODE)			\
   (FUNC_OR_METHOD_CHECK (NODE)->type_non_common.maxval)
 #define TYPE_OFFSET_BASETYPE(NODE)			\
   (OFFSET_TYPE_CHECK (NODE)->type_non_common.maxval)
->>>>>>> 4a18c066
 /* If non-NULL, this is an upper bound of the size (in bytes) of an
    object of the given ARRAY_TYPE_NON_COMMON.  This allows temporaries to be
    allocated.  */
 #define TYPE_ARRAY_MAX_SIZE(ARRAY_TYPE) \
   (ARRAY_TYPE_CHECK (ARRAY_TYPE)->type_non_common.maxval)
-<<<<<<< HEAD
-=======
 #define TYPE_MAX_VALUE_RAW(NODE) (TYPE_CHECK (NODE)->type_non_common.maxval)
 
->>>>>>> 4a18c066
 /* For record and union types, information about this type, as a base type
    for itself.  */
 #define TYPE_BINFO(NODE) (RECORD_OR_UNION_CHECK (NODE)->type_non_common.maxval)
