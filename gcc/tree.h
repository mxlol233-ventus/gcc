/* Definitions for the ubiquitous 'tree' type for GNU compilers.
   Copyright (C) 1989-2013 Free Software Foundation, Inc.

This file is part of GCC.

GCC is free software; you can redistribute it and/or modify it under
the terms of the GNU General Public License as published by the Free
Software Foundation; either version 3, or (at your option) any later
version.

GCC is distributed in the hope that it will be useful, but WITHOUT ANY
WARRANTY; without even the implied warranty of MERCHANTABILITY or
FITNESS FOR A PARTICULAR PURPOSE.  See the GNU General Public License
for more details.

You should have received a copy of the GNU General Public License
along with GCC; see the file COPYING3.  If not see
<http://www.gnu.org/licenses/>.  */

#ifndef GCC_TREE_H
#define GCC_TREE_H

#include "tree-core.h"

/* Macros for initializing `tree_contains_struct'.  */
#define MARK_TS_BASE(C)					\
  do {							\
    tree_contains_struct[C][TS_BASE] = 1;		\
  } while (0)

#define MARK_TS_TYPED(C)				\
  do {							\
    MARK_TS_BASE (C);					\
    tree_contains_struct[C][TS_TYPED] = 1;		\
  } while (0)

#define MARK_TS_COMMON(C)				\
  do {							\
    MARK_TS_TYPED (C);					\
    tree_contains_struct[C][TS_COMMON] = 1;		\
  } while (0)

#define MARK_TS_TYPE_COMMON(C)				\
  do {							\
    MARK_TS_COMMON (C);					\
    tree_contains_struct[C][TS_TYPE_COMMON] = 1;	\
  } while (0)

#define MARK_TS_TYPE_WITH_LANG_SPECIFIC(C)		\
  do {							\
    MARK_TS_TYPE_COMMON (C);				\
    tree_contains_struct[C][TS_TYPE_WITH_LANG_SPECIFIC] = 1;	\
  } while (0)

#define MARK_TS_DECL_MINIMAL(C)				\
  do {							\
    MARK_TS_COMMON (C);					\
    tree_contains_struct[C][TS_DECL_MINIMAL] = 1;	\
  } while (0)

#define MARK_TS_DECL_COMMON(C)				\
  do {							\
    MARK_TS_DECL_MINIMAL (C);				\
    tree_contains_struct[C][TS_DECL_COMMON] = 1;	\
  } while (0)

#define MARK_TS_DECL_WRTL(C)				\
  do {							\
    MARK_TS_DECL_COMMON (C);				\
    tree_contains_struct[C][TS_DECL_WRTL] = 1;		\
  } while (0)

#define MARK_TS_DECL_WITH_VIS(C)			\
  do {							\
    MARK_TS_DECL_WRTL (C);				\
    tree_contains_struct[C][TS_DECL_WITH_VIS] = 1;	\
  } while (0)

#define MARK_TS_DECL_NON_COMMON(C)			\
  do {							\
    MARK_TS_DECL_WITH_VIS (C);				\
    tree_contains_struct[C][TS_DECL_NON_COMMON] = 1;	\
  } while (0)


/* Returns the string representing CLASS.  */

#define TREE_CODE_CLASS_STRING(CLASS)\
        tree_code_class_strings[(int) (CLASS)]

#define TREE_CODE_CLASS(CODE)	tree_code_type[(int) (CODE)]

/* Nonzero if NODE represents an exceptional code.  */

#define EXCEPTIONAL_CLASS_P(NODE)\
	(TREE_CODE_CLASS (TREE_CODE (NODE)) == tcc_exceptional)

/* Nonzero if NODE represents a constant.  */

#define CONSTANT_CLASS_P(NODE)\
	(TREE_CODE_CLASS (TREE_CODE (NODE)) == tcc_constant)

/* Nonzero if NODE represents a type.  */

#define TYPE_P(NODE)\
	(TREE_CODE_CLASS (TREE_CODE (NODE)) == tcc_type)

/* Nonzero if NODE represents a declaration.  */

#define DECL_P(NODE)\
        (TREE_CODE_CLASS (TREE_CODE (NODE)) == tcc_declaration)

/* True if NODE designates a variable declaration.  */
#define VAR_P(NODE) \
  (TREE_CODE (NODE) == VAR_DECL)

/* Nonzero if DECL represents a VAR_DECL or FUNCTION_DECL.  */

#define VAR_OR_FUNCTION_DECL_P(DECL)\
  (TREE_CODE (DECL) == VAR_DECL || TREE_CODE (DECL) == FUNCTION_DECL)

/* Nonzero if NODE represents a INDIRECT_REF.  Keep these checks in
   ascending code order.  */

#define INDIRECT_REF_P(NODE)\
  (TREE_CODE (NODE) == INDIRECT_REF)

/* Nonzero if NODE represents a reference.  */

#define REFERENCE_CLASS_P(NODE)\
	(TREE_CODE_CLASS (TREE_CODE (NODE)) == tcc_reference)

/* Nonzero if NODE represents a comparison.  */

#define COMPARISON_CLASS_P(NODE)\
	(TREE_CODE_CLASS (TREE_CODE (NODE)) == tcc_comparison)

/* Nonzero if NODE represents a unary arithmetic expression.  */

#define UNARY_CLASS_P(NODE)\
	(TREE_CODE_CLASS (TREE_CODE (NODE)) == tcc_unary)

/* Nonzero if NODE represents a binary arithmetic expression.  */

#define BINARY_CLASS_P(NODE)\
	(TREE_CODE_CLASS (TREE_CODE (NODE)) == tcc_binary)

/* Nonzero if NODE represents a statement expression.  */

#define STATEMENT_CLASS_P(NODE)\
	(TREE_CODE_CLASS (TREE_CODE (NODE)) == tcc_statement)

/* Nonzero if NODE represents a function call-like expression with a
   variable-length operand vector.  */

#define VL_EXP_CLASS_P(NODE)\
	(TREE_CODE_CLASS (TREE_CODE (NODE)) == tcc_vl_exp)

/* Nonzero if NODE represents any other expression.  */

#define EXPRESSION_CLASS_P(NODE)\
	(TREE_CODE_CLASS (TREE_CODE (NODE)) == tcc_expression)

/* Returns nonzero iff NODE represents a type or declaration.  */

#define IS_TYPE_OR_DECL_P(NODE)\
	(TYPE_P (NODE) || DECL_P (NODE))

/* Returns nonzero iff CLASS is the tree-code class of an
   expression.  */

#define IS_EXPR_CODE_CLASS(CLASS)\
	((CLASS) >= tcc_reference && (CLASS) <= tcc_expression)

/* Returns nonzero iff NODE is an expression of some kind.  */

#define EXPR_P(NODE) IS_EXPR_CODE_CLASS (TREE_CODE_CLASS (TREE_CODE (NODE)))

#define TREE_CODE_LENGTH(CODE)	tree_code_length[(int) (CODE)]


/* Helper macros for math builtins.  */

#define BUILTIN_EXP10_P(FN) \
 ((FN) == BUILT_IN_EXP10 || (FN) == BUILT_IN_EXP10F || (FN) == BUILT_IN_EXP10L \
  || (FN) == BUILT_IN_POW10 || (FN) == BUILT_IN_POW10F || (FN) == BUILT_IN_POW10L)

#define BUILTIN_EXPONENT_P(FN) (BUILTIN_EXP10_P (FN) \
  || (FN) == BUILT_IN_EXP || (FN) == BUILT_IN_EXPF || (FN) == BUILT_IN_EXPL \
  || (FN) == BUILT_IN_EXP2 || (FN) == BUILT_IN_EXP2F || (FN) == BUILT_IN_EXP2L)

#define BUILTIN_SQRT_P(FN) \
 ((FN) == BUILT_IN_SQRT || (FN) == BUILT_IN_SQRTF || (FN) == BUILT_IN_SQRTL)

#define BUILTIN_CBRT_P(FN) \
 ((FN) == BUILT_IN_CBRT || (FN) == BUILT_IN_CBRTF || (FN) == BUILT_IN_CBRTL)

#define BUILTIN_ROOT_P(FN) (BUILTIN_SQRT_P (FN) || BUILTIN_CBRT_P (FN))

#define CASE_FLT_FN(FN) case FN: case FN##F: case FN##L
#define CASE_FLT_FN_REENT(FN) case FN##_R: case FN##F_R: case FN##L_R
#define CASE_INT_FN(FN) case FN: case FN##L: case FN##LL: case FN##IMAX

/* Define accessors for the fields that all tree nodes have
   (though some fields are not used for all kinds of nodes).  */

/* The tree-code says what kind of node it is.
   Codes are defined in tree.def.  */
#define TREE_CODE(NODE) ((enum tree_code) (NODE)->base.code)
#define TREE_SET_CODE(NODE, VALUE) ((NODE)->base.code = (VALUE))

/* When checking is enabled, errors will be generated if a tree node
   is accessed incorrectly. The macros die with a fatal error.  */
#if defined ENABLE_TREE_CHECKING && (GCC_VERSION >= 2007)

#define TREE_CHECK(T, CODE) \
(tree_check ((T), __FILE__, __LINE__, __FUNCTION__, (CODE)))

#define TREE_NOT_CHECK(T, CODE) \
(tree_not_check ((T), __FILE__, __LINE__, __FUNCTION__, (CODE)))

#define TREE_CHECK2(T, CODE1, CODE2) \
(tree_check2 ((T), __FILE__, __LINE__, __FUNCTION__, (CODE1), (CODE2)))

#define TREE_NOT_CHECK2(T, CODE1, CODE2) \
(tree_not_check2 ((T), __FILE__, __LINE__, __FUNCTION__, (CODE1), (CODE2)))

#define TREE_CHECK3(T, CODE1, CODE2, CODE3) \
(tree_check3 ((T), __FILE__, __LINE__, __FUNCTION__, (CODE1), (CODE2), (CODE3)))

#define TREE_NOT_CHECK3(T, CODE1, CODE2, CODE3) \
(tree_not_check3 ((T), __FILE__, __LINE__, __FUNCTION__, \
                               (CODE1), (CODE2), (CODE3)))

#define TREE_CHECK4(T, CODE1, CODE2, CODE3, CODE4) \
(tree_check4 ((T), __FILE__, __LINE__, __FUNCTION__, \
                           (CODE1), (CODE2), (CODE3), (CODE4)))

#define TREE_NOT_CHECK4(T, CODE1, CODE2, CODE3, CODE4) \
(tree_not_check4 ((T), __FILE__, __LINE__, __FUNCTION__, \
                               (CODE1), (CODE2), (CODE3), (CODE4)))

#define TREE_CHECK5(T, CODE1, CODE2, CODE3, CODE4, CODE5) \
(tree_check5 ((T), __FILE__, __LINE__, __FUNCTION__, \
                           (CODE1), (CODE2), (CODE3), (CODE4), (CODE5)))

#define TREE_NOT_CHECK5(T, CODE1, CODE2, CODE3, CODE4, CODE5) \
(tree_not_check5 ((T), __FILE__, __LINE__, __FUNCTION__, \
                               (CODE1), (CODE2), (CODE3), (CODE4), (CODE5)))

#define CONTAINS_STRUCT_CHECK(T, STRUCT) \
(contains_struct_check ((T), (STRUCT), __FILE__, __LINE__, __FUNCTION__))

#define TREE_CLASS_CHECK(T, CLASS) \
(tree_class_check ((T), (CLASS), __FILE__, __LINE__, __FUNCTION__))

#define TREE_RANGE_CHECK(T, CODE1, CODE2) \
(tree_range_check ((T), (CODE1), (CODE2), __FILE__, __LINE__, __FUNCTION__))

#define OMP_CLAUSE_SUBCODE_CHECK(T, CODE) \
(omp_clause_subcode_check ((T), (CODE), __FILE__, __LINE__, __FUNCTION__))

#define OMP_CLAUSE_RANGE_CHECK(T, CODE1, CODE2) \
(omp_clause_range_check ((T), (CODE1), (CODE2), \
                                      __FILE__, __LINE__, __FUNCTION__))

/* These checks have to be special cased.  */
#define EXPR_CHECK(T) \
(expr_check ((T), __FILE__, __LINE__, __FUNCTION__))

/* These checks have to be special cased.  */
#define NON_TYPE_CHECK(T) \
(non_type_check ((T), __FILE__, __LINE__, __FUNCTION__))

#define TREE_VEC_ELT_CHECK(T, I) \
(*(CONST_CAST2 (tree *, typeof (T)*, \
     tree_vec_elt_check ((T), (I), __FILE__, __LINE__, __FUNCTION__))))

#define OMP_CLAUSE_ELT_CHECK(T, I) \
(*(omp_clause_elt_check ((T), (I), __FILE__, __LINE__, __FUNCTION__)))

/* Special checks for TREE_OPERANDs.  */
#define TREE_OPERAND_CHECK(T, I) \
(*(CONST_CAST2 (tree*, typeof (T)*, \
     tree_operand_check ((T), (I), __FILE__, __LINE__, __FUNCTION__))))

#define TREE_OPERAND_CHECK_CODE(T, CODE, I) \
(*(tree_operand_check_code ((T), (CODE), (I), \
                                         __FILE__, __LINE__, __FUNCTION__)))

/* Nodes are chained together for many purposes.
   Types are chained together to record them for being output to the debugger
   (see the function `chain_type').
   Decls in the same scope are chained together to record the contents
   of the scope.
   Statement nodes for successive statements used to be chained together.
   Often lists of things are represented by TREE_LIST nodes that
   are chained together.  */

#define TREE_CHAIN(NODE) \
(CONTAINS_STRUCT_CHECK (NODE, TS_COMMON)->common.chain)

/* In all nodes that are expressions, this is the data type of the expression.
   In POINTER_TYPE nodes, this is the type that the pointer points to.
   In ARRAY_TYPE nodes, this is the type of the elements.
   In VECTOR_TYPE nodes, this is the type of the elements.  */
#define TREE_TYPE(NODE) \
(CONTAINS_STRUCT_CHECK (NODE, TS_TYPED)->typed.type)

extern void tree_contains_struct_check_failed (const_tree,
					       const enum tree_node_structure_enum,
					       const char *, int, const char *)
  ATTRIBUTE_NORETURN;

extern void tree_check_failed (const_tree, const char *, int, const char *,
			       ...) ATTRIBUTE_NORETURN;
extern void tree_not_check_failed (const_tree, const char *, int, const char *,
				   ...) ATTRIBUTE_NORETURN;
extern void tree_class_check_failed (const_tree, const enum tree_code_class,
				     const char *, int, const char *)
    ATTRIBUTE_NORETURN;
extern void tree_range_check_failed (const_tree, const char *, int,
				     const char *, enum tree_code,
				     enum tree_code)
    ATTRIBUTE_NORETURN;
extern void tree_not_class_check_failed (const_tree,
					 const enum tree_code_class,
					 const char *, int, const char *)
    ATTRIBUTE_NORETURN;
extern void tree_vec_elt_check_failed (int, int, const char *,
				       int, const char *)
    ATTRIBUTE_NORETURN;
extern void phi_node_elt_check_failed (int, int, const char *,
				       int, const char *)
    ATTRIBUTE_NORETURN;
extern void tree_operand_check_failed (int, const_tree,
				       const char *, int, const char *)
    ATTRIBUTE_NORETURN;
extern void omp_clause_check_failed (const_tree, const char *, int,
				     const char *, enum omp_clause_code)
    ATTRIBUTE_NORETURN;
extern void omp_clause_operand_check_failed (int, const_tree, const char *,
				             int, const char *)
    ATTRIBUTE_NORETURN;
extern void omp_clause_range_check_failed (const_tree, const char *, int,
			       const char *, enum omp_clause_code,
			       enum omp_clause_code)
    ATTRIBUTE_NORETURN;

#else /* not ENABLE_TREE_CHECKING, or not gcc */

#define CONTAINS_STRUCT_CHECK(T, ENUM)          (T)
#define TREE_CHECK(T, CODE)			(T)
#define TREE_NOT_CHECK(T, CODE)			(T)
#define TREE_CHECK2(T, CODE1, CODE2)		(T)
#define TREE_NOT_CHECK2(T, CODE1, CODE2)	(T)
#define TREE_CHECK3(T, CODE1, CODE2, CODE3)	(T)
#define TREE_NOT_CHECK3(T, CODE1, CODE2, CODE3)	(T)
#define TREE_CHECK4(T, CODE1, CODE2, CODE3, CODE4) (T)
#define TREE_NOT_CHECK4(T, CODE1, CODE2, CODE3, CODE4) (T)
#define TREE_CHECK5(T, CODE1, CODE2, CODE3, CODE4, CODE5) (T)
#define TREE_NOT_CHECK5(T, CODE1, CODE2, CODE3, CODE4, CODE5) (T)
#define TREE_CLASS_CHECK(T, CODE)		(T)
#define TREE_RANGE_CHECK(T, CODE1, CODE2)	(T)
#define EXPR_CHECK(T)				(T)
#define NON_TYPE_CHECK(T)			(T)
#define TREE_VEC_ELT_CHECK(T, I)		((T)->vec.a[I])
#define TREE_OPERAND_CHECK(T, I)		((T)->exp.operands[I])
#define TREE_OPERAND_CHECK_CODE(T, CODE, I)	((T)->exp.operands[I])
#define OMP_CLAUSE_ELT_CHECK(T, i)	        ((T)->omp_clause.ops[i])
#define OMP_CLAUSE_RANGE_CHECK(T, CODE1, CODE2)	(T)
#define OMP_CLAUSE_SUBCODE_CHECK(T, CODE)	(T)

#define TREE_CHAIN(NODE) ((NODE)->common.chain)
#define TREE_TYPE(NODE) ((NODE)->typed.type)

#endif

#define TREE_BLOCK(NODE)		(tree_block (NODE))
#define TREE_SET_BLOCK(T, B)		(tree_set_block ((T), (B)))

#include "tree-check.h"

#define TYPE_CHECK(T)		TREE_CLASS_CHECK (T, tcc_type)
#define DECL_MINIMAL_CHECK(T)   CONTAINS_STRUCT_CHECK (T, TS_DECL_MINIMAL)
#define DECL_COMMON_CHECK(T)    CONTAINS_STRUCT_CHECK (T, TS_DECL_COMMON)
#define DECL_WRTL_CHECK(T)      CONTAINS_STRUCT_CHECK (T, TS_DECL_WRTL)
#define DECL_WITH_VIS_CHECK(T)  CONTAINS_STRUCT_CHECK (T, TS_DECL_WITH_VIS)
#define DECL_NON_COMMON_CHECK(T) CONTAINS_STRUCT_CHECK (T, TS_DECL_NON_COMMON)
#define CST_CHECK(T)		TREE_CLASS_CHECK (T, tcc_constant)
#define STMT_CHECK(T)		TREE_CLASS_CHECK (T, tcc_statement)
#define VL_EXP_CHECK(T)		TREE_CLASS_CHECK (T, tcc_vl_exp)
#define FUNC_OR_METHOD_CHECK(T)	TREE_CHECK2 (T, FUNCTION_TYPE, METHOD_TYPE)
#define PTR_OR_REF_CHECK(T)	TREE_CHECK2 (T, POINTER_TYPE, REFERENCE_TYPE)

#define RECORD_OR_UNION_CHECK(T)	\
  TREE_CHECK3 (T, RECORD_TYPE, UNION_TYPE, QUAL_UNION_TYPE)
#define NOT_RECORD_OR_UNION_CHECK(T) \
  TREE_NOT_CHECK3 (T, RECORD_TYPE, UNION_TYPE, QUAL_UNION_TYPE)

#define NUMERICAL_TYPE_CHECK(T)					\
  TREE_CHECK5 (T, INTEGER_TYPE, ENUMERAL_TYPE, BOOLEAN_TYPE, REAL_TYPE,	\
	       FIXED_POINT_TYPE)

/* Here is how primitive or already-canonicalized types' hash codes
   are made.  */
#define TYPE_HASH(TYPE) (TYPE_UID (TYPE))

/* A simple hash function for an arbitrary tree node.  This must not be
   used in hash tables which are saved to a PCH.  */
#define TREE_HASH(NODE) ((size_t) (NODE) & 0777777)

/* Tests if CODE is a conversion expr (NOP_EXPR or CONVERT_EXPR).  */
#define CONVERT_EXPR_CODE_P(CODE)				\
  ((CODE) == NOP_EXPR || (CODE) == CONVERT_EXPR)

/* Similarly, but accept an expressions instead of a tree code.  */
#define CONVERT_EXPR_P(EXP)	CONVERT_EXPR_CODE_P (TREE_CODE (EXP))

/* Generate case for NOP_EXPR, CONVERT_EXPR.  */

#define CASE_CONVERT						\
  case NOP_EXPR:						\
  case CONVERT_EXPR

/* Given an expression as a tree, strip any conversion that generates
   no instruction.  Accepts both tree and const_tree arguments since
   we are not modifying the tree itself.  */

#define STRIP_NOPS(EXP) \
  (EXP) = tree_strip_nop_conversions (CONST_CAST_TREE (EXP))

/* Like STRIP_NOPS, but don't let the signedness change either.  */

#define STRIP_SIGN_NOPS(EXP) \
  (EXP) = tree_strip_sign_nop_conversions (CONST_CAST_TREE (EXP))

/* Like STRIP_NOPS, but don't alter the TREE_TYPE either.  */

#define STRIP_TYPE_NOPS(EXP) \
  while ((CONVERT_EXPR_P (EXP)					\
	  || TREE_CODE (EXP) == NON_LVALUE_EXPR)		\
	 && TREE_OPERAND (EXP, 0) != error_mark_node		\
	 && (TREE_TYPE (EXP)					\
	     == TREE_TYPE (TREE_OPERAND (EXP, 0))))		\
    (EXP) = TREE_OPERAND (EXP, 0)

/* Remove unnecessary type conversions according to
   tree_ssa_useless_type_conversion.  */

#define STRIP_USELESS_TYPE_CONVERSION(EXP) \
  (EXP) = tree_ssa_strip_useless_type_conversions (EXP)

/* Nonzero if TYPE represents a vector type.  */

#define VECTOR_TYPE_P(TYPE) (TREE_CODE (TYPE) == VECTOR_TYPE)

/* Nonzero if TYPE represents an integral type.  Note that we do not
   include COMPLEX types here.  Keep these checks in ascending code
   order.  */

#define INTEGRAL_TYPE_P(TYPE)  \
  (TREE_CODE (TYPE) == ENUMERAL_TYPE  \
   || TREE_CODE (TYPE) == BOOLEAN_TYPE \
   || TREE_CODE (TYPE) == INTEGER_TYPE)

/* Nonzero if TYPE represents a non-saturating fixed-point type.  */

#define NON_SAT_FIXED_POINT_TYPE_P(TYPE) \
  (TREE_CODE (TYPE) == FIXED_POINT_TYPE && !TYPE_SATURATING (TYPE))

/* Nonzero if TYPE represents a saturating fixed-point type.  */

#define SAT_FIXED_POINT_TYPE_P(TYPE) \
  (TREE_CODE (TYPE) == FIXED_POINT_TYPE && TYPE_SATURATING (TYPE))

/* Nonzero if TYPE represents a fixed-point type.  */

#define FIXED_POINT_TYPE_P(TYPE)	(TREE_CODE (TYPE) == FIXED_POINT_TYPE)

/* Nonzero if TYPE represents a scalar floating-point type.  */

#define SCALAR_FLOAT_TYPE_P(TYPE) (TREE_CODE (TYPE) == REAL_TYPE)

/* Nonzero if TYPE represents a complex floating-point type.  */

#define COMPLEX_FLOAT_TYPE_P(TYPE)	\
  (TREE_CODE (TYPE) == COMPLEX_TYPE	\
   && TREE_CODE (TREE_TYPE (TYPE)) == REAL_TYPE)

/* Nonzero if TYPE represents a vector integer type.  */
                
#define VECTOR_INTEGER_TYPE_P(TYPE)			\
  (VECTOR_TYPE_P (TYPE)					\
   && TREE_CODE (TREE_TYPE (TYPE)) == INTEGER_TYPE)


/* Nonzero if TYPE represents a vector floating-point type.  */

#define VECTOR_FLOAT_TYPE_P(TYPE)	\
  (VECTOR_TYPE_P (TYPE)			\
   && TREE_CODE (TREE_TYPE (TYPE)) == REAL_TYPE)

/* Nonzero if TYPE represents a floating-point type, including complex
   and vector floating-point types.  The vector and complex check does
   not use the previous two macros to enable early folding.  */

#define FLOAT_TYPE_P(TYPE)			\
  (SCALAR_FLOAT_TYPE_P (TYPE)			\
   || ((TREE_CODE (TYPE) == COMPLEX_TYPE 	\
        || VECTOR_TYPE_P (TYPE))		\
       && SCALAR_FLOAT_TYPE_P (TREE_TYPE (TYPE))))

/* Nonzero if TYPE represents a decimal floating-point type.  */
#define DECIMAL_FLOAT_TYPE_P(TYPE)		\
  (SCALAR_FLOAT_TYPE_P (TYPE)			\
   && DECIMAL_FLOAT_MODE_P (TYPE_MODE (TYPE)))

/* Nonzero if TYPE is a record or union type.  */
#define RECORD_OR_UNION_TYPE_P(TYPE)		\
  (TREE_CODE (TYPE) == RECORD_TYPE		\
   || TREE_CODE (TYPE) == UNION_TYPE		\
   || TREE_CODE (TYPE) == QUAL_UNION_TYPE)

/* Nonzero if TYPE represents an aggregate (multi-component) type.
   Keep these checks in ascending code order.  */

#define AGGREGATE_TYPE_P(TYPE) \
  (TREE_CODE (TYPE) == ARRAY_TYPE || RECORD_OR_UNION_TYPE_P (TYPE))

/* Nonzero if TYPE represents a pointer or reference type.
   (It should be renamed to INDIRECT_TYPE_P.)  Keep these checks in
   ascending code order.  */

#define POINTER_TYPE_P(TYPE) \
  (TREE_CODE (TYPE) == POINTER_TYPE || TREE_CODE (TYPE) == REFERENCE_TYPE)

/* Nonzero if TYPE represents a pointer to function.  */
#define FUNCTION_POINTER_TYPE_P(TYPE) \
  (POINTER_TYPE_P (TYPE) && TREE_CODE (TREE_TYPE (TYPE)) == FUNCTION_TYPE)

/* Nonzero if this type is a complete type.  */
#define COMPLETE_TYPE_P(NODE) (TYPE_SIZE (NODE) != NULL_TREE)

/* Nonzero if this type is a pointer bounds type.  */
#define POINTER_BOUNDS_TYPE_P(NODE) \
  (TREE_CODE (NODE) == POINTER_BOUNDS_TYPE)

/* Nonzero if this node has a pointer bounds type.  */
#define POINTER_BOUNDS_P(NODE) \
  (POINTER_BOUNDS_TYPE_P (TREE_TYPE (NODE)))

/* Nonzero if this type supposes bounds existence.  */
#define BOUNDED_TYPE_P(type) (POINTER_TYPE_P (type))

/* Nonzero for objects with bounded type.  */
#define BOUNDED_P(node) \
  BOUNDED_TYPE_P (TREE_TYPE (node))

/* Nonzero if this type is the (possibly qualified) void type.  */
#define VOID_TYPE_P(NODE) (TREE_CODE (NODE) == VOID_TYPE)

/* Nonzero if this type is complete or is cv void.  */
#define COMPLETE_OR_VOID_TYPE_P(NODE) \
  (COMPLETE_TYPE_P (NODE) || VOID_TYPE_P (NODE))

/* Nonzero if this type is complete or is an array with unspecified bound.  */
#define COMPLETE_OR_UNBOUND_ARRAY_TYPE_P(NODE) \
  (COMPLETE_TYPE_P (TREE_CODE (NODE) == ARRAY_TYPE ? TREE_TYPE (NODE) : (NODE)))


/* Record that we are processing a UPC shared array declaration
   or type definition that refers to THREADS in its array dimension.*/
#define TYPE_HAS_THREADS_FACTOR(TYPE) TYPE_LANG_FLAG_3 (TYPE)

/* Non-zero if the UPC blocking factor is 0.  */
#define TYPE_HAS_BLOCK_FACTOR_0(TYPE) TYPE_LANG_FLAG_4 (TYPE)

/* Non-zero if the UPC blocking factor is greater than 1.
   In this case, the blocking factor value is stored in a hash table.  */
#define TYPE_HAS_BLOCK_FACTOR_X(TYPE) TYPE_LANG_FLAG_5 (TYPE)

/* Non-zero if the UPC blocking factor is not equal to 1 (the default).  */
#define TYPE_HAS_BLOCK_FACTOR(TYPE) \
  (TYPE_SHARED(TYPE) \
   && (TYPE_HAS_BLOCK_FACTOR_0 (TYPE) \
       || TYPE_HAS_BLOCK_FACTOR_X (TYPE)))

extern void upc_block_factor_insert (tree, tree);
extern tree upc_block_factor_lookup (const_tree);

/* Return the UPC blocking factor of the type given by NODE..
   The default block factor is one.  The additional flag bits
   over-ride the default.  */
#define TYPE_BLOCK_FACTOR(NODE) \
  (TYPE_SHARED (NODE) \
    ? (TYPE_HAS_BLOCK_FACTOR_0 (NODE) ? size_zero_node \
      : TYPE_HAS_BLOCK_FACTOR_X (NODE) ? upc_block_factor_lookup (NODE) \
      : NULL_TREE) \
    : NULL_TREE)

/* Set the UPC block factor in the type described by NODE.
   For a zero blocking factor set TYPE_BLOCK_FACTOR_0 (NODE). 
   For a blocking factor greater than 1, insert the value
   into a hash table indexed by NODE, and then set the
   flag TYPE_BLOCK_FACTOR_X (NODE).  */
#define SET_TYPE_BLOCK_FACTOR(NODE, VAL) \
  do { \
    if (TYPE_SHARED (NODE)) \
      { \
	TYPE_HAS_BLOCK_FACTOR_0 (NODE) = 0; \
	TYPE_HAS_BLOCK_FACTOR_X (NODE) = 0; \
	if (VAL) \
	  { \
	    gcc_assert (INTEGRAL_TYPE_P (TREE_TYPE (VAL))); \
	    if (!integer_onep (VAL)) \
	      { \
		if (integer_zerop (VAL)) \
		  TYPE_HAS_BLOCK_FACTOR_0 (NODE) = 1; \
		else \
		  { \
		    TYPE_HAS_BLOCK_FACTOR_X (NODE) = 1; \
		    upc_block_factor_insert (NODE, VAL); \
		  } \
	      } \
          } \
      } \
    else \
      gcc_assert (!VAL); \
  } while (0)

/* Return TRUE if TYPE is a UPC shared type.  For arrays,
   the element type must be queried, because array types
   are never qualified.  */
#define upc_shared_type_p(TYPE) \
  ((TYPE) && TYPE_P (TYPE) \
   && TYPE_SHARED ((TREE_CODE (TYPE) != ARRAY_TYPE \
                    ? (TYPE) : strip_array_types (TYPE))))

/* Return TRUE if EXP is a conversion operation involving
   UPC pointers-to-shared.  If either of the types involved
   in the conversion is a UPC pointer-to-shared type, return TRUE.  */
#define upc_pts_cvt_op_p(EXP) \
  ((EXP) && ((POINTER_TYPE_P (TREE_TYPE (EXP)) \
              && POINTER_TYPE_P (TREE_TYPE (TREE_OPERAND (EXP, 0)))) \
              && (upc_shared_type_p (TREE_TYPE (TREE_TYPE (EXP))) \
                  || upc_shared_type_p (TREE_TYPE ( \
	                TREE_TYPE (TREE_OPERAND (EXP, 0)))))))


/* Define many boolean fields that all tree nodes have.  */

/* In VAR_DECL, PARM_DECL and RESULT_DECL nodes, nonzero means address
   of this is needed.  So it cannot be in a register.
   In a FUNCTION_DECL it has no meaning.
   In LABEL_DECL nodes, it means a goto for this label has been seen
   from a place outside all binding contours that restore stack levels.
   In an artificial SSA_NAME that points to a stack partition with at least
   two variables, it means that at least one variable has TREE_ADDRESSABLE.
   In ..._TYPE nodes, it means that objects of this type must be fully
   addressable.  This means that pieces of this object cannot go into
   register parameters, for example.  If this a function type, this
   means that the value must be returned in memory.
   In CONSTRUCTOR nodes, it means object constructed must be in memory.
   In IDENTIFIER_NODEs, this means that some extern decl for this name
   had its address taken.  That matters for inline functions.
   In a STMT_EXPR, it means we want the result of the enclosed expression.  */
#define TREE_ADDRESSABLE(NODE) ((NODE)->base.addressable_flag)

/* Set on a CALL_EXPR if the call is in a tail position, ie. just before the
   exit of a function.  Calls for which this is true are candidates for tail
   call optimizations.  */
#define CALL_EXPR_TAILCALL(NODE) \
  (CALL_EXPR_CHECK (NODE)->base.addressable_flag)

/* Used as a temporary field on a CASE_LABEL_EXPR to indicate that the
   CASE_LOW operand has been processed.  */
#define CASE_LOW_SEEN(NODE) \
  (CASE_LABEL_EXPR_CHECK (NODE)->base.addressable_flag)

#define PREDICT_EXPR_OUTCOME(NODE) \
  ((enum prediction) (PREDICT_EXPR_CHECK (NODE)->base.addressable_flag))
#define SET_PREDICT_EXPR_OUTCOME(NODE, OUTCOME) \
  (PREDICT_EXPR_CHECK (NODE)->base.addressable_flag = (int) OUTCOME)
#define PREDICT_EXPR_PREDICTOR(NODE) \
  ((enum br_predictor)tree_low_cst (TREE_OPERAND (PREDICT_EXPR_CHECK (NODE), 0), 0))

/* In a VAR_DECL, nonzero means allocate static storage.
   In a FUNCTION_DECL, nonzero if function has been defined.
   In a CONSTRUCTOR, nonzero means allocate static storage.  */
#define TREE_STATIC(NODE) ((NODE)->base.static_flag)

/* In an ADDR_EXPR, nonzero means do not use a trampoline.  */
#define TREE_NO_TRAMPOLINE(NODE) (ADDR_EXPR_CHECK (NODE)->base.static_flag)

/* In a TARGET_EXPR or WITH_CLEANUP_EXPR, means that the pertinent cleanup
   should only be executed if an exception is thrown, not on normal exit
   of its scope.  */
#define CLEANUP_EH_ONLY(NODE) ((NODE)->base.static_flag)

/* In a TRY_CATCH_EXPR, means that the handler should be considered a
   separate cleanup in honor_protect_cleanup_actions.  */
#define TRY_CATCH_IS_CLEANUP(NODE) \
  (TRY_CATCH_EXPR_CHECK (NODE)->base.static_flag)

/* Used as a temporary field on a CASE_LABEL_EXPR to indicate that the
   CASE_HIGH operand has been processed.  */
#define CASE_HIGH_SEEN(NODE) \
  (CASE_LABEL_EXPR_CHECK (NODE)->base.static_flag)

/* Used to mark scoped enums.  */
#define ENUM_IS_SCOPED(NODE) (ENUMERAL_TYPE_CHECK (NODE)->base.static_flag)

/* Determines whether an ENUMERAL_TYPE has defined the list of constants. */
#define ENUM_IS_OPAQUE(NODE) (ENUMERAL_TYPE_CHECK (NODE)->base.private_flag)

/* In an expr node (usually a conversion) this means the node was made
   implicitly and should not lead to any sort of warning.  In a decl node,
   warnings concerning the decl should be suppressed.  This is used at
   least for used-before-set warnings, and it set after one warning is
   emitted.  */
#define TREE_NO_WARNING(NODE) ((NODE)->base.nowarning_flag)

/* Used to indicate that this TYPE represents a compiler-generated entity.  */
#define TYPE_ARTIFICIAL(NODE) (TYPE_CHECK (NODE)->base.nowarning_flag)

/* In an IDENTIFIER_NODE, this means that assemble_name was called with
   this string as an argument.  */
#define TREE_SYMBOL_REFERENCED(NODE) \
  (IDENTIFIER_NODE_CHECK (NODE)->base.static_flag)

/* Nonzero in a pointer or reference type means the data pointed to
   by this type can alias anything.  */
#define TYPE_REF_CAN_ALIAS_ALL(NODE) \
  (PTR_OR_REF_CHECK (NODE)->base.static_flag)

/* In an INTEGER_CST, REAL_CST, COMPLEX_CST, or VECTOR_CST, this means
   there was an overflow in folding.  */

#define TREE_OVERFLOW(NODE) (CST_CHECK (NODE)->base.public_flag)

/* TREE_OVERFLOW can only be true for EXPR of CONSTANT_CLASS_P.  */

#define TREE_OVERFLOW_P(EXPR) \
 (CONSTANT_CLASS_P (EXPR) && TREE_OVERFLOW (EXPR))

/* In a VAR_DECL, FUNCTION_DECL, NAMESPACE_DECL or TYPE_DECL,
   nonzero means name is to be accessible from outside this translation unit.
   In an IDENTIFIER_NODE, nonzero means an external declaration
   accessible from outside this translation unit was previously seen
   for this name in an inner scope.  */
#define TREE_PUBLIC(NODE) ((NODE)->base.public_flag)

/* In a _TYPE, indicates whether TYPE_CACHED_VALUES contains a vector
   of cached values, or is something else.  */
#define TYPE_CACHED_VALUES_P(NODE) (TYPE_CHECK (NODE)->base.public_flag)

/* In a SAVE_EXPR, indicates that the original expression has already
   been substituted with a VAR_DECL that contains the value.  */
#define SAVE_EXPR_RESOLVED_P(NODE) \
  (SAVE_EXPR_CHECK (NODE)->base.public_flag)

/* Set on a CALL_EXPR if this stdarg call should be passed the argument
   pack.  */
#define CALL_EXPR_VA_ARG_PACK(NODE) \
  (CALL_EXPR_CHECK (NODE)->base.public_flag)

/* In any expression, decl, or constant, nonzero means it has side effects or
   reevaluation of the whole expression could produce a different value.
   This is set if any subexpression is a function call, a side effect or a
   reference to a volatile variable.  In a ..._DECL, this is set only if the
   declaration said `volatile'.  This will never be set for a constant.  */
#define TREE_SIDE_EFFECTS(NODE) \
  (NON_TYPE_CHECK (NODE)->base.side_effects_flag)

/* In a LABEL_DECL, nonzero means this label had its address taken
   and therefore can never be deleted and is a jump target for
   computed gotos.  */
#define FORCED_LABEL(NODE) (LABEL_DECL_CHECK (NODE)->base.side_effects_flag)

/* Nonzero means this expression is volatile in the C sense:
   its address should be of type `volatile WHATEVER *'.
   In other words, the declared item is volatile qualified.
   This is used in _DECL nodes and _REF nodes.
   On a FUNCTION_DECL node, this means the function does not
   return normally.  This is the same effect as setting
   the attribute noreturn on the function in C.

   In a ..._TYPE node, means this type is volatile-qualified.
   But use TYPE_VOLATILE instead of this macro when the node is a type,
   because eventually we may make that a different bit.

   If this bit is set in an expression, so is TREE_SIDE_EFFECTS.  */
#define TREE_THIS_VOLATILE(NODE) ((NODE)->base.volatile_flag)

/* Nonzero means this node will not trap.  In an INDIRECT_REF, means
   accessing the memory pointed to won't generate a trap.  However,
   this only applies to an object when used appropriately: it doesn't
   mean that writing a READONLY mem won't trap.

   In ARRAY_REF and ARRAY_RANGE_REF means that we know that the index
   (or slice of the array) always belongs to the range of the array.
   I.e. that the access will not trap, provided that the access to
   the base to the array will not trap.  */
#define TREE_THIS_NOTRAP(NODE) \
  (TREE_CHECK5 (NODE, INDIRECT_REF, MEM_REF, TARGET_MEM_REF, ARRAY_REF,	\
		ARRAY_RANGE_REF)->base.nothrow_flag)

/* In a VAR_DECL, PARM_DECL or FIELD_DECL, or any kind of ..._REF node,
   nonzero means it may not be the lhs of an assignment.
   Nonzero in a FUNCTION_DECL means this function should be treated
   as "const" function (can only read its arguments).  */
#define TREE_READONLY(NODE) (NON_TYPE_CHECK (NODE)->base.readonly_flag)

/* Value of expression is constant.  Always on in all ..._CST nodes.  May
   also appear in an expression or decl where the value is constant.  */
#define TREE_CONSTANT(NODE) (NON_TYPE_CHECK (NODE)->base.constant_flag)

/* Nonzero if NODE, a type, has had its sizes gimplified.  */
#define TYPE_SIZES_GIMPLIFIED(NODE) \
  (TYPE_CHECK (NODE)->base.constant_flag)

/* In a decl (most significantly a FIELD_DECL), means an unsigned field.  */
#define DECL_UNSIGNED(NODE) \
  (DECL_COMMON_CHECK (NODE)->base.u.bits.unsigned_flag)

/* Convert tree flags to type qualifiers. */
#define TREE_QUALS(NODE)			\
  ((TREE_READONLY(NODE) * TYPE_QUAL_CONST) |	\
   (TREE_THIS_VOLATILE(NODE) * TYPE_QUAL_VOLATILE) |	\
   (TREE_SHARED(NODE) * TYPE_QUAL_SHARED) |	\
   (TREE_STRICT(NODE) * TYPE_QUAL_STRICT) |	\
   (TREE_RELAXED(NODE) * TYPE_QUAL_RELAXED))

/* In integral and pointer types, means an unsigned type.  */
#define TYPE_UNSIGNED(NODE) (TYPE_CHECK (NODE)->base.u.bits.unsigned_flag)

/* True if overflow wraps around for the given integral type.  That
   is, TYPE_MAX + 1 == TYPE_MIN.  */
#define TYPE_OVERFLOW_WRAPS(TYPE) \
  (TYPE_UNSIGNED (TYPE) || flag_wrapv)

/* True if overflow is undefined for the given integral type.  We may
   optimize on the assumption that values in the type never overflow.

   IMPORTANT NOTE: Any optimization based on TYPE_OVERFLOW_UNDEFINED
   must issue a warning based on warn_strict_overflow.  In some cases
   it will be appropriate to issue the warning immediately, and in
   other cases it will be appropriate to simply set a flag and let the
   caller decide whether a warning is appropriate or not.  */
#define TYPE_OVERFLOW_UNDEFINED(TYPE) \
  (!TYPE_UNSIGNED (TYPE) && !flag_wrapv && !flag_trapv && flag_strict_overflow)

/* True if overflow for the given integral type should issue a
   trap.  */
#define TYPE_OVERFLOW_TRAPS(TYPE) \
  (!TYPE_UNSIGNED (TYPE) && flag_trapv)

/* True if pointer types have undefined overflow.  */
#define POINTER_TYPE_OVERFLOW_UNDEFINED (flag_strict_overflow)

/* Nonzero in a VAR_DECL or STRING_CST means assembler code has been written.
   Nonzero in a FUNCTION_DECL means that the function has been compiled.
   This is interesting in an inline function, since it might not need
   to be compiled separately.
   Nonzero in a RECORD_TYPE, UNION_TYPE, QUAL_UNION_TYPE, ENUMERAL_TYPE
   or TYPE_DECL if the debugging info for the type has been written.
   In a BLOCK node, nonzero if reorder_blocks has already seen this block.
   In an SSA_NAME node, nonzero if the SSA_NAME occurs in an abnormal
   PHI node.  */
#define TREE_ASM_WRITTEN(NODE) ((NODE)->base.asm_written_flag)

/* Nonzero in a _DECL if the name is used in its scope.
   Nonzero in an expr node means inhibit warning if value is unused.
   In IDENTIFIER_NODEs, this means that some extern decl for this name
   was used.
   In a BLOCK, this means that the block contains variables that are used.  */
#define TREE_USED(NODE) ((NODE)->base.used_flag)

/* In a FUNCTION_DECL, nonzero means a call to the function cannot
   throw an exception.  In a CALL_EXPR, nonzero means the call cannot
   throw.  We can't easily check the node type here as the C++
   frontend also uses this flag (for AGGR_INIT_EXPR).  */
#define TREE_NOTHROW(NODE) ((NODE)->base.nothrow_flag)

/* In a CALL_EXPR, means that it's safe to use the target of the call
   expansion as the return slot for a call that returns in memory.  */
#define CALL_EXPR_RETURN_SLOT_OPT(NODE) \
  (CALL_EXPR_CHECK (NODE)->base.private_flag)

/* Cilk keywords accessors.  */
#define CILK_SPAWN_FN(NODE) TREE_OPERAND (CILK_SPAWN_STMT_CHECK (NODE), 0)

/* In a RESULT_DECL, PARM_DECL and VAR_DECL, means that it is
   passed by invisible reference (and the TREE_TYPE is a pointer to the true
   type).  */
#define DECL_BY_REFERENCE(NODE) \
  (TREE_CHECK3 (NODE, VAR_DECL, PARM_DECL, \
		RESULT_DECL)->decl_common.decl_by_reference_flag)

/* In VAR_DECL and PARM_DECL, set when the decl has been used except for
   being set.  */
#define DECL_READ_P(NODE) \
  (TREE_CHECK2 (NODE, VAR_DECL, PARM_DECL)->decl_common.decl_read_flag)

/* In VAR_DECL or RESULT_DECL, set when significant code movement precludes
   attempting to share the stack slot with some other variable.  */
#define DECL_NONSHAREABLE(NODE) \
  (TREE_CHECK2 (NODE, VAR_DECL, \
		RESULT_DECL)->decl_common.decl_nonshareable_flag)

/* In a CALL_EXPR, means that the call is the jump from a thunk to the
   thunked-to function.  */
#define CALL_FROM_THUNK_P(NODE) (CALL_EXPR_CHECK (NODE)->base.protected_flag)

/* In a CALL_EXPR, if the function being called is BUILT_IN_ALLOCA, means that
   it has been built for the declaration of a variable-sized object.  */
#define CALL_ALLOCA_FOR_VAR_P(NODE) \
  (CALL_EXPR_CHECK (NODE)->base.protected_flag)

/* In a type, nonzero means that all objects of the type are guaranteed by the
   language or front-end to be properly aligned, so we can indicate that a MEM
   of this type is aligned at least to the alignment of the type, even if it
   doesn't appear that it is.  We see this, for example, in object-oriented
   languages where a tag field may show this is an object of a more-aligned
   variant of the more generic type.

   In an SSA_NAME node, nonzero if the SSA_NAME node is on the SSA_NAME
   freelist.  */
#define TYPE_ALIGN_OK(NODE) (TYPE_CHECK (NODE)->base.nothrow_flag)

/* Used in classes in C++.  */
#define TREE_PRIVATE(NODE) ((NODE)->base.private_flag)
/* Used in classes in C++. */
#define TREE_PROTECTED(NODE) ((NODE)->base.protected_flag)

/* True if reference type NODE is a C++ rvalue reference.  */
#define TYPE_REF_IS_RVALUE(NODE) \
  (REFERENCE_TYPE_CHECK (NODE)->base.private_flag)

/* Nonzero in a _DECL if the use of the name is defined as a
   deprecated feature by __attribute__((deprecated)).  */
#define TREE_DEPRECATED(NODE) \
  ((NODE)->base.deprecated_flag)

/* Nonzero in an IDENTIFIER_NODE if the name is a local alias, whose
   uses are to be substituted for uses of the TREE_CHAINed identifier.  */
#define IDENTIFIER_TRANSPARENT_ALIAS(NODE) \
  (IDENTIFIER_NODE_CHECK (NODE)->base.deprecated_flag)

/* UPC common tree flags */
#define TREE_SHARED(NODE) ((NODE)->base.u.bits.upc_shared_flag)
#define TREE_STRICT(NODE) ((NODE)->base.u.bits.upc_strict_flag)
#define TREE_RELAXED(NODE) ((NODE)->base.u.bits.upc_relaxed_flag)

/* In fixed-point types, means a saturating type.  */
#define TYPE_SATURATING(NODE) (TYPE_CHECK (NODE)->base.u.bits.saturating_flag)

/* These flags are available for each language front end to use internally.  */
#define TREE_LANG_FLAG_0(NODE) \
  (TREE_NOT_CHECK2 (NODE, TREE_VEC, SSA_NAME)->base.u.bits.lang_flag_0)
#define TREE_LANG_FLAG_1(NODE) \
  (TREE_NOT_CHECK2 (NODE, TREE_VEC, SSA_NAME)->base.u.bits.lang_flag_1)
#define TREE_LANG_FLAG_2(NODE) \
  (TREE_NOT_CHECK2 (NODE, TREE_VEC, SSA_NAME)->base.u.bits.lang_flag_2)
#define TREE_LANG_FLAG_3(NODE) \
  (TREE_NOT_CHECK2 (NODE, TREE_VEC, SSA_NAME)->base.u.bits.lang_flag_3)
#define TREE_LANG_FLAG_4(NODE) \
  (TREE_NOT_CHECK2 (NODE, TREE_VEC, SSA_NAME)->base.u.bits.lang_flag_4)
#define TREE_LANG_FLAG_5(NODE) \
  (TREE_NOT_CHECK2 (NODE, TREE_VEC, SSA_NAME)->base.u.bits.lang_flag_5)
#define TREE_LANG_FLAG_6(NODE) \
  (TREE_NOT_CHECK2 (NODE, TREE_VEC, SSA_NAME)->base.u.bits.lang_flag_6)

/* Define additional fields and accessors for nodes representing constants.  */

/* In an INTEGER_CST node.  These two together make a 2-word integer.
   If the data type is signed, the value is sign-extended to 2 words
   even though not all of them may really be in use.
   In an unsigned constant shorter than 2 words, the extra bits are 0.  */
#define TREE_INT_CST(NODE) (INTEGER_CST_CHECK (NODE)->int_cst.int_cst)
#define TREE_INT_CST_LOW(NODE) (TREE_INT_CST (NODE).low)
#define TREE_INT_CST_HIGH(NODE) (TREE_INT_CST (NODE).high)

#define INT_CST_LT(A, B)				\
  (TREE_INT_CST_HIGH (A) < TREE_INT_CST_HIGH (B)	\
   || (TREE_INT_CST_HIGH (A) == TREE_INT_CST_HIGH (B)	\
       && TREE_INT_CST_LOW (A) < TREE_INT_CST_LOW (B)))

#define INT_CST_LT_UNSIGNED(A, B)				\
  (((unsigned HOST_WIDE_INT) TREE_INT_CST_HIGH (A)		\
    < (unsigned HOST_WIDE_INT) TREE_INT_CST_HIGH (B))		\
   || (((unsigned HOST_WIDE_INT) TREE_INT_CST_HIGH (A)		\
	== (unsigned HOST_WIDE_INT) TREE_INT_CST_HIGH (B))	\
       && TREE_INT_CST_LOW (A) < TREE_INT_CST_LOW (B)))

#define TREE_REAL_CST_PTR(NODE) (REAL_CST_CHECK (NODE)->real_cst.real_cst_ptr)
#define TREE_REAL_CST(NODE) (*TREE_REAL_CST_PTR (NODE))

#define TREE_FIXED_CST_PTR(NODE) \
  (FIXED_CST_CHECK (NODE)->fixed_cst.fixed_cst_ptr)
#define TREE_FIXED_CST(NODE) (*TREE_FIXED_CST_PTR (NODE))

/* In a STRING_CST */
/* In C terms, this is sizeof, not strlen.  */
#define TREE_STRING_LENGTH(NODE) (STRING_CST_CHECK (NODE)->string.length)
#define TREE_STRING_POINTER(NODE) \
  ((const char *)(STRING_CST_CHECK (NODE)->string.str))

/* In a COMPLEX_CST node.  */
#define TREE_REALPART(NODE) (COMPLEX_CST_CHECK (NODE)->complex.real)
#define TREE_IMAGPART(NODE) (COMPLEX_CST_CHECK (NODE)->complex.imag)

/* In a VECTOR_CST node.  */
#define VECTOR_CST_NELTS(NODE) (TYPE_VECTOR_SUBPARTS (TREE_TYPE (NODE)))
#define VECTOR_CST_ELTS(NODE) (VECTOR_CST_CHECK (NODE)->vector.elts)
#define VECTOR_CST_ELT(NODE,IDX) (VECTOR_CST_CHECK (NODE)->vector.elts[IDX])

/* Define fields and accessors for some special-purpose tree nodes.  */

#define IDENTIFIER_LENGTH(NODE) \
  (IDENTIFIER_NODE_CHECK (NODE)->identifier.id.len)
#define IDENTIFIER_POINTER(NODE) \
  ((const char *) IDENTIFIER_NODE_CHECK (NODE)->identifier.id.str)
#define IDENTIFIER_HASH_VALUE(NODE) \
  (IDENTIFIER_NODE_CHECK (NODE)->identifier.id.hash_value)

/* Translate a hash table identifier pointer to a tree_identifier
   pointer, and vice versa.  */

#define HT_IDENT_TO_GCC_IDENT(NODE) \
  ((tree) ((char *) (NODE) - sizeof (struct tree_common)))
#define GCC_IDENT_TO_HT_IDENT(NODE) (&((struct tree_identifier *) (NODE))->id)

/* In a TREE_LIST node.  */
#define TREE_PURPOSE(NODE) (TREE_LIST_CHECK (NODE)->list.purpose)
#define TREE_VALUE(NODE) (TREE_LIST_CHECK (NODE)->list.value)

/* In a TREE_VEC node.  */
#define TREE_VEC_LENGTH(NODE) (TREE_VEC_CHECK (NODE)->base.u.length)
#define TREE_VEC_END(NODE) \
  ((void) TREE_VEC_CHECK (NODE), &((NODE)->vec.a[(NODE)->vec.base.u.length]))

#define TREE_VEC_ELT(NODE,I) TREE_VEC_ELT_CHECK (NODE, I)

/* In a CONSTRUCTOR node.  */
#define CONSTRUCTOR_ELTS(NODE) (CONSTRUCTOR_CHECK (NODE)->constructor.elts)
#define CONSTRUCTOR_ELT(NODE,IDX) \
  (&(*CONSTRUCTOR_ELTS (NODE))[IDX])
#define CONSTRUCTOR_NELTS(NODE) \
  (vec_safe_length (CONSTRUCTOR_ELTS (NODE)))

/* Iterate through the vector V of CONSTRUCTOR_ELT elements, yielding the
   value of each element (stored within VAL). IX must be a scratch variable
   of unsigned integer type.  */
#define FOR_EACH_CONSTRUCTOR_VALUE(V, IX, VAL) \
  for (IX = 0; (IX >= vec_safe_length (V)) \
	       ? false \
	       : ((VAL = (*(V))[IX].value), \
	       true); \
       (IX)++)

/* Iterate through the vector V of CONSTRUCTOR_ELT elements, yielding both
   the value of each element (stored within VAL) and its index (stored
   within INDEX). IX must be a scratch variable of unsigned integer type.  */
#define FOR_EACH_CONSTRUCTOR_ELT(V, IX, INDEX, VAL) \
  for (IX = 0; (IX >= vec_safe_length (V)) \
	       ? false \
	       : (((void) (VAL = (*V)[IX].value)), \
		  (INDEX = (*V)[IX].index), \
		  true); \
       (IX)++)

/* Append a new constructor element to V, with the specified INDEX and VAL.  */
#define CONSTRUCTOR_APPEND_ELT(V, INDEX, VALUE) \
  do { \
    constructor_elt _ce___ = {INDEX, VALUE}; \
    vec_safe_push ((V), _ce___); \
  } while (0)

/* True if NODE, a FIELD_DECL, is to be processed as a bitfield for
   constructor output purposes.  */
#define CONSTRUCTOR_BITFIELD_P(NODE) \
  (DECL_BIT_FIELD (FIELD_DECL_CHECK (NODE)) && DECL_MODE (NODE) != BLKmode)

/* True if NODE is a clobber right hand side, an expression of indeterminate
   value that clobbers the LHS in a copy instruction.  We use a volatile
   empty CONSTRUCTOR for this, as it matches most of the necessary semantic.
   In particular the volatile flag causes us to not prematurely remove
   such clobber instructions.  */
#define TREE_CLOBBER_P(NODE) \
  (TREE_CODE (NODE) == CONSTRUCTOR && TREE_THIS_VOLATILE (NODE))

/* Define fields and accessors for some nodes that represent expressions.  */

/* Nonzero if NODE is an empty statement (NOP_EXPR <0>).  */
#define IS_EMPTY_STMT(NODE)	(TREE_CODE (NODE) == NOP_EXPR \
				 && VOID_TYPE_P (TREE_TYPE (NODE)) \
				 && integer_zerop (TREE_OPERAND (NODE, 0)))

/* In ordinary expression nodes.  */
#define TREE_OPERAND_LENGTH(NODE) tree_operand_length (NODE)
#define TREE_OPERAND(NODE, I) TREE_OPERAND_CHECK (NODE, I)

/* In a tcc_vl_exp node, operand 0 is an INT_CST node holding the operand
   length.  Its value includes the length operand itself; that is,
   the minimum valid length is 1.
   Note that we have to bypass the use of TREE_OPERAND to access
   that field to avoid infinite recursion in expanding the macros.  */
#define VL_EXP_OPERAND_LENGTH(NODE) \
  ((int)TREE_INT_CST_LOW (VL_EXP_CHECK (NODE)->exp.operands[0]))

/* Nonzero if is_gimple_debug() may possibly hold.  */
#define MAY_HAVE_DEBUG_STMTS    (flag_var_tracking_assignments)

/* In a LOOP_EXPR node.  */
#define LOOP_EXPR_BODY(NODE) TREE_OPERAND_CHECK_CODE (NODE, LOOP_EXPR, 0)

/* The source location of this expression.  Non-tree_exp nodes such as
   decls and constants can be shared among multiple locations, so
   return nothing.  */
#define EXPR_LOCATION(NODE) \
  (CAN_HAVE_LOCATION_P ((NODE)) ? (NODE)->exp.locus : UNKNOWN_LOCATION)
#define SET_EXPR_LOCATION(NODE, LOCUS) EXPR_CHECK ((NODE))->exp.locus = (LOCUS)
#define EXPR_HAS_LOCATION(NODE) (LOCATION_LOCUS (EXPR_LOCATION (NODE))	\
  != UNKNOWN_LOCATION)
/* The location to be used in a diagnostic about this expression.  Do not
   use this macro if the location will be assigned to other expressions.  */
#define EXPR_LOC_OR_HERE(NODE) (EXPR_HAS_LOCATION (NODE) \
				? (NODE)->exp.locus : input_location)
#define EXPR_LOC_OR_LOC(NODE, LOCUS) (EXPR_HAS_LOCATION (NODE) \
				      ? (NODE)->exp.locus : (LOCUS))
#define EXPR_FILENAME(NODE) LOCATION_FILE (EXPR_CHECK ((NODE))->exp.locus)
#define EXPR_LINENO(NODE) LOCATION_LINE (EXPR_CHECK (NODE)->exp.locus)

/* True if a tree is an expression or statement that can have a
   location.  */
#define CAN_HAVE_LOCATION_P(NODE) ((NODE) && EXPR_P (NODE))

extern void protected_set_expr_location (tree, location_t);

/* In a TARGET_EXPR node.  */
#define TARGET_EXPR_SLOT(NODE) TREE_OPERAND_CHECK_CODE (NODE, TARGET_EXPR, 0)
#define TARGET_EXPR_INITIAL(NODE) TREE_OPERAND_CHECK_CODE (NODE, TARGET_EXPR, 1)
#define TARGET_EXPR_CLEANUP(NODE) TREE_OPERAND_CHECK_CODE (NODE, TARGET_EXPR, 2)

/* DECL_EXPR accessor. This gives access to the DECL associated with
   the given declaration statement.  */
#define DECL_EXPR_DECL(NODE)    TREE_OPERAND (DECL_EXPR_CHECK (NODE), 0)

#define EXIT_EXPR_COND(NODE)	     TREE_OPERAND (EXIT_EXPR_CHECK (NODE), 0)

/* COMPOUND_LITERAL_EXPR accessors.  */
#define COMPOUND_LITERAL_EXPR_DECL_EXPR(NODE)		\
  TREE_OPERAND (COMPOUND_LITERAL_EXPR_CHECK (NODE), 0)
#define COMPOUND_LITERAL_EXPR_DECL(NODE)			\
  DECL_EXPR_DECL (COMPOUND_LITERAL_EXPR_DECL_EXPR (NODE))

/* SWITCH_EXPR accessors. These give access to the condition, body and
   original condition type (before any compiler conversions)
   of the switch statement, respectively.  */
#define SWITCH_COND(NODE)       TREE_OPERAND (SWITCH_EXPR_CHECK (NODE), 0)
#define SWITCH_BODY(NODE)       TREE_OPERAND (SWITCH_EXPR_CHECK (NODE), 1)
#define SWITCH_LABELS(NODE)     TREE_OPERAND (SWITCH_EXPR_CHECK (NODE), 2)

/* CASE_LABEL_EXPR accessors. These give access to the high and low values
   of a case label, respectively.  */
#define CASE_LOW(NODE)          	TREE_OPERAND (CASE_LABEL_EXPR_CHECK (NODE), 0)
#define CASE_HIGH(NODE)         	TREE_OPERAND (CASE_LABEL_EXPR_CHECK (NODE), 1)
#define CASE_LABEL(NODE)		TREE_OPERAND (CASE_LABEL_EXPR_CHECK (NODE), 2)
#define CASE_CHAIN(NODE)		TREE_OPERAND (CASE_LABEL_EXPR_CHECK (NODE), 3)

/* The operands of a TARGET_MEM_REF.  Operands 0 and 1 have to match
   corresponding MEM_REF operands.  */
#define TMR_BASE(NODE) (TREE_OPERAND (TARGET_MEM_REF_CHECK (NODE), 0))
#define TMR_OFFSET(NODE) (TREE_OPERAND (TARGET_MEM_REF_CHECK (NODE), 1))
#define TMR_INDEX(NODE) (TREE_OPERAND (TARGET_MEM_REF_CHECK (NODE), 2))
#define TMR_STEP(NODE) (TREE_OPERAND (TARGET_MEM_REF_CHECK (NODE), 3))
#define TMR_INDEX2(NODE) (TREE_OPERAND (TARGET_MEM_REF_CHECK (NODE), 4))

/* The operands of a BIND_EXPR.  */
#define BIND_EXPR_VARS(NODE) (TREE_OPERAND (BIND_EXPR_CHECK (NODE), 0))
#define BIND_EXPR_BODY(NODE) (TREE_OPERAND (BIND_EXPR_CHECK (NODE), 1))
#define BIND_EXPR_BLOCK(NODE) (TREE_OPERAND (BIND_EXPR_CHECK (NODE), 2))

/* GOTO_EXPR accessor. This gives access to the label associated with
   a goto statement.  */
#define GOTO_DESTINATION(NODE)  TREE_OPERAND ((NODE), 0)

/* ASM_EXPR accessors. ASM_STRING returns a STRING_CST for the
   instruction (e.g., "mov x, y"). ASM_OUTPUTS, ASM_INPUTS, and
   ASM_CLOBBERS represent the outputs, inputs, and clobbers for the
   statement.  */
#define ASM_STRING(NODE)        TREE_OPERAND (ASM_EXPR_CHECK (NODE), 0)
#define ASM_OUTPUTS(NODE)       TREE_OPERAND (ASM_EXPR_CHECK (NODE), 1)
#define ASM_INPUTS(NODE)        TREE_OPERAND (ASM_EXPR_CHECK (NODE), 2)
#define ASM_CLOBBERS(NODE)      TREE_OPERAND (ASM_EXPR_CHECK (NODE), 3)
#define ASM_LABELS(NODE)	TREE_OPERAND (ASM_EXPR_CHECK (NODE), 4)
/* Nonzero if we want to create an ASM_INPUT instead of an
   ASM_OPERAND with no operands.  */
#define ASM_INPUT_P(NODE) (ASM_EXPR_CHECK (NODE)->base.static_flag)
#define ASM_VOLATILE_P(NODE) (ASM_EXPR_CHECK (NODE)->base.public_flag)

/* COND_EXPR accessors.  */
#define COND_EXPR_COND(NODE)	(TREE_OPERAND (COND_EXPR_CHECK (NODE), 0))
#define COND_EXPR_THEN(NODE)	(TREE_OPERAND (COND_EXPR_CHECK (NODE), 1))
#define COND_EXPR_ELSE(NODE)	(TREE_OPERAND (COND_EXPR_CHECK (NODE), 2))

/* Accessors for the chains of recurrences.  */
#define CHREC_VAR(NODE)           TREE_OPERAND (POLYNOMIAL_CHREC_CHECK (NODE), 0)
#define CHREC_LEFT(NODE)          TREE_OPERAND (POLYNOMIAL_CHREC_CHECK (NODE), 1)
#define CHREC_RIGHT(NODE)         TREE_OPERAND (POLYNOMIAL_CHREC_CHECK (NODE), 2)
#define CHREC_VARIABLE(NODE)      TREE_INT_CST_LOW (CHREC_VAR (NODE))

/* LABEL_EXPR accessor. This gives access to the label associated with
   the given label expression.  */
#define LABEL_EXPR_LABEL(NODE)  TREE_OPERAND (LABEL_EXPR_CHECK (NODE), 0)

/* VDEF_EXPR accessors are specified in tree-flow.h, along with the other
   accessors for SSA operands.  */

/* CATCH_EXPR accessors.  */
#define CATCH_TYPES(NODE)	TREE_OPERAND (CATCH_EXPR_CHECK (NODE), 0)
#define CATCH_BODY(NODE)	TREE_OPERAND (CATCH_EXPR_CHECK (NODE), 1)

/* EH_FILTER_EXPR accessors.  */
#define EH_FILTER_TYPES(NODE)	TREE_OPERAND (EH_FILTER_EXPR_CHECK (NODE), 0)
#define EH_FILTER_FAILURE(NODE)	TREE_OPERAND (EH_FILTER_EXPR_CHECK (NODE), 1)

/* OBJ_TYPE_REF accessors.  */
#define OBJ_TYPE_REF_EXPR(NODE)	  TREE_OPERAND (OBJ_TYPE_REF_CHECK (NODE), 0)
#define OBJ_TYPE_REF_OBJECT(NODE) TREE_OPERAND (OBJ_TYPE_REF_CHECK (NODE), 1)
#define OBJ_TYPE_REF_TOKEN(NODE)  TREE_OPERAND (OBJ_TYPE_REF_CHECK (NODE), 2)

/* ASSERT_EXPR accessors.  */
#define ASSERT_EXPR_VAR(NODE)	TREE_OPERAND (ASSERT_EXPR_CHECK (NODE), 0)
#define ASSERT_EXPR_COND(NODE)	TREE_OPERAND (ASSERT_EXPR_CHECK (NODE), 1)

/* CALL_EXPR accessors.
 */
#define CALL_EXPR_FN(NODE) TREE_OPERAND (CALL_EXPR_CHECK (NODE), 1)
#define CALL_EXPR_STATIC_CHAIN(NODE) TREE_OPERAND (CALL_EXPR_CHECK (NODE), 2)
#define CALL_EXPR_ARG(NODE, I) TREE_OPERAND (CALL_EXPR_CHECK (NODE), (I) + 3)
#define call_expr_nargs(NODE) (VL_EXP_OPERAND_LENGTH (NODE) - 3)

/* CALL_EXPR_ARGP returns a pointer to the argument vector for NODE.
   We can't use &CALL_EXPR_ARG (NODE, 0) because that will complain if
   the argument count is zero when checking is enabled.  Instead, do
   the pointer arithmetic to advance past the 3 fixed operands in a
   CALL_EXPR.  That produces a valid pointer to just past the end of the
   operand array, even if it's not valid to dereference it.  */
#define CALL_EXPR_ARGP(NODE) \
  (&(TREE_OPERAND (CALL_EXPR_CHECK (NODE), 0)) + 3)

/* TM directives and accessors.  */
#define TRANSACTION_EXPR_BODY(NODE) \
  TREE_OPERAND (TRANSACTION_EXPR_CHECK (NODE), 0)
#define TRANSACTION_EXPR_OUTER(NODE) \
  (TRANSACTION_EXPR_CHECK (NODE)->base.static_flag)
#define TRANSACTION_EXPR_RELAXED(NODE) \
  (TRANSACTION_EXPR_CHECK (NODE)->base.public_flag)

/* OpenMP directive and clause accessors.  */

#define OMP_BODY(NODE) \
  TREE_OPERAND (TREE_RANGE_CHECK (NODE, OMP_PARALLEL, OMP_CRITICAL), 0)
#define OMP_CLAUSES(NODE) \
  TREE_OPERAND (TREE_RANGE_CHECK (NODE, OMP_PARALLEL, OMP_SINGLE), 1)

#define OMP_PARALLEL_BODY(NODE)    TREE_OPERAND (OMP_PARALLEL_CHECK (NODE), 0)
#define OMP_PARALLEL_CLAUSES(NODE) TREE_OPERAND (OMP_PARALLEL_CHECK (NODE), 1)

#define OMP_TASK_BODY(NODE)	   TREE_OPERAND (OMP_TASK_CHECK (NODE), 0)
#define OMP_TASK_CLAUSES(NODE)	   TREE_OPERAND (OMP_TASK_CHECK (NODE), 1)

#define OMP_TASKREG_CHECK(NODE)	  TREE_RANGE_CHECK (NODE, OMP_PARALLEL, OMP_TASK)
#define OMP_TASKREG_BODY(NODE)    TREE_OPERAND (OMP_TASKREG_CHECK (NODE), 0)
#define OMP_TASKREG_CLAUSES(NODE) TREE_OPERAND (OMP_TASKREG_CHECK (NODE), 1)

#define OMP_LOOP_CHECK(NODE) TREE_RANGE_CHECK (NODE, OMP_FOR, OMP_DISTRIBUTE)
#define OMP_FOR_BODY(NODE)	   TREE_OPERAND (OMP_LOOP_CHECK (NODE), 0)
#define OMP_FOR_CLAUSES(NODE)	   TREE_OPERAND (OMP_LOOP_CHECK (NODE), 1)
#define OMP_FOR_INIT(NODE)	   TREE_OPERAND (OMP_LOOP_CHECK (NODE), 2)
#define OMP_FOR_COND(NODE)	   TREE_OPERAND (OMP_LOOP_CHECK (NODE), 3)
#define OMP_FOR_INCR(NODE)	   TREE_OPERAND (OMP_LOOP_CHECK (NODE), 4)
#define OMP_FOR_PRE_BODY(NODE)	   TREE_OPERAND (OMP_LOOP_CHECK (NODE), 5)

#define OMP_SECTIONS_BODY(NODE)    TREE_OPERAND (OMP_SECTIONS_CHECK (NODE), 0)
#define OMP_SECTIONS_CLAUSES(NODE) TREE_OPERAND (OMP_SECTIONS_CHECK (NODE), 1)

#define OMP_SECTION_BODY(NODE)	   TREE_OPERAND (OMP_SECTION_CHECK (NODE), 0)

#define OMP_SINGLE_BODY(NODE)	   TREE_OPERAND (OMP_SINGLE_CHECK (NODE), 0)
#define OMP_SINGLE_CLAUSES(NODE)   TREE_OPERAND (OMP_SINGLE_CHECK (NODE), 1)

#define OMP_MASTER_BODY(NODE)	   TREE_OPERAND (OMP_MASTER_CHECK (NODE), 0)

#define OMP_TASKGROUP_BODY(NODE)   TREE_OPERAND (OMP_TASKGROUP_CHECK (NODE), 0)

#define OMP_ORDERED_BODY(NODE)	   TREE_OPERAND (OMP_ORDERED_CHECK (NODE), 0)

#define OMP_CRITICAL_BODY(NODE)    TREE_OPERAND (OMP_CRITICAL_CHECK (NODE), 0)
#define OMP_CRITICAL_NAME(NODE)    TREE_OPERAND (OMP_CRITICAL_CHECK (NODE), 1)

#define OMP_TEAMS_BODY(NODE)	   TREE_OPERAND (OMP_TEAMS_CHECK (NODE), 0)
#define OMP_TEAMS_CLAUSES(NODE)	   TREE_OPERAND (OMP_TEAMS_CHECK (NODE), 1)

#define OMP_TARGET_DATA_BODY(NODE) \
  TREE_OPERAND (OMP_TARGET_DATA_CHECK (NODE), 0)
#define OMP_TARGET_DATA_CLAUSES(NODE)\
  TREE_OPERAND (OMP_TARGET_DATA_CHECK (NODE), 1)

#define OMP_TARGET_BODY(NODE)	   TREE_OPERAND (OMP_TARGET_CHECK (NODE), 0)
#define OMP_TARGET_CLAUSES(NODE)   TREE_OPERAND (OMP_TARGET_CHECK (NODE), 1)

#define OMP_TARGET_UPDATE_CLAUSES(NODE)\
  TREE_OPERAND (OMP_TARGET_UPDATE_CHECK (NODE), 0)

#define OMP_CLAUSE_SIZE(NODE)						\
  OMP_CLAUSE_OPERAND (OMP_CLAUSE_RANGE_CHECK (OMP_CLAUSE_CHECK (NODE),	\
					      OMP_CLAUSE_FROM,		\
					      OMP_CLAUSE_MAP), 1)

#define OMP_CLAUSE_CHAIN(NODE)     TREE_CHAIN (OMP_CLAUSE_CHECK (NODE))
#define OMP_CLAUSE_DECL(NODE)      					\
  OMP_CLAUSE_OPERAND (OMP_CLAUSE_RANGE_CHECK (OMP_CLAUSE_CHECK (NODE),	\
					      OMP_CLAUSE_PRIVATE,	\
					      OMP_CLAUSE__LOOPTEMP_), 0)
#define OMP_CLAUSE_HAS_LOCATION(NODE) \
  (LOCATION_LOCUS ((OMP_CLAUSE_CHECK (NODE))->omp_clause.locus)		\
  != UNKNOWN_LOCATION)
#define OMP_CLAUSE_LOCATION(NODE)  (OMP_CLAUSE_CHECK (NODE))->omp_clause.locus

/* True on an OMP_SECTION statement that was the last lexical member.
   This status is meaningful in the implementation of lastprivate.  */
#define OMP_SECTION_LAST(NODE) \
  (OMP_SECTION_CHECK (NODE)->base.private_flag)

/* True on an OMP_PARALLEL statement if it represents an explicit
   combined parallel work-sharing constructs.  */
#define OMP_PARALLEL_COMBINED(NODE) \
  (OMP_PARALLEL_CHECK (NODE)->base.private_flag)

/* True if OMP_ATOMIC* is supposed to be sequentially consistent
   as opposed to relaxed.  */
#define OMP_ATOMIC_SEQ_CST(NODE) \
  (TREE_RANGE_CHECK (NODE, OMP_ATOMIC, \
		     OMP_ATOMIC_CAPTURE_NEW)->base.private_flag)

/* True on a PRIVATE clause if its decl is kept around for debugging
   information only and its DECL_VALUE_EXPR is supposed to point
   to what it has been remapped to.  */
#define OMP_CLAUSE_PRIVATE_DEBUG(NODE) \
  (OMP_CLAUSE_SUBCODE_CHECK (NODE, OMP_CLAUSE_PRIVATE)->base.public_flag)

/* True on a PRIVATE clause if ctor needs access to outer region's
   variable.  */
#define OMP_CLAUSE_PRIVATE_OUTER_REF(NODE) \
  TREE_PRIVATE (OMP_CLAUSE_SUBCODE_CHECK (NODE, OMP_CLAUSE_PRIVATE))

/* True on a LASTPRIVATE clause if a FIRSTPRIVATE clause for the same
   decl is present in the chain.  */
#define OMP_CLAUSE_LASTPRIVATE_FIRSTPRIVATE(NODE) \
  (OMP_CLAUSE_SUBCODE_CHECK (NODE, OMP_CLAUSE_LASTPRIVATE)->base.public_flag)
#define OMP_CLAUSE_LASTPRIVATE_STMT(NODE) \
  OMP_CLAUSE_OPERAND (OMP_CLAUSE_SUBCODE_CHECK (NODE,			\
						OMP_CLAUSE_LASTPRIVATE),\
		      1)
#define OMP_CLAUSE_LASTPRIVATE_GIMPLE_SEQ(NODE) \
  (OMP_CLAUSE_CHECK (NODE))->omp_clause.gimple_reduction_init

#define OMP_CLAUSE_FINAL_EXPR(NODE) \
  OMP_CLAUSE_OPERAND (OMP_CLAUSE_SUBCODE_CHECK (NODE, OMP_CLAUSE_FINAL), 0)
#define OMP_CLAUSE_IF_EXPR(NODE) \
  OMP_CLAUSE_OPERAND (OMP_CLAUSE_SUBCODE_CHECK (NODE, OMP_CLAUSE_IF), 0)
#define OMP_CLAUSE_NUM_THREADS_EXPR(NODE) \
  OMP_CLAUSE_OPERAND (OMP_CLAUSE_SUBCODE_CHECK (NODE, OMP_CLAUSE_NUM_THREADS),0)
#define OMP_CLAUSE_SCHEDULE_CHUNK_EXPR(NODE) \
  OMP_CLAUSE_OPERAND (OMP_CLAUSE_SUBCODE_CHECK (NODE, OMP_CLAUSE_SCHEDULE), 0)

#define OMP_CLAUSE_DEPEND_KIND(NODE) \
  (OMP_CLAUSE_SUBCODE_CHECK (NODE, OMP_CLAUSE_DEPEND)->omp_clause.subcode.depend_kind)

#define OMP_CLAUSE_MAP_KIND(NODE) \
  (OMP_CLAUSE_SUBCODE_CHECK (NODE, OMP_CLAUSE_MAP)->omp_clause.subcode.map_kind)

/* Nonzero if this map clause is for array (rather than pointer) based array
   section with zero bias.  Both the non-decl OMP_CLAUSE_MAP and
   correspoidng OMP_CLAUSE_MAP_POINTER clause are marked with this flag.  */
#define OMP_CLAUSE_MAP_ZERO_BIAS_ARRAY_SECTION(NODE) \
  (OMP_CLAUSE_SUBCODE_CHECK (NODE, OMP_CLAUSE_MAP)->base.public_flag)

#define OMP_CLAUSE_PROC_BIND_KIND(NODE) \
  (OMP_CLAUSE_SUBCODE_CHECK (NODE, OMP_CLAUSE_PROC_BIND)->omp_clause.subcode.proc_bind_kind)

#define OMP_CLAUSE_COLLAPSE_EXPR(NODE) \
  OMP_CLAUSE_OPERAND (OMP_CLAUSE_SUBCODE_CHECK (NODE, OMP_CLAUSE_COLLAPSE), 0)
#define OMP_CLAUSE_COLLAPSE_ITERVAR(NODE) \
  OMP_CLAUSE_OPERAND (OMP_CLAUSE_SUBCODE_CHECK (NODE, OMP_CLAUSE_COLLAPSE), 1)
#define OMP_CLAUSE_COLLAPSE_COUNT(NODE) \
  OMP_CLAUSE_OPERAND (OMP_CLAUSE_SUBCODE_CHECK (NODE, OMP_CLAUSE_COLLAPSE), 2)

#define OMP_CLAUSE_REDUCTION_CODE(NODE)	\
  (OMP_CLAUSE_SUBCODE_CHECK (NODE, OMP_CLAUSE_REDUCTION)->omp_clause.subcode.reduction_code)
#define OMP_CLAUSE_REDUCTION_INIT(NODE) \
  OMP_CLAUSE_OPERAND (OMP_CLAUSE_SUBCODE_CHECK (NODE, OMP_CLAUSE_REDUCTION), 1)
#define OMP_CLAUSE_REDUCTION_MERGE(NODE) \
  OMP_CLAUSE_OPERAND (OMP_CLAUSE_SUBCODE_CHECK (NODE, OMP_CLAUSE_REDUCTION), 2)
#define OMP_CLAUSE_REDUCTION_GIMPLE_INIT(NODE) \
  (OMP_CLAUSE_CHECK (NODE))->omp_clause.gimple_reduction_init
#define OMP_CLAUSE_REDUCTION_GIMPLE_MERGE(NODE) \
  (OMP_CLAUSE_CHECK (NODE))->omp_clause.gimple_reduction_merge
#define OMP_CLAUSE_REDUCTION_PLACEHOLDER(NODE) \
  OMP_CLAUSE_OPERAND (OMP_CLAUSE_SUBCODE_CHECK (NODE, OMP_CLAUSE_REDUCTION), 3)

/* True if a REDUCTION clause may reference the original list item (omp_orig)
   in its OMP_CLAUSE_REDUCTION_{,GIMPLE_}INIT.  */
#define OMP_CLAUSE_REDUCTION_OMP_ORIG_REF(NODE) \
  (OMP_CLAUSE_SUBCODE_CHECK (NODE, OMP_CLAUSE_REDUCTION)->base.public_flag)

/* True if a LINEAR clause doesn't need copy in.  True for iterator vars which
   are always initialized inside of the loop construct, false otherwise.  */
#define OMP_CLAUSE_LINEAR_NO_COPYIN(NODE) \
  (OMP_CLAUSE_SUBCODE_CHECK (NODE, OMP_CLAUSE_LINEAR)->base.public_flag)

/* True if a LINEAR clause doesn't need copy out.  True for iterator vars which
   are declared inside of the simd construct.  */
#define OMP_CLAUSE_LINEAR_NO_COPYOUT(NODE) \
  TREE_PRIVATE (OMP_CLAUSE_SUBCODE_CHECK (NODE, OMP_CLAUSE_LINEAR))

#define OMP_CLAUSE_LINEAR_STEP(NODE) \
  OMP_CLAUSE_OPERAND (OMP_CLAUSE_SUBCODE_CHECK (NODE, OMP_CLAUSE_LINEAR), 1)

#define OMP_CLAUSE_ALIGNED_ALIGNMENT(NODE) \
  OMP_CLAUSE_OPERAND (OMP_CLAUSE_SUBCODE_CHECK (NODE, OMP_CLAUSE_ALIGNED), 1)

#define OMP_CLAUSE_NUM_TEAMS_EXPR(NODE) \
  OMP_CLAUSE_OPERAND (OMP_CLAUSE_SUBCODE_CHECK (NODE, OMP_CLAUSE_NUM_TEAMS), 0)

#define OMP_CLAUSE_THREAD_LIMIT_EXPR(NODE) \
  OMP_CLAUSE_OPERAND (OMP_CLAUSE_SUBCODE_CHECK (NODE, \
						OMP_CLAUSE_THREAD_LIMIT), 0)

#define OMP_CLAUSE_DEVICE_ID(NODE) \
  OMP_CLAUSE_OPERAND (OMP_CLAUSE_SUBCODE_CHECK (NODE, OMP_CLAUSE_DEVICE), 0)

#define OMP_CLAUSE_DIST_SCHEDULE_CHUNK_EXPR(NODE) \
  OMP_CLAUSE_OPERAND (OMP_CLAUSE_SUBCODE_CHECK (NODE, \
						OMP_CLAUSE_DIST_SCHEDULE), 0)

#define OMP_CLAUSE_SAFELEN_EXPR(NODE) \
  OMP_CLAUSE_OPERAND (OMP_CLAUSE_SUBCODE_CHECK (NODE, OMP_CLAUSE_SAFELEN), 0)

#define OMP_CLAUSE_SIMDLEN_EXPR(NODE) \
  OMP_CLAUSE_OPERAND (OMP_CLAUSE_SUBCODE_CHECK (NODE, OMP_CLAUSE_SIMDLEN), 0)

#define OMP_CLAUSE__SIMDUID__DECL(NODE) \
  OMP_CLAUSE_OPERAND (OMP_CLAUSE_SUBCODE_CHECK (NODE, OMP_CLAUSE__SIMDUID_), 0)

#define OMP_CLAUSE_SCHEDULE_KIND(NODE) \
  (OMP_CLAUSE_SUBCODE_CHECK (NODE, OMP_CLAUSE_SCHEDULE)->omp_clause.subcode.schedule_kind)

#define OMP_CLAUSE_DEFAULT_KIND(NODE) \
  (OMP_CLAUSE_SUBCODE_CHECK (NODE, OMP_CLAUSE_DEFAULT)->omp_clause.subcode.default_kind)

/* SSA_NAME accessors.  */

/* Returns the IDENTIFIER_NODE giving the SSA name a name or NULL_TREE
   if there is no name associated with it.  */
#define SSA_NAME_IDENTIFIER(NODE)				\
  (SSA_NAME_CHECK (NODE)->ssa_name.var != NULL_TREE		\
   ? (TREE_CODE ((NODE)->ssa_name.var) == IDENTIFIER_NODE	\
      ? (NODE)->ssa_name.var					\
      : DECL_NAME ((NODE)->ssa_name.var))			\
   : NULL_TREE)

/* Returns the variable being referenced.  This can be NULL_TREE for
   temporaries not associated with any user variable.
   Once released, this is the only field that can be relied upon.  */
#define SSA_NAME_VAR(NODE)					\
  (SSA_NAME_CHECK (NODE)->ssa_name.var == NULL_TREE		\
   || TREE_CODE ((NODE)->ssa_name.var) == IDENTIFIER_NODE	\
   ? NULL_TREE : (NODE)->ssa_name.var)

#define SET_SSA_NAME_VAR_OR_IDENTIFIER(NODE,VAR) \
  do { SSA_NAME_CHECK (NODE)->ssa_name.var = (VAR); } while (0)

/* Returns the statement which defines this SSA name.  */
#define SSA_NAME_DEF_STMT(NODE)	SSA_NAME_CHECK (NODE)->ssa_name.def_stmt

/* Returns the SSA version number of this SSA name.  Note that in
   tree SSA, version numbers are not per variable and may be recycled.  */
#define SSA_NAME_VERSION(NODE)	SSA_NAME_CHECK (NODE)->base.u.version

/* Nonzero if this SSA name occurs in an abnormal PHI.  SSA_NAMES are
   never output, so we can safely use the ASM_WRITTEN_FLAG for this
   status bit.  */
#define SSA_NAME_OCCURS_IN_ABNORMAL_PHI(NODE) \
    SSA_NAME_CHECK (NODE)->base.asm_written_flag

/* Nonzero if this SSA_NAME expression is currently on the free list of
   SSA_NAMES.  Using NOTHROW_FLAG seems reasonably safe since throwing
   has no meaning for an SSA_NAME.  */
#define SSA_NAME_IN_FREE_LIST(NODE) \
    SSA_NAME_CHECK (NODE)->base.nothrow_flag

/* Nonzero if this SSA_NAME is the default definition for the
   underlying symbol.  A default SSA name is created for symbol S if
   the very first reference to S in the function is a read operation.
   Default definitions are always created by an empty statement and
   belong to no basic block.  */
#define SSA_NAME_IS_DEFAULT_DEF(NODE) \
    SSA_NAME_CHECK (NODE)->base.default_def_flag

/* Attributes for SSA_NAMEs for pointer-type variables.  */
#define SSA_NAME_PTR_INFO(N) \
   SSA_NAME_CHECK (N)->ssa_name.info.ptr_info

/* Value range info attributes for SSA_NAMEs of non pointer-type variables.  */
#define SSA_NAME_RANGE_INFO(N) \
    SSA_NAME_CHECK (N)->ssa_name.info.range_info

/* Return the immediate_use information for an SSA_NAME. */
#define SSA_NAME_IMM_USE_NODE(NODE) SSA_NAME_CHECK (NODE)->ssa_name.imm_uses

#define OMP_CLAUSE_CODE(NODE)					\
	(OMP_CLAUSE_CHECK (NODE))->omp_clause.code

#define OMP_CLAUSE_SET_CODE(NODE, CODE)				\
	((OMP_CLAUSE_CHECK (NODE))->omp_clause.code = (CODE))

#define OMP_CLAUSE_OPERAND(NODE, I)				\
	OMP_CLAUSE_ELT_CHECK (NODE, I)

/* In a BLOCK node.  */
#define BLOCK_VARS(NODE) (BLOCK_CHECK (NODE)->block.vars)
#define BLOCK_NONLOCALIZED_VARS(NODE) \
  (BLOCK_CHECK (NODE)->block.nonlocalized_vars)
#define BLOCK_NUM_NONLOCALIZED_VARS(NODE) \
  vec_safe_length (BLOCK_NONLOCALIZED_VARS (NODE))
#define BLOCK_NONLOCALIZED_VAR(NODE,N) (*BLOCK_NONLOCALIZED_VARS (NODE))[N]
#define BLOCK_SUBBLOCKS(NODE) (BLOCK_CHECK (NODE)->block.subblocks)
#define BLOCK_SUPERCONTEXT(NODE) (BLOCK_CHECK (NODE)->block.supercontext)
#define BLOCK_CHAIN(NODE) (BLOCK_CHECK (NODE)->block.chain)
#define BLOCK_ABSTRACT_ORIGIN(NODE) (BLOCK_CHECK (NODE)->block.abstract_origin)
#define BLOCK_ABSTRACT(NODE) (BLOCK_CHECK (NODE)->block.abstract_flag)

/* True if BLOCK has the same ranges as its BLOCK_SUPERCONTEXT.  */
#define BLOCK_SAME_RANGE(NODE) (BLOCK_CHECK (NODE)->base.u.bits.nameless_flag)

/* An index number for this block.  These values are not guaranteed to
   be unique across functions -- whether or not they are depends on
   the debugging output format in use.  */
#define BLOCK_NUMBER(NODE) (BLOCK_CHECK (NODE)->block.block_num)

/* If block reordering splits a lexical block into discontiguous
   address ranges, we'll make a copy of the original block.

   Note that this is logically distinct from BLOCK_ABSTRACT_ORIGIN.
   In that case, we have one source block that has been replicated
   (through inlining or unrolling) into many logical blocks, and that
   these logical blocks have different physical variables in them.

   In this case, we have one logical block split into several
   non-contiguous address ranges.  Most debug formats can't actually
   represent this idea directly, so we fake it by creating multiple
   logical blocks with the same variables in them.  However, for those
   that do support non-contiguous regions, these allow the original
   logical block to be reconstructed, along with the set of address
   ranges.

   One of the logical block fragments is arbitrarily chosen to be
   the ORIGIN.  The other fragments will point to the origin via
   BLOCK_FRAGMENT_ORIGIN; the origin itself will have this pointer
   be null.  The list of fragments will be chained through
   BLOCK_FRAGMENT_CHAIN from the origin.  */

#define BLOCK_FRAGMENT_ORIGIN(NODE) (BLOCK_CHECK (NODE)->block.fragment_origin)
#define BLOCK_FRAGMENT_CHAIN(NODE) (BLOCK_CHECK (NODE)->block.fragment_chain)

/* For an inlined function, this gives the location where it was called
   from.  This is only set in the top level block, which corresponds to the
   inlined function scope.  This is used in the debug output routines.  */

#define BLOCK_SOURCE_LOCATION(NODE) (BLOCK_CHECK (NODE)->block.locus)

/* Define fields and accessors for nodes representing data types.  */

/* See tree.def for documentation of the use of these fields.
   Look at the documentation of the various ..._TYPE tree codes.

   Note that the type.values, type.minval, and type.maxval fields are
   overloaded and used for different macros in different kinds of types.
   Each macro must check to ensure the tree node is of the proper kind of
   type.  Note also that some of the front-ends also overload these fields,
   so they must be checked as well.  */

#define TYPE_UID(NODE) (TYPE_CHECK (NODE)->type_common.uid)
#define TYPE_SIZE(NODE) (TYPE_CHECK (NODE)->type_common.size)
#define TYPE_SIZE_UNIT(NODE) (TYPE_CHECK (NODE)->type_common.size_unit)
#define TYPE_POINTER_TO(NODE) (TYPE_CHECK (NODE)->type_common.pointer_to)
#define TYPE_REFERENCE_TO(NODE) (TYPE_CHECK (NODE)->type_common.reference_to)
#define TYPE_PRECISION(NODE) (TYPE_CHECK (NODE)->type_common.precision)
#define TYPE_NAME(NODE) (TYPE_CHECK (NODE)->type_common.name)
#define TYPE_NEXT_VARIANT(NODE) (TYPE_CHECK (NODE)->type_common.next_variant)
#define TYPE_MAIN_VARIANT(NODE) (TYPE_CHECK (NODE)->type_common.main_variant)
#define TYPE_CONTEXT(NODE) (TYPE_CHECK (NODE)->type_common.context)

/* Vector types need to check target flags to determine type.  */
extern enum machine_mode vector_type_mode (const_tree);
#define TYPE_MODE(NODE) \
  (VECTOR_TYPE_P (TYPE_CHECK (NODE)) \
   ? vector_type_mode (NODE) : (NODE)->type_common.mode)
#define SET_TYPE_MODE(NODE, MODE) \
  (TYPE_CHECK (NODE)->type_common.mode = (MODE))

/* The "canonical" type for this type node, which is used by frontends to
   compare the type for equality with another type.  If two types are
   equal (based on the semantics of the language), then they will have
   equivalent TYPE_CANONICAL entries.

   As a special case, if TYPE_CANONICAL is NULL_TREE, and thus
   TYPE_STRUCTURAL_EQUALITY_P is true, then it cannot
   be used for comparison against other types.  Instead, the type is
   said to require structural equality checks, described in
   TYPE_STRUCTURAL_EQUALITY_P.

   For unqualified aggregate and function types the middle-end relies on
   TYPE_CANONICAL to tell whether two variables can be assigned
   to each other without a conversion.  The middle-end also makes sure
   to assign the same alias-sets to the type partition with equal
   TYPE_CANONICAL of their unqualified variants.  */
#define TYPE_CANONICAL(NODE) (TYPE_CHECK (NODE)->type_common.canonical)
/* Indicates that the type node requires structural equality
   checks.  The compiler will need to look at the composition of the
   type to determine whether it is equal to another type, rather than
   just comparing canonical type pointers.  For instance, we would need
   to look at the return and parameter types of a FUNCTION_TYPE
   node.  */
#define TYPE_STRUCTURAL_EQUALITY_P(NODE) (TYPE_CANONICAL (NODE) == NULL_TREE)
/* Sets the TYPE_CANONICAL field to NULL_TREE, indicating that the
   type node requires structural equality.  */
#define SET_TYPE_STRUCTURAL_EQUALITY(NODE) (TYPE_CANONICAL (NODE) = NULL_TREE)

#define TYPE_IBIT(NODE) (GET_MODE_IBIT (TYPE_MODE (NODE)))
#define TYPE_FBIT(NODE) (GET_MODE_FBIT (TYPE_MODE (NODE)))

/* The (language-specific) typed-based alias set for this type.
   Objects whose TYPE_ALIAS_SETs are different cannot alias each
   other.  If the TYPE_ALIAS_SET is -1, no alias set has yet been
   assigned to this type.  If the TYPE_ALIAS_SET is 0, objects of this
   type can alias objects of any type.  */
#define TYPE_ALIAS_SET(NODE) (TYPE_CHECK (NODE)->type_common.alias_set)

/* Nonzero iff the typed-based alias set for this type has been
   calculated.  */
#define TYPE_ALIAS_SET_KNOWN_P(NODE) \
  (TYPE_CHECK (NODE)->type_common.alias_set != -1)

/* A TREE_LIST of IDENTIFIER nodes of the attributes that apply
   to this type.  */
#define TYPE_ATTRIBUTES(NODE) (TYPE_CHECK (NODE)->type_common.attributes)

/* The alignment necessary for objects of this type.
   The value is an int, measured in bits.  */
#define TYPE_ALIGN(NODE) (TYPE_CHECK (NODE)->type_common.align)

/* 1 if the alignment for this type was requested by "aligned" attribute,
   0 if it is the default for this type.  */
#define TYPE_USER_ALIGN(NODE) (TYPE_CHECK (NODE)->base.u.bits.user_align)

/* The alignment for NODE, in bytes.  */
#define TYPE_ALIGN_UNIT(NODE) (TYPE_ALIGN (NODE) / BITS_PER_UNIT)

/* If your language allows you to declare types, and you want debug info
   for them, then you need to generate corresponding TYPE_DECL nodes.
   These "stub" TYPE_DECL nodes have no name, and simply point at the
   type node.  You then set the TYPE_STUB_DECL field of the type node
   to point back at the TYPE_DECL node.  This allows the debug routines
   to know that the two nodes represent the same type, so that we only
   get one debug info record for them.  */
#define TYPE_STUB_DECL(NODE) (TREE_CHAIN (TYPE_CHECK (NODE)))

/* In a RECORD_TYPE, UNION_TYPE, QUAL_UNION_TYPE or ARRAY_TYPE, it means
   the type has BLKmode only because it lacks the alignment required for
   its size.  */
#define TYPE_NO_FORCE_BLK(NODE) \
  (TYPE_CHECK (NODE)->type_common.no_force_blk_flag)

/* Nonzero in a type considered volatile as a whole.  */
#define TYPE_VOLATILE(NODE) (TYPE_CHECK (NODE)->base.volatile_flag)

/* Nonzero in a type considered atomic as a whole.  */
#define TYPE_ATOMIC(NODE) (TYPE_CHECK (NODE)->base.u.bits.atomic_flag)

/* Means this type is const-qualified.  */
#define TYPE_READONLY(NODE) (TYPE_CHECK (NODE)->base.readonly_flag)

/* If nonzero, this type is `restrict'-qualified, in the C sense of
   the term.  */
#define TYPE_RESTRICT(NODE) (TYPE_CHECK (NODE)->type_common.restrict_flag)

/* If nonzero, this type is `shared'-qualified, in the UPC dialect */
#define TYPE_SHARED(NODE) (TYPE_CHECK (NODE)->base.u.bits.upc_shared_flag)

/* If nonzero, this type is `strict'-qualified, in the UPC dialect  */
#define TYPE_STRICT(NODE) (TYPE_CHECK (NODE)->base.u.bits.upc_strict_flag)

/* If nonzero, this type is `relaxed'-qualified, in the UPC dialect  */
#define TYPE_RELAXED(NODE) (TYPE_CHECK (NODE)->base.u.bits.upc_relaxed_flag)

/* If nonzero, type's name shouldn't be emitted into debug info.  */
#define TYPE_NAMELESS(NODE) (TYPE_CHECK (NODE)->base.u.bits.nameless_flag)

/* The address space the type is in.  */
#define TYPE_ADDR_SPACE(NODE) (TYPE_CHECK (NODE)->base.u.bits.address_space)

/* Encode/decode the named memory support as part of the qualifier.  If more
   than 8 qualifiers are added, these macros need to be adjusted.  */
#define ENCODE_QUAL_ADDR_SPACE(NUM) ((NUM & 0xFF) << 8)
#define DECODE_QUAL_ADDR_SPACE(X) (((X) >> 8) & 0xFF)

/* Return all qualifiers except for the address space qualifiers.  */
#define CLEAR_QUAL_ADDR_SPACE(X) ((X) & ~0xFF00)

/* Only keep the address space out of the qualifiers and discard the other
   qualifiers.  */
#define KEEP_QUAL_ADDR_SPACE(X) ((X) & 0xFF00)

/* The set of type qualifiers for this type.  */
#define TYPE_QUALS(NODE)					\
  ((int) ((TYPE_READONLY (NODE) * TYPE_QUAL_CONST)		\
	  | (TYPE_VOLATILE (NODE) * TYPE_QUAL_VOLATILE)		\
	  | (TYPE_ATOMIC (NODE) * TYPE_QUAL_ATOMIC)		\
	  | (TYPE_RESTRICT (NODE) * TYPE_QUAL_RESTRICT)		\
          | (TYPE_SHARED  (NODE) * TYPE_QUAL_SHARED)		\
          | (TYPE_STRICT  (NODE) * TYPE_QUAL_STRICT)		\
          | (TYPE_RELAXED (NODE) * TYPE_QUAL_RELAXED)		\
	  | (ENCODE_QUAL_ADDR_SPACE (TYPE_ADDR_SPACE (NODE)))))

/* The set of qualifiers pertinent to a FUNCTION_DECL node.  */
#define TREE_FUNC_QUALS(NODE)				\
  ((TREE_READONLY (NODE) * TYPE_QUAL_CONST)		\
   | (TREE_THIS_VOLATILE (NODE) * TYPE_QUAL_VOLATILE))

/* The same as TYPE_QUALS without the address space qualifications.  */
#define TYPE_QUALS_NO_ADDR_SPACE(NODE)				\
  ((int) ((TYPE_READONLY (NODE) * TYPE_QUAL_CONST)		\
	  | (TYPE_VOLATILE (NODE) * TYPE_QUAL_VOLATILE)		\
<<<<<<< HEAD
          | (TYPE_SHARED  (NODE) * TYPE_QUAL_SHARED)		\
          | (TYPE_STRICT  (NODE) * TYPE_QUAL_STRICT)		\
          | (TYPE_RELAXED (NODE) * TYPE_QUAL_RELAXED)))
=======
	  | (TYPE_ATOMIC (NODE) * TYPE_QUAL_ATOMIC)		\
	  | (TYPE_RESTRICT (NODE) * TYPE_QUAL_RESTRICT)))

/* The same as TYPE_QUALS without the address space and atomic 
   qualifications.  */
#define TYPE_QUALS_NO_ADDR_SPACE_NO_ATOMIC(NODE)		\
  ((int) ((TYPE_READONLY (NODE) * TYPE_QUAL_CONST)		\
	  | (TYPE_VOLATILE (NODE) * TYPE_QUAL_VOLATILE)		\
	  | (TYPE_RESTRICT (NODE) * TYPE_QUAL_RESTRICT)))
>>>>>>> b11b9adb

/* These flags are available for each language front end to use internally.  */
#define TYPE_LANG_FLAG_0(NODE) (TYPE_CHECK (NODE)->type_common.lang_flag_0)
#define TYPE_LANG_FLAG_1(NODE) (TYPE_CHECK (NODE)->type_common.lang_flag_1)
#define TYPE_LANG_FLAG_2(NODE) (TYPE_CHECK (NODE)->type_common.lang_flag_2)
#define TYPE_LANG_FLAG_3(NODE) (TYPE_CHECK (NODE)->type_common.lang_flag_3)
#define TYPE_LANG_FLAG_4(NODE) (TYPE_CHECK (NODE)->type_common.lang_flag_4)
#define TYPE_LANG_FLAG_5(NODE) (TYPE_CHECK (NODE)->type_common.lang_flag_5)
#define TYPE_LANG_FLAG_6(NODE) (TYPE_CHECK (NODE)->type_common.lang_flag_6)

/* Used to keep track of visited nodes in tree traversals.  This is set to
   0 by copy_node and make_node.  */
#define TREE_VISITED(NODE) ((NODE)->base.visited)

/* If set in an ARRAY_TYPE, indicates a string type (for languages
   that distinguish string from array of char).
   If set in a INTEGER_TYPE, indicates a character type.  */
#define TYPE_STRING_FLAG(NODE) (TYPE_CHECK (NODE)->type_common.string_flag)

/* For a VECTOR_TYPE, this is the number of sub-parts of the vector.  */
#define TYPE_VECTOR_SUBPARTS(VECTOR_TYPE) \
  (((unsigned HOST_WIDE_INT) 1) \
   << VECTOR_TYPE_CHECK (VECTOR_TYPE)->type_common.precision)

/* Set precision to n when we have 2^n sub-parts of the vector.  */
#define SET_TYPE_VECTOR_SUBPARTS(VECTOR_TYPE, X) \
  (VECTOR_TYPE_CHECK (VECTOR_TYPE)->type_common.precision = exact_log2 (X))

/* Nonzero in a VECTOR_TYPE if the frontends should not emit warnings
   about missing conversions to other vector types of the same size.  */
#define TYPE_VECTOR_OPAQUE(NODE) \
  (VECTOR_TYPE_CHECK (NODE)->base.default_def_flag)

/* Indicates that objects of this type must be initialized by calling a
   function when they are created.  */
#define TYPE_NEEDS_CONSTRUCTING(NODE) \
  (TYPE_CHECK (NODE)->type_common.needs_constructing_flag)

/* Indicates that a UNION_TYPE object should be passed the same way that
   the first union alternative would be passed, or that a RECORD_TYPE
   object should be passed the same way that the first (and only) member
   would be passed.  */
#define TYPE_TRANSPARENT_AGGR(NODE) \
  (RECORD_OR_UNION_CHECK (NODE)->type_common.transparent_aggr_flag)

/* For an ARRAY_TYPE, indicates that it is not permitted to take the
   address of a component of the type.  This is the counterpart of
   DECL_NONADDRESSABLE_P for arrays, see the definition of this flag.  */
#define TYPE_NONALIASED_COMPONENT(NODE) \
  (ARRAY_TYPE_CHECK (NODE)->type_common.transparent_aggr_flag)

/* Indicated that objects of this type should be laid out in as
   compact a way as possible.  */
#define TYPE_PACKED(NODE) (TYPE_CHECK (NODE)->base.u.bits.packed_flag)

/* Used by type_contains_placeholder_p to avoid recomputation.
   Values are: 0 (unknown), 1 (false), 2 (true).  Never access
   this field directly.  */
#define TYPE_CONTAINS_PLACEHOLDER_INTERNAL(NODE) \
  (TYPE_CHECK (NODE)->type_common.contains_placeholder_bits)

/* Nonzero if RECORD_TYPE represents a final derivation of class.  */
#define TYPE_FINAL_P(NODE) \
  (RECORD_OR_UNION_CHECK (NODE)->base.default_def_flag)

/* The debug output functions use the symtab union field to store
   information specific to the debugging format.  The different debug
   output hooks store different types in the union field.  These three
   macros are used to access different fields in the union.  The debug
   hooks are responsible for consistently using only a specific
   macro.  */

/* Symtab field as an integer.  Used by stabs generator in dbxout.c to
   hold the type's number in the generated stabs.  */
#define TYPE_SYMTAB_ADDRESS(NODE) \
  (TYPE_CHECK (NODE)->type_common.symtab.address)

/* Symtab field as a string.  Used by COFF generator in sdbout.c to
   hold struct/union type tag names.  */
#define TYPE_SYMTAB_POINTER(NODE) \
  (TYPE_CHECK (NODE)->type_common.symtab.pointer)

/* Symtab field as a pointer to a DWARF DIE.  Used by DWARF generator
   in dwarf2out.c to point to the DIE generated for the type.  */
#define TYPE_SYMTAB_DIE(NODE) \
  (TYPE_CHECK (NODE)->type_common.symtab.die)

/* The garbage collector needs to know the interpretation of the
   symtab field.  These constants represent the different types in the
   union.  */

#define TYPE_SYMTAB_IS_ADDRESS (0)
#define TYPE_SYMTAB_IS_POINTER (1)
#define TYPE_SYMTAB_IS_DIE (2)

#define TYPE_LANG_SPECIFIC(NODE) \
  (TYPE_CHECK (NODE)->type_with_lang_specific.lang_specific)

#define TYPE_VALUES(NODE) (ENUMERAL_TYPE_CHECK (NODE)->type_non_common.values)
#define TYPE_DOMAIN(NODE) (ARRAY_TYPE_CHECK (NODE)->type_non_common.values)
#define TYPE_FIELDS(NODE) \
  (RECORD_OR_UNION_CHECK (NODE)->type_non_common.values)
#define TYPE_CACHED_VALUES(NODE) (TYPE_CHECK (NODE)->type_non_common.values)
#define TYPE_ARG_TYPES(NODE) \
  (FUNC_OR_METHOD_CHECK (NODE)->type_non_common.values)
#define TYPE_VALUES_RAW(NODE) (TYPE_CHECK (NODE)->type_non_common.values)

#define TYPE_METHODS(NODE) \
  (RECORD_OR_UNION_CHECK (NODE)->type_non_common.maxval)
#define TYPE_VFIELD(NODE) \
  (RECORD_OR_UNION_CHECK (NODE)->type_non_common.minval)
#define TYPE_METHOD_BASETYPE(NODE) \
  (FUNC_OR_METHOD_CHECK (NODE)->type_non_common.maxval)
#define TYPE_OFFSET_BASETYPE(NODE) \
  (OFFSET_TYPE_CHECK (NODE)->type_non_common.maxval)
#define TYPE_MAXVAL(NODE) (TYPE_CHECK (NODE)->type_non_common.maxval)
#define TYPE_MINVAL(NODE) (TYPE_CHECK (NODE)->type_non_common.minval)
#define TYPE_NEXT_PTR_TO(NODE) \
  (POINTER_TYPE_CHECK (NODE)->type_non_common.minval)
#define TYPE_NEXT_REF_TO(NODE) \
  (REFERENCE_TYPE_CHECK (NODE)->type_non_common.minval)
#define TYPE_MIN_VALUE(NODE) \
  (NUMERICAL_TYPE_CHECK (NODE)->type_non_common.minval)
#define TYPE_MAX_VALUE(NODE) \
  (NUMERICAL_TYPE_CHECK (NODE)->type_non_common.maxval)

/* If non-NULL, this is an upper bound of the size (in bytes) of an
   object of the given ARRAY_TYPE_NON_COMMON.  This allows temporaries to be
   allocated.  */
#define TYPE_ARRAY_MAX_SIZE(ARRAY_TYPE) \
  (ARRAY_TYPE_CHECK (ARRAY_TYPE)->type_non_common.maxval)

/* For record and union types, information about this type, as a base type
   for itself.  */
#define TYPE_BINFO(NODE) (RECORD_OR_UNION_CHECK (NODE)->type_non_common.binfo)

/* For non record and union types, used in a language-dependent way.  */
#define TYPE_LANG_SLOT_1(NODE) \
  (NOT_RECORD_OR_UNION_CHECK (NODE)->type_non_common.binfo)

/* Define accessor macros for information about type inheritance
   and basetypes.

   A "basetype" means a particular usage of a data type for inheritance
   in another type.  Each such basetype usage has its own "binfo"
   object to describe it.  The binfo object is a TREE_VEC node.

   Inheritance is represented by the binfo nodes allocated for a
   given type.  For example, given types C and D, such that D is
   inherited by C, 3 binfo nodes will be allocated: one for describing
   the binfo properties of C, similarly one for D, and one for
   describing the binfo properties of D as a base type for C.
   Thus, given a pointer to class C, one can get a pointer to the binfo
   of D acting as a basetype for C by looking at C's binfo's basetypes.  */

/* BINFO specific flags.  */

/* Nonzero means that the derivation chain is via a `virtual' declaration.  */
#define BINFO_VIRTUAL_P(NODE) (TREE_BINFO_CHECK (NODE)->base.static_flag)

/* Flags for language dependent use.  */
#define BINFO_MARKED(NODE) TREE_LANG_FLAG_0 (TREE_BINFO_CHECK (NODE))
#define BINFO_FLAG_1(NODE) TREE_LANG_FLAG_1 (TREE_BINFO_CHECK (NODE))
#define BINFO_FLAG_2(NODE) TREE_LANG_FLAG_2 (TREE_BINFO_CHECK (NODE))
#define BINFO_FLAG_3(NODE) TREE_LANG_FLAG_3 (TREE_BINFO_CHECK (NODE))
#define BINFO_FLAG_4(NODE) TREE_LANG_FLAG_4 (TREE_BINFO_CHECK (NODE))
#define BINFO_FLAG_5(NODE) TREE_LANG_FLAG_5 (TREE_BINFO_CHECK (NODE))
#define BINFO_FLAG_6(NODE) TREE_LANG_FLAG_6 (TREE_BINFO_CHECK (NODE))

/* The actual data type node being inherited in this basetype.  */
#define BINFO_TYPE(NODE) TREE_TYPE (TREE_BINFO_CHECK (NODE))

/* The offset where this basetype appears in its containing type.
   BINFO_OFFSET slot holds the offset (in bytes)
   from the base of the complete object to the base of the part of the
   object that is allocated on behalf of this `type'.
   This is always 0 except when there is multiple inheritance.  */

#define BINFO_OFFSET(NODE) (TREE_BINFO_CHECK (NODE)->binfo.offset)
#define BINFO_OFFSET_ZEROP(NODE) (integer_zerop (BINFO_OFFSET (NODE)))

/* The virtual function table belonging to this basetype.  Virtual
   function tables provide a mechanism for run-time method dispatching.
   The entries of a virtual function table are language-dependent.  */

#define BINFO_VTABLE(NODE) (TREE_BINFO_CHECK (NODE)->binfo.vtable)

/* The virtual functions in the virtual function table.  This is
   a TREE_LIST that is used as an initial approximation for building
   a virtual function table for this basetype.  */
#define BINFO_VIRTUALS(NODE) (TREE_BINFO_CHECK (NODE)->binfo.virtuals)

/* A vector of binfos for the direct basetypes inherited by this
   basetype.

   If this basetype describes type D as inherited in C, and if the
   basetypes of D are E and F, then this vector contains binfos for
   inheritance of E and F by C.  */
#define BINFO_BASE_BINFOS(NODE) (&TREE_BINFO_CHECK (NODE)->binfo.base_binfos)

/* The number of basetypes for NODE.  */
#define BINFO_N_BASE_BINFOS(NODE) (BINFO_BASE_BINFOS (NODE)->length ())

/* Accessor macro to get to the Nth base binfo of this binfo.  */
#define BINFO_BASE_BINFO(NODE,N) \
 ((*BINFO_BASE_BINFOS (NODE))[(N)])
#define BINFO_BASE_ITERATE(NODE,N,B) \
 (BINFO_BASE_BINFOS (NODE)->iterate ((N), &(B)))
#define BINFO_BASE_APPEND(NODE,T) \
 (BINFO_BASE_BINFOS (NODE)->quick_push ((T)))

/* For a BINFO record describing a virtual base class, i.e., one where
   TREE_VIA_VIRTUAL is set, this field assists in locating the virtual
   base.  The actual contents are language-dependent.  In the C++
   front-end this field is an INTEGER_CST giving an offset into the
   vtable where the offset to the virtual base can be found.  */
#define BINFO_VPTR_FIELD(NODE) (TREE_BINFO_CHECK (NODE)->binfo.vptr_field)

/* Indicates the accesses this binfo has to its bases. The values are
   access_public_node, access_protected_node or access_private_node.
   If this array is not present, public access is implied.  */
#define BINFO_BASE_ACCESSES(NODE) \
  (TREE_BINFO_CHECK (NODE)->binfo.base_accesses)

#define BINFO_BASE_ACCESS(NODE,N) \
  (*BINFO_BASE_ACCESSES (NODE))[(N)]
#define BINFO_BASE_ACCESS_APPEND(NODE,T) \
  BINFO_BASE_ACCESSES (NODE)->quick_push ((T))

/* The index in the VTT where this subobject's sub-VTT can be found.
   NULL_TREE if there is no sub-VTT.  */
#define BINFO_SUBVTT_INDEX(NODE) (TREE_BINFO_CHECK (NODE)->binfo.vtt_subvtt)

/* The index in the VTT where the vptr for this subobject can be
   found.  NULL_TREE if there is no secondary vptr in the VTT.  */
#define BINFO_VPTR_INDEX(NODE) (TREE_BINFO_CHECK (NODE)->binfo.vtt_vptr)

/* The BINFO_INHERITANCE_CHAIN points at the binfo for the base
   inheriting this base for non-virtual bases. For virtual bases it
   points either to the binfo for which this is a primary binfo, or to
   the binfo of the most derived type.  */
#define BINFO_INHERITANCE_CHAIN(NODE) \
	(TREE_BINFO_CHECK (NODE)->binfo.inheritance)


/* Define fields and accessors for nodes representing declared names.  */

/* Nonzero if DECL represents an SSA name or a variable that can possibly
   have an associated SSA name.  */
#define SSA_VAR_P(DECL)							\
	((TREE_CODE (DECL) == VAR_DECL && !TREE_SHARED (DECL))          \
	 || TREE_CODE (DECL) == PARM_DECL				\
	 || TREE_CODE (DECL) == RESULT_DECL				\
	 || TREE_CODE (DECL) == SSA_NAME)


#define DECL_CHAIN(NODE) (TREE_CHAIN (DECL_MINIMAL_CHECK (NODE)))

/* This is the name of the object as written by the user.
   It is an IDENTIFIER_NODE.  */
#define DECL_NAME(NODE) (DECL_MINIMAL_CHECK (NODE)->decl_minimal.name)

/* Every ..._DECL node gets a unique number.  */
#define DECL_UID(NODE) (DECL_MINIMAL_CHECK (NODE)->decl_minimal.uid)

/* DEBUG_EXPR_DECLs get negative UID numbers, to catch erroneous
   uses.  */
#define DEBUG_TEMP_UID(NODE) (-DECL_UID (TREE_CHECK ((NODE), DEBUG_EXPR_DECL)))

/* Every ..._DECL node gets a unique number that stays the same even
   when the decl is copied by the inliner once it is set.  */
#define DECL_PT_UID(NODE) \
  (DECL_COMMON_CHECK (NODE)->decl_common.pt_uid == -1u \
   ? (NODE)->decl_minimal.uid : (NODE)->decl_common.pt_uid)
/* Initialize the ..._DECL node pt-uid to the decls uid.  */
#define SET_DECL_PT_UID(NODE, UID) \
  (DECL_COMMON_CHECK (NODE)->decl_common.pt_uid = (UID))
/* Whether the ..._DECL node pt-uid has been initialized and thus needs to
   be preserved when copyin the decl.  */
#define DECL_PT_UID_SET_P(NODE) \
  (DECL_COMMON_CHECK (NODE)->decl_common.pt_uid != -1u)

/* These two fields describe where in the source code the declaration
   was.  If the declaration appears in several places (as for a C
   function that is declared first and then defined later), this
   information should refer to the definition.  */
#define DECL_SOURCE_LOCATION(NODE) \
  (DECL_MINIMAL_CHECK (NODE)->decl_minimal.locus)
#define DECL_SOURCE_FILE(NODE) LOCATION_FILE (DECL_SOURCE_LOCATION (NODE))
#define DECL_SOURCE_LINE(NODE) LOCATION_LINE (DECL_SOURCE_LOCATION (NODE))
#define DECL_SOURCE_COLUMN(NODE) LOCATION_COLUMN (DECL_SOURCE_LOCATION (NODE))
/* This accessor returns TRUE if the decl it operates on was created
   by a front-end or back-end rather than by user code.  In this case
   builtin-ness is indicated by source location.  */
#define DECL_IS_BUILTIN(DECL) \
  (LOCATION_LOCUS (DECL_SOURCE_LOCATION (DECL)) <= BUILTINS_LOCATION)

/*  For FIELD_DECLs, this is the RECORD_TYPE, UNION_TYPE, or
    QUAL_UNION_TYPE node that the field is a member of.  For VAR_DECL,
    PARM_DECL, FUNCTION_DECL, LABEL_DECL, RESULT_DECL, and CONST_DECL
    nodes, this points to either the FUNCTION_DECL for the containing
    function, the RECORD_TYPE or UNION_TYPE for the containing type, or
    NULL_TREE or a TRANSLATION_UNIT_DECL if the given decl has "file
    scope".  In particular, for VAR_DECLs which are virtual table pointers
    (they have DECL_VIRTUAL set), we use DECL_CONTEXT to determine the type
    they belong to.  */
#define DECL_CONTEXT(NODE) (DECL_MINIMAL_CHECK (NODE)->decl_minimal.context)
#define DECL_FIELD_CONTEXT(NODE) \
  (FIELD_DECL_CHECK (NODE)->decl_minimal.context)

/* If nonzero, decl's name shouldn't be emitted into debug info.  */
#define DECL_NAMELESS(NODE) (DECL_MINIMAL_CHECK (NODE)->base.u.bits.nameless_flag)

/* For any sort of a ..._DECL node, this points to the original (abstract)
   decl node which this decl is an inlined/cloned instance of, or else it
   is NULL indicating that this decl is not an instance of some other decl.

   The C front-end also uses this in a nested declaration of an inline
   function, to point back to the definition.  */
#define DECL_ABSTRACT_ORIGIN(NODE) \
  (DECL_COMMON_CHECK (NODE)->decl_common.abstract_origin)

/* Like DECL_ABSTRACT_ORIGIN, but returns NODE if there's no abstract
   origin.  This is useful when setting the DECL_ABSTRACT_ORIGIN.  */
#define DECL_ORIGIN(NODE) \
  (DECL_ABSTRACT_ORIGIN (NODE) ? DECL_ABSTRACT_ORIGIN (NODE) : (NODE))

/* Nonzero for any sort of ..._DECL node means this decl node represents an
   inline instance of some original (abstract) decl from an inline function;
   suppress any warnings about shadowing some other variable.  FUNCTION_DECL
   nodes can also have their abstract origin set to themselves.  */
#define DECL_FROM_INLINE(NODE) \
  (DECL_ABSTRACT_ORIGIN (NODE) != NULL_TREE \
   && DECL_ABSTRACT_ORIGIN (NODE) != (NODE))

/* In a DECL this is the field where attributes are stored.  */
#define DECL_ATTRIBUTES(NODE) \
  (DECL_COMMON_CHECK (NODE)->decl_common.attributes)

/* For a FUNCTION_DECL, holds the tree of BINDINGs.
   For a TRANSLATION_UNIT_DECL, holds the namespace's BLOCK.
   For a VAR_DECL, holds the initial value.
   For a PARM_DECL, used for DECL_ARG_TYPE--default
   values for parameters are encoded in the type of the function,
   not in the PARM_DECL slot.
   For a FIELD_DECL, this is used for enumeration values and the C
   frontend uses it for temporarily storing bitwidth of bitfields.

   ??? Need to figure out some way to check this isn't a PARM_DECL.  */
#define DECL_INITIAL(NODE) (DECL_COMMON_CHECK (NODE)->decl_common.initial)

/* Holds the size of the datum, in bits, as a tree expression.
   Need not be constant.  */
#define DECL_SIZE(NODE) (DECL_COMMON_CHECK (NODE)->decl_common.size)
/* Likewise for the size in bytes.  */
#define DECL_SIZE_UNIT(NODE) (DECL_COMMON_CHECK (NODE)->decl_common.size_unit)
/* Holds the alignment required for the datum, in bits.  */
#define DECL_ALIGN(NODE) (DECL_COMMON_CHECK (NODE)->decl_common.align)
/* The alignment of NODE, in bytes.  */
#define DECL_ALIGN_UNIT(NODE) (DECL_ALIGN (NODE) / BITS_PER_UNIT)
/* Set if the alignment of this DECL has been set by the user, for
   example with an 'aligned' attribute.  */
#define DECL_USER_ALIGN(NODE) \
  (DECL_COMMON_CHECK (NODE)->base.u.bits.user_align)
/* Holds the machine mode corresponding to the declaration of a variable or
   field.  Always equal to TYPE_MODE (TREE_TYPE (decl)) except for a
   FIELD_DECL.  */
#define DECL_MODE(NODE) (DECL_COMMON_CHECK (NODE)->decl_common.mode)

/* For FUNCTION_DECL, if it is built-in, this identifies which built-in
   operation it is.  Note, however, that this field is overloaded, with
   DECL_BUILT_IN_CLASS as the discriminant, so the latter must always be
   checked before any access to the former.  */
#define DECL_FUNCTION_CODE(NODE) \
  (FUNCTION_DECL_CHECK (NODE)->function_decl.function_code)

#define DECL_FUNCTION_PERSONALITY(NODE) \
  (FUNCTION_DECL_CHECK (NODE)->function_decl.personality)

/* Nonzero for a given ..._DECL node means that the name of this node should
   be ignored for symbolic debug purposes.  For a TYPE_DECL, this means that
   the associated type should be ignored.  For a FUNCTION_DECL, the body of
   the function should also be ignored.  */
#define DECL_IGNORED_P(NODE) \
  (DECL_COMMON_CHECK (NODE)->decl_common.ignored_flag)

/* Nonzero for a given ..._DECL node means that this node represents an
   "abstract instance" of the given declaration (e.g. in the original
   declaration of an inline function).  When generating symbolic debugging
   information, we mustn't try to generate any address information for nodes
   marked as "abstract instances" because we don't actually generate
   any code or allocate any data space for such instances.  */
#define DECL_ABSTRACT(NODE) \
  (DECL_COMMON_CHECK (NODE)->decl_common.abstract_flag)

/* Language-specific decl information.  */
#define DECL_LANG_SPECIFIC(NODE) \
  (DECL_COMMON_CHECK (NODE)->decl_common.lang_specific)

/* In a VAR_DECL or FUNCTION_DECL, nonzero means external reference:
   do not allocate storage, and refer to a definition elsewhere.  Note that
   this does not necessarily imply the entity represented by NODE
   has no program source-level definition in this translation unit.  For
   example, for a FUNCTION_DECL, DECL_SAVED_TREE may be non-NULL and
   DECL_EXTERNAL may be true simultaneously; that can be the case for
   a C99 "extern inline" function.  */
#define DECL_EXTERNAL(NODE) (DECL_COMMON_CHECK (NODE)->decl_common.decl_flag_1)

/* Nonzero in a ..._DECL means this variable is ref'd from a nested function.
   For VAR_DECL nodes, PARM_DECL nodes, and FUNCTION_DECL nodes.

   For LABEL_DECL nodes, nonzero if nonlocal gotos to the label are permitted.

   Also set in some languages for variables, etc., outside the normal
   lexical scope, such as class instance variables.  */
#define DECL_NONLOCAL(NODE) \
  (DECL_COMMON_CHECK (NODE)->decl_common.nonlocal_flag)

/* Used in VAR_DECLs to indicate that the variable is a vtable.
   Used in FIELD_DECLs for vtable pointers.
   Used in FUNCTION_DECLs to indicate that the function is virtual.  */
#define DECL_VIRTUAL_P(NODE) \
  (DECL_COMMON_CHECK (NODE)->decl_common.virtual_flag)

/* Used to indicate that this DECL represents a compiler-generated entity.  */
#define DECL_ARTIFICIAL(NODE) \
  (DECL_COMMON_CHECK (NODE)->decl_common.artificial_flag)

/* Additional flags for language-specific uses.  */
#define DECL_LANG_FLAG_0(NODE) \
  (DECL_COMMON_CHECK (NODE)->decl_common.lang_flag_0)
#define DECL_LANG_FLAG_1(NODE) \
  (DECL_COMMON_CHECK (NODE)->decl_common.lang_flag_1)
#define DECL_LANG_FLAG_2(NODE) \
  (DECL_COMMON_CHECK (NODE)->decl_common.lang_flag_2)
#define DECL_LANG_FLAG_3(NODE) \
  (DECL_COMMON_CHECK (NODE)->decl_common.lang_flag_3)
#define DECL_LANG_FLAG_4(NODE) \
  (DECL_COMMON_CHECK (NODE)->decl_common.lang_flag_4)
#define DECL_LANG_FLAG_5(NODE) \
  (DECL_COMMON_CHECK (NODE)->decl_common.lang_flag_5)
#define DECL_LANG_FLAG_6(NODE) \
  (DECL_COMMON_CHECK (NODE)->decl_common.lang_flag_6)
#define DECL_LANG_FLAG_7(NODE) \
  (DECL_COMMON_CHECK (NODE)->decl_common.lang_flag_7)
#define DECL_LANG_FLAG_8(NODE) \
  (DECL_COMMON_CHECK (NODE)->decl_common.lang_flag_8)

/* Nonzero for a scope which is equal to file scope.  */
#define SCOPE_FILE_SCOPE_P(EXP)	\
  (! (EXP) || TREE_CODE (EXP) == TRANSLATION_UNIT_DECL)
/* Nonzero for a decl which is at file scope.  */
#define DECL_FILE_SCOPE_P(EXP) SCOPE_FILE_SCOPE_P (DECL_CONTEXT (EXP))
/* Nonzero for a type which is at file scope.  */
#define TYPE_FILE_SCOPE_P(EXP) SCOPE_FILE_SCOPE_P (TYPE_CONTEXT (EXP))

/* Nonzero for a decl that is decorated using attribute used.
   This indicates to compiler tools that this decl needs to be preserved.  */
#define DECL_PRESERVE_P(DECL) \
  DECL_COMMON_CHECK (DECL)->decl_common.preserve_flag

/* For function local variables of COMPLEX and VECTOR types,
   indicates that the variable is not aliased, and that all
   modifications to the variable have been adjusted so that
   they are killing assignments.  Thus the variable may now
   be treated as a GIMPLE register, and use real instead of
   virtual ops in SSA form.  */
#define DECL_GIMPLE_REG_P(DECL) \
  DECL_COMMON_CHECK (DECL)->decl_common.gimple_reg_flag

extern tree decl_value_expr_lookup (tree);
extern void decl_value_expr_insert (tree, tree);

/* In a VAR_DECL or PARM_DECL, the location at which the value may be found,
   if transformations have made this more complicated than evaluating the
   decl itself.  This should only be used for debugging; once this field has
   been set, the decl itself may not legitimately appear in the function.  */
#define DECL_HAS_VALUE_EXPR_P(NODE) \
  (TREE_CHECK3 (NODE, VAR_DECL, PARM_DECL, RESULT_DECL) \
   ->decl_common.decl_flag_2)
#define DECL_VALUE_EXPR(NODE) \
  (decl_value_expr_lookup (DECL_WRTL_CHECK (NODE)))
#define SET_DECL_VALUE_EXPR(NODE, VAL) \
  (decl_value_expr_insert (DECL_WRTL_CHECK (NODE), VAL))

/* Holds the RTL expression for the value of a variable or function.
   This value can be evaluated lazily for functions, variables with
   static storage duration, and labels.  */
#define DECL_RTL(NODE)					\
  (DECL_WRTL_CHECK (NODE)->decl_with_rtl.rtl		\
   ? (NODE)->decl_with_rtl.rtl					\
   : (make_decl_rtl (NODE), (NODE)->decl_with_rtl.rtl))

/* Set the DECL_RTL for NODE to RTL.  */
#define SET_DECL_RTL(NODE, RTL) set_decl_rtl (NODE, RTL)

/* Returns nonzero if NODE is a tree node that can contain RTL.  */
#define HAS_RTL_P(NODE) (CODE_CONTAINS_STRUCT (TREE_CODE (NODE), TS_DECL_WRTL))

/* Returns nonzero if the DECL_RTL for NODE has already been set.  */
#define DECL_RTL_SET_P(NODE) \
  (HAS_RTL_P (NODE) && DECL_WRTL_CHECK (NODE)->decl_with_rtl.rtl != NULL)

/* Copy the RTL from NODE1 to NODE2.  If the RTL was not set for
   NODE1, it will not be set for NODE2; this is a lazy copy.  */
#define COPY_DECL_RTL(NODE1, NODE2) \
  (DECL_WRTL_CHECK (NODE2)->decl_with_rtl.rtl \
   = DECL_WRTL_CHECK (NODE1)->decl_with_rtl.rtl)

/* The DECL_RTL for NODE, if it is set, or NULL, if it is not set.  */
#define DECL_RTL_IF_SET(NODE) (DECL_RTL_SET_P (NODE) ? DECL_RTL (NODE) : NULL)

#if (GCC_VERSION >= 2007)
#define DECL_RTL_KNOWN_SET(decl) __extension__				\
({  tree const __d = (decl);						\
    gcc_checking_assert (DECL_RTL_SET_P (__d));				\
    /* Dereference it so the compiler knows it can't be NULL even	\
       without assertion checking.  */					\
    &*DECL_RTL_IF_SET (__d); })
#else
#define DECL_RTL_KNOWN_SET(decl) (&*DECL_RTL_IF_SET (decl))
#endif

/* In VAR_DECL and PARM_DECL nodes, nonzero means declared `register'.  */
#define DECL_REGISTER(NODE) (DECL_WRTL_CHECK (NODE)->decl_common.decl_flag_0)

/* In a FIELD_DECL, this is the field position, counting in bytes, of the
   DECL_OFFSET_ALIGN-bit-sized word containing the bit closest to the beginning
   of the structure.  */
#define DECL_FIELD_OFFSET(NODE) (FIELD_DECL_CHECK (NODE)->field_decl.offset)

/* In a FIELD_DECL, this is the offset, in bits, of the first bit of the
   field from DECL_FIELD_OFFSET.  This field may be nonzero even for fields
   that are not bit fields (since DECL_OFFSET_ALIGN may be larger than the
   natural alignment of the field's type).  */
#define DECL_FIELD_BIT_OFFSET(NODE) \
  (FIELD_DECL_CHECK (NODE)->field_decl.bit_offset)

/* In a FIELD_DECL, this indicates whether the field was a bit-field and
   if so, the type that was originally specified for it.
   TREE_TYPE may have been modified (in finish_struct).  */
#define DECL_BIT_FIELD_TYPE(NODE) \
  (FIELD_DECL_CHECK (NODE)->field_decl.bit_field_type)

/* In a FIELD_DECL of a RECORD_TYPE, this is a pointer to the storage
   representative FIELD_DECL.  */
#define DECL_BIT_FIELD_REPRESENTATIVE(NODE) \
  (FIELD_DECL_CHECK (NODE)->field_decl.qualifier)

/* For a FIELD_DECL in a QUAL_UNION_TYPE, records the expression, which
   if nonzero, indicates that the field occupies the type.  */
#define DECL_QUALIFIER(NODE) (FIELD_DECL_CHECK (NODE)->field_decl.qualifier)

/* For FIELD_DECLs, off_align holds the number of low-order bits of
   DECL_FIELD_OFFSET which are known to be always zero.
   DECL_OFFSET_ALIGN thus returns the alignment that DECL_FIELD_OFFSET
   has.  */
#define DECL_OFFSET_ALIGN(NODE) \
  (((unsigned HOST_WIDE_INT)1) << FIELD_DECL_CHECK (NODE)->decl_common.off_align)

/* Specify that DECL_ALIGN(NODE) is a multiple of X.  */
#define SET_DECL_OFFSET_ALIGN(NODE, X) \
  (FIELD_DECL_CHECK (NODE)->decl_common.off_align = ffs_hwi (X) - 1)

/* For FIELD_DECLS, DECL_FCONTEXT is the *first* baseclass in
   which this FIELD_DECL is defined.  This information is needed when
   writing debugging information about vfield and vbase decls for C++.  */
#define DECL_FCONTEXT(NODE) (FIELD_DECL_CHECK (NODE)->field_decl.fcontext)

/* In a FIELD_DECL, indicates this field should be bit-packed.  */
#define DECL_PACKED(NODE) (FIELD_DECL_CHECK (NODE)->base.u.bits.packed_flag)

/* Nonzero in a FIELD_DECL means it is a bit field, and must be accessed
   specially.  */
#define DECL_BIT_FIELD(NODE) (FIELD_DECL_CHECK (NODE)->decl_common.decl_flag_1)

/* Used in a FIELD_DECL to indicate that we cannot form the address of
   this component.  This makes it possible for Type-Based Alias Analysis
   to disambiguate accesses to this field with indirect accesses using
   the field's type:

     struct S { int i; } s;
     int *p;

   If the flag is set on 'i', TBAA computes that s.i and *p never conflict.

   From the implementation's viewpoint, the alias set of the type of the
   field 'i' (int) will not be recorded as a subset of that of the type of
   's' (struct S) in record_component_aliases.  The counterpart is that
   accesses to s.i must not be given the alias set of the type of 'i'
   (int) but instead directly that of the type of 's' (struct S).  */
#define DECL_NONADDRESSABLE_P(NODE) \
  (FIELD_DECL_CHECK (NODE)->decl_common.decl_flag_2)

/* A numeric unique identifier for a LABEL_DECL.  The UID allocation is
   dense, unique within any one function, and may be used to index arrays.
   If the value is -1, then no UID has been assigned.  */
#define LABEL_DECL_UID(NODE) \
  (LABEL_DECL_CHECK (NODE)->label_decl.label_decl_uid)

/* In a LABEL_DECL, the EH region number for which the label is the
   post_landing_pad.  */
#define EH_LANDING_PAD_NR(NODE) \
  (LABEL_DECL_CHECK (NODE)->label_decl.eh_landing_pad_nr)

/* For a PARM_DECL, records the data type used to pass the argument,
   which may be different from the type seen in the program.  */
#define DECL_ARG_TYPE(NODE) (PARM_DECL_CHECK (NODE)->decl_common.initial)

/* For PARM_DECL, holds an RTL for the stack slot or register
   where the data was actually passed.  */
#define DECL_INCOMING_RTL(NODE) \
  (PARM_DECL_CHECK (NODE)->parm_decl.incoming_rtl)

/* Nonzero for a given ..._DECL node means that no warnings should be
   generated just because this node is unused.  */
#define DECL_IN_SYSTEM_HEADER(NODE) \
  (in_system_header_at (DECL_SOURCE_LOCATION (NODE)))

/* Used to indicate that the linkage status of this DECL is not yet known,
   so it should not be output now.  */
#define DECL_DEFER_OUTPUT(NODE) \
  (DECL_WITH_VIS_CHECK (NODE)->decl_with_vis.defer_output)

/* In a VAR_DECL that's static,
   nonzero if the space is in the text section.  */
#define DECL_IN_TEXT_SECTION(NODE) \
  (VAR_DECL_CHECK (NODE)->decl_with_vis.in_text_section)

/* In a VAR_DECL that's static,
   nonzero if it belongs to the global constant pool.  */
#define DECL_IN_CONSTANT_POOL(NODE) \
  (VAR_DECL_CHECK (NODE)->decl_with_vis.in_constant_pool)

/* Nonzero for a given ..._DECL node means that this node should be
   put in .common, if possible.  If a DECL_INITIAL is given, and it
   is not error_mark_node, then the decl cannot be put in .common.  */
#define DECL_COMMON(NODE) \
  (DECL_WITH_VIS_CHECK (NODE)->decl_with_vis.common_flag)

/* In a VAR_DECL, nonzero if the decl is a register variable with
   an explicit asm specification.  */
#define DECL_HARD_REGISTER(NODE)  \
  (VAR_DECL_CHECK (NODE)->decl_with_vis.hard_register)

  /* Used to indicate that this DECL has weak linkage.  */
#define DECL_WEAK(NODE) (DECL_WITH_VIS_CHECK (NODE)->decl_with_vis.weak_flag)

/* Used to indicate that the DECL is a dllimport.  */
#define DECL_DLLIMPORT_P(NODE) \
  (DECL_WITH_VIS_CHECK (NODE)->decl_with_vis.dllimport_flag)

/* Used in a DECL to indicate that, even if it TREE_PUBLIC, it need
   not be put out unless it is needed in this translation unit.
   Entities like this are shared across translation units (like weak
   entities), but are guaranteed to be generated by any translation
   unit that needs them, and therefore need not be put out anywhere
   where they are not needed.  DECL_COMDAT is just a hint to the
   back-end; it is up to front-ends which set this flag to ensure
   that there will never be any harm, other than bloat, in putting out
   something which is DECL_COMDAT.  */
#define DECL_COMDAT(NODE) \
  (DECL_WITH_VIS_CHECK (NODE)->decl_with_vis.comdat_flag)

#define DECL_COMDAT_GROUP(NODE) \
  (DECL_WITH_VIS_CHECK (NODE)->decl_with_vis.comdat_group)

/* Used in TREE_PUBLIC decls to indicate that copies of this DECL in
   multiple translation units should be merged.  */
#define DECL_ONE_ONLY(NODE) (DECL_COMDAT_GROUP (NODE) != NULL_TREE)

/* The name of the object as the assembler will see it (but before any
   translations made by ASM_OUTPUT_LABELREF).  Often this is the same
   as DECL_NAME.  It is an IDENTIFIER_NODE.  */
#define DECL_ASSEMBLER_NAME(NODE) decl_assembler_name (NODE)

/* Return true if NODE is a NODE that can contain a DECL_ASSEMBLER_NAME.
   This is true of all DECL nodes except FIELD_DECL.  */
#define HAS_DECL_ASSEMBLER_NAME_P(NODE) \
  (CODE_CONTAINS_STRUCT (TREE_CODE (NODE), TS_DECL_WITH_VIS))

/* Returns nonzero if the DECL_ASSEMBLER_NAME for NODE has been set.  If zero,
   the NODE might still have a DECL_ASSEMBLER_NAME -- it just hasn't been set
   yet.  */
#define DECL_ASSEMBLER_NAME_SET_P(NODE) \
  (HAS_DECL_ASSEMBLER_NAME_P (NODE) \
   && DECL_WITH_VIS_CHECK (NODE)->decl_with_vis.assembler_name != NULL_TREE)

/* Set the DECL_ASSEMBLER_NAME for NODE to NAME.  */
#define SET_DECL_ASSEMBLER_NAME(NODE, NAME) \
  (DECL_WITH_VIS_CHECK (NODE)->decl_with_vis.assembler_name = (NAME))

/* Copy the DECL_ASSEMBLER_NAME from DECL1 to DECL2.  Note that if DECL1's
   DECL_ASSEMBLER_NAME has not yet been set, using this macro will not cause
   the DECL_ASSEMBLER_NAME of either DECL to be set.  In other words, the
   semantics of using this macro, are different than saying:

     SET_DECL_ASSEMBLER_NAME(DECL2, DECL_ASSEMBLER_NAME (DECL1))

   which will try to set the DECL_ASSEMBLER_NAME for DECL1.  */

#define COPY_DECL_ASSEMBLER_NAME(DECL1, DECL2)				\
  (DECL_ASSEMBLER_NAME_SET_P (DECL1)					\
   ? (void) SET_DECL_ASSEMBLER_NAME (DECL2,				\
				     DECL_ASSEMBLER_NAME (DECL1))	\
   : (void) 0)

/* Records the section name in a section attribute.  Used to pass
   the name from decl_attributes to make_function_rtl and make_decl_rtl.  */
#define DECL_SECTION_NAME(NODE) \
  (DECL_WITH_VIS_CHECK (NODE)->decl_with_vis.section_name)

/* Nonzero in a decl means that the gimplifier has seen (or placed)
   this variable in a BIND_EXPR.  */
#define DECL_SEEN_IN_BIND_EXPR_P(NODE) \
  (DECL_WITH_VIS_CHECK (NODE)->decl_with_vis.seen_in_bind_expr)

/* Value of the decls's visibility attribute */
#define DECL_VISIBILITY(NODE) \
  (DECL_WITH_VIS_CHECK (NODE)->decl_with_vis.visibility)

/* Nonzero means that the decl had its visibility specified rather than
   being inferred.  */
#define DECL_VISIBILITY_SPECIFIED(NODE) \
  (DECL_WITH_VIS_CHECK (NODE)->decl_with_vis.visibility_specified)

/* In a VAR_DECL, the model to use if the data should be allocated from
   thread-local storage.  */
#define DECL_TLS_MODEL(NODE) (VAR_DECL_CHECK (NODE)->decl_with_vis.tls_model)

/* In a VAR_DECL, nonzero if the data should be allocated from
   thread-local storage.  */
#define DECL_THREAD_LOCAL_P(NODE) \
  (VAR_DECL_CHECK (NODE)->decl_with_vis.tls_model >= TLS_MODEL_REAL)

/* In a non-local VAR_DECL with static storage duration, true if the
   variable has an initialization priority.  If false, the variable
   will be initialized at the DEFAULT_INIT_PRIORITY.  */
#define DECL_HAS_INIT_PRIORITY_P(NODE) \
  (VAR_DECL_CHECK (NODE)->decl_with_vis.init_priority_p)

/* Specify whether the section name was set by user or by
   compiler via -ffunction-sections.  */
#define DECL_HAS_IMPLICIT_SECTION_NAME_P(NODE) \
  (DECL_WITH_VIS_CHECK (NODE)->decl_with_vis.implicit_section_name_p)

extern tree decl_debug_expr_lookup (tree);
extern void decl_debug_expr_insert (tree, tree);

/* For VAR_DECL, this is set to an expression that it was split from.  */
#define DECL_HAS_DEBUG_EXPR_P(NODE) \
  (VAR_DECL_CHECK (NODE)->decl_common.debug_expr_is_from)
#define DECL_DEBUG_EXPR(NODE) \
  (decl_debug_expr_lookup (VAR_DECL_CHECK (NODE)))

#define SET_DECL_DEBUG_EXPR(NODE, VAL) \
  (decl_debug_expr_insert (VAR_DECL_CHECK (NODE), VAL))

extern priority_type decl_init_priority_lookup (tree);
extern priority_type decl_fini_priority_lookup (tree);
extern void decl_init_priority_insert (tree, priority_type);
extern void decl_fini_priority_insert (tree, priority_type);

/* For a VAR_DECL or FUNCTION_DECL the initialization priority of
   NODE.  */
#define DECL_INIT_PRIORITY(NODE) \
  (decl_init_priority_lookup (NODE))
/* Set the initialization priority for NODE to VAL.  */
#define SET_DECL_INIT_PRIORITY(NODE, VAL) \
  (decl_init_priority_insert (NODE, VAL))

/* For a FUNCTION_DECL the finalization priority of NODE.  */
#define DECL_FINI_PRIORITY(NODE) \
  (decl_fini_priority_lookup (NODE))
/* Set the finalization priority for NODE to VAL.  */
#define SET_DECL_FINI_PRIORITY(NODE, VAL) \
  (decl_fini_priority_insert (NODE, VAL))

/* The initialization priority for entities for which no explicit
   initialization priority has been specified.  */
#define DEFAULT_INIT_PRIORITY 65535

/* The maximum allowed initialization priority.  */
#define MAX_INIT_PRIORITY 65535

/* The largest priority value reserved for use by system runtime
   libraries.  */
#define MAX_RESERVED_INIT_PRIORITY 100

/* In a VAR_DECL, nonzero if this is a global variable for VOPs.  */
#define VAR_DECL_IS_VIRTUAL_OPERAND(NODE) \
  (VAR_DECL_CHECK (NODE)->base.u.bits.saturating_flag)

/* In a VAR_DECL, nonzero if this is a non-local frame structure.  */
#define DECL_NONLOCAL_FRAME(NODE)  \
  (VAR_DECL_CHECK (NODE)->base.default_def_flag)

/* This field is used to reference anything in decl.result and is meant only
   for use by the garbage collector.  */
#define DECL_RESULT_FLD(NODE) \
  (DECL_NON_COMMON_CHECK (NODE)->decl_non_common.result)

/* The DECL_VINDEX is used for FUNCTION_DECLS in two different ways.
   Before the struct containing the FUNCTION_DECL is laid out,
   DECL_VINDEX may point to a FUNCTION_DECL in a base class which
   is the FUNCTION_DECL which this FUNCTION_DECL will replace as a virtual
   function.  When the class is laid out, this pointer is changed
   to an INTEGER_CST node which is suitable for use as an index
   into the virtual function table.
   C++ also uses this field in namespaces, hence the DECL_NON_COMMON_CHECK.  */
#define DECL_VINDEX(NODE) \
  (DECL_NON_COMMON_CHECK (NODE)->decl_non_common.vindex)

/* In FUNCTION_DECL, holds the decl for the return value.  */
#define DECL_RESULT(NODE) (FUNCTION_DECL_CHECK (NODE)->decl_non_common.result)

/* In a FUNCTION_DECL, nonzero if the function cannot be inlined.  */
#define DECL_UNINLINABLE(NODE) \
  (FUNCTION_DECL_CHECK (NODE)->function_decl.uninlinable)

/* In a FUNCTION_DECL, the saved representation of the body of the
   entire function.  */
#define DECL_SAVED_TREE(NODE) \
  (FUNCTION_DECL_CHECK (NODE)->decl_non_common.saved_tree)

/* Nonzero in a FUNCTION_DECL means this function should be treated
   as if it were a malloc, meaning it returns a pointer that is
   not an alias.  */
#define DECL_IS_MALLOC(NODE) \
  (FUNCTION_DECL_CHECK (NODE)->function_decl.malloc_flag)

/* Nonzero in a FUNCTION_DECL means this function should be treated as
   C++ operator new, meaning that it returns a pointer for which we
   should not use type based aliasing.  */
#define DECL_IS_OPERATOR_NEW(NODE) \
  (FUNCTION_DECL_CHECK (NODE)->function_decl.operator_new_flag)

/* Nonzero in a FUNCTION_DECL means this function may return more
   than once.  */
#define DECL_IS_RETURNS_TWICE(NODE) \
  (FUNCTION_DECL_CHECK (NODE)->function_decl.returns_twice_flag)

/* Nonzero in a FUNCTION_DECL means this function should be treated
   as "pure" function (like const function, but may read global memory).  */
#define DECL_PURE_P(NODE) (FUNCTION_DECL_CHECK (NODE)->function_decl.pure_flag)

/* Nonzero only if one of TREE_READONLY or DECL_PURE_P is nonzero AND
   the const or pure function may not terminate.  When this is nonzero
   for a const or pure function, it can be dealt with by cse passes
   but cannot be removed by dce passes since you are not allowed to
   change an infinite looping program into one that terminates without
   error.  */
#define DECL_LOOPING_CONST_OR_PURE_P(NODE) \
  (FUNCTION_DECL_CHECK (NODE)->function_decl.looping_const_or_pure_flag)

/* Nonzero in a FUNCTION_DECL means this function should be treated
   as "novops" function (function that does not read global memory,
   but may have arbitrary side effects).  */
#define DECL_IS_NOVOPS(NODE) \
  (FUNCTION_DECL_CHECK (NODE)->function_decl.novops_flag)

/* Used in FUNCTION_DECLs to indicate that they should be run automatically
   at the beginning or end of execution.  */
#define DECL_STATIC_CONSTRUCTOR(NODE) \
  (FUNCTION_DECL_CHECK (NODE)->function_decl.static_ctor_flag)

#define DECL_STATIC_DESTRUCTOR(NODE) \
(FUNCTION_DECL_CHECK (NODE)->function_decl.static_dtor_flag)

/* Used in FUNCTION_DECLs to indicate that function entry and exit should
   be instrumented with calls to support routines.  */
#define DECL_NO_INSTRUMENT_FUNCTION_ENTRY_EXIT(NODE) \
  (FUNCTION_DECL_CHECK (NODE)->function_decl.no_instrument_function_entry_exit)

/* Used in FUNCTION_DECLs to indicate that limit-stack-* should be
   disabled in this function.  */
#define DECL_NO_LIMIT_STACK(NODE) \
  (FUNCTION_DECL_CHECK (NODE)->function_decl.no_limit_stack)

/* In a FUNCTION_DECL indicates that a static chain is needed.  */
#define DECL_STATIC_CHAIN(NODE) \
  (FUNCTION_DECL_CHECK (NODE)->function_decl.regdecl_flag)

/* Nonzero for a decl that cgraph has decided should be inlined into
   at least one call site.  It is not meaningful to look at this
   directly; always use cgraph_function_possibly_inlined_p.  */
#define DECL_POSSIBLY_INLINED(DECL) \
  FUNCTION_DECL_CHECK (DECL)->function_decl.possibly_inlined

/* Nonzero in a FUNCTION_DECL means that this function was declared inline,
   such as via the `inline' keyword in C/C++.  This flag controls the linkage
   semantics of 'inline'  */
#define DECL_DECLARED_INLINE_P(NODE) \
  (FUNCTION_DECL_CHECK (NODE)->function_decl.declared_inline_flag)

/* Nonzero in a FUNCTION_DECL means this function should not get
   -Winline warnings.  */
#define DECL_NO_INLINE_WARNING_P(NODE) \
  (FUNCTION_DECL_CHECK (NODE)->function_decl.no_inline_warning_flag)

/* Nonzero if a FUNCTION_CODE is a TM load/store.  */
#define BUILTIN_TM_LOAD_STORE_P(FN) \
  ((FN) >= BUILT_IN_TM_STORE_1 && (FN) <= BUILT_IN_TM_LOAD_RFW_LDOUBLE)

/* Nonzero if a FUNCTION_CODE is a TM load.  */
#define BUILTIN_TM_LOAD_P(FN) \
  ((FN) >= BUILT_IN_TM_LOAD_1 && (FN) <= BUILT_IN_TM_LOAD_RFW_LDOUBLE)

/* Nonzero if a FUNCTION_CODE is a TM store.  */
#define BUILTIN_TM_STORE_P(FN) \
  ((FN) >= BUILT_IN_TM_STORE_1 && (FN) <= BUILT_IN_TM_STORE_WAW_LDOUBLE)

#define CASE_BUILT_IN_TM_LOAD(FN)	\
  case BUILT_IN_TM_LOAD_##FN:		\
  case BUILT_IN_TM_LOAD_RAR_##FN:	\
  case BUILT_IN_TM_LOAD_RAW_##FN:	\
  case BUILT_IN_TM_LOAD_RFW_##FN

#define CASE_BUILT_IN_TM_STORE(FN)	\
  case BUILT_IN_TM_STORE_##FN:		\
  case BUILT_IN_TM_STORE_WAR_##FN:	\
  case BUILT_IN_TM_STORE_WAW_##FN

/* Nonzero in a FUNCTION_DECL that should be always inlined by the inliner
   disregarding size and cost heuristics.  This is equivalent to using
   the always_inline attribute without the required diagnostics if the
   function cannot be inlined.  */
#define DECL_DISREGARD_INLINE_LIMITS(NODE) \
  (FUNCTION_DECL_CHECK (NODE)->function_decl.disregard_inline_limits)

extern vec<tree, va_gc> **decl_debug_args_lookup (tree);
extern vec<tree, va_gc> **decl_debug_args_insert (tree);

/* Nonzero if a FUNCTION_DECL has DEBUG arguments attached to it.  */
#define DECL_HAS_DEBUG_ARGS_P(NODE) \
  (FUNCTION_DECL_CHECK (NODE)->function_decl.has_debug_args_flag)

/* For FUNCTION_DECL, this holds a pointer to a structure ("struct function")
   that describes the status of this function.  */
#define DECL_STRUCT_FUNCTION(NODE) \
  (FUNCTION_DECL_CHECK (NODE)->function_decl.f)

/* In a FUNCTION_DECL, nonzero means a built in function of a
   standard library or more generally a built in function that is
   recognized by optimizers and expanders.

   Note that it is different from the DECL_IS_BUILTIN accessor.  For
   instance, user declared prototypes of C library functions are not
   DECL_IS_BUILTIN but may be DECL_BUILT_IN.  */
#define DECL_BUILT_IN(NODE) (DECL_BUILT_IN_CLASS (NODE) != NOT_BUILT_IN)

/* For a builtin function, identify which part of the compiler defined it.  */
#define DECL_BUILT_IN_CLASS(NODE) \
   (FUNCTION_DECL_CHECK (NODE)->function_decl.built_in_class)

/* In FUNCTION_DECL, a chain of ..._DECL nodes.
   VAR_DECL and PARM_DECL reserve the arguments slot for language-specific
   uses.  */
#define DECL_ARGUMENTS(NODE) \
  (FUNCTION_DECL_CHECK (NODE)->decl_non_common.arguments)
#define DECL_ARGUMENT_FLD(NODE) \
  (DECL_NON_COMMON_CHECK (NODE)->decl_non_common.arguments)

/* In FUNCTION_DECL, the function specific target options to use when compiling
   this function.  */
#define DECL_FUNCTION_SPECIFIC_TARGET(NODE) \
   (FUNCTION_DECL_CHECK (NODE)->function_decl.function_specific_target)

/* In FUNCTION_DECL, the function specific optimization options to use when
   compiling this function.  */
#define DECL_FUNCTION_SPECIFIC_OPTIMIZATION(NODE) \
   (FUNCTION_DECL_CHECK (NODE)->function_decl.function_specific_optimization)

/* In FUNCTION_DECL, this is set if this function has other versions generated
   using "target" attributes.  The default version is the one which does not
   have any "target" attribute set. */
#define DECL_FUNCTION_VERSIONED(NODE)\
   (FUNCTION_DECL_CHECK (NODE)->function_decl.versioned_function)

/* In FUNCTION_DECL, this is set if this function is a C++ constructor.
   Devirtualization machinery uses this knowledge for determing type of the
   object constructed.  Also we assume that constructor address is not
   important.  */
#define DECL_CXX_CONSTRUCTOR_P(NODE)\
   (FUNCTION_DECL_CHECK (NODE)->decl_with_vis.cxx_constructor)

/* In FUNCTION_DECL, this is set if this function is a C++ destructor.
   Devirtualization machinery uses this to track types in destruction.  */
#define DECL_CXX_DESTRUCTOR_P(NODE)\
   (FUNCTION_DECL_CHECK (NODE)->decl_with_vis.cxx_destructor)

/* In FUNCTION_DECL that represent an virtual method this is set when
   the method is final.  */
#define DECL_FINAL_P(NODE)\
   (FUNCTION_DECL_CHECK (NODE)->decl_with_vis.final)

/* The source language of the translation-unit.  */
#define TRANSLATION_UNIT_LANGUAGE(NODE) \
  (TRANSLATION_UNIT_DECL_CHECK (NODE)->translation_unit_decl.language)

/* TRANSLATION_UNIT_DECL inherits from DECL_MINIMAL.  */

/* For a TYPE_DECL, holds the "original" type.  (TREE_TYPE has the copy.) */
#define DECL_ORIGINAL_TYPE(NODE) \
  (TYPE_DECL_CHECK (NODE)->decl_non_common.result)

/* In a TYPE_DECL nonzero means the detail info about this type is not dumped
   into stabs.  Instead it will generate cross reference ('x') of names.
   This uses the same flag as DECL_EXTERNAL.  */
#define TYPE_DECL_SUPPRESS_DEBUG(NODE) \
  (TYPE_DECL_CHECK (NODE)->decl_common.decl_flag_1)

/* Getter of the imported declaration associated to the
   IMPORTED_DECL node.  */
#define IMPORTED_DECL_ASSOCIATED_DECL(NODE) \
(DECL_INITIAL (IMPORTED_DECL_CHECK (NODE)))

/* A STATEMENT_LIST chains statements together in GENERIC and GIMPLE.
   To reduce overhead, the nodes containing the statements are not trees.
   This avoids the overhead of tree_common on all linked list elements.

   Use the interface in tree-iterator.h to access this node.  */

#define STATEMENT_LIST_HEAD(NODE) \
  (STATEMENT_LIST_CHECK (NODE)->stmt_list.head)
#define STATEMENT_LIST_TAIL(NODE) \
  (STATEMENT_LIST_CHECK (NODE)->stmt_list.tail)

#define TREE_OPTIMIZATION(NODE) \
  (&OPTIMIZATION_NODE_CHECK (NODE)->optimization.opts)

#define TREE_OPTIMIZATION_OPTABS(NODE) \
  (OPTIMIZATION_NODE_CHECK (NODE)->optimization.optabs)

#define TREE_OPTIMIZATION_BASE_OPTABS(NODE) \
  (OPTIMIZATION_NODE_CHECK (NODE)->optimization.base_optabs)

/* Return a tree node that encapsulates the optimization options in OPTS.  */
extern tree build_optimization_node (struct gcc_options *opts);

extern void init_tree_optimization_optabs (tree);

#define TREE_TARGET_OPTION(NODE) \
  (&TARGET_OPTION_NODE_CHECK (NODE)->target_option.opts)

/* Return a tree node that encapsulates the target options in OPTS.  */
extern tree build_target_option_node (struct gcc_options *opts);

#if defined ENABLE_TREE_CHECKING && (GCC_VERSION >= 2007)

inline tree
tree_check (tree __t, const char *__f, int __l, const char *__g, tree_code __c)
{
  if (TREE_CODE (__t) != __c)
    tree_check_failed (__t, __f, __l, __g, __c, 0);
  return __t;
}

inline tree
tree_not_check (tree __t, const char *__f, int __l, const char *__g,
                enum tree_code __c)
{
  if (TREE_CODE (__t) == __c)
    tree_not_check_failed (__t, __f, __l, __g, __c, 0);
  return __t;
}

inline tree
tree_check2 (tree __t, const char *__f, int __l, const char *__g,
             enum tree_code __c1, enum tree_code __c2)
{
  if (TREE_CODE (__t) != __c1
      && TREE_CODE (__t) != __c2)
    tree_check_failed (__t, __f, __l, __g, __c1, __c2, 0);
  return __t;
}

inline tree
tree_not_check2 (tree __t, const char *__f, int __l, const char *__g,
                 enum tree_code __c1, enum tree_code __c2)
{
  if (TREE_CODE (__t) == __c1
      || TREE_CODE (__t) == __c2)
    tree_not_check_failed (__t, __f, __l, __g, __c1, __c2, 0);
  return __t;
}

inline tree
tree_check3 (tree __t, const char *__f, int __l, const char *__g,
             enum tree_code __c1, enum tree_code __c2, enum tree_code __c3)
{
  if (TREE_CODE (__t) != __c1
      && TREE_CODE (__t) != __c2
      && TREE_CODE (__t) != __c3)
    tree_check_failed (__t, __f, __l, __g, __c1, __c2, __c3, 0);
  return __t;
}

inline tree
tree_not_check3 (tree __t, const char *__f, int __l, const char *__g,
                 enum tree_code __c1, enum tree_code __c2, enum tree_code __c3)
{
  if (TREE_CODE (__t) == __c1
      || TREE_CODE (__t) == __c2
      || TREE_CODE (__t) == __c3)
    tree_not_check_failed (__t, __f, __l, __g, __c1, __c2, __c3, 0);
  return __t;
}

inline tree
tree_check4 (tree __t, const char *__f, int __l, const char *__g,
             enum tree_code __c1, enum tree_code __c2, enum tree_code __c3,
             enum tree_code __c4)
{
  if (TREE_CODE (__t) != __c1
      && TREE_CODE (__t) != __c2
      && TREE_CODE (__t) != __c3
      && TREE_CODE (__t) != __c4)
    tree_check_failed (__t, __f, __l, __g, __c1, __c2, __c3, __c4, 0);
  return __t;
}

inline tree
tree_not_check4 (tree __t, const char *__f, int __l, const char *__g,
                 enum tree_code __c1, enum tree_code __c2, enum tree_code __c3,
                 enum tree_code __c4)
{
  if (TREE_CODE (__t) == __c1
      || TREE_CODE (__t) == __c2
      || TREE_CODE (__t) == __c3
      || TREE_CODE (__t) == __c4)
    tree_not_check_failed (__t, __f, __l, __g, __c1, __c2, __c3, __c4, 0);
  return __t;
}

inline tree
tree_check5 (tree __t, const char *__f, int __l, const char *__g,
             enum tree_code __c1, enum tree_code __c2, enum tree_code __c3,
             enum tree_code __c4, enum tree_code __c5)
{
  if (TREE_CODE (__t) != __c1
      && TREE_CODE (__t) != __c2
      && TREE_CODE (__t) != __c3
      && TREE_CODE (__t) != __c4
      && TREE_CODE (__t) != __c5)
    tree_check_failed (__t, __f, __l, __g, __c1, __c2, __c3, __c4, __c5, 0);
  return __t;
}

inline tree
tree_not_check5 (tree __t, const char *__f, int __l, const char *__g,
                 enum tree_code __c1, enum tree_code __c2, enum tree_code __c3,
                 enum tree_code __c4, enum tree_code __c5)
{
  if (TREE_CODE (__t) == __c1
      || TREE_CODE (__t) == __c2
      || TREE_CODE (__t) == __c3
      || TREE_CODE (__t) == __c4
      || TREE_CODE (__t) == __c5)
    tree_not_check_failed (__t, __f, __l, __g, __c1, __c2, __c3, __c4, __c5, 0);
  return __t;
}

inline tree
contains_struct_check (tree __t, const enum tree_node_structure_enum __s,
                       const char *__f, int __l, const char *__g)
{
  if (tree_contains_struct[TREE_CODE (__t)][__s] != 1)
      tree_contains_struct_check_failed (__t, __s, __f, __l, __g);
  return __t;
}

inline tree
tree_class_check (tree __t, const enum tree_code_class __class,
                  const char *__f, int __l, const char *__g)
{
  if (TREE_CODE_CLASS (TREE_CODE (__t)) != __class)
    tree_class_check_failed (__t, __class, __f, __l, __g);
  return __t;
}

inline tree
tree_range_check (tree __t,
                  enum tree_code __code1, enum tree_code __code2,
                  const char *__f, int __l, const char *__g)
{
  if (TREE_CODE (__t) < __code1 || TREE_CODE (__t) > __code2)
    tree_range_check_failed (__t, __f, __l, __g, __code1, __code2);
  return __t;
}

inline tree
omp_clause_subcode_check (tree __t, enum omp_clause_code __code,
                          const char *__f, int __l, const char *__g)
{
  if (TREE_CODE (__t) != OMP_CLAUSE)
    tree_check_failed (__t, __f, __l, __g, OMP_CLAUSE, 0);
  if (__t->omp_clause.code != __code)
    omp_clause_check_failed (__t, __f, __l, __g, __code);
  return __t;
}

inline tree
omp_clause_range_check (tree __t,
                        enum omp_clause_code __code1,
                        enum omp_clause_code __code2,
                        const char *__f, int __l, const char *__g)
{
  if (TREE_CODE (__t) != OMP_CLAUSE)
    tree_check_failed (__t, __f, __l, __g, OMP_CLAUSE, 0);
  if ((int) __t->omp_clause.code < (int) __code1
      || (int) __t->omp_clause.code > (int) __code2)
    omp_clause_range_check_failed (__t, __f, __l, __g, __code1, __code2);
  return __t;
}

/* These checks have to be special cased.  */

inline tree
expr_check (tree __t, const char *__f, int __l, const char *__g)
{
  char const __c = TREE_CODE_CLASS (TREE_CODE (__t));
  if (!IS_EXPR_CODE_CLASS (__c))
    tree_class_check_failed (__t, tcc_expression, __f, __l, __g);
  return __t;
}

/* These checks have to be special cased.  */

inline tree
non_type_check (tree __t, const char *__f, int __l, const char *__g)
{
  if (TYPE_P (__t))
    tree_not_class_check_failed (__t, tcc_type, __f, __l, __g);
  return __t;
}

inline tree *
tree_vec_elt_check (tree __t, int __i,
                    const char *__f, int __l, const char *__g)
{
  if (TREE_CODE (__t) != TREE_VEC)
    tree_check_failed (__t, __f, __l, __g, TREE_VEC, 0);
  if (__i < 0 || __i >= __t->base.u.length)
    tree_vec_elt_check_failed (__i, __t->base.u.length, __f, __l, __g);
  return &CONST_CAST_TREE (__t)->vec.a[__i];
}

inline tree *
omp_clause_elt_check (tree __t, int __i,
                      const char *__f, int __l, const char *__g)
{
  if (TREE_CODE (__t) != OMP_CLAUSE)
    tree_check_failed (__t, __f, __l, __g, OMP_CLAUSE, 0);
  if (__i < 0 || __i >= omp_clause_num_ops [__t->omp_clause.code])
    omp_clause_operand_check_failed (__i, __t, __f, __l, __g);
  return &__t->omp_clause.ops[__i];
}

inline const_tree
tree_check (const_tree __t, const char *__f, int __l, const char *__g,
	    tree_code __c)
{
  if (TREE_CODE (__t) != __c)
    tree_check_failed (__t, __f, __l, __g, __c, 0);
  return __t;
}

inline const_tree
tree_not_check (const_tree __t, const char *__f, int __l, const char *__g,
                enum tree_code __c)
{
  if (TREE_CODE (__t) == __c)
    tree_not_check_failed (__t, __f, __l, __g, __c, 0);
  return __t;
}

inline const_tree
tree_check2 (const_tree __t, const char *__f, int __l, const char *__g,
             enum tree_code __c1, enum tree_code __c2)
{
  if (TREE_CODE (__t) != __c1
      && TREE_CODE (__t) != __c2)
    tree_check_failed (__t, __f, __l, __g, __c1, __c2, 0);
  return __t;
}

inline const_tree
tree_not_check2 (const_tree __t, const char *__f, int __l, const char *__g,
                 enum tree_code __c1, enum tree_code __c2)
{
  if (TREE_CODE (__t) == __c1
      || TREE_CODE (__t) == __c2)
    tree_not_check_failed (__t, __f, __l, __g, __c1, __c2, 0);
  return __t;
}

inline const_tree
tree_check3 (const_tree __t, const char *__f, int __l, const char *__g,
             enum tree_code __c1, enum tree_code __c2, enum tree_code __c3)
{
  if (TREE_CODE (__t) != __c1
      && TREE_CODE (__t) != __c2
      && TREE_CODE (__t) != __c3)
    tree_check_failed (__t, __f, __l, __g, __c1, __c2, __c3, 0);
  return __t;
}

inline const_tree
tree_not_check3 (const_tree __t, const char *__f, int __l, const char *__g,
                 enum tree_code __c1, enum tree_code __c2, enum tree_code __c3)
{
  if (TREE_CODE (__t) == __c1
      || TREE_CODE (__t) == __c2
      || TREE_CODE (__t) == __c3)
    tree_not_check_failed (__t, __f, __l, __g, __c1, __c2, __c3, 0);
  return __t;
}

inline const_tree
tree_check4 (const_tree __t, const char *__f, int __l, const char *__g,
             enum tree_code __c1, enum tree_code __c2, enum tree_code __c3,
             enum tree_code __c4)
{
  if (TREE_CODE (__t) != __c1
      && TREE_CODE (__t) != __c2
      && TREE_CODE (__t) != __c3
      && TREE_CODE (__t) != __c4)
    tree_check_failed (__t, __f, __l, __g, __c1, __c2, __c3, __c4, 0);
  return __t;
}

inline const_tree
tree_not_check4 (const_tree __t, const char *__f, int __l, const char *__g,
                 enum tree_code __c1, enum tree_code __c2, enum tree_code __c3,
                 enum tree_code __c4)
{
  if (TREE_CODE (__t) == __c1
      || TREE_CODE (__t) == __c2
      || TREE_CODE (__t) == __c3
      || TREE_CODE (__t) == __c4)
    tree_not_check_failed (__t, __f, __l, __g, __c1, __c2, __c3, __c4, 0);
  return __t;
}

inline const_tree
tree_check5 (const_tree __t, const char *__f, int __l, const char *__g,
             enum tree_code __c1, enum tree_code __c2, enum tree_code __c3,
             enum tree_code __c4, enum tree_code __c5)
{
  if (TREE_CODE (__t) != __c1
      && TREE_CODE (__t) != __c2
      && TREE_CODE (__t) != __c3
      && TREE_CODE (__t) != __c4
      && TREE_CODE (__t) != __c5)
    tree_check_failed (__t, __f, __l, __g, __c1, __c2, __c3, __c4, __c5, 0);
  return __t;
}

inline const_tree
tree_not_check5 (const_tree __t, const char *__f, int __l, const char *__g,
                 enum tree_code __c1, enum tree_code __c2, enum tree_code __c3,
                 enum tree_code __c4, enum tree_code __c5)
{
  if (TREE_CODE (__t) == __c1
      || TREE_CODE (__t) == __c2
      || TREE_CODE (__t) == __c3
      || TREE_CODE (__t) == __c4
      || TREE_CODE (__t) == __c5)
    tree_not_check_failed (__t, __f, __l, __g, __c1, __c2, __c3, __c4, __c5, 0);
  return __t;
}

inline const_tree
contains_struct_check (const_tree __t, const enum tree_node_structure_enum __s,
                       const char *__f, int __l, const char *__g)
{
  if (tree_contains_struct[TREE_CODE (__t)][__s] != 1)
      tree_contains_struct_check_failed (__t, __s, __f, __l, __g);
  return __t;
}

inline const_tree
tree_class_check (const_tree __t, const enum tree_code_class __class,
                  const char *__f, int __l, const char *__g)
{
  if (TREE_CODE_CLASS (TREE_CODE (__t)) != __class)
    tree_class_check_failed (__t, __class, __f, __l, __g);
  return __t;
}

inline const_tree
tree_range_check (const_tree __t,
                  enum tree_code __code1, enum tree_code __code2,
                  const char *__f, int __l, const char *__g)
{
  if (TREE_CODE (__t) < __code1 || TREE_CODE (__t) > __code2)
    tree_range_check_failed (__t, __f, __l, __g, __code1, __code2);
  return __t;
}

inline const_tree
omp_clause_subcode_check (const_tree __t, enum omp_clause_code __code,
                          const char *__f, int __l, const char *__g)
{
  if (TREE_CODE (__t) != OMP_CLAUSE)
    tree_check_failed (__t, __f, __l, __g, OMP_CLAUSE, 0);
  if (__t->omp_clause.code != __code)
    omp_clause_check_failed (__t, __f, __l, __g, __code);
  return __t;
}

inline const_tree
omp_clause_range_check (const_tree __t,
                        enum omp_clause_code __code1,
                        enum omp_clause_code __code2,
                        const char *__f, int __l, const char *__g)
{
  if (TREE_CODE (__t) != OMP_CLAUSE)
    tree_check_failed (__t, __f, __l, __g, OMP_CLAUSE, 0);
  if ((int) __t->omp_clause.code < (int) __code1
      || (int) __t->omp_clause.code > (int) __code2)
    omp_clause_range_check_failed (__t, __f, __l, __g, __code1, __code2);
  return __t;
}

inline const_tree
expr_check (const_tree __t, const char *__f, int __l, const char *__g)
{
  char const __c = TREE_CODE_CLASS (TREE_CODE (__t));
  if (!IS_EXPR_CODE_CLASS (__c))
    tree_class_check_failed (__t, tcc_expression, __f, __l, __g);
  return __t;
}

inline const_tree
non_type_check (const_tree __t, const char *__f, int __l, const char *__g)
{
  if (TYPE_P (__t))
    tree_not_class_check_failed (__t, tcc_type, __f, __l, __g);
  return __t;
}

inline const_tree *
tree_vec_elt_check (const_tree __t, int __i,
                    const char *__f, int __l, const char *__g)
{
  if (TREE_CODE (__t) != TREE_VEC)
    tree_check_failed (__t, __f, __l, __g, TREE_VEC, 0);
  if (__i < 0 || __i >= __t->base.u.length)
    tree_vec_elt_check_failed (__i, __t->base.u.length, __f, __l, __g);
  return CONST_CAST (const_tree *, &__t->vec.a[__i]);
  //return &__t->vec.a[__i];
}

inline const_tree *
omp_clause_elt_check (const_tree __t, int __i,
                      const char *__f, int __l, const char *__g)
{
  if (TREE_CODE (__t) != OMP_CLAUSE)
    tree_check_failed (__t, __f, __l, __g, OMP_CLAUSE, 0);
  if (__i < 0 || __i >= omp_clause_num_ops [__t->omp_clause.code])
    omp_clause_operand_check_failed (__i, __t, __f, __l, __g);
  return CONST_CAST (const_tree *, &__t->omp_clause.ops[__i]);
}

#endif

/* Compute the number of operands in an expression node NODE.  For
   tcc_vl_exp nodes like CALL_EXPRs, this is stored in the node itself,
   otherwise it is looked up from the node's code.  */
static inline int
tree_operand_length (const_tree node)
{
  if (VL_EXP_CLASS_P (node))
    return VL_EXP_OPERAND_LENGTH (node);
  else
    return TREE_CODE_LENGTH (TREE_CODE (node));
}

#if defined ENABLE_TREE_CHECKING && (GCC_VERSION >= 2007)

/* Special checks for TREE_OPERANDs.  */
inline tree *
tree_operand_check (tree __t, int __i,
                    const char *__f, int __l, const char *__g)
{
  const_tree __u = EXPR_CHECK (__t);
  if (__i < 0 || __i >= TREE_OPERAND_LENGTH (__u))
    tree_operand_check_failed (__i, __u, __f, __l, __g);
  return &CONST_CAST_TREE (__u)->exp.operands[__i];
}

inline tree *
tree_operand_check_code (tree __t, enum tree_code __code, int __i,
                         const char *__f, int __l, const char *__g)
{
  if (TREE_CODE (__t) != __code)
    tree_check_failed (__t, __f, __l, __g, __code, 0);
  if (__i < 0 || __i >= TREE_OPERAND_LENGTH (__t))
    tree_operand_check_failed (__i, __t, __f, __l, __g);
  return &__t->exp.operands[__i];
}

inline const_tree *
tree_operand_check (const_tree __t, int __i,
                    const char *__f, int __l, const char *__g)
{
  const_tree __u = EXPR_CHECK (__t);
  if (__i < 0 || __i >= TREE_OPERAND_LENGTH (__u))
    tree_operand_check_failed (__i, __u, __f, __l, __g);
  return CONST_CAST (const_tree *, &__u->exp.operands[__i]);
}

inline const_tree *
tree_operand_check_code (const_tree __t, enum tree_code __code, int __i,
                         const char *__f, int __l, const char *__g)
{
  if (TREE_CODE (__t) != __code)
    tree_check_failed (__t, __f, __l, __g, __code, 0);
  if (__i < 0 || __i >= TREE_OPERAND_LENGTH (__t))
    tree_operand_check_failed (__i, __t, __f, __l, __g);
  return CONST_CAST (const_tree *, &__t->exp.operands[__i]);
}

#endif

#define error_mark_node			global_trees[TI_ERROR_MARK]

#define intQI_type_node			global_trees[TI_INTQI_TYPE]
#define intHI_type_node			global_trees[TI_INTHI_TYPE]
#define intSI_type_node			global_trees[TI_INTSI_TYPE]
#define intDI_type_node			global_trees[TI_INTDI_TYPE]
#define intTI_type_node			global_trees[TI_INTTI_TYPE]

#define unsigned_intQI_type_node	global_trees[TI_UINTQI_TYPE]
#define unsigned_intHI_type_node	global_trees[TI_UINTHI_TYPE]
#define unsigned_intSI_type_node	global_trees[TI_UINTSI_TYPE]
#define unsigned_intDI_type_node	global_trees[TI_UINTDI_TYPE]
#define unsigned_intTI_type_node	global_trees[TI_UINTTI_TYPE]

#define atomicQI_type_node	global_trees[TI_ATOMICQI_TYPE]
#define atomicHI_type_node	global_trees[TI_ATOMICHI_TYPE]
#define atomicSI_type_node	global_trees[TI_ATOMICSI_TYPE]
#define atomicDI_type_node	global_trees[TI_ATOMICDI_TYPE]
#define atomicTI_type_node	global_trees[TI_ATOMICTI_TYPE]

#define uint16_type_node		global_trees[TI_UINT16_TYPE]
#define uint32_type_node		global_trees[TI_UINT32_TYPE]
#define uint64_type_node		global_trees[TI_UINT64_TYPE]

#define integer_zero_node		global_trees[TI_INTEGER_ZERO]
#define integer_one_node		global_trees[TI_INTEGER_ONE]
#define integer_three_node              global_trees[TI_INTEGER_THREE]
#define integer_minus_one_node		global_trees[TI_INTEGER_MINUS_ONE]
#define size_zero_node			global_trees[TI_SIZE_ZERO]
#define size_one_node			global_trees[TI_SIZE_ONE]
#define bitsize_zero_node		global_trees[TI_BITSIZE_ZERO]
#define bitsize_one_node		global_trees[TI_BITSIZE_ONE]
#define bitsize_unit_node		global_trees[TI_BITSIZE_UNIT]

/* Base access nodes.  */
#define access_public_node		global_trees[TI_PUBLIC]
#define access_protected_node	        global_trees[TI_PROTECTED]
#define access_private_node		global_trees[TI_PRIVATE]

#define null_pointer_node		global_trees[TI_NULL_POINTER]

#define float_type_node			global_trees[TI_FLOAT_TYPE]
#define double_type_node		global_trees[TI_DOUBLE_TYPE]
#define long_double_type_node		global_trees[TI_LONG_DOUBLE_TYPE]

#define float_ptr_type_node		global_trees[TI_FLOAT_PTR_TYPE]
#define double_ptr_type_node		global_trees[TI_DOUBLE_PTR_TYPE]
#define long_double_ptr_type_node	global_trees[TI_LONG_DOUBLE_PTR_TYPE]
#define integer_ptr_type_node		global_trees[TI_INTEGER_PTR_TYPE]

#define complex_integer_type_node	global_trees[TI_COMPLEX_INTEGER_TYPE]
#define complex_float_type_node		global_trees[TI_COMPLEX_FLOAT_TYPE]
#define complex_double_type_node	global_trees[TI_COMPLEX_DOUBLE_TYPE]
#define complex_long_double_type_node	global_trees[TI_COMPLEX_LONG_DOUBLE_TYPE]

#define pointer_bounds_type_node        global_trees[TI_POINTER_BOUNDS_TYPE]

#define void_type_node			global_trees[TI_VOID_TYPE]
/* The C type `void *'.  */
#define ptr_type_node			global_trees[TI_PTR_TYPE]
/* The C type `const void *'.  */
#define const_ptr_type_node		global_trees[TI_CONST_PTR_TYPE]
/* The C type `size_t'.  */
#define size_type_node                  global_trees[TI_SIZE_TYPE]
#define pid_type_node                   global_trees[TI_PID_TYPE]
#define ptrdiff_type_node		global_trees[TI_PTRDIFF_TYPE]
#define va_list_type_node		global_trees[TI_VA_LIST_TYPE]
#define va_list_gpr_counter_field	global_trees[TI_VA_LIST_GPR_COUNTER_FIELD]
#define va_list_fpr_counter_field	global_trees[TI_VA_LIST_FPR_COUNTER_FIELD]
/* The C type `FILE *'.  */
#define fileptr_type_node		global_trees[TI_FILEPTR_TYPE]
#define pointer_sized_int_node		global_trees[TI_POINTER_SIZED_TYPE]

#define boolean_type_node		global_trees[TI_BOOLEAN_TYPE]
#define boolean_false_node		global_trees[TI_BOOLEAN_FALSE]
#define boolean_true_node		global_trees[TI_BOOLEAN_TRUE]

/* UPC pointer to shared object representation */
/* The UPC type `void *'.  */
#define upc_pts_type_node	global_trees[TI_UPC_PTS_TYPE]
#define upc_pts_rep_type_node	global_trees[TI_UPC_PTS_REP_TYPE]
#define upc_char_pts_type_node	global_trees[TI_UPC_CHAR_PTS_TYPE]
#define upc_phase_field_node	global_trees[TI_UPC_PHASE_FIELD]
#define upc_thread_field_node	global_trees[TI_UPC_THREAD_FIELD]
#define upc_vaddr_field_node	global_trees[TI_UPC_VADDR_FIELD]
#define upc_phase_mask_node	global_trees[TI_UPC_PHASE_MASK]
#define upc_thread_mask_node	global_trees[TI_UPC_THREAD_MASK]
#define upc_vaddr_mask_node	global_trees[TI_UPC_VADDR_MASK]
#define upc_phase_shift_node	global_trees[TI_UPC_PHASE_SHIFT]
#define upc_thread_shift_node	global_trees[TI_UPC_THREAD_SHIFT]
#define upc_vaddr_shift_node	global_trees[TI_UPC_VADDR_SHIFT]
#define upc_null_pts_node	global_trees[TI_UPC_NULL_PTS]

/* The decimal floating point types. */
#define dfloat32_type_node              global_trees[TI_DFLOAT32_TYPE]
#define dfloat64_type_node              global_trees[TI_DFLOAT64_TYPE]
#define dfloat128_type_node             global_trees[TI_DFLOAT128_TYPE]
#define dfloat32_ptr_type_node          global_trees[TI_DFLOAT32_PTR_TYPE]
#define dfloat64_ptr_type_node          global_trees[TI_DFLOAT64_PTR_TYPE]
#define dfloat128_ptr_type_node         global_trees[TI_DFLOAT128_PTR_TYPE]

/* The fixed-point types.  */
#define sat_short_fract_type_node       global_trees[TI_SAT_SFRACT_TYPE]
#define sat_fract_type_node             global_trees[TI_SAT_FRACT_TYPE]
#define sat_long_fract_type_node        global_trees[TI_SAT_LFRACT_TYPE]
#define sat_long_long_fract_type_node   global_trees[TI_SAT_LLFRACT_TYPE]
#define sat_unsigned_short_fract_type_node \
					global_trees[TI_SAT_USFRACT_TYPE]
#define sat_unsigned_fract_type_node    global_trees[TI_SAT_UFRACT_TYPE]
#define sat_unsigned_long_fract_type_node \
					global_trees[TI_SAT_ULFRACT_TYPE]
#define sat_unsigned_long_long_fract_type_node \
					global_trees[TI_SAT_ULLFRACT_TYPE]
#define short_fract_type_node           global_trees[TI_SFRACT_TYPE]
#define fract_type_node                 global_trees[TI_FRACT_TYPE]
#define long_fract_type_node            global_trees[TI_LFRACT_TYPE]
#define long_long_fract_type_node       global_trees[TI_LLFRACT_TYPE]
#define unsigned_short_fract_type_node  global_trees[TI_USFRACT_TYPE]
#define unsigned_fract_type_node        global_trees[TI_UFRACT_TYPE]
#define unsigned_long_fract_type_node   global_trees[TI_ULFRACT_TYPE]
#define unsigned_long_long_fract_type_node \
					global_trees[TI_ULLFRACT_TYPE]
#define sat_short_accum_type_node       global_trees[TI_SAT_SACCUM_TYPE]
#define sat_accum_type_node             global_trees[TI_SAT_ACCUM_TYPE]
#define sat_long_accum_type_node        global_trees[TI_SAT_LACCUM_TYPE]
#define sat_long_long_accum_type_node   global_trees[TI_SAT_LLACCUM_TYPE]
#define sat_unsigned_short_accum_type_node \
					global_trees[TI_SAT_USACCUM_TYPE]
#define sat_unsigned_accum_type_node    global_trees[TI_SAT_UACCUM_TYPE]
#define sat_unsigned_long_accum_type_node \
					global_trees[TI_SAT_ULACCUM_TYPE]
#define sat_unsigned_long_long_accum_type_node \
					global_trees[TI_SAT_ULLACCUM_TYPE]
#define short_accum_type_node           global_trees[TI_SACCUM_TYPE]
#define accum_type_node                 global_trees[TI_ACCUM_TYPE]
#define long_accum_type_node            global_trees[TI_LACCUM_TYPE]
#define long_long_accum_type_node       global_trees[TI_LLACCUM_TYPE]
#define unsigned_short_accum_type_node  global_trees[TI_USACCUM_TYPE]
#define unsigned_accum_type_node        global_trees[TI_UACCUM_TYPE]
#define unsigned_long_accum_type_node   global_trees[TI_ULACCUM_TYPE]
#define unsigned_long_long_accum_type_node \
					global_trees[TI_ULLACCUM_TYPE]
#define qq_type_node                    global_trees[TI_QQ_TYPE]
#define hq_type_node                    global_trees[TI_HQ_TYPE]
#define sq_type_node                    global_trees[TI_SQ_TYPE]
#define dq_type_node                    global_trees[TI_DQ_TYPE]
#define tq_type_node                    global_trees[TI_TQ_TYPE]
#define uqq_type_node                   global_trees[TI_UQQ_TYPE]
#define uhq_type_node                   global_trees[TI_UHQ_TYPE]
#define usq_type_node                   global_trees[TI_USQ_TYPE]
#define udq_type_node                   global_trees[TI_UDQ_TYPE]
#define utq_type_node                   global_trees[TI_UTQ_TYPE]
#define sat_qq_type_node                global_trees[TI_SAT_QQ_TYPE]
#define sat_hq_type_node                global_trees[TI_SAT_HQ_TYPE]
#define sat_sq_type_node                global_trees[TI_SAT_SQ_TYPE]
#define sat_dq_type_node                global_trees[TI_SAT_DQ_TYPE]
#define sat_tq_type_node                global_trees[TI_SAT_TQ_TYPE]
#define sat_uqq_type_node               global_trees[TI_SAT_UQQ_TYPE]
#define sat_uhq_type_node               global_trees[TI_SAT_UHQ_TYPE]
#define sat_usq_type_node               global_trees[TI_SAT_USQ_TYPE]
#define sat_udq_type_node               global_trees[TI_SAT_UDQ_TYPE]
#define sat_utq_type_node               global_trees[TI_SAT_UTQ_TYPE]
#define ha_type_node                    global_trees[TI_HA_TYPE]
#define sa_type_node                    global_trees[TI_SA_TYPE]
#define da_type_node                    global_trees[TI_DA_TYPE]
#define ta_type_node                    global_trees[TI_TA_TYPE]
#define uha_type_node                   global_trees[TI_UHA_TYPE]
#define usa_type_node                   global_trees[TI_USA_TYPE]
#define uda_type_node                   global_trees[TI_UDA_TYPE]
#define uta_type_node                   global_trees[TI_UTA_TYPE]
#define sat_ha_type_node                global_trees[TI_SAT_HA_TYPE]
#define sat_sa_type_node                global_trees[TI_SAT_SA_TYPE]
#define sat_da_type_node                global_trees[TI_SAT_DA_TYPE]
#define sat_ta_type_node                global_trees[TI_SAT_TA_TYPE]
#define sat_uha_type_node               global_trees[TI_SAT_UHA_TYPE]
#define sat_usa_type_node               global_trees[TI_SAT_USA_TYPE]
#define sat_uda_type_node               global_trees[TI_SAT_UDA_TYPE]
#define sat_uta_type_node               global_trees[TI_SAT_UTA_TYPE]

/* The node that should be placed at the end of a parameter list to
   indicate that the function does not take a variable number of
   arguments.  The TREE_VALUE will be void_type_node and there will be
   no TREE_CHAIN.  Language-independent code should not assume
   anything else about this node.  */
#define void_list_node                  global_trees[TI_VOID_LIST_NODE]

#define main_identifier_node		global_trees[TI_MAIN_IDENTIFIER]
#define MAIN_NAME_P(NODE) \
  (IDENTIFIER_NODE_CHECK (NODE) == main_identifier_node)

/* Optimization options (OPTIMIZATION_NODE) to use for default and current
   functions.  */
#define optimization_default_node	global_trees[TI_OPTIMIZATION_DEFAULT]
#define optimization_current_node	global_trees[TI_OPTIMIZATION_CURRENT]

/* Default/current target options (TARGET_OPTION_NODE).  */
#define target_option_default_node	global_trees[TI_TARGET_OPTION_DEFAULT]
#define target_option_current_node	global_trees[TI_TARGET_OPTION_CURRENT]

/* Default tree list option(), optimize() pragmas to be linked into the
   attribute list.  */
#define current_target_pragma		global_trees[TI_CURRENT_TARGET_PRAGMA]
#define current_optimize_pragma		global_trees[TI_CURRENT_OPTIMIZE_PRAGMA]

#define char_type_node			integer_types[itk_char]
#define signed_char_type_node		integer_types[itk_signed_char]
#define unsigned_char_type_node		integer_types[itk_unsigned_char]
#define short_integer_type_node		integer_types[itk_short]
#define short_unsigned_type_node	integer_types[itk_unsigned_short]
#define integer_type_node		integer_types[itk_int]
#define unsigned_type_node		integer_types[itk_unsigned_int]
#define long_integer_type_node		integer_types[itk_long]
#define long_unsigned_type_node		integer_types[itk_unsigned_long]
#define long_long_integer_type_node	integer_types[itk_long_long]
#define long_long_unsigned_type_node	integer_types[itk_unsigned_long_long]
#define int128_integer_type_node	integer_types[itk_int128]
#define int128_unsigned_type_node	integer_types[itk_unsigned_int128]

#define NULL_TREE (tree) NULL

/* True if NODE is an erroneous expression.  */

#define error_operand_p(NODE)					\
  ((NODE) == error_mark_node					\
   || ((NODE) && TREE_TYPE ((NODE)) == error_mark_node))

extern tree decl_assembler_name (tree);

/* Compute the number of bytes occupied by 'node'.  This routine only
   looks at TREE_CODE and, if the code is TREE_VEC, TREE_VEC_LENGTH.  */

extern size_t tree_size (const_tree);

/* Compute the number of bytes occupied by a tree with code CODE.  This
   function cannot be used for TREE_VEC codes, which are of variable
   length.  */
extern size_t tree_code_size (enum tree_code);

/* Allocate and return a new UID from the DECL_UID namespace.  */
extern int allocate_decl_uid (void);

/* Lowest level primitive for allocating a node.
   The TREE_CODE is the only argument.  Contents are initialized
   to zero except for a few of the common fields.  */

extern tree make_node_stat (enum tree_code MEM_STAT_DECL);
#define make_node(t) make_node_stat (t MEM_STAT_INFO)

/* Make a copy of a node, with all the same contents.  */

extern tree copy_node_stat (tree MEM_STAT_DECL);
#define copy_node(t) copy_node_stat (t MEM_STAT_INFO)

/* Make a copy of a chain of TREE_LIST nodes.  */

extern tree copy_list (tree);

/* Make a CASE_LABEL_EXPR.  */

extern tree build_case_label (tree, tree, tree);

/* Make a BINFO.  */
extern tree make_tree_binfo_stat (unsigned MEM_STAT_DECL);
#define make_tree_binfo(t) make_tree_binfo_stat (t MEM_STAT_INFO)

/* Make a TREE_VEC.  */

extern tree make_tree_vec_stat (int MEM_STAT_DECL);
#define make_tree_vec(t) make_tree_vec_stat (t MEM_STAT_INFO)

/* Return the (unique) IDENTIFIER_NODE node for a given name.
   The name is supplied as a char *.  */

extern tree get_identifier (const char *);

#if GCC_VERSION >= 3000
#define get_identifier(str) \
  (__builtin_constant_p (str)				\
    ? get_identifier_with_length ((str), strlen (str))  \
    : get_identifier (str))
#endif


/* Identical to get_identifier, except that the length is assumed
   known.  */

extern tree get_identifier_with_length (const char *, size_t);

/* If an identifier with the name TEXT (a null-terminated string) has
   previously been referred to, return that node; otherwise return
   NULL_TREE.  */

extern tree maybe_get_identifier (const char *);

/* Construct various types of nodes.  */

extern tree build_nt (enum tree_code, ...);
extern tree build_nt_call_vec (tree, vec<tree, va_gc> *);

extern tree build0_stat (enum tree_code, tree MEM_STAT_DECL);
#define build0(c,t) build0_stat (c,t MEM_STAT_INFO)
extern tree build1_stat (enum tree_code, tree, tree MEM_STAT_DECL);
#define build1(c,t1,t2) build1_stat (c,t1,t2 MEM_STAT_INFO)
extern tree build2_stat (enum tree_code, tree, tree, tree MEM_STAT_DECL);
#define build2(c,t1,t2,t3) build2_stat (c,t1,t2,t3 MEM_STAT_INFO)
extern tree build3_stat (enum tree_code, tree, tree, tree, tree MEM_STAT_DECL);
#define build3(c,t1,t2,t3,t4) build3_stat (c,t1,t2,t3,t4 MEM_STAT_INFO)
extern tree build4_stat (enum tree_code, tree, tree, tree, tree,
			 tree MEM_STAT_DECL);
#define build4(c,t1,t2,t3,t4,t5) build4_stat (c,t1,t2,t3,t4,t5 MEM_STAT_INFO)
extern tree build5_stat (enum tree_code, tree, tree, tree, tree, tree,
			 tree MEM_STAT_DECL);
#define build5(c,t1,t2,t3,t4,t5,t6) build5_stat (c,t1,t2,t3,t4,t5,t6 MEM_STAT_INFO)

/* _loc versions of build[1-5].  */

static inline tree
build1_stat_loc (location_t loc, enum tree_code code, tree type,
		 tree arg1 MEM_STAT_DECL)
{
  tree t = build1_stat (code, type, arg1 PASS_MEM_STAT);
  if (CAN_HAVE_LOCATION_P (t))
    SET_EXPR_LOCATION (t, loc);
  return t;
}
#define build1_loc(l,c,t1,t2) build1_stat_loc (l,c,t1,t2 MEM_STAT_INFO)

static inline tree
build2_stat_loc (location_t loc, enum tree_code code, tree type, tree arg0,
		 tree arg1 MEM_STAT_DECL)
{
  tree t = build2_stat (code, type, arg0, arg1 PASS_MEM_STAT);
  if (CAN_HAVE_LOCATION_P (t))
    SET_EXPR_LOCATION (t, loc);
  return t;
}
#define build2_loc(l,c,t1,t2,t3) build2_stat_loc (l,c,t1,t2,t3 MEM_STAT_INFO)

static inline tree
build3_stat_loc (location_t loc, enum tree_code code, tree type, tree arg0,
		 tree arg1, tree arg2 MEM_STAT_DECL)
{
  tree t = build3_stat (code, type, arg0, arg1, arg2 PASS_MEM_STAT);
  if (CAN_HAVE_LOCATION_P (t))
    SET_EXPR_LOCATION (t, loc);
  return t;
}
#define build3_loc(l,c,t1,t2,t3,t4) \
  build3_stat_loc (l,c,t1,t2,t3,t4 MEM_STAT_INFO)

static inline tree
build4_stat_loc (location_t loc, enum tree_code code, tree type, tree arg0,
		 tree arg1, tree arg2, tree arg3 MEM_STAT_DECL)
{
  tree t = build4_stat (code, type, arg0, arg1, arg2, arg3 PASS_MEM_STAT);
  if (CAN_HAVE_LOCATION_P (t))
    SET_EXPR_LOCATION (t, loc);
  return t;
}
#define build4_loc(l,c,t1,t2,t3,t4,t5) \
  build4_stat_loc (l,c,t1,t2,t3,t4,t5 MEM_STAT_INFO)

static inline tree
build5_stat_loc (location_t loc, enum tree_code code, tree type, tree arg0,
		 tree arg1, tree arg2, tree arg3, tree arg4 MEM_STAT_DECL)
{
  tree t = build5_stat (code, type, arg0, arg1, arg2, arg3,
			arg4 PASS_MEM_STAT);
  if (CAN_HAVE_LOCATION_P (t))
    SET_EXPR_LOCATION (t, loc);
  return t;
}
#define build5_loc(l,c,t1,t2,t3,t4,t5,t6) \
  build5_stat_loc (l,c,t1,t2,t3,t4,t5,t6 MEM_STAT_INFO)

extern tree build_var_debug_value_stat (tree, tree MEM_STAT_DECL);
#define build_var_debug_value(t1,t2) \
  build_var_debug_value_stat (t1,t2 MEM_STAT_INFO)

/* Constructs double_int from tree CST.  */

static inline double_int
tree_to_double_int (const_tree cst)
{
  return TREE_INT_CST (cst);
}

extern tree double_int_to_tree (tree, double_int);
extern bool double_int_fits_to_tree_p (const_tree, double_int);
extern tree force_fit_type_double (tree, double_int, int, bool);

/* Create an INT_CST node with a CST value zero extended.  */

static inline tree
build_int_cstu (tree type, unsigned HOST_WIDE_INT cst)
{
  return double_int_to_tree (type, double_int::from_uhwi (cst));
}

extern tree build_int_cst (tree, HOST_WIDE_INT);
extern tree build_int_cst_type (tree, HOST_WIDE_INT);
extern tree build_int_cst_wide (tree, unsigned HOST_WIDE_INT, HOST_WIDE_INT);
extern tree make_vector_stat (unsigned MEM_STAT_DECL);
#define make_vector(n) make_vector_stat (n MEM_STAT_INFO)
extern tree build_vector_stat (tree, tree * MEM_STAT_DECL);
#define build_vector(t,v) build_vector_stat (t, v MEM_STAT_INFO)
extern tree build_vector_from_ctor (tree, vec<constructor_elt, va_gc> *);
extern tree build_vector_from_val (tree, tree);
extern tree build_constructor (tree, vec<constructor_elt, va_gc> *);
extern tree build_constructor_single (tree, tree, tree);
extern tree build_constructor_from_list (tree, tree);
extern tree build_constructor_va (tree, int, ...);
extern tree build_real_from_int_cst (tree, const_tree);
extern tree build_complex (tree, tree, tree);
extern tree build_one_cst (tree);
extern tree build_minus_one_cst (tree);
extern tree build_all_ones_cst (tree);
extern tree build_zero_cst (tree);
extern tree build_string (int, const char *);
extern tree build_tree_list_stat (tree, tree MEM_STAT_DECL);
#define build_tree_list(t, q) build_tree_list_stat (t, q MEM_STAT_INFO)
extern tree build_tree_list_vec_stat (const vec<tree, va_gc> *MEM_STAT_DECL);
#define build_tree_list_vec(v) build_tree_list_vec_stat (v MEM_STAT_INFO)
extern tree build_decl_stat (location_t, enum tree_code,
			     tree, tree MEM_STAT_DECL);
extern tree build_fn_decl (const char *, tree);
#define build_decl(l,c,t,q) build_decl_stat (l, c, t, q MEM_STAT_INFO)
extern tree build_translation_unit_decl (tree);
extern tree build_block (tree, tree, tree, tree);
extern tree build_empty_stmt (location_t);
extern tree build_omp_clause (location_t, enum omp_clause_code);

extern tree build_vl_exp_stat (enum tree_code, int MEM_STAT_DECL);
#define build_vl_exp(c, n) build_vl_exp_stat (c, n MEM_STAT_INFO)

extern tree build_call_nary (tree, tree, int, ...);
extern tree build_call_valist (tree, tree, int, va_list);
#define build_call_array(T1,T2,N,T3)\
   build_call_array_loc (UNKNOWN_LOCATION, T1, T2, N, T3)
extern tree build_call_array_loc (location_t, tree, tree, int, const tree *);
extern tree build_call_vec (tree, tree, vec<tree, va_gc> *);

/* Construct various nodes representing data types.  */

extern tree make_signed_type (int);
extern tree make_unsigned_type (int);
extern tree signed_or_unsigned_type_for (int, tree);
extern tree signed_type_for (tree);
extern tree unsigned_type_for (tree);
extern tree truth_type_for (tree);
extern void initialize_sizetypes (void);
extern void fixup_unsigned_type (tree);
extern tree build_pointer_type_for_mode (tree, enum machine_mode, bool);
extern tree build_pointer_type (tree);
extern tree build_reference_type_for_mode (tree, enum machine_mode, bool);
extern tree build_reference_type (tree);
extern tree build_vector_type_for_mode (tree, enum machine_mode);
extern tree build_vector_type (tree innertype, int nunits);
extern tree build_opaque_vector_type (tree innertype, int nunits);
extern tree build_index_type (tree);
extern tree build_array_type (tree, tree);
extern tree build_nonshared_array_type (tree, tree);
extern tree build_array_type_nelts (tree, unsigned HOST_WIDE_INT);
extern tree build_function_type (tree, tree);
extern tree build_function_type_list (tree, ...);
extern tree build_varargs_function_type_list (tree, ...);
extern tree build_function_type_array (tree, int, tree *);
extern tree build_varargs_function_type_array (tree, int, tree *);
#define build_function_type_vec(RET, V) \
  build_function_type_array (RET, vec_safe_length (V), vec_safe_address (V))
#define build_varargs_function_type_vec(RET, V) \
  build_varargs_function_type_array (RET, vec_safe_length (V), \
				     vec_safe_address (V))
extern tree build_method_type_directly (tree, tree, tree);
extern tree build_method_type (tree, tree);
extern tree build_offset_type (tree, tree);
extern tree build_complex_type (tree);
extern tree array_type_nelts (const_tree);

extern tree value_member (tree, tree);
extern tree purpose_member (const_tree, tree);
extern bool vec_member (const_tree, vec<tree, va_gc> *);
extern tree chain_index (int, tree);

extern int attribute_list_equal (const_tree, const_tree);
extern int attribute_list_contained (const_tree, const_tree);
extern int tree_int_cst_equal (const_tree, const_tree);
extern int tree_int_cst_lt (const_tree, const_tree);
extern int tree_int_cst_compare (const_tree, const_tree);
extern int host_integerp (const_tree, int)
#ifndef ENABLE_TREE_CHECKING
  ATTRIBUTE_PURE /* host_integerp is pure only when checking is disabled.  */
#endif
  ;
extern HOST_WIDE_INT tree_low_cst (const_tree, int);
#if !defined ENABLE_TREE_CHECKING && (GCC_VERSION >= 4003)
extern inline __attribute__ ((__gnu_inline__)) HOST_WIDE_INT
tree_low_cst (const_tree t, int pos)
{
  gcc_assert (host_integerp (t, pos));
  return TREE_INT_CST_LOW (t);
}
#endif
extern int tree_int_cst_sgn (const_tree);
extern int tree_int_cst_sign_bit (const_tree);
extern unsigned int tree_int_cst_min_precision (tree, bool);
extern bool tree_expr_nonnegative_p (tree);
extern bool tree_expr_nonnegative_warnv_p (tree, bool *);
extern bool may_negate_without_overflow_p (const_tree);
extern tree strip_array_types (tree);
extern tree excess_precision_type (tree);
extern bool valid_constant_size_p (const_tree);
extern unsigned int element_precision (const_tree);

/* Construct various nodes representing fract or accum data types.  */

extern tree make_fract_type (int, int, int);
extern tree make_accum_type (int, int, int);

#define make_signed_fract_type(P) make_fract_type (P, 0, 0)
#define make_unsigned_fract_type(P) make_fract_type (P, 1, 0)
#define make_sat_signed_fract_type(P) make_fract_type (P, 0, 1)
#define make_sat_unsigned_fract_type(P) make_fract_type (P, 1, 1)
#define make_signed_accum_type(P) make_accum_type (P, 0, 0)
#define make_unsigned_accum_type(P) make_accum_type (P, 1, 0)
#define make_sat_signed_accum_type(P) make_accum_type (P, 0, 1)
#define make_sat_unsigned_accum_type(P) make_accum_type (P, 1, 1)

#define make_or_reuse_signed_fract_type(P) \
		make_or_reuse_fract_type (P, 0, 0)
#define make_or_reuse_unsigned_fract_type(P) \
		make_or_reuse_fract_type (P, 1, 0)
#define make_or_reuse_sat_signed_fract_type(P) \
		make_or_reuse_fract_type (P, 0, 1)
#define make_or_reuse_sat_unsigned_fract_type(P) \
		make_or_reuse_fract_type (P, 1, 1)
#define make_or_reuse_signed_accum_type(P) \
		make_or_reuse_accum_type (P, 0, 0)
#define make_or_reuse_unsigned_accum_type(P) \
		make_or_reuse_accum_type (P, 1, 0)
#define make_or_reuse_sat_signed_accum_type(P) \
		make_or_reuse_accum_type (P, 0, 1)
#define make_or_reuse_sat_unsigned_accum_type(P) \
		make_or_reuse_accum_type (P, 1, 1)

/* From expmed.c.  Since rtl.h is included after tree.h, we can't
   put the prototype here.  Rtl.h does declare the prototype if
   tree.h had been included.  */

extern tree make_tree (tree, rtx);

/* Return a type like TTYPE except that its TYPE_ATTRIBUTES
   is ATTRIBUTE.

   Such modified types already made are recorded so that duplicates
   are not made.  */

extern tree build_type_attribute_variant (tree, tree);
extern tree build_decl_attribute_variant (tree, tree);
extern tree build_type_attribute_qual_variant (tree, tree, int);

/* Return 0 if the attributes for two types are incompatible, 1 if they
   are compatible, and 2 if they are nearly compatible (which causes a
   warning to be generated).  */
extern int comp_type_attributes (const_tree, const_tree);

/* Default versions of target-overridable functions.  */
extern tree merge_decl_attributes (tree, tree);
extern tree merge_type_attributes (tree, tree);

/* This function is a private implementation detail of lookup_attribute()
   and you should never call it directly.  */
extern tree private_lookup_attribute (const char *, size_t, tree);

/* Given an attribute name ATTR_NAME and a list of attributes LIST,
   return a pointer to the attribute's list element if the attribute
   is part of the list, or NULL_TREE if not found.  If the attribute
   appears more than once, this only returns the first occurrence; the
   TREE_CHAIN of the return value should be passed back in if further
   occurrences are wanted.  ATTR_NAME must be in the form 'text' (not
   '__text__').  */

static inline tree
lookup_attribute (const char *attr_name, tree list)
{
  gcc_checking_assert (attr_name[0] != '_');  
  /* In most cases, list is NULL_TREE.  */
  if (list == NULL_TREE)
    return NULL_TREE;
  else
    /* Do the strlen() before calling the out-of-line implementation.
       In most cases attr_name is a string constant, and the compiler
       will optimize the strlen() away.  */
    return private_lookup_attribute (attr_name, strlen (attr_name), list);
}

/* This function is a private implementation detail of
   is_attribute_p() and you should never call it directly.  */
extern bool private_is_attribute_p (const char *, size_t, const_tree);

/* Given an identifier node IDENT and a string ATTR_NAME, return true
   if the identifier node is a valid attribute name for the string.
   ATTR_NAME must be in the form 'text' (not '__text__').  IDENT could
   be the identifier for 'text' or for '__text__'.  */

static inline bool
is_attribute_p (const char *attr_name, const_tree ident)
{
  gcc_checking_assert (attr_name[0] != '_');
  /* Do the strlen() before calling the out-of-line implementation.
     In most cases attr_name is a string constant, and the compiler
     will optimize the strlen() away.  */
  return private_is_attribute_p (attr_name, strlen (attr_name), ident);
}

/* Remove any instances of attribute ATTR_NAME in LIST and return the
   modified list.  ATTR_NAME must be in the form 'text' (not
   '__text__').  */

extern tree remove_attribute (const char *, tree);

/* Given two attributes lists, return a list of their union.  */

extern tree merge_attributes (tree, tree);

#if TARGET_DLLIMPORT_DECL_ATTRIBUTES
/* Given two Windows decl attributes lists, possibly including
   dllimport, return a list of their union .  */
extern tree merge_dllimport_decl_attributes (tree, tree);

/* Handle a "dllimport" or "dllexport" attribute.  */
extern tree handle_dll_attribute (tree *, tree, tree, int, bool *);
#endif

/* Check whether CAND is suitable to be returned from get_qualified_type
   (BASE, TYPE_QUALS, LAYOUT_QUALIFER).  */

extern bool check_qualified_type (const_tree, const_tree, int, tree);

/* Return a version of the TYPE, qualified as indicated by the
   TYPE_QUALS and LAYOUT_QUALIFIER, if one exists.
   If no qualified version exists yet, return NULL_TREE.  */

extern tree get_qualified_type_1 (tree, int, tree);
#define get_qualified_type(TYPE, QUALS) \
          get_qualified_type_1 (TYPE, QUALS, 0)

/* Like get_qualified_type, but creates the type if it does not
   exist.  This function never returns NULL_TREE.  */

extern tree build_qualified_type_1 (tree, int, tree);
#define build_qualified_type(TYPE, QUALS) \
   build_qualified_type_1 (TYPE, QUALS, 0)

/* Create a variant of type T with alignment ALIGN.  */

extern tree build_aligned_type (tree, unsigned int);

/* Like build_qualified_type, but only deals with the `const' and
   `volatile' qualifiers.  This interface is retained for backwards
   compatibility with the various front-ends; new code should use
   build_qualified_type instead.  */

#define build_type_variant(TYPE, CONST_P, VOLATILE_P)			\
  build_qualified_type ((TYPE),						\
			((CONST_P) ? TYPE_QUAL_CONST : 0)		\
			| ((VOLATILE_P) ? TYPE_QUAL_VOLATILE : 0))

/* Make a copy of a type node.  */

extern tree build_distinct_type_copy (tree);
extern tree build_variant_type_copy (tree);

/* Finish up a builtin RECORD_TYPE. Give it a name and provide its
   fields. Optionally specify an alignment, and then lay it out.  */

extern void finish_builtin_struct (tree, const char *,
							 tree, tree);

/* Given a ..._TYPE node, calculate the TYPE_SIZE, TYPE_SIZE_UNIT,
   TYPE_ALIGN and TYPE_MODE fields.  If called more than once on one
   node, does nothing except for the first time.  */

extern void layout_type (tree);

extern void set_lang_adjust_rli (void (*) (record_layout_info));
extern record_layout_info start_record_layout (tree);
extern tree bit_from_pos (tree, tree);
extern tree byte_from_pos (tree, tree);
extern void pos_from_bit (tree *, tree *, unsigned int, tree);
extern void normalize_offset (tree *, tree *, unsigned int);
extern tree rli_size_unit_so_far (record_layout_info);
extern tree rli_size_so_far (record_layout_info);
extern void normalize_rli (record_layout_info);
extern void place_field (record_layout_info, tree);
extern void compute_record_mode (tree);
extern void finish_record_layout (record_layout_info, int);

/* Given a hashcode and a ..._TYPE node (for which the hashcode was made),
   return a canonicalized ..._TYPE node, so that duplicates are not made.
   How the hash code is computed is up to the caller, as long as any two
   callers that could hash identical-looking type nodes agree.  */

extern tree type_hash_canon (unsigned int, tree);

/* Given a VAR_DECL, PARM_DECL, RESULT_DECL or FIELD_DECL node,
   calculates the DECL_SIZE, DECL_SIZE_UNIT, DECL_ALIGN and DECL_MODE
   fields.  Call this only once for any given decl node.

   Second argument is the boundary that this field can be assumed to
   be starting at (in bits).  Zero means it can be assumed aligned
   on any boundary that may be needed.  */

extern void layout_decl (tree, unsigned);

/* Given a VAR_DECL, PARM_DECL or RESULT_DECL, clears the results of
   a previous call to layout_decl and calls it again.  */

extern void relayout_decl (tree);

/* Return the mode for data of a given size SIZE and mode class CLASS.
   If LIMIT is nonzero, then don't use modes bigger than MAX_FIXED_MODE_SIZE.
   The value is BLKmode if no other mode is found.  This is like
   mode_for_size, but is passed a tree.  */

extern enum machine_mode mode_for_size_tree (const_tree, enum mode_class, int);

/* Return an expr equal to X but certainly not valid as an lvalue.  */

#define non_lvalue(T) non_lvalue_loc (UNKNOWN_LOCATION, T)
extern tree non_lvalue_loc (location_t, tree);

extern tree convert (tree, tree);
extern unsigned int expr_align (const_tree);
extern tree expr_first (tree);
extern tree expr_last (tree);
extern tree size_in_bytes (const_tree);
extern HOST_WIDE_INT int_size_in_bytes (const_tree);
extern HOST_WIDE_INT max_int_size_in_bytes (const_tree);
extern tree bit_position (const_tree);
extern HOST_WIDE_INT int_bit_position (const_tree);
extern tree byte_position (const_tree);
extern HOST_WIDE_INT int_byte_position (const_tree);

/* UPC related functions */
extern void set_lang_layout_decl_p (int (*) (tree, tree));
extern void set_lang_layout_decl (void (*) (tree, tree));
extern tree build_upc_unshared_type (tree);
#define sizetype sizetype_tab[(int) stk_sizetype]
#define bitsizetype sizetype_tab[(int) stk_bitsizetype]
#define ssizetype sizetype_tab[(int) stk_ssizetype]
#define sbitsizetype sizetype_tab[(int) stk_sbitsizetype]

extern tree size_int_kind (HOST_WIDE_INT, enum size_type_kind);
#define size_binop(CODE,T1,T2)\
   size_binop_loc (UNKNOWN_LOCATION, CODE, T1, T2)
extern tree size_binop_loc (location_t, enum tree_code, tree, tree);
#define size_diffop(T1,T2)\
   size_diffop_loc (UNKNOWN_LOCATION, T1, T2)
extern tree size_diffop_loc (location_t, tree, tree);

#define size_int(L) size_int_kind (L, stk_sizetype)
#define ssize_int(L) size_int_kind (L, stk_ssizetype)
#define bitsize_int(L) size_int_kind (L, stk_bitsizetype)
#define sbitsize_int(L) size_int_kind (L, stk_sbitsizetype)

#define round_up(T,N) round_up_loc (UNKNOWN_LOCATION, T, N)
extern tree round_up_loc (location_t, tree, int);
#define round_down(T,N) round_down_loc (UNKNOWN_LOCATION, T, N)
extern tree round_down_loc (location_t, tree, int);
extern void finalize_size_functions (void);

/* Type for sizes of data-type.  */

#define BITS_PER_UNIT_LOG \
  ((BITS_PER_UNIT > 1) + (BITS_PER_UNIT > 2) + (BITS_PER_UNIT > 4) \
   + (BITS_PER_UNIT > 8) + (BITS_PER_UNIT > 16) + (BITS_PER_UNIT > 32) \
   + (BITS_PER_UNIT > 64) + (BITS_PER_UNIT > 128) + (BITS_PER_UNIT > 256))

/* Concatenate two lists (chains of TREE_LIST nodes) X and Y
   by making the last node in X point to Y.
   Returns X, except if X is 0 returns Y.  */

extern tree chainon (tree, tree);

/* Make a new TREE_LIST node from specified PURPOSE, VALUE and CHAIN.  */

extern tree tree_cons_stat (tree, tree, tree MEM_STAT_DECL);
#define tree_cons(t,q,w) tree_cons_stat (t,q,w MEM_STAT_INFO)

/* Return the last tree node in a chain.  */

extern tree tree_last (tree);

/* Reverse the order of elements in a chain, and return the new head.  */

extern tree nreverse (tree);

/* Returns the length of a chain of nodes
   (number of chain pointers to follow before reaching a null pointer).  */

extern int list_length (const_tree);

/* Returns the first FIELD_DECL in a type.  */

extern tree first_field (const_tree);

/* Given an initializer INIT, return TRUE if INIT is zero or some
   aggregate of zeros.  Otherwise return FALSE.  */

extern bool initializer_zerop (const_tree);

/* Given a vector VEC, return its first element if all elements are
   the same.  Otherwise return NULL_TREE.  */

extern tree uniform_vector_p (const_tree);

/* Given a CONSTRUCTOR CTOR, return the element values as a vector.  */

extern vec<tree, va_gc> *ctor_to_vec (tree);

extern bool categorize_ctor_elements (const_tree, HOST_WIDE_INT *,
				      HOST_WIDE_INT *, bool *);

extern bool complete_ctor_at_level_p (const_tree, HOST_WIDE_INT, const_tree);

/* integer_zerop (tree x) is nonzero if X is an integer constant of value 0.  */

extern int integer_zerop (const_tree);

/* integer_onep (tree x) is nonzero if X is an integer constant of value 1.  */

extern int integer_onep (const_tree);

/* integer_all_onesp (tree x) is nonzero if X is an integer constant
   all of whose significant bits are 1.  */

extern int integer_all_onesp (const_tree);

/* integer_minus_onep (tree x) is nonzero if X is an integer constant of
   value -1.  */

extern int integer_minus_onep (const_tree);

/* integer_pow2p (tree x) is nonzero is X is an integer constant with
   exactly one bit 1.  */

extern int integer_pow2p (const_tree);

/* integer_nonzerop (tree x) is nonzero if X is an integer constant
   with a nonzero value.  */

extern int integer_nonzerop (const_tree);

extern bool cst_and_fits_in_hwi (const_tree);
extern tree num_ending_zeros (const_tree);

/* fixed_zerop (tree x) is nonzero if X is a fixed-point constant of
   value 0.  */

extern int fixed_zerop (const_tree);

/* staticp (tree x) is nonzero if X is a reference to data allocated
   at a fixed address in memory.  Returns the outermost data.  */

extern tree staticp (tree);

/* save_expr (EXP) returns an expression equivalent to EXP
   but it can be used multiple times within context CTX
   and only evaluate EXP once.  */

extern tree save_expr (tree);

/* Look inside EXPR into any simple arithmetic operations.  Return the
   outermost non-arithmetic or non-invariant node.  */

extern tree skip_simple_arithmetic (tree);

/* Look inside EXPR into simple arithmetic operations involving constants.
   Return the outermost non-arithmetic or non-constant node.  */

extern tree skip_simple_constant_arithmetic (tree);

/* Return which tree structure is used by T.  */

enum tree_node_structure_enum tree_node_structure (const_tree);

/* Return true if EXP contains a PLACEHOLDER_EXPR, i.e. if it represents a
   size or offset that depends on a field within a record.  */

extern bool contains_placeholder_p (const_tree);

/* This macro calls the above function but short-circuits the common
   case of a constant to save time.  Also check for null.  */

#define CONTAINS_PLACEHOLDER_P(EXP) \
  ((EXP) != 0 && ! TREE_CONSTANT (EXP) && contains_placeholder_p (EXP))

/* Return true if any part of the structure of TYPE involves a PLACEHOLDER_EXPR
   directly.  This includes size, bounds, qualifiers (for QUAL_UNION_TYPE) and
   field positions.  */

extern bool type_contains_placeholder_p (tree);

/* Given a tree EXP, find all occurrences of references to fields
   in a PLACEHOLDER_EXPR and place them in vector REFS without
   duplicates.  Also record VAR_DECLs and CONST_DECLs.  Note that
   we assume here that EXP contains only arithmetic expressions
   or CALL_EXPRs with PLACEHOLDER_EXPRs occurring only in their
   argument list.  */

extern void find_placeholder_in_expr (tree, vec<tree> *);

/* This macro calls the above function but short-circuits the common
   case of a constant to save time and also checks for NULL.  */

#define FIND_PLACEHOLDER_IN_EXPR(EXP, V) \
do {					 \
  if((EXP) && !TREE_CONSTANT (EXP))	 \
    find_placeholder_in_expr (EXP, V);	 \
} while (0)

/* Given a tree EXP, a FIELD_DECL F, and a replacement value R,
   return a tree with all occurrences of references to F in a
   PLACEHOLDER_EXPR replaced by R.  Also handle VAR_DECLs and
   CONST_DECLs.  Note that we assume here that EXP contains only
   arithmetic expressions or CALL_EXPRs with PLACEHOLDER_EXPRs
   occurring only in their argument list.  */

extern tree substitute_in_expr (tree, tree, tree);

/* This macro calls the above function but short-circuits the common
   case of a constant to save time and also checks for NULL.  */

#define SUBSTITUTE_IN_EXPR(EXP, F, R) \
  ((EXP) == 0 || TREE_CONSTANT (EXP) ? (EXP) : substitute_in_expr (EXP, F, R))

/* Similar, but look for a PLACEHOLDER_EXPR in EXP and find a replacement
   for it within OBJ, a tree that is an object or a chain of references.  */

extern tree substitute_placeholder_in_expr (tree, tree);

/* This macro calls the above function but short-circuits the common
   case of a constant to save time and also checks for NULL.  */

#define SUBSTITUTE_PLACEHOLDER_IN_EXPR(EXP, OBJ) \
  ((EXP) == 0 || TREE_CONSTANT (EXP) ? (EXP)	\
   : substitute_placeholder_in_expr (EXP, OBJ))

/* variable_size (EXP) is like save_expr (EXP) except that it
   is for the special case of something that is part of a
   variable size for a data type.  It makes special arrangements
   to compute the value at the right time when the data type
   belongs to a function parameter.  */

extern tree variable_size (tree);

/* stabilize_reference (EXP) returns a reference equivalent to EXP
   but it can be used multiple times
   and only evaluate the subexpressions once.  */

extern tree stabilize_reference (tree);

/* Return EXP, stripped of any conversions to wider types
   in such a way that the result of converting to type FOR_TYPE
   is the same as if EXP were converted to FOR_TYPE.
   If FOR_TYPE is 0, it signifies EXP's type.  */

extern tree get_unwidened (tree, tree);

/* Return OP or a simpler expression for a narrower value
   which can be sign-extended or zero-extended to give back OP.
   Store in *UNSIGNEDP_PTR either 1 if the value should be zero-extended
   or 0 if the value should be sign-extended.  */

extern tree get_narrower (tree, int *);

/* Return true if T is an expression that get_inner_reference handles.  */

static inline bool
handled_component_p (const_tree t)
{
  switch (TREE_CODE (t))
    {
    case COMPONENT_REF:
    case BIT_FIELD_REF:
    case ARRAY_REF:
    case ARRAY_RANGE_REF:
    case REALPART_EXPR:
    case IMAGPART_EXPR:
    case VIEW_CONVERT_EXPR:
      return true;

    default:
      return false;
    }
}

/* Given an expression EXP that is a handled_component_p,
   look for the ultimate containing object, which is returned and specify
   the access position and size.  */

extern tree get_inner_reference (tree, HOST_WIDE_INT *, HOST_WIDE_INT *,
				 tree *, enum machine_mode *, int *, int *,
				 bool);

/* Return a tree of sizetype representing the size, in bytes, of the element
   of EXP, an ARRAY_REF or an ARRAY_RANGE_REF.  */

extern tree array_ref_element_size (tree);

bool array_at_struct_end_p (tree);

/* Return a tree representing the lower bound of the array mentioned in
   EXP, an ARRAY_REF or an ARRAY_RANGE_REF.  */

extern tree array_ref_low_bound (tree);

/* Return a tree representing the upper bound of the array mentioned in
   EXP, an ARRAY_REF or an ARRAY_RANGE_REF.  */

extern tree array_ref_up_bound (tree);

/* Return a tree representing the offset, in bytes, of the field referenced
   by EXP.  This does not include any offset in DECL_FIELD_BIT_OFFSET.  */

extern tree component_ref_field_offset (tree);

/* Given a DECL or TYPE, return the scope in which it was declared, or
   NUL_TREE if there is no containing scope.  */

extern tree get_containing_scope (const_tree);

/* Return the FUNCTION_DECL which provides this _DECL with its context,
   or zero if none.  */
extern tree decl_function_context (const_tree);

/* Return the RECORD_TYPE, UNION_TYPE, or QUAL_UNION_TYPE which provides
   this _DECL with its context, or zero if none.  */
extern tree decl_type_context (const_tree);

/* Return 1 if EXPR is the real constant zero.  */
extern int real_zerop (const_tree);

/* Initialize the iterator I with arguments from function FNDECL  */

static inline void
function_args_iter_init (function_args_iterator *i, const_tree fntype)
{
  i->next = TYPE_ARG_TYPES (fntype);
}

/* Return a pointer that holds the next argument if there are more arguments to
   handle, otherwise return NULL.  */

static inline tree *
function_args_iter_cond_ptr (function_args_iterator *i)
{
  return (i->next) ? &TREE_VALUE (i->next) : NULL;
}

/* Return the next argument if there are more arguments to handle, otherwise
   return NULL.  */

static inline tree
function_args_iter_cond (function_args_iterator *i)
{
  return (i->next) ? TREE_VALUE (i->next) : NULL_TREE;
}

/* Advance to the next argument.  */
static inline void
function_args_iter_next (function_args_iterator *i)
{
  gcc_assert (i->next != NULL_TREE);
  i->next = TREE_CHAIN (i->next);
}

/* We set BLOCK_SOURCE_LOCATION only to inlined function entry points.  */

static inline bool
inlined_function_outer_scope_p (const_tree block)
{
 return LOCATION_LOCUS (BLOCK_SOURCE_LOCATION (block)) != UNKNOWN_LOCATION;
}

/* Loop over all function arguments of FNTYPE.  In each iteration, PTR is set
   to point to the next tree element.  ITER is an instance of
   function_args_iterator used to iterate the arguments.  */
#define FOREACH_FUNCTION_ARGS_PTR(FNTYPE, PTR, ITER)			\
  for (function_args_iter_init (&(ITER), (FNTYPE));			\
       (PTR = function_args_iter_cond_ptr (&(ITER))) != NULL;		\
       function_args_iter_next (&(ITER)))

/* Loop over all function arguments of FNTYPE.  In each iteration, TREE is set
   to the next tree element.  ITER is an instance of function_args_iterator
   used to iterate the arguments.  */
#define FOREACH_FUNCTION_ARGS(FNTYPE, TREE, ITER)			\
  for (function_args_iter_init (&(ITER), (FNTYPE));			\
       (TREE = function_args_iter_cond (&(ITER))) != NULL_TREE;		\
       function_args_iter_next (&(ITER)))



/* In tree.c */
extern unsigned crc32_string (unsigned, const char *);
extern unsigned crc32_byte (unsigned, char);
extern unsigned crc32_unsigned (unsigned, unsigned);
extern void clean_symbol_name (char *);
extern tree get_file_function_name (const char *);
extern tree get_callee_fndecl (const_tree);
extern int type_num_arguments (const_tree);
extern bool associative_tree_code (enum tree_code);
extern bool commutative_tree_code (enum tree_code);
extern bool commutative_ternary_tree_code (enum tree_code);
extern tree upper_bound_in_type (tree, tree);
extern tree lower_bound_in_type (tree, tree);
extern int operand_equal_for_phi_arg_p (const_tree, const_tree);
extern tree create_artificial_label (location_t);
extern const char *get_name (tree);
extern bool stdarg_p (const_tree);
extern bool prototype_p (tree);
extern bool is_typedef_decl (tree x);
extern bool typedef_variant_p (tree);
extern bool auto_var_in_fn_p (const_tree, const_tree);
extern tree build_low_bits_mask (tree, unsigned);
extern tree tree_strip_nop_conversions (tree);
extern tree tree_strip_sign_nop_conversions (tree);
extern const_tree strip_invariant_refs (const_tree);
extern tree lhd_gcc_personality (void);
extern void assign_assembler_name_if_neeeded (tree);
extern void warn_deprecated_use (tree, tree);
extern void cache_integer_cst (tree);


/* In cgraph.c */
extern void change_decl_assembler_name (tree, tree);

/* In gimplify.c */
extern tree unshare_expr (tree);
extern tree unshare_expr_without_location (tree);

/* In stmt.c */

extern void expand_label (tree);

/* Compare and hash for any structure which begins with a canonical
   pointer.  Assumes all pointers are interchangeable, which is sort
   of already assumed by gcc elsewhere IIRC.  */

static inline int
struct_ptr_eq (const void *a, const void *b)
{
  const void * const * x = (const void * const *) a;
  const void * const * y = (const void * const *) b;
  return *x == *y;
}

static inline hashval_t
struct_ptr_hash (const void *a)
{
  const void * const * x = (const void * const *) a;
  return (intptr_t)*x >> 4;
}

/* In fold-const.c */

/* Non-zero if we are folding constants inside an initializer; zero
   otherwise.  */
extern int folding_initializer;

/* Convert between trees and native memory representation.  */
extern int native_encode_expr (const_tree, unsigned char *, int);
extern tree native_interpret_expr (tree, const unsigned char *, int);

/* Fold constants as much as possible in an expression.
   Returns the simplified expression.
   Acts only on the top level of the expression;
   if the argument itself cannot be simplified, its
   subexpressions are not changed.  */

extern tree fold (tree);
#define fold_unary(CODE,T1,T2)\
   fold_unary_loc (UNKNOWN_LOCATION, CODE, T1, T2)
extern tree fold_unary_loc (location_t, enum tree_code, tree, tree);
#define fold_unary_ignore_overflow(CODE,T1,T2)\
   fold_unary_ignore_overflow_loc (UNKNOWN_LOCATION, CODE, T1, T2)
extern tree fold_unary_ignore_overflow_loc (location_t, enum tree_code, tree, tree);
#define fold_binary(CODE,T1,T2,T3)\
   fold_binary_loc (UNKNOWN_LOCATION, CODE, T1, T2, T3)
extern tree fold_binary_loc (location_t, enum tree_code, tree, tree, tree);
#define fold_ternary(CODE,T1,T2,T3,T4)\
   fold_ternary_loc (UNKNOWN_LOCATION, CODE, T1, T2, T3, T4)
extern tree fold_ternary_loc (location_t, enum tree_code, tree, tree, tree, tree);
#define fold_build1(c,t1,t2)\
   fold_build1_stat_loc (UNKNOWN_LOCATION, c, t1, t2 MEM_STAT_INFO)
#define fold_build1_loc(l,c,t1,t2)\
   fold_build1_stat_loc (l, c, t1, t2 MEM_STAT_INFO)
extern tree fold_build1_stat_loc (location_t, enum tree_code, tree,
				  tree MEM_STAT_DECL);
#define fold_build2(c,t1,t2,t3)\
   fold_build2_stat_loc (UNKNOWN_LOCATION, c, t1, t2, t3 MEM_STAT_INFO)
#define fold_build2_loc(l,c,t1,t2,t3)\
   fold_build2_stat_loc (l, c, t1, t2, t3 MEM_STAT_INFO)
extern tree fold_build2_stat_loc (location_t, enum tree_code, tree, tree,
				  tree MEM_STAT_DECL);
#define fold_build3(c,t1,t2,t3,t4)\
   fold_build3_stat_loc (UNKNOWN_LOCATION, c, t1, t2, t3, t4 MEM_STAT_INFO)
#define fold_build3_loc(l,c,t1,t2,t3,t4)\
   fold_build3_stat_loc (l, c, t1, t2, t3, t4 MEM_STAT_INFO)
extern tree fold_build3_stat_loc (location_t, enum tree_code, tree, tree, tree,
				  tree MEM_STAT_DECL);
extern tree fold_build1_initializer_loc (location_t, enum tree_code, tree, tree);
extern tree fold_build2_initializer_loc (location_t, enum tree_code, tree, tree, tree);
#define fold_build_call_array(T1,T2,N,T4)\
   fold_build_call_array_loc (UNKNOWN_LOCATION, T1, T2, N, T4)
extern tree fold_build_call_array_loc (location_t, tree, tree, int, tree *);
#define fold_build_call_array_initializer(T1,T2,N,T4)\
   fold_build_call_array_initializer_loc (UNKNOWN_LOCATION, T1, T2, N, T4)
extern tree fold_build_call_array_initializer_loc (location_t, tree, tree, int, tree *);
extern bool fold_convertible_p (const_tree, const_tree);
#define fold_convert(T1,T2)\
   fold_convert_loc (UNKNOWN_LOCATION, T1, T2)
extern tree fold_convert_loc (location_t, tree, tree);
extern tree fold_single_bit_test (location_t, enum tree_code, tree, tree, tree);
extern tree fold_ignored_result (tree);
extern tree fold_abs_const (tree, tree);
extern tree fold_indirect_ref_1 (location_t, tree, tree);
extern void fold_defer_overflow_warnings (void);
extern void fold_undefer_overflow_warnings (bool, const_gimple, int);
extern void fold_undefer_and_ignore_overflow_warnings (void);
extern bool fold_deferring_overflow_warnings_p (void);
extern tree fold_fma (location_t, tree, tree, tree, tree);
extern int operand_equal_p (const_tree, const_tree, unsigned int);
extern int multiple_of_p (tree, const_tree, const_tree);
#define omit_one_operand(T1,T2,T3)\
   omit_one_operand_loc (UNKNOWN_LOCATION, T1, T2, T3)
extern tree omit_one_operand_loc (location_t, tree, tree, tree);
#define omit_two_operands(T1,T2,T3,T4)\
   omit_two_operands_loc (UNKNOWN_LOCATION, T1, T2, T3, T4)
extern tree omit_two_operands_loc (location_t, tree, tree, tree, tree);
#define invert_truthvalue(T)\
   invert_truthvalue_loc (UNKNOWN_LOCATION, T)
extern tree invert_truthvalue_loc (location_t, tree);
extern tree fold_unary_to_constant (enum tree_code, tree, tree);
extern tree fold_binary_to_constant (enum tree_code, tree, tree, tree);
extern tree fold_read_from_constant_string (tree);
extern tree int_const_binop (enum tree_code, const_tree, const_tree);
#define build_fold_addr_expr(T)\
        build_fold_addr_expr_loc (UNKNOWN_LOCATION, (T))
extern tree build_fold_addr_expr_loc (location_t, tree);
#define build_fold_addr_expr_with_type(T,TYPE)\
        build_fold_addr_expr_with_type_loc (UNKNOWN_LOCATION, (T), TYPE)
extern tree build_fold_addr_expr_with_type_loc (location_t, tree, tree);
extern tree fold_build_cleanup_point_expr (tree type, tree expr);
extern tree fold_strip_sign_ops (tree);
#define build_fold_indirect_ref(T)\
        build_fold_indirect_ref_loc (UNKNOWN_LOCATION, T)
extern tree build_fold_indirect_ref_loc (location_t, tree);
#define fold_indirect_ref(T)\
        fold_indirect_ref_loc (UNKNOWN_LOCATION, T)
extern tree fold_indirect_ref_loc (location_t, tree);
extern tree build_simple_mem_ref_loc (location_t, tree);
#define build_simple_mem_ref(T)\
	build_simple_mem_ref_loc (UNKNOWN_LOCATION, T)
extern double_int mem_ref_offset (const_tree);
extern tree build_invariant_address (tree, tree, HOST_WIDE_INT);
extern tree constant_boolean_node (bool, tree);
extern tree div_if_zero_remainder (enum tree_code, const_tree, const_tree);

extern bool tree_swap_operands_p (const_tree, const_tree, bool);
extern enum tree_code swap_tree_comparison (enum tree_code);

extern bool ptr_difference_const (tree, tree, HOST_WIDE_INT *);
extern enum tree_code invert_tree_comparison (enum tree_code, bool);

extern bool tree_unary_nonzero_warnv_p (enum tree_code, tree, tree, bool *);
extern bool tree_binary_nonzero_warnv_p (enum tree_code, tree, tree, tree op1,
                                         bool *);
extern bool tree_single_nonzero_warnv_p (tree, bool *);
extern bool tree_unary_nonnegative_warnv_p (enum tree_code, tree, tree, bool *);
extern bool tree_binary_nonnegative_warnv_p (enum tree_code, tree, tree, tree,
                                             bool *);
extern bool tree_single_nonnegative_warnv_p (tree t, bool *strict_overflow_p);
extern bool tree_call_nonnegative_warnv_p (tree, tree, tree, tree, bool *);

extern bool fold_real_zero_addition_p (const_tree, const_tree, int);
extern tree combine_comparisons (location_t, enum tree_code, enum tree_code,
				 enum tree_code, tree, tree, tree);
extern void debug_fold_checksum (const_tree);

/* Return nonzero if CODE is a tree code that represents a truth value.  */
static inline bool
truth_value_p (enum tree_code code)
{
  return (TREE_CODE_CLASS (code) == tcc_comparison
	  || code == TRUTH_AND_EXPR || code == TRUTH_ANDIF_EXPR
	  || code == TRUTH_OR_EXPR || code == TRUTH_ORIF_EXPR
	  || code == TRUTH_XOR_EXPR || code == TRUTH_NOT_EXPR);
}

/* Return whether TYPE is a type suitable for an offset for
   a POINTER_PLUS_EXPR.  */
static inline bool
ptrofftype_p (tree type)
{
  return (INTEGRAL_TYPE_P (type)
	  && TYPE_PRECISION (type) == TYPE_PRECISION (sizetype)
	  && TYPE_UNSIGNED (type) == TYPE_UNSIGNED (sizetype));
}

/* Return OFF converted to a pointer offset type suitable as offset for
   POINTER_PLUS_EXPR.  Use location LOC for this conversion.  */
static inline tree
convert_to_ptrofftype_loc (location_t loc, tree off)
{
  return fold_convert_loc (loc, sizetype, off);
}
#define convert_to_ptrofftype(t) convert_to_ptrofftype_loc (UNKNOWN_LOCATION, t)

/* Build and fold a POINTER_PLUS_EXPR at LOC offsetting PTR by OFF.  */
static inline tree
fold_build_pointer_plus_loc (location_t loc, tree ptr, tree off)
{
  return fold_build2_loc (loc, POINTER_PLUS_EXPR, TREE_TYPE (ptr),
			  ptr, fold_convert_loc (loc, sizetype, off));
}
#define fold_build_pointer_plus(p,o) \
	fold_build_pointer_plus_loc (UNKNOWN_LOCATION, p, o)

/* Build and fold a POINTER_PLUS_EXPR at LOC offsetting PTR by OFF.  */
static inline tree
fold_build_pointer_plus_hwi_loc (location_t loc, tree ptr, HOST_WIDE_INT off)
{
  return fold_build2_loc (loc, POINTER_PLUS_EXPR, TREE_TYPE (ptr),
			  ptr, size_int (off));
}
#define fold_build_pointer_plus_hwi(p,o) \
	fold_build_pointer_plus_hwi_loc (UNKNOWN_LOCATION, p, o)

/* In builtins.c */

/* Non-zero if __builtin_constant_p should be folded right away.  */
extern bool force_folding_builtin_constant_p;

extern bool avoid_folding_inline_builtin (tree);
extern tree fold_call_expr (location_t, tree, bool);
extern tree fold_builtin_fputs (location_t, tree, tree, bool, bool, tree);
extern tree fold_builtin_strcpy (location_t, tree, tree, tree, tree);
extern tree fold_builtin_strncpy (location_t, tree, tree, tree, tree, tree);
extern tree fold_builtin_memory_chk (location_t, tree, tree, tree, tree, tree, tree, bool,
				     enum built_in_function);
extern tree fold_builtin_stxcpy_chk (location_t, tree, tree, tree, tree, tree, bool,
				     enum built_in_function);
extern tree fold_builtin_stxncpy_chk (location_t, tree, tree, tree, tree, tree, bool,
				      enum built_in_function);
extern bool fold_builtin_next_arg (tree, bool);
extern enum built_in_function builtin_mathfn_code (const_tree);
extern tree fold_builtin_call_array (location_t, tree, tree, int, tree *);
extern tree build_call_expr_loc_array (location_t, tree, int, tree *);
extern tree build_call_expr_loc_vec (location_t, tree, vec<tree, va_gc> *);
extern tree build_call_expr_loc (location_t, tree, int, ...);
extern tree build_call_expr (tree, int, ...);
extern tree mathfn_built_in (tree, enum built_in_function fn);
extern tree c_strlen (tree, int);
extern tree build_string_literal (int, const char *);
extern rtx builtin_memset_read_str (void *, HOST_WIDE_INT, enum machine_mode);
extern bool is_builtin_fn (tree);
extern bool get_object_alignment_1 (tree, unsigned int *,
				    unsigned HOST_WIDE_INT *);
extern unsigned int get_object_alignment (tree);
extern bool get_pointer_alignment_1 (tree, unsigned int *,
				     unsigned HOST_WIDE_INT *);
extern unsigned int get_pointer_alignment (tree);
extern tree fold_call_stmt (gimple, bool);
extern tree gimple_fold_builtin_snprintf_chk (gimple, tree, enum built_in_function);
extern tree make_range (tree, int *, tree *, tree *, bool *);
extern tree make_range_step (location_t, enum tree_code, tree, tree, tree,
			     tree *, tree *, int *, bool *);
extern tree build_range_check (location_t, tree, tree, int, tree, tree);
extern bool merge_ranges (int *, tree *, tree *, int, tree, tree, int,
			  tree, tree);
extern void set_builtin_user_assembler_name (tree decl, const char *asmspec);
extern bool is_simple_builtin (tree);
extern bool is_inexpensive_builtin (tree);

/* In convert.c */
extern tree strip_float_extensions (tree);

/* In tree.c */
extern int really_constant_p (const_tree);
extern bool decl_address_invariant_p (const_tree);
extern bool decl_address_ip_invariant_p (const_tree);
extern bool int_fits_type_p (const_tree, const_tree);
#ifndef GENERATOR_FILE
extern void get_type_static_bounds (const_tree, mpz_t, mpz_t);
#endif
extern bool variably_modified_type_p (tree, tree);
extern int tree_log2 (const_tree);
extern int tree_floor_log2 (const_tree);
extern unsigned int tree_ctz (const_tree);
extern int simple_cst_equal (const_tree, const_tree);
extern hashval_t iterative_hash_expr (const_tree, hashval_t);
extern hashval_t iterative_hash_host_wide_int (HOST_WIDE_INT, hashval_t);
extern hashval_t iterative_hash_hashval_t (hashval_t, hashval_t);
extern hashval_t iterative_hash_host_wide_int (HOST_WIDE_INT, hashval_t);
extern int compare_tree_int (const_tree, unsigned HOST_WIDE_INT);
extern int type_list_equal (const_tree, const_tree);
extern int chain_member (const_tree, const_tree);
extern void dump_tree_statistics (void);
extern void recompute_tree_invariant_for_addr_expr (tree);
extern bool needs_to_live_in_memory (const_tree);
extern tree reconstruct_complex_type (tree, tree);

extern int real_onep (const_tree);
extern int real_minus_onep (const_tree);
extern void init_ttree (void);
extern void build_common_tree_nodes (bool, bool);
extern void build_common_builtin_nodes (void);
extern tree build_nonstandard_integer_type (unsigned HOST_WIDE_INT, int);
extern tree build_range_type (tree, tree, tree);
extern tree build_nonshared_range_type (tree, tree, tree);
extern bool subrange_type_for_debug_p (const_tree, tree *, tree *);
extern HOST_WIDE_INT int_cst_value (const_tree);
extern HOST_WIDEST_INT widest_int_cst_value (const_tree);

extern tree tree_block (tree);
extern void tree_set_block (tree, tree);
extern location_t *block_nonartificial_location (tree);
extern location_t tree_nonartificial_location (tree);

extern tree block_ultimate_origin (const_tree);

extern tree get_binfo_at_offset (tree, HOST_WIDE_INT, tree);
extern bool virtual_method_call_p (tree);
extern tree obj_type_ref_class (tree ref);
extern bool types_same_for_odr (tree type1, tree type2);
extern bool contains_bitfld_component_ref_p (const_tree);
extern bool type_in_anonymous_namespace_p (tree);
extern bool block_may_fallthru (const_tree);
extern void using_eh_for_cleanups (void);
extern bool using_eh_for_cleanups_p (void);

extern const char *get_tree_code_name (enum tree_code);

/* In tree-nested.c */
extern tree build_addr (tree, tree);

/* In function.c */
extern void expand_function_end (void);
extern void expand_function_start (tree);
extern void stack_protect_epilogue (void);
extern void init_dummy_function_start (void);
extern void expand_dummy_function_end (void);
extern void allocate_struct_function (tree, bool);
extern void push_struct_function (tree fndecl);
extern void init_function_start (tree);
extern bool use_register_for_decl (const_tree);
extern void generate_setjmp_warnings (void);
extern void init_temp_slots (void);
extern void free_temp_slots (void);
extern void pop_temp_slots (void);
extern void push_temp_slots (void);
extern void preserve_temp_slots (rtx);
extern int aggregate_value_p (const_tree, const_tree);
extern void push_function_context (void);
extern void pop_function_context (void);
extern gimple_seq gimplify_parameters (void);

/* In print-rtl.c */
#ifdef BUFSIZ
extern void print_rtl (FILE *, const_rtx);
#endif

/* In print-tree.c */
extern void debug_tree (tree);
extern void debug_raw (const tree_node &ref);
extern void debug_raw (const tree_node *ptr);
extern void debug (const tree_node &ref);
extern void debug (const tree_node *ptr);
extern void debug_verbose (const tree_node &ref);
extern void debug_verbose (const tree_node *ptr);
extern void debug_head (const tree_node &ref);
extern void debug_head (const tree_node *ptr);
extern void debug_body (const tree_node &ref);
extern void debug_body (const tree_node *ptr);
extern void debug_vec_tree (vec<tree, va_gc> *);
extern void debug (vec<tree, va_gc> &ref);
extern void debug (vec<tree, va_gc> *ptr);
extern void debug_raw (vec<tree, va_gc> &ref);
extern void debug_raw (vec<tree, va_gc> *ptr);
#ifdef BUFSIZ
extern void dump_addr (FILE*, const char *, const void *);
extern void print_node (FILE *, const char *, tree, int);
extern void print_node_brief (FILE *, const char *, const_tree, int);
extern void indent_to (FILE *, int);
#endif

/* In tree-inline.c:  */
extern bool debug_find_tree (tree, tree);
/* This is in tree-inline.c since the routine uses
   data structures from the inliner.  */
extern tree build_duplicate_type (tree);

/* In calls.c */
extern int flags_from_decl_or_type (const_tree);
extern int call_expr_flags (const_tree);
extern void set_call_expr_flags (tree, int);

extern int setjmp_call_p (const_tree);
extern bool gimple_alloca_call_p (const_gimple);
extern bool alloca_call_p (const_tree);
extern bool must_pass_in_stack_var_size (enum machine_mode, const_tree);
extern bool must_pass_in_stack_var_size_or_pad (enum machine_mode, const_tree);

/* In attribs.c.  */

extern const struct attribute_spec *lookup_attribute_spec (const_tree);
extern void init_attributes (void);

/* Process the attributes listed in ATTRIBUTES and install them in *NODE,
   which is either a DECL (including a TYPE_DECL) or a TYPE.  If a DECL,
   it should be modified in place; if a TYPE, a copy should be created
   unless ATTR_FLAG_TYPE_IN_PLACE is set in FLAGS.  FLAGS gives further
   information, in the form of a bitwise OR of flags in enum attribute_flags
   from tree.h.  Depending on these flags, some attributes may be
   returned to be applied at a later stage (for example, to apply
   a decl attribute to the declaration rather than to its type).  */
extern tree decl_attributes (tree *, tree, int);

extern bool cxx11_attribute_p (const_tree);

extern tree get_attribute_name (const_tree);

extern void apply_tm_attr (tree, tree);

/* In stor-layout.c */
extern void set_min_and_max_values_for_integral_type (tree, int, bool);
extern void fixup_signed_type (tree);
extern void internal_reference_types (void);
extern unsigned int update_alignment_for_field (record_layout_info, tree,
                                                unsigned int);
/* varasm.c */
extern tree tree_output_constant_def (tree);
extern void make_decl_rtl (tree);
extern rtx make_decl_rtl_for_debug (tree);
extern void make_decl_one_only (tree, tree);
extern int supports_one_only (void);
extern void resolve_unique_section (tree, int, int);
extern void mark_referenced (tree);
extern void mark_decl_referenced (tree);
extern void notice_global_symbol (tree);
extern void set_user_assembler_name (tree, const char *);
extern void process_pending_assemble_externals (void);
extern bool decl_replaceable_p (tree);
extern bool decl_binds_to_current_def_p (tree);
extern enum tls_model decl_default_tls_model (const_tree);

/* Declare DECL to be a weak symbol.  */
extern void declare_weak (tree);
/* Merge weak status.  */
extern void merge_weak (tree, tree);
/* Make one symbol an alias for another.  */
extern void assemble_alias (tree, tree);

/* Return nonzero if VALUE is a valid constant-valued expression
   for use in initializing a static variable; one that can be an
   element of a "constant" initializer.

   Return null_pointer_node if the value is absolute;
   if it is relocatable, return the variable that determines the relocation.
   We assume that VALUE has been folded as much as possible;
   therefore, we do not need to check for such things as
   arithmetic-combinations of integers.  */
extern tree initializer_constant_valid_p (tree, tree);

/* Return true if VALUE is a valid constant-valued expression
   for use in initializing a static bit-field; one that can be
   an element of a "constant" initializer.  */
extern bool initializer_constant_valid_for_bitfield_p (tree);

/* Whether a constructor CTOR is a valid static constant initializer if all
   its elements are.  This used to be internal to initializer_constant_valid_p
   and has been exposed to let other functions like categorize_ctor_elements
   evaluate the property while walking a constructor for other purposes.  */

extern bool constructor_static_from_elts_p (const_tree);

/* In stmt.c */
extern bool parse_output_constraint (const char **, int, int, int,
				     bool *, bool *, bool *);
extern bool parse_input_constraint (const char **, int, int, int, int,
				    const char * const *, bool *, bool *);
extern tree resolve_asm_operand_names (tree, tree, tree, tree);
#ifdef HARD_CONST
/* Silly ifdef to avoid having all includers depend on hard-reg-set.h.  */
extern tree tree_overlaps_hard_reg_set (tree, HARD_REG_SET *);
#endif


/* In tree-inline.c  */

extern tree walk_tree_1 (tree*, walk_tree_fn, void*, struct pointer_set_t*,
			 walk_tree_lh);
extern tree walk_tree_without_duplicates_1 (tree*, walk_tree_fn, void*,
					    walk_tree_lh);
#define walk_tree(a,b,c,d) \
	walk_tree_1 (a, b, c, d, NULL)
#define walk_tree_without_duplicates(a,b,c) \
	walk_tree_without_duplicates_1 (a, b, c, NULL)

/* In emit-rtl.c */
/* Assign the RTX to declaration.  */

extern void set_decl_rtl (tree, rtx);
extern void set_decl_incoming_rtl (tree, rtx, bool);

/* In gimple.c.  */
extern tree get_base_address (tree t);
extern void mark_addressable (tree);

/* In tree.c.  */
extern tree drop_tree_overflow (tree);
extern int tree_map_base_eq (const void *, const void *);
extern unsigned int tree_map_base_hash (const void *);
extern int tree_map_base_marked_p (const void *);

#define tree_map_eq tree_map_base_eq
extern unsigned int tree_map_hash (const void *);
#define tree_map_marked_p tree_map_base_marked_p

#define tree_decl_map_eq tree_map_base_eq
extern unsigned int tree_decl_map_hash (const void *);
#define tree_decl_map_marked_p tree_map_base_marked_p

#define tree_int_map_eq tree_map_base_eq
#define tree_int_map_hash tree_map_base_hash
#define tree_int_map_marked_p tree_map_base_marked_p

#define tree_priority_map_eq tree_map_base_eq
#define tree_priority_map_hash tree_map_base_hash
#define tree_priority_map_marked_p tree_map_base_marked_p

#define tree_vec_map_eq tree_map_base_eq
#define tree_vec_map_hash tree_decl_map_hash
#define tree_vec_map_marked_p tree_map_base_marked_p

/* In tree-object-size.c.  */
extern void init_object_sizes (void);
extern unsigned HOST_WIDE_INT compute_builtin_object_size (tree, int);

/* In expr.c.  */

/* Determine whether the LEN bytes can be moved by using several move
   instructions.  Return nonzero if a call to move_by_pieces should
   succeed.  */
extern int can_move_by_pieces (unsigned HOST_WIDE_INT, unsigned int);

extern unsigned HOST_WIDE_INT highest_pow2_factor (const_tree);
extern tree build_personality_function (const char *);

/* In trans-mem.c.  */
extern tree build_tm_abort_call (location_t, bool);
extern bool is_tm_safe (const_tree);
extern bool is_tm_pure (const_tree);
extern bool is_tm_may_cancel_outer (tree);
extern bool is_tm_ending_fndecl (tree);
extern void record_tm_replacement (tree, tree);
extern void tm_malloc_replacement (tree);

/* In tree-inline.c.  */

void init_inline_once (void);

/* Initialize the abstract argument list iterator object ITER with the
   arguments from CALL_EXPR node EXP.  */
static inline void
init_call_expr_arg_iterator (tree exp, call_expr_arg_iterator *iter)
{
  iter->t = exp;
  iter->n = call_expr_nargs (exp);
  iter->i = 0;
}

static inline void
init_const_call_expr_arg_iterator (const_tree exp, const_call_expr_arg_iterator *iter)
{
  iter->t = exp;
  iter->n = call_expr_nargs (exp);
  iter->i = 0;
}

/* Return the next argument from abstract argument list iterator object ITER,
   and advance its state.  Return NULL_TREE if there are no more arguments.  */
static inline tree
next_call_expr_arg (call_expr_arg_iterator *iter)
{
  tree result;
  if (iter->i >= iter->n)
    return NULL_TREE;
  result = CALL_EXPR_ARG (iter->t, iter->i);
  iter->i++;
  return result;
}

static inline const_tree
next_const_call_expr_arg (const_call_expr_arg_iterator *iter)
{
  const_tree result;
  if (iter->i >= iter->n)
    return NULL_TREE;
  result = CALL_EXPR_ARG (iter->t, iter->i);
  iter->i++;
  return result;
}

/* Initialize the abstract argument list iterator object ITER, then advance
   past and return the first argument.  Useful in for expressions, e.g.
     for (arg = first_call_expr_arg (exp, &iter); arg;
          arg = next_call_expr_arg (&iter))   */
static inline tree
first_call_expr_arg (tree exp, call_expr_arg_iterator *iter)
{
  init_call_expr_arg_iterator (exp, iter);
  return next_call_expr_arg (iter);
}

static inline const_tree
first_const_call_expr_arg (const_tree exp, const_call_expr_arg_iterator *iter)
{
  init_const_call_expr_arg_iterator (exp, iter);
  return next_const_call_expr_arg (iter);
}

/* Test whether there are more arguments in abstract argument list iterator
   ITER, without changing its state.  */
static inline bool
more_call_expr_args_p (const call_expr_arg_iterator *iter)
{
  return (iter->i < iter->n);
}

/* Iterate through each argument ARG of CALL_EXPR CALL, using variable ITER
   (of type call_expr_arg_iterator) to hold the iteration state.  */
#define FOR_EACH_CALL_EXPR_ARG(arg, iter, call)			\
  for ((arg) = first_call_expr_arg ((call), &(iter)); (arg);	\
       (arg) = next_call_expr_arg (&(iter)))

#define FOR_EACH_CONST_CALL_EXPR_ARG(arg, iter, call)			\
  for ((arg) = first_const_call_expr_arg ((call), &(iter)); (arg);	\
       (arg) = next_const_call_expr_arg (&(iter)))

/* Return true if tree node T is a language-specific node.  */
static inline bool
is_lang_specific (tree t)
{
  return TREE_CODE (t) == LANG_TYPE || TREE_CODE (t) >= NUM_TREE_CODES;
}

/* Valid builtin number.  */
#define BUILTIN_VALID_P(FNCODE) \
  (IN_RANGE ((int)FNCODE, ((int)BUILT_IN_NONE) + 1, ((int) END_BUILTINS) - 1))

/* Return the tree node for an explicit standard builtin function or NULL.  */
static inline tree
builtin_decl_explicit (enum built_in_function fncode)
{
  gcc_checking_assert (BUILTIN_VALID_P (fncode));

  return builtin_info.decl[(size_t)fncode];
}

/* Return the tree node for an implicit builtin function or NULL.  */
static inline tree
builtin_decl_implicit (enum built_in_function fncode)
{
  size_t uns_fncode = (size_t)fncode;
  gcc_checking_assert (BUILTIN_VALID_P (fncode));

  if (!builtin_info.implicit_p[uns_fncode])
    return NULL_TREE;

  return builtin_info.decl[uns_fncode];
}

/* Set explicit builtin function nodes and whether it is an implicit
   function.  */

static inline void
set_builtin_decl (enum built_in_function fncode, tree decl, bool implicit_p)
{
  size_t ufncode = (size_t)fncode;

  gcc_checking_assert (BUILTIN_VALID_P (fncode)
		       && (decl != NULL_TREE || !implicit_p));

  builtin_info.decl[ufncode] = decl;
  builtin_info.implicit_p[ufncode] = implicit_p;
}

/* Set the implicit flag for a builtin function.  */

static inline void
set_builtin_decl_implicit_p (enum built_in_function fncode, bool implicit_p)
{
  size_t uns_fncode = (size_t)fncode;

  gcc_checking_assert (BUILTIN_VALID_P (fncode)
		       && builtin_info.decl[uns_fncode] != NULL_TREE);

  builtin_info.implicit_p[uns_fncode] = implicit_p;
}

/* Return whether the standard builtin function can be used as an explicit
   function.  */

static inline bool
builtin_decl_explicit_p (enum built_in_function fncode)
{
  gcc_checking_assert (BUILTIN_VALID_P (fncode));
  return (builtin_info.decl[(size_t)fncode] != NULL_TREE);
}

/* Return whether the standard builtin function can be used implicitly.  */

static inline bool
builtin_decl_implicit_p (enum built_in_function fncode)
{
  size_t uns_fncode = (size_t)fncode;

  gcc_checking_assert (BUILTIN_VALID_P (fncode));
  return (builtin_info.decl[uns_fncode] != NULL_TREE
	  && builtin_info.implicit_p[uns_fncode]);
}

/* Return true if T (assumed to be a DECL) is a global variable.
   A variable is considered global if its storage is not automatic.  */

static inline bool
is_global_var (const_tree t)
{
  return (TREE_STATIC (t) || DECL_EXTERNAL (t));
}

/* Return true if VAR may be aliased.  A variable is considered as
   maybe aliased if it has its address taken by the local TU
   or possibly by another TU and might be modified through a pointer.  */

static inline bool
may_be_aliased (const_tree var)
{
  return (TREE_CODE (var) != CONST_DECL
	  && !((TREE_STATIC (var) || TREE_PUBLIC (var) || DECL_EXTERNAL (var))
	       && TREE_READONLY (var)
	       && !TYPE_NEEDS_CONSTRUCTING (TREE_TYPE (var)))
	  && (TREE_PUBLIC (var)
	      || DECL_EXTERNAL (var)
	      || TREE_ADDRESSABLE (var)));
}

/* For anonymous aggregate types, we need some sort of name to
   hold on to.  In practice, this should not appear, but it should
   not be harmful if it does.  */
#ifndef NO_DOT_IN_LABEL
#define ANON_AGGRNAME_FORMAT "._%d"
#define ANON_AGGRNAME_P(ID_NODE) (IDENTIFIER_POINTER (ID_NODE)[0] == '.' \
				  && IDENTIFIER_POINTER (ID_NODE)[1] == '_')
#else /* NO_DOT_IN_LABEL */
#ifndef NO_DOLLAR_IN_LABEL
#define ANON_AGGRNAME_FORMAT "$_%d"
#define ANON_AGGRNAME_P(ID_NODE) (IDENTIFIER_POINTER (ID_NODE)[0] == '$' \
				  && IDENTIFIER_POINTER (ID_NODE)[1] == '_')
#else /* NO_DOLLAR_IN_LABEL */
#define ANON_AGGRNAME_PREFIX "__anon_"
#define ANON_AGGRNAME_P(ID_NODE) \
  (!strncmp (IDENTIFIER_POINTER (ID_NODE), ANON_AGGRNAME_PREFIX, \
	     sizeof (ANON_AGGRNAME_PREFIX) - 1))
#define ANON_AGGRNAME_FORMAT "__anon_%d"
#endif	/* NO_DOLLAR_IN_LABEL */
#endif	/* NO_DOT_IN_LABEL */


#endif  /* GCC_TREE_H  */<|MERGE_RESOLUTION|>--- conflicted
+++ resolved
@@ -1749,12 +1749,10 @@
 #define TYPE_QUALS_NO_ADDR_SPACE(NODE)				\
   ((int) ((TYPE_READONLY (NODE) * TYPE_QUAL_CONST)		\
 	  | (TYPE_VOLATILE (NODE) * TYPE_QUAL_VOLATILE)		\
-<<<<<<< HEAD
+	  | (TYPE_ATOMIC (NODE) * TYPE_QUAL_ATOMIC)		\
           | (TYPE_SHARED  (NODE) * TYPE_QUAL_SHARED)		\
           | (TYPE_STRICT  (NODE) * TYPE_QUAL_STRICT)		\
-          | (TYPE_RELAXED (NODE) * TYPE_QUAL_RELAXED)))
-=======
-	  | (TYPE_ATOMIC (NODE) * TYPE_QUAL_ATOMIC)		\
+          | (TYPE_RELAXED (NODE) * TYPE_QUAL_RELAXED)           \
 	  | (TYPE_RESTRICT (NODE) * TYPE_QUAL_RESTRICT)))
 
 /* The same as TYPE_QUALS without the address space and atomic 
@@ -1763,7 +1761,6 @@
   ((int) ((TYPE_READONLY (NODE) * TYPE_QUAL_CONST)		\
 	  | (TYPE_VOLATILE (NODE) * TYPE_QUAL_VOLATILE)		\
 	  | (TYPE_RESTRICT (NODE) * TYPE_QUAL_RESTRICT)))
->>>>>>> b11b9adb
 
 /* These flags are available for each language front end to use internally.  */
 #define TYPE_LANG_FLAG_0(NODE) (TYPE_CHECK (NODE)->type_common.lang_flag_0)
