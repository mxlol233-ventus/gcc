# Makefile for GNU Compiler Collection
# Run 'configure' to generate Makefile from Makefile.in

# Copyright (C) 1987, 1988, 1990, 1991, 1992, 1993, 1994, 1995, 1996,
# 1997, 1998, 1999, 2000, 2001, 2002, 2003, 2004, 2005, 2006, 2007,
# 2008, 2009, 2010, 2011, 2012 Free Software Foundation, Inc.

#This file is part of GCC.

#GCC is free software; you can redistribute it and/or modify
#it under the terms of the GNU General Public License as published by
#the Free Software Foundation; either version 3, or (at your option)
#any later version.

#GCC is distributed in the hope that it will be useful,
#but WITHOUT ANY WARRANTY; without even the implied warranty of
#MERCHANTABILITY or FITNESS FOR A PARTICULAR PURPOSE.  See the
#GNU General Public License for more details.

#You should have received a copy of the GNU General Public License
#along with GCC; see the file COPYING3.  If not see
#<http://www.gnu.org/licenses/>.

# The targets for external use include:
# all, doc, install, install-cross, install-cross-rest, install-strip,
# uninstall, TAGS, mostlyclean, clean, distclean, maintainer-clean.

# This is the default target.
# Set by autoconf to "all.internal" for a native build, or
# "all.cross" to build a cross compiler.
all: @ALL@

# Depend on this to specify a phony target portably.
force:

# This tells GNU make version 3 not to export the variables
# defined in this file into the environment (and thus recursive makes).
.NOEXPORT:
# And this tells it not to automatically pass command-line variables
# to recursive makes.
MAKEOVERRIDES =

# Suppress smart makes who think they know how to automake yacc and flex file
.y.c:
.l.c:

# The only suffixes we want for implicit rules are .c and .o, so clear
# the list and add them.  This speeds up GNU Make, and allows -r to work.
# For i18n support, we also need .gmo, .po, .pox.
# This must come before the language makefile fragments to allow them to
# add suffixes and rules of their own.
.SUFFIXES:
.SUFFIXES: .c .o .po .pox .gmo

# -------------------------------
# Standard autoconf-set variables
# -------------------------------

build=@build@
host=@host@
target=@target@
target_noncanonical:=@target_noncanonical@

# Sed command to transform gcc to installed name.
program_transform_name := @program_transform_name@

# -----------------------------
# Directories used during build
# -----------------------------

# Directory where sources are, from where we are.
srcdir = @srcdir@
gcc_docdir = @srcdir@/doc

# Directory where sources are, absolute.
abs_srcdir = @abs_srcdir@
abs_docdir = @abs_srcdir@/doc

# Top build directory for this package, relative to here.
top_builddir = .

# The absolute path to the current directory.
objdir := $(shell pwd)

host_subdir=@host_subdir@
build_subdir=@build_subdir@
target_subdir=@target_subdir@
build_libsubdir=@build_libsubdir@

# Top build directory for the "Cygnus tree", relative to $(top_builddir).
ifeq ($(host_subdir),.)
toplevel_builddir := ..
else
toplevel_builddir := ../..
endif

build_objdir := $(toplevel_builddir)/$(build_subdir)
build_libobjdir := $(toplevel_builddir)/$(build_libsubdir)
target_objdir := $(toplevel_builddir)/$(target_subdir)

# --------
# Defined vpaths
# --------

# Directory where sources are, from where we are.
VPATH = @srcdir@

# We define a vpath for the sources of the .texi files here because they
# are split between multiple directories and we would rather use one implicit
# pattern rule for everything.
# This vpath could be extended within the Make-lang fragments.

vpath %.texi $(gcc_docdir)
vpath %.texi $(gcc_docdir)/include

# --------
# UNSORTED
# --------

# Variables that exist for you to override.
# See below for how to change them for certain systems.

# List of language subdirectories.
SUBDIRS =@subdirs@ build

# Selection of languages to be made.
CONFIG_LANGUAGES = @all_selected_languages@
LANGUAGES = c gcov$(exeext) gcov-dump$(exeext) $(CONFIG_LANGUAGES)

# Default values for variables overridden in Makefile fragments.
# CFLAGS is for the user to override to, e.g., do a cross build with -O2.
# TCFLAGS is used for compilations with the GCC just built.
# T_CFLAGS is used for all compilations and is overridden by t-* files.
T_CFLAGS =
TCFLAGS =
CFLAGS = @CFLAGS@
CXXFLAGS = @CXXFLAGS@
LDFLAGS = @LDFLAGS@

# Flags to determine code coverage. When coverage is disabled, this will
# contain the optimization flags, as you normally want code coverage
# without optimization.
COVERAGE_FLAGS = @coverage_flags@
coverageexts = .{gcda,gcno}

# The warning flags are separate from CFLAGS because people tend to
# override optimization flags and we'd like them to still have warnings
# turned on.  These flags are also used to pass other stage dependent
# flags from configure.  The user is free to explicitly turn these flags
# off if they wish.
# LOOSE_WARN are the warning flags to use when compiling something
# which is only compiled with gcc, such as libgcc.
# C_LOOSE_WARN is similar, but with C-only warnings.
# STRICT_WARN are the additional warning flags to
# apply to the back end and some front ends, which may be compiled
# with other compilers.
# C_STRICT_WARN is similar, with C-only warnings.
LOOSE_WARN = @loose_warn@
C_LOOSE_WARN = @c_loose_warn@
STRICT_WARN = @strict_warn@
C_STRICT_WARN = @c_strict_warn@

# This is set by --enable-checking.  The idea is to catch forgotten
# "extern" tags in header files.
NOCOMMON_FLAG = @nocommon_flag@

NOEXCEPTION_FLAGS = @noexception_flags@

# This is set by --disable-maintainer-mode (default) to "#"
# FIXME: 'MAINT' will always be set to an empty string, no matter if
# --disable-maintainer-mode is used or not.  This is because the
# following will expand to "MAINT := " in maintainer mode, and to
# "MAINT := #" in non-maintainer mode, but because '#' starts a comment,
# they mean exactly the same thing for make.
MAINT := @MAINT@

# The following provides the variable ENABLE_MAINTAINER_RULES that can
# be used in language Make-lang.in makefile fragments to enable
# maintainer rules.  So, ENABLE_MAINTAINER_RULES is 'true' in
# maintainer mode, and '' otherwise.
@MAINT@ ENABLE_MAINTAINER_RULES = true

# These are set by --enable-checking=valgrind.
RUN_GEN = @valgrind_command@
VALGRIND_DRIVER_DEFINES = @valgrind_path_defines@

# This is how we control whether or not the additional warnings are applied.
.-warn = $(STRICT_WARN)
build-warn = $(STRICT_WARN)
GCC_WARN_CFLAGS = $(LOOSE_WARN) $(C_LOOSE_WARN) $($(@D)-warn) $(if $(filter-out $(STRICT_WARN),$($(@D)-warn)),,$(C_STRICT_WARN)) $(NOCOMMON_FLAG) $($@-warn)
GCC_WARN_CXXFLAGS = $(LOOSE_WARN) $($(@D)-warn) $(NOCOMMON_FLAG) $($@-warn)

# These files are to have specific diagnostics suppressed, or are not to
# be subject to -Werror:
# flex output may yield harmless "no previous prototype" warnings
build/gengtype-lex.o-warn = -Wno-error
gengtype-lex.o-warn = -Wno-error
expmed.o-warn = -Wno-error

# All warnings have to be shut off in stage1 if the compiler used then
# isn't gcc; configure determines that.  WARN_CFLAGS will be either
# $(GCC_WARN_CFLAGS), or nothing.  Similarly, WARN_CXXFLAGS will be
# either $(GCC_WARN_CXXFLAGS), or nothing.
WARN_CFLAGS = @warn_cflags@
WARN_CXXFLAGS = @warn_cxxflags@

CPPFLAGS = @CPPFLAGS@

AWK = @AWK@
CC = @CC@
CXX = @CXX@
BISON = @BISON@
BISONFLAGS =
FLEX = @FLEX@
FLEXFLAGS =
AR = @AR@
AR_FLAGS = rc
NM = @NM@
RANLIB = @RANLIB@
RANLIB_FLAGS = @ranlib_flags@

# Libraries to use on the host.
HOST_LIBS = @HOST_LIBS@

# The name of the compiler to use.
ENABLE_BUILD_WITH_CXX = @ENABLE_BUILD_WITH_CXX@
ifneq ($(ENABLE_BUILD_WITH_CXX),yes)
COMPILER = $(CC)
COMPILER_FLAGS = $(CFLAGS)
LINKER = $(CC)
LINKER_FLAGS = $(CFLAGS)
else
COMPILER = $(CXX)
COMPILER_FLAGS = $(CXXFLAGS)
# If HOST_LIBS is set, then the user is controlling the libraries to
# link against.  In that case, link with $(CC) so that the -lstdc++
# library is not introduced.  If HOST_LIBS is not set, link with
# $(CXX) to pick up -lstdc++.
ifeq ($(HOST_LIBS),)
LINKER = $(CXX)
LINKER_FLAGS = $(CXXFLAGS)
else
LINKER = $(CC)
LINKER_FLAGS = $(CFLAGS)
endif
endif

# -------------------------------------------
# Programs which operate on the build machine
# -------------------------------------------

SHELL = @SHELL@
# pwd command to use.  Allow user to override default by setting PWDCMD in
# the environment to account for automounters.  The make variable must not
# be called PWDCMD, otherwise the value set here is passed to make
# subprocesses and overrides the setting from the user's environment.
# Don't use PWD since it is a common shell environment variable and we
# don't want to corrupt it.
PWD_COMMAND = $${PWDCMD-pwd}
# on sysV, define this as cp.
INSTALL = @INSTALL@
# Some systems may be missing symbolic links, regular links, or both.
# Allow configure to check this and use "ln -s", "ln", or "cp" as appropriate.
LN=@LN@
LN_S=@LN_S@
# These permit overriding just for certain files.
INSTALL_PROGRAM = @INSTALL_PROGRAM@
INSTALL_DATA = @INSTALL_DATA@
INSTALL_SCRIPT = @INSTALL@
install_sh = $(SHELL) $(srcdir)/../install-sh
INSTALL_STRIP_PROGRAM = $(install_sh) -c -s
MAKEINFO = @MAKEINFO@
MAKEINFOFLAGS = --no-split
TEXI2DVI = texi2dvi
TEXI2PDF = texi2pdf
TEXI2HTML = $(MAKEINFO) --html
TEXI2POD = perl $(srcdir)/../contrib/texi2pod.pl
POD2MAN = pod2man --center="GNU" --release="gcc-$(version)" --date=$(shell sed 's/\(....\)\(..\)\(..\)/\1-\2-\3/' <$(DATESTAMP))
# Some versions of `touch' (such as the version on Solaris 2.8)
# do not correctly set the timestamp due to buggy versions of `utime'
# in the kernel.  So, we use `echo' instead.
STAMP = echo timestamp >
# If necessary (e.g., when using the MSYS shell on Microsoft Windows)
# translate the shell's notion of absolute pathnames to the native
# spelling.
build_file_translate = @build_file_translate@

# Make sure the $(MAKE) variable is defined.
@SET_MAKE@

# Locate mkinstalldirs.
mkinstalldirs=$(SHELL) $(srcdir)/../mkinstalldirs

# write_entries_to_file - writes each entry in a list
# to the specified file.  Entries are written in chunks of
# $(write_entries_to_file_split) to accommodate systems with
# severe command-line-length limitations.
# Parameters:
# $(1): variable containing entries to iterate over
# $(2): output file
write_entries_to_file_split = 50
write_entries_to_file = $(shell rm -f $(2) || :) $(shell touch $(2)) \
	$(foreach range, \
	  $(shell i=1; while test $$i -le $(words $(1)); do \
	     echo $$i; i=`expr $$i + $(write_entries_to_file_split)`; done), \
	  $(shell echo "$(wordlist $(range), \
			  $(shell expr $(range) + $(write_entries_to_file_split) - 1), $(1))" \
	     | tr ' ' '\012' >> $(2)))

# --------
# UNSORTED
# --------

# Some compilers can't handle cc -c blah.c -o foo/blah.o.
# In stage2 and beyond, we force this to "-o $@" since we know we're using gcc.
OUTPUT_OPTION = @OUTPUT_OPTION@

# This is where we get zlib from.  zlibdir is -L../zlib and zlibinc is
# -I../zlib, unless we were configured with --with-system-zlib, in which
# case both are empty.
ZLIB = @zlibdir@ -lz
ZLIBINC = @zlibinc@

# How to find GMP
GMPLIBS = @GMPLIBS@
GMPINC = @GMPINC@

# How to find PPL
PPLLIBS = @PPLLIBS@
PPLINC = @PPLINC@

# How to find CLOOG
CLOOGLIBS = @CLOOGLIBS@
CLOOGINC = @CLOOGINC@

# Set to 'yes' if the LTO front end is enabled.
enable_lto = @enable_lto@

# Compiler and flags needed for plugin support
ifneq ($(ENABLE_BUILD_WITH_CXX),yes)
PLUGINCC = @CC@
PLUGINCFLAGS = @CFLAGS@
else
PLUGINCC = @CXX@
PLUGINCFLAGS = @CXXFLAGS@
endif

# Libs and linker options needed for plugin support
PLUGINLIBS = @pluginlibs@

enable_plugin = @enable_plugin@

CPPLIB = ../libcpp/libcpp.a
CPPINC = -I$(srcdir)/../libcpp/include

# Where to find decNumber
enable_decimal_float = @enable_decimal_float@
DECNUM = $(srcdir)/../libdecnumber
DECNUMFMT = $(srcdir)/../libdecnumber/$(enable_decimal_float)
DECNUMINC = -I$(DECNUM) -I$(DECNUMFMT) -I../libdecnumber
LIBDECNUMBER = ../libdecnumber/libdecnumber.a

# Target to use when installing include directory.  Either
# install-headers-tar, install-headers-cpio or install-headers-cp.
INSTALL_HEADERS_DIR = @build_install_headers_dir@

# Header files that are made available under the same name
# to programs compiled with GCC.
USER_H = $(srcdir)/ginclude/float.h \
	 $(srcdir)/ginclude/iso646.h \
	 $(srcdir)/ginclude/stdarg.h \
	 $(srcdir)/ginclude/stdbool.h \
	 $(srcdir)/ginclude/stddef.h \
	 $(srcdir)/ginclude/varargs.h \
	 $(srcdir)/ginclude/stdfix.h \
	 $(srcdir)/ginclude/stdnoreturn.h \
	 $(srcdir)/ginclude/stdalign.h \
	 $(EXTRA_HEADERS)

USER_H_INC_NEXT_PRE = @user_headers_inc_next_pre@
USER_H_INC_NEXT_POST = @user_headers_inc_next_post@

# The GCC to use for compiling crt*.o.
# Usually the one we just built.
# Don't use this as a dependency--use $(GCC_PASSES).
GCC_FOR_TARGET = $(STAGE_CC_WRAPPER) ./xgcc -B./ -B$(build_tooldir)/bin/ -isystem $(build_tooldir)/include -isystem $(build_tooldir)/sys-include -L$(objdir)/../ld

# Set if the compiler was configured with --with-build-sysroot.
SYSROOT_CFLAGS_FOR_TARGET = @SYSROOT_CFLAGS_FOR_TARGET@

# This is used instead of ALL_CFLAGS when compiling with GCC_FOR_TARGET.
# It specifies -B./.
# It also specifies -isystem ./include to find, e.g., stddef.h.
GCC_CFLAGS=$(CFLAGS_FOR_TARGET) $(INTERNAL_CFLAGS) $(T_CFLAGS) $(LOOSE_WARN) $(C_LOOSE_WARN) -Wold-style-definition $($@-warn) -isystem ./include $(TCFLAGS)

# ---------------------------------------------------
# Programs which produce files for the target machine
# ---------------------------------------------------

AR_FOR_TARGET := $(shell \
  if [ -f $(objdir)/../binutils/ar ] ; then \
    echo $(objdir)/../binutils/ar ; \
  else \
    if [ "$(host)" = "$(target)" ] ; then \
      echo $(AR); \
    else \
       t='$(program_transform_name)'; echo ar | sed -e "$$t" ; \
    fi; \
  fi)
AR_FLAGS_FOR_TARGET =
AR_CREATE_FOR_TARGET = $(AR_FOR_TARGET) $(AR_FLAGS_FOR_TARGET) rc
AR_EXTRACT_FOR_TARGET = $(AR_FOR_TARGET) $(AR_FLAGS_FOR_TARGET) x
LIPO_FOR_TARGET = lipo
ORIGINAL_AS_FOR_TARGET = @ORIGINAL_AS_FOR_TARGET@
RANLIB_FOR_TARGET := $(shell \
  if [ -f $(objdir)/../binutils/ranlib ] ; then \
    echo $(objdir)/../binutils/ranlib ; \
  else \
    if [ "$(host)" = "$(target)" ] ; then \
      echo $(RANLIB); \
    else \
       t='$(program_transform_name)'; echo ranlib | sed -e "$$t" ; \
    fi; \
  fi)
ORIGINAL_LD_FOR_TARGET = @ORIGINAL_LD_FOR_TARGET@
ORIGINAL_NM_FOR_TARGET = @ORIGINAL_NM_FOR_TARGET@
NM_FOR_TARGET = ./nm
STRIP_FOR_TARGET := $(shell \
  if [ -f $(objdir)/../binutils/strip-new ] ; then \
    echo $(objdir)/../binutils/strip-new ; \
  else \
    if [ "$(host)" = "$(target)" ] ; then \
      echo strip; \
    else \
       t='$(program_transform_name)'; echo strip | sed -e "$$t" ; \
    fi; \
  fi)

# --------
# UNSORTED
# --------

# Where to find some libiberty headers.
HASHTAB_H   = $(srcdir)/../include/hashtab.h
OBSTACK_H   = $(srcdir)/../include/obstack.h
SPLAY_TREE_H= $(srcdir)/../include/splay-tree.h
FIBHEAP_H   = $(srcdir)/../include/fibheap.h
PARTITION_H = $(srcdir)/../include/partition.h
MD5_H	    = $(srcdir)/../include/md5.h
DWARF2_H    = $(srcdir)/../include/dwarf2.h $(srcdir)/../include/dwarf2.def
XREGEX_H    = $(srcdir)/../include/xregex.h
FNMATCH_H   = $(srcdir)/../include/fnmatch.h

# Linker plugin API headers
LINKER_PLUGIN_API_H = $(srcdir)/../include/plugin-api.h
LTO_SYMTAB_H = $(srcdir)/../include/lto-symtab.h

# Default native SYSTEM_HEADER_DIR, to be overridden by targets.
NATIVE_SYSTEM_HEADER_DIR = @NATIVE_SYSTEM_HEADER_DIR@
# Default cross SYSTEM_HEADER_DIR, to be overridden by targets.
CROSS_SYSTEM_HEADER_DIR = @CROSS_SYSTEM_HEADER_DIR@

# autoconf sets SYSTEM_HEADER_DIR to one of the above.
# Purge it of unnecessary internal relative paths
# to directories that might not exist yet.
# The sed idiom for this is to repeat the search-and-replace until it doesn't match, using :a ... ta.
# Use single quotes here to avoid nested double- and backquotes, this
# macro is also used in a double-quoted context.
SYSTEM_HEADER_DIR = `echo @SYSTEM_HEADER_DIR@ | sed -e :a -e 's,[^/]*/\.\.\/,,' -e ta`

# Control whether to run fixincludes.
STMP_FIXINC = @STMP_FIXINC@

# Test to see whether <limits.h> exists in the system header files.
LIMITS_H_TEST = [ -f $(SYSTEM_HEADER_DIR)/limits.h ]

# Directory for prefix to system directories, for
# each of $(system_prefix)/usr/include, $(system_prefix)/usr/lib, etc.
TARGET_SYSTEM_ROOT = @TARGET_SYSTEM_ROOT@

xmake_file=@xmake_file@
tmake_file=@tmake_file@
TM_ENDIAN_CONFIG=@TM_ENDIAN_CONFIG@
TM_MULTILIB_CONFIG=@TM_MULTILIB_CONFIG@
TM_MULTILIB_EXCEPTIONS_CONFIG=@TM_MULTILIB_EXCEPTIONS_CONFIG@
out_file=$(srcdir)/config/@out_file@
out_object_file=@out_object_file@
common_out_file=$(srcdir)/common/config/@common_out_file@
common_out_object_file=@common_out_object_file@
md_file=$(srcdir)/config/@md_file@
tm_file_list=@tm_file_list@
tm_include_list=@tm_include_list@
tm_defines=@tm_defines@
tm_p_file_list=@tm_p_file_list@
tm_p_include_list=@tm_p_include_list@
build_xm_file_list=@build_xm_file_list@
build_xm_include_list=@build_xm_include_list@
build_xm_defines=@build_xm_defines@
host_xm_file_list=@host_xm_file_list@
host_xm_include_list=@host_xm_include_list@
host_xm_defines=@host_xm_defines@
xm_file_list=@xm_file_list@
xm_include_list=@xm_include_list@
xm_defines=@xm_defines@
lang_checks=
lang_checks_parallelized=
dg_target_exps:=alpha.exp,arm.exp,avr.exp,bfin.exp,cris.exp,frv.exp
dg_target_exps:=$(dg_target_exps),i386.exp,ia64.exp,m68k.exp,microblaze.exp
dg_target_exps:=$(dg_target_exps),mips.exp,powerpc.exp,rx.exp,s390.exp,sh.exp
dg_target_exps:=$(dg_target_exps),sparc.exp,spu.exp,xstormy16.exp
# This lists a couple of test files that take most time during check-gcc.
# When doing parallelized check-gcc, these can run in parallel with the
# remaining tests.  Each word in this variable stands for work for one
# make goal and one extra make goal is added to handle all the *.exp
# files not handled explicitly already.  If multiple *.exp files
# should be run in the same runtest invocation (usually if they aren't
# very long running, but still should be split of from the check-parallel-$lang
# remaining tests runtest invocation), they should be concatenated with commas.
# Note that [a-zA-Z] wildcards need to have []s prefixed with \ (needed
# by tcl) and as the *.exp arguments are mached both as is and with
# */ prefixed to it in runtest_file_p, it is usually desirable to include
# a subdirectory name.
check_gcc_parallelize=execute.exp=execute/2* \
		      execute.exp=execute/\[013-9a-fA-F\]* \
		      execute.exp=execute/\[pP\]*,dg.exp \
		      execute.exp=execute/\[g-oq-zG-OQ-Z\]*,compile.exp=compile/2* \
		      compile.exp=compile/\[9pP\]*,builtins.exp \
		      compile.exp=compile/\[013-8a-oq-zA-OQ-Z\]* \
		      dg-torture.exp,ieee.exp \
		      vect.exp,guality.exp,unsorted.exp \
		      struct-layout-1.exp,stackalign.exp,$(dg_target_exps)
lang_opt_files=@lang_opt_files@ $(srcdir)/c-family/c.opt $(srcdir)/common.opt
lang_specs_files=@lang_specs_files@
lang_tree_files=@lang_tree_files@
target_cpu_default=@target_cpu_default@
OBJC_BOEHM_GC=@objc_boehm_gc@
extra_modes_file=@extra_modes_file@
extra_opt_files=@extra_opt_files@
host_hook_obj=@out_host_hook_obj@

# ------------------------
# Installation directories
# ------------------------

# Common prefix for installation directories.
# NOTE: This directory must exist when you start installation.
prefix = @prefix@
# Directory in which to put localized header files. On the systems with
# gcc as the native cc, `local_prefix' may not be `prefix' which is
# `/usr'.
# NOTE: local_prefix *should not* default from prefix.
local_prefix = @local_prefix@
# Directory in which to put host dependent programs and libraries
exec_prefix = @exec_prefix@
# Directory in which to put the executable for the command `gcc'
bindir = @bindir@
# Directory in which to put the directories used by the compiler.
libdir = @libdir@
# Directory in which GCC puts its executables.
libexecdir = @libexecdir@

# --------
# UNSORTED
# --------

# Directory in which the compiler finds libraries etc.
libsubdir = $(libdir)/gcc/$(target_noncanonical)/$(version)
# Directory in which the compiler finds executables
libexecsubdir = $(libexecdir)/gcc/$(target_noncanonical)/$(version)
# Directory in which all plugin resources are installed
plugin_resourcesdir = $(libsubdir)/plugin
 # Directory in which plugin headers are installed
plugin_includedir = $(plugin_resourcesdir)/include
# Directory in which plugin specific executables are installed
plugin_bindir = $(libexecsubdir)/plugin
# Used to produce a relative $(gcc_tooldir) in gcc.o
unlibsubdir = ../../..
# $(prefix), expressed as a path relative to $(libsubdir).
#
# An explanation of the sed strings:
#  -e 's|^$(prefix)||'   matches and eliminates 'prefix' from 'exec_prefix'
#  -e 's|/$$||'          match a trailing forward slash and eliminates it
#  -e 's|^[^/]|/|'       forces the string to start with a forward slash (*)
#  -e 's|/[^/]*|../|g'   replaces each occurrence of /<directory> with ../
#
# (*) Note this pattern overwrites the first character of the string
# with a forward slash if one is not already present.  This is not a
# problem because the exact names of the sub-directories concerned is
# unimportant, just the number of them matters.
#
# The practical upshot of these patterns is like this:
#
#  prefix     exec_prefix        result
#  ------     -----------        ------
#   /foo        /foo/bar          ../
#   /foo/       /foo/bar          ../
#   /foo        /foo/bar/         ../
#   /foo/       /foo/bar/         ../
#   /foo        /foo/bar/ugg      ../../
libsubdir_to_prefix := \
  $(unlibsubdir)/$(shell echo "$(libdir)" | \
    sed -e 's|^$(prefix)||' -e 's|/$$||' -e 's|^[^/]|/|' \
        -e 's|/[^/]*|../|g')
# $(exec_prefix), expressed as a path relative to $(prefix).
prefix_to_exec_prefix := \
  $(shell echo "$(exec_prefix)" | \
    sed -e 's|^$(prefix)||' -e 's|^/||' -e '/./s|$$|/|')
# Directory in which to find other cross-compilation tools and headers.
dollar = @dollar@
# Used in install-cross.
gcc_tooldir = @gcc_tooldir@
# Since gcc_tooldir does not exist at build-time, use -B$(build_tooldir)/bin/
build_tooldir = $(exec_prefix)/$(target_noncanonical)
# Directory in which the compiler finds target-independent g++ includes.
gcc_gxx_include_dir = @gcc_gxx_include_dir@
gcc_gxx_include_dir_add_sysroot = @gcc_gxx_include_dir_add_sysroot@
# Directory to search for site-specific includes.
local_includedir = $(local_prefix)/include
includedir = $(prefix)/include
# where the info files go
infodir = @infodir@
# Where cpp should go besides $prefix/bin if necessary
cpp_install_dir = @cpp_install_dir@
# where the locale files go
datadir = @datadir@
localedir = $(datadir)/locale
# Extension (if any) to put in installed man-page filename.
man1ext = .1
man7ext = .7
objext = .o
exeext = @host_exeext@
build_exeext = @build_exeext@

# Directory in which to put man pages.
mandir = @mandir@
man1dir = $(mandir)/man1
man7dir = $(mandir)/man7
# Dir for temp files.
tmpdir = /tmp

datarootdir = @datarootdir@
docdir = @docdir@
# Directory in which to build HTML
build_htmldir = $(objdir)/HTML/gcc-$(version)
# Directory in which to put HTML
htmldir = @htmldir@

# Whether we were configured with NLS.
USE_NLS = @USE_NLS@

# Internationalization library.
LIBINTL = @LIBINTL@
LIBINTL_DEP = @LIBINTL_DEP@

# Character encoding conversion library.
LIBICONV = @LIBICONV@
LIBICONV_DEP = @LIBICONV_DEP@

# The GC method to be used on this system.
GGC=@GGC@.o

# If a supplementary library is being used for the GC.
GGC_LIB=

# "true" if the target C library headers are unavailable; "false"
# otherwise.
inhibit_libc = @inhibit_libc@
ifeq ($(inhibit_libc),true)
INHIBIT_LIBC_CFLAGS = -Dinhibit_libc
endif

# List of extra executables that should be compiled for this target machine
# that are used when linking.
# The rules for compiling them should be in the t-* file for the machine.
EXTRA_PROGRAMS = @extra_programs@

# List of extra object files that should be compiled and linked with
# compiler proper (cc1, cc1obj, cc1plus).
EXTRA_OBJS = @extra_objs@

# List of extra object files that should be compiled and linked with
# the gcc driver.
EXTRA_GCC_OBJS =@extra_gcc_objs@

# List of extra libraries that should be linked with the gcc driver.
EXTRA_GCC_LIBS = @EXTRA_GCC_LIBS@

# List of additional header files to install.
EXTRA_HEADERS =@extra_headers_list@

# How to handle <stdint.h>.
USE_GCC_STDINT = @use_gcc_stdint@

# The configure script will set this to collect2$(exeext), except on a
# (non-Unix) host which can not build collect2, for which it will be
# set to empty.
COLLECT2 = @collect2@

# Program to convert libraries.
LIBCONVERT =

# Control whether header files are installed.
INSTALL_HEADERS=install-headers install-mkheaders

# Control whether Info documentation is built and installed.
BUILD_INFO = @BUILD_INFO@

# Control whether manpages generated by texi2pod.pl can be rebuilt.
GENERATED_MANPAGES = @GENERATED_MANPAGES@

# Additional directories of header files to run fixincludes on.
# These should be directories searched automatically by default
# just as /usr/include is.
# *Do not* use this for directories that happen to contain
# header files, but are not searched automatically by default.
# On most systems, this is empty.
OTHER_FIXINCLUDES_DIRS=

# A list of all the language-specific executables.
COMPILERS = @all_compilers@

# List of things which should already be built whenever we try to use xgcc
# to compile anything (without linking).
GCC_PASSES=xgcc$(exeext) specs

# Directory to link to, when using the target `maketest'.
DIR = ../gcc

# Native compiler for the build machine and its switches.
CC_FOR_BUILD = @CC_FOR_BUILD@
CXX_FOR_BUILD = @CXX_FOR_BUILD@
BUILD_CFLAGS= @BUILD_CFLAGS@ -DGENERATOR_FILE
BUILD_CXXFLAGS = @BUILD_CXXFLAGS@ -DGENERATOR_FILE

# Native compiler that we use.  This may be C++ some day.
ifneq ($(ENABLE_BUILD_WITH_CXX),yes)
COMPILER_FOR_BUILD = $(CC_FOR_BUILD)
BUILD_COMPILERFLAGS = $(BUILD_CFLAGS)
else
COMPILER_FOR_BUILD = $(CXX_FOR_BUILD)
BUILD_COMPILERFLAGS = $(BUILD_CXXFLAGS)
endif

# Native linker that we use.
ifneq ($(ENABLE_BUILD_WITH_CXX),yes)
LINKER_FOR_BUILD = $(CC_FOR_BUILD)
BUILD_LINKERFLAGS = $(BUILD_CFLAGS)
else
LINKER_FOR_BUILD = $(CXX_FOR_BUILD)
BUILD_LINKERFLAGS = $(BUILD_CXXFLAGS)
endif

# Native linker and preprocessor flags.  For x-fragment overrides.
BUILD_LDFLAGS=@BUILD_LDFLAGS@
BUILD_CPPFLAGS=$(ALL_CPPFLAGS)

# Actual name to use when installing a native compiler.
GCC_INSTALL_NAME := $(shell echo gcc|sed '$(program_transform_name)')
GCC_TARGET_INSTALL_NAME := $(target_noncanonical)-$(shell echo gcc|sed '$(program_transform_name)')
CPP_INSTALL_NAME := $(shell echo cpp|sed '$(program_transform_name)')
GCOV_INSTALL_NAME := $(shell echo gcov|sed '$(program_transform_name)')

# Setup the testing framework, if you have one
EXPECT = `if [ -f $${rootme}/../expect/expect ] ; then \
            echo $${rootme}/../expect/expect ; \
          else echo expect ; fi`

RUNTEST = `if [ -f $${srcdir}/../dejagnu/runtest ] ; then \
	       echo $${srcdir}/../dejagnu/runtest ; \
	    else echo runtest; fi`
RUNTESTFLAGS =

# This should name the specs file that we're going to install.  Target
# Makefiles may override it and name another file to be generated from
# the built-in specs and installed as the default spec, as long as
# they also introduce a rule to generate a file name specs, to be used
# at build time.
SPECS = specs

# Extra include files that are defined by HeaderInclude directives in
# the .opt files
OPTIONS_H_EXTRA =

# Extra include files that are defined by SourceInclude directives in
# the .opt files
OPTIONS_C_EXTRA = $(PRETTY_PRINT_H)

@option_includes@

# End of variables for you to override.

# GTM_H lists the config files that the generator files depend on,
# while TM_H lists the ones ordinary gcc files depend on, which
# includes several files generated by those generators.
BCONFIG_H = bconfig.h $(build_xm_file_list)
CONFIG_H  = config.h  $(host_xm_file_list)
TCONFIG_H = tconfig.h $(xm_file_list)
TM_P_H    = tm_p.h    $(tm_p_file_list)
GTM_H     = tm.h      $(tm_file_list) insn-constants.h
TM_H      = $(GTM_H) insn-flags.h $(OPTIONS_H)

# Variables for version information.
BASEVER     := $(srcdir)/BASE-VER  # 4.x.y
DEVPHASE    := $(srcdir)/DEV-PHASE # experimental, prerelease, ""
DATESTAMP   := $(srcdir)/DATESTAMP # YYYYMMDD or empty
REVISION    := $(srcdir)/REVISION  # [BRANCH revision XXXXXX]

BASEVER_c   := $(shell cat $(BASEVER))
DEVPHASE_c  := $(shell cat $(DEVPHASE))
DATESTAMP_c := $(shell cat $(DATESTAMP))

ifeq (,$(wildcard $(REVISION)))
REVISION_c  :=
REVISION    :=
else
REVISION_c  := $(shell cat $(REVISION))
endif

version     := $(BASEVER_c)

# For use in version.c - double quoted strings, with appropriate
# surrounding punctuation and spaces, and with the datestamp and
# development phase collapsed to the empty string in release mode
# (i.e. if DEVPHASE_c is empty).  The space immediately after the
# comma in the $(if ...) constructs is significant - do not remove it.
BASEVER_s   := "\"$(BASEVER_c)\""
DEVPHASE_s  := "\"$(if $(DEVPHASE_c), ($(DEVPHASE_c)))\""
DATESTAMP_s := "\"$(if $(DEVPHASE_c), $(DATESTAMP_c))\""
PKGVERSION_s:= "\"@PKGVERSION@\""
BUGURL_s    := "\"@REPORT_BUGS_TO@\""

PKGVERSION  := @PKGVERSION@
BUGURL_TEXI := @REPORT_BUGS_TEXI@

ifdef REVISION_c
REVISION_s  := "\"$(if $(DEVPHASE_c), $(REVISION_c))\""
else
REVISION_s  := "\"\""
endif

# Shorthand variables for dependency lists.
VEC_H = vec.h statistics.h
EXCEPT_H = except.h $(HASHTAB_H) vecprim.h vecir.h
TARGET_DEF = target.def target-hooks-macros.h
C_TARGET_DEF = c-family/c-target.def target-hooks-macros.h
COMMON_TARGET_DEF = common/common-target.def target-hooks-macros.h
TARGET_H = $(TM_H) target.h $(TARGET_DEF) insn-modes.h
C_TARGET_H = c-family/c-target.h $(C_TARGET_DEF)
COMMON_TARGET_H = common/common-target.h $(INPUT_H) $(COMMON_TARGET_DEF)
MACHMODE_H = machmode.h mode-classes.def insn-modes.h
HOOKS_H = hooks.h $(MACHMODE_H)
HOSTHOOKS_DEF_H = hosthooks-def.h $(HOOKS_H)
LANGHOOKS_DEF_H = langhooks-def.h $(HOOKS_H)
TARGET_DEF_H = target-def.h target-hooks-def.h $(HOOKS_H) targhooks.h
C_TARGET_DEF_H = c-family/c-target-def.h c-family/c-target-hooks-def.h \
  $(TREE_H) $(C_COMMON_H) $(HOOKS_H) common/common-targhooks.h
COMMON_TARGET_DEF_H = common/common-target-def.h \
  common/common-target-hooks-def.h $(HOOKS_H)
RTL_BASE_H = rtl.h rtl.def $(MACHMODE_H) reg-notes.def insn-notes.def \
  $(INPUT_H) $(REAL_H) statistics.h $(VEC_H) $(FIXED_VALUE_H) alias.h \
  $(HASHTAB_H)
FIXED_VALUE_H = fixed-value.h $(MACHMODE_H) double-int.h
RTL_H = $(RTL_BASE_H) genrtl.h vecir.h
RTL_ERROR_H = rtl-error.h $(RTL_H) $(DIAGNOSTIC_CORE_H)
READ_MD_H = $(OBSTACK_H) $(HASHTAB_H) read-md.h
PARAMS_H = params.h params.def
BUILTINS_DEF = builtins.def sync-builtins.def omp-builtins.def \
	gtm-builtins.def
INTERNAL_FN_DEF = internal-fn.def
INTERNAL_FN_H = internal-fn.h $(INTERNAL_FN_DEF)
TREE_H = tree.h all-tree.def tree.def c-family/c-common.def \
	$(lang_tree_files) $(MACHMODE_H) tree-check.h $(BUILTINS_DEF) \
	$(INPUT_H) statistics.h $(VEC_H) treestruct.def $(HASHTAB_H) \
	double-int.h alias.h $(SYMTAB_H) $(FLAGS_H) vecir.h \
	$(REAL_H) $(FIXED_VALUE_H)
REGSET_H = regset.h $(BITMAP_H) hard-reg-set.h
BASIC_BLOCK_H = basic-block.h $(PREDICT_H) $(VEC_H) $(FUNCTION_H) cfghooks.h
GIMPLE_H = gimple.h gimple.def gsstruct.def pointer-set.h $(VEC_H) \
	vecir.h $(GGC_H) $(BASIC_BLOCK_H) tree-ssa-operands.h \
	tree-ssa-alias.h $(INTERNAL_FN_H)
TRANS_MEM_H = trans-mem.h
GCOV_IO_H = gcov-io.h gcov-iov.h auto-host.h
COVERAGE_H = coverage.h $(GCOV_IO_H)
DEMANGLE_H = $(srcdir)/../include/demangle.h
RECOG_H = recog.h
ALIAS_H = alias.h coretypes.h
EMIT_RTL_H = emit-rtl.h
FLAGS_H = flags.h coretypes.h flag-types.h $(OPTIONS_H)
OPTIONS_H = options.h flag-types.h $(OPTIONS_H_EXTRA)
FUNCTION_H = function.h $(TREE_H) $(HASHTAB_H) vecprim.h $(TM_H) hard-reg-set.h
EXPR_H = expr.h insn-config.h $(FUNCTION_H) $(RTL_H) $(FLAGS_H) $(TREE_H) $(MACHMODE_H) $(EMIT_RTL_H)
OPTABS_H = optabs.h insn-codes.h
REGS_H = regs.h $(MACHMODE_H) hard-reg-set.h
SCHED_INT_H = sched-int.h $(INSN_ATTR_H) $(BASIC_BLOCK_H) $(RTL_H) $(DF_H) \
	vecprim.h $(REGSET_H)
SEL_SCHED_IR_H = sel-sched-ir.h $(INSN_ATTR_H) $(BASIC_BLOCK_H) $(RTL_H) \
	$(GGC_H) $(BITMAP_H) vecprim.h $(SCHED_INT_H) $(CFGLOOP_H) $(REGSET_H)
SEL_SCHED_DUMP_H = sel-sched-dump.h $(SEL_SCHED_IR_H)
CFGLOOP_H = cfgloop.h $(BASIC_BLOCK_H) vecprim.h double-int.h \
	$(BITMAP_H) sbitmap.h
IPA_UTILS_H = ipa-utils.h $(TREE_H) $(CGRAPH_H)
IPA_REFERENCE_H = ipa-reference.h $(BITMAP_H) $(TREE_H)
CGRAPH_H = cgraph.h $(VEC_H) $(TREE_H) $(BASIC_BLOCK_H) $(FUNCTION_H) \
	cif-code.def ipa-ref.h ipa-ref-inline.h $(LINKER_PLUGIN_API_H)
DF_H = df.h $(BITMAP_H) $(REGSET_H) sbitmap.h $(BASIC_BLOCK_H) \
	alloc-pool.h $(TIMEVAR_H)
RESOURCE_H = resource.h hard-reg-set.h $(DF_H)
DDG_H = ddg.h sbitmap.h $(DF_H)
GCC_H = gcc.h version.h $(DIAGNOSTIC_CORE_H)
GGC_H = ggc.h gtype-desc.h statistics.h
GGC_INTERNAL_H = ggc-internal.h $(GGC_H)
TIMEVAR_H = timevar.h timevar.def
INSN_ATTR_H = insn-attr.h insn-attr-common.h $(INSN_ADDR_H)
INSN_ADDR_H = $(srcdir)/insn-addr.h vecprim.h
C_COMMON_H = c-family/c-common.h c-family/c-common.def \
	$(SPLAY_TREE_H) $(CPPLIB_H) $(GGC_H) $(DIAGNOSTIC_CORE_H)
C_PRAGMA_H = c-family/c-pragma.h $(CPPLIB_H)
C_TREE_H = c-tree.h $(C_COMMON_H) $(DIAGNOSTIC_H)
SYSTEM_H = system.h hwint.h $(srcdir)/../include/libiberty.h \
	$(srcdir)/../include/safe-ctype.h $(srcdir)/../include/filenames.h
PREDICT_H = predict.h predict.def
CPPLIB_H = $(srcdir)/../libcpp/include/line-map.h \
	$(srcdir)/../libcpp/include/cpplib.h
INPUT_H = $(srcdir)/../libcpp/include/line-map.h input.h
OPTS_H = $(INPUT_H) $(VEC_H) opts.h
DECNUM_H = $(DECNUM)/decContext.h $(DECNUM)/decDPD.h $(DECNUM)/decNumber.h \
	$(DECNUMFMT)/decimal32.h $(DECNUMFMT)/decimal64.h \
	$(DECNUMFMT)/decimal128.h $(DECNUMFMT)/decimal128Local.h
MKDEPS_H = $(srcdir)/../libcpp/include/mkdeps.h
SYMTAB_H = $(srcdir)/../libcpp/include/symtab.h $(OBSTACK_H)
CPP_ID_DATA_H = $(CPPLIB_H) $(srcdir)/../libcpp/include/cpp-id-data.h
CPP_INTERNAL_H = $(srcdir)/../libcpp/internal.h $(CPP_ID_DATA_H)
TREE_PASS_H = tree-pass.h $(TIMEVAR_H)
TREE_DUMP_H = tree-dump.h $(SPLAY_TREE_H) $(TREE_PASS_H)
TREE_FLOW_H = tree-flow.h tree-flow-inline.h tree-ssa-operands.h \
		$(BITMAP_H) sbitmap.h $(BASIC_BLOCK_H) $(GIMPLE_H) \
		$(HASHTAB_H) $(CGRAPH_H) $(IPA_REFERENCE_H) \
		tree-ssa-alias.h
TREE_SSA_LIVE_H = tree-ssa-live.h $(PARTITION_H) vecprim.h
SSAEXPAND_H = ssaexpand.h $(TREE_SSA_LIVE_H)
PRETTY_PRINT_H = pretty-print.h $(INPUT_H) $(OBSTACK_H)
TREE_PRETTY_PRINT_H = tree-pretty-print.h $(PRETTY_PRINT_H)
GIMPLE_PRETTY_PRINT_H = gimple-pretty-print.h $(TREE_PRETTY_PRINT_H)
DIAGNOSTIC_CORE_H = diagnostic-core.h $(INPUT_H) bversion.h diagnostic.def
DIAGNOSTIC_H = diagnostic.h $(DIAGNOSTIC_CORE_H) $(PRETTY_PRINT_H)
DWARF2OUT_H = dwarf2out.h $(DWARF2_H)
C_PRETTY_PRINT_H = c-family/c-pretty-print.h $(PRETTY_PRINT_H) \
	$(C_COMMON_H) $(TREE_H)
SCEV_H = tree-scalar-evolution.h $(GGC_H) tree-chrec.h $(PARAMS_H)
OMEGA_H = omega.h $(PARAMS_H)
TREE_DATA_REF_H = tree-data-ref.h $(OMEGA_H) graphds.h $(SCEV_H)
TREE_INLINE_H = tree-inline.h vecir.h
REAL_H = real.h $(MACHMODE_H)
IRA_INT_H = ira.h ira-int.h $(CFGLOOP_H) alloc-pool.h
DBGCNT_H = dbgcnt.h dbgcnt.def
EBITMAP_H = ebitmap.h sbitmap.h
GRAPHITE_PPL_H = graphite-ppl.h $(TREE_H)
LTO_STREAMER_H = lto-streamer.h $(LINKER_PLUGIN_API_H) $(TARGET_H) \
		$(CGRAPH_H) $(VEC_H) vecprim.h $(TREE_H) $(GIMPLE_H) \
		$(GCOV_IO_H) $(DIAGNOSTIC_H) alloc-pool.h
DATA_STREAMER_H = data-streamer.h $(VEC_H) $(LTO_STREAMER_H)
GIMPLE_STREAMER_H = gimple-streamer.h $(LTO_STREAMER_H) $(BASIC_BLOCK_H) \
		    $(FUNCTION_H)
TREE_STREAMER_H = tree-streamer.h $(TREE_H) $(LTO_STREAMER_H) \
		  $(STREAMER_HOOKS_H)
STREAMER_HOOKS_H = streamer-hooks.h $(TREE_H)
TREE_VECTORIZER_H = tree-vectorizer.h $(TREE_DATA_REF_H) $(TARGET_H)
IPA_PROP_H = ipa-prop.h $(TREE_H) $(VEC_H) $(CGRAPH_H) $(GIMPLE_H) alloc-pool.h
GSTAB_H = gstab.h stab.def
BITMAP_H = bitmap.h $(HASHTAB_H) statistics.h
GCC_PLUGIN_H = gcc-plugin.h highlev-plugin-common.h plugin.def \
		$(CONFIG_H) $(SYSTEM_H) $(HASHTAB_H)
PLUGIN_H = plugin.h $(GCC_PLUGIN_H)
PLUGIN_VERSION_H = plugin-version.h configargs.h
LIBFUNCS_H = libfuncs.h $(HASHTAB_H)

#
# Now figure out from those variables how to compile and link.

# IN_GCC distinguishes between code compiled into GCC itself and other
# programs built during a bootstrap.
# autoconf inserts -DCROSS_DIRECTORY_STRUCTURE if we are building a
# cross compiler which does not use the native headers and libraries.
INTERNAL_CFLAGS = -DIN_GCC @CROSS@

# This is the variable actually used when we compile. If you change this,
# you probably want to update BUILD_CFLAGS in configure.ac
ALL_CFLAGS = $(T_CFLAGS) $(CFLAGS-$@) \
  $(CFLAGS) $(INTERNAL_CFLAGS) $(COVERAGE_FLAGS) $(WARN_CFLAGS) @DEFS@

# The C++ version.
ALL_CXXFLAGS = $(T_CFLAGS) $(CFLAGS-$@) $(CXXFLAGS) $(INTERNAL_CFLAGS) \
  $(COVERAGE_FLAGS) $(NOEXCEPTION_FLAGS) $(WARN_CXXFLAGS) @DEFS@

# Likewise.  Put INCLUDES at the beginning: this way, if some autoconf macro
# puts -I options in CPPFLAGS, our include files in the srcdir will always
# win against random include files in /usr/include.
ALL_CPPFLAGS = $(INCLUDES) $(CPPFLAGS)

# This is the variable to use when using $(COMPILER).
ifneq ($(ENABLE_BUILD_WITH_CXX),yes)
ALL_COMPILERFLAGS = $(ALL_CFLAGS)
else
ALL_COMPILERFLAGS = $(ALL_CXXFLAGS)
endif

# This is the variable to use when using $(LINKER).
ifneq ($(ENABLE_BUILD_WITH_CXX),yes)
ALL_LINKERFLAGS = $(ALL_CFLAGS)
else
ALL_LINKERFLAGS = $(ALL_CXXFLAGS)
endif

# Build and host support libraries.
LIBIBERTY = ../libiberty/libiberty.a
BUILD_LIBIBERTY = $(build_libobjdir)/libiberty/libiberty.a

# Dependencies on the intl and portability libraries.
LIBDEPS= libcommon.a $(CPPLIB) $(LIBIBERTY) $(LIBINTL_DEP) $(LIBICONV_DEP) \
	$(LIBDECNUMBER)

# Likewise, for use in the tools that must run on this machine
# even if we are cross-building GCC.
BUILD_LIBDEPS= $(BUILD_LIBIBERTY)

# How to link with both our special library facilities
# and the system's installed libraries.
LIBS = @LIBS@ libcommon.a $(CPPLIB) $(LIBINTL) $(LIBICONV) $(LIBIBERTY) \
	$(LIBDECNUMBER) $(HOST_LIBS)
BACKENDLIBS = $(CLOOGLIBS) $(PPLLIBS) $(GMPLIBS) $(PLUGINLIBS) $(HOST_LIBS) \
	$(ZLIB)
# Any system libraries needed just for GNAT.
SYSLIBS = @GNAT_LIBEXC@

# Used from ada/gcc-interface/Make-lang.in
GNATBIND = @GNATBIND@
GNATMAKE = @GNATMAKE@

# Libs needed (at present) just for jcf-dump.
LDEXP_LIB = @LDEXP_LIB@

# Likewise, for use in the tools that must run on this machine
# even if we are cross-building GCC.
BUILD_LIBS = $(BUILD_LIBIBERTY)

BUILD_RTL = build/rtl.o build/read-rtl.o build/ggc-none.o \
	    build/vec.o build/min-insn-modes.o build/gensupport.o \
	    build/print-rtl.o
BUILD_MD = build/read-md.o
BUILD_ERRORS = build/errors.o

# Specify the directories to be searched for header files.
# Both . and srcdir are used, in that order,
# so that *config.h will be found in the compilation
# subdirectory rather than in the source directory.
# -I$(@D) and -I$(srcdir)/$(@D) cause the subdirectory of the file
# currently being compiled, in both source trees, to be examined as well.
# libintl.h will be found in ../intl if we are using the included libintl.
INCLUDES = -I. -I$(@D) -I$(srcdir) -I$(srcdir)/$(@D) \
	   -I$(srcdir)/../include @INCINTL@ \
	   $(CPPINC) $(GMPINC) $(DECNUMINC) \
	   $(PPLINC) $(CLOOGINC)

.c.o:
	$(COMPILER) -c $(ALL_COMPILERFLAGS) $(ALL_CPPFLAGS) $< $(OUTPUT_OPTION)

#
# Support for additional languages (other than C).
# C can be supported this way too (leave for later).

LANG_MAKEFRAGS = @all_lang_makefrags@

# Flags to pass to recursive makes.
# CC is set by configure.
# ??? The choices here will need some experimenting with.

export AR_FOR_TARGET
export AR_CREATE_FOR_TARGET
export AR_FLAGS_FOR_TARGET
export AR_EXTRACT_FOR_TARGET
export AWK
export DESTDIR
export GCC_FOR_TARGET
export INCLUDES
export INSTALL_DATA
export LIPO_FOR_TARGET
export MACHMODE_H
export NM_FOR_TARGET
export STRIP_FOR_TARGET
export RANLIB_FOR_TARGET
export libsubdir

FLAGS_TO_PASS = \
	"ADA_CFLAGS=$(ADA_CFLAGS)" \
	"BISON=$(BISON)" \
	"BISONFLAGS=$(BISONFLAGS)" \
	"CFLAGS=$(CFLAGS) $(WARN_CFLAGS)" \
	"LDFLAGS=$(LDFLAGS)" \
	"FLEX=$(FLEX)" \
	"FLEXFLAGS=$(FLEXFLAGS)" \
	"LN=$(LN)" \
	"LN_S=$(LN_S)" \
	"MAKEINFO=$(MAKEINFO)" \
	"MAKEINFOFLAGS=$(MAKEINFOFLAGS)" \
	"MAKEOVERRIDES=" \
	"SHELL=$(SHELL)" \
	"exeext=$(exeext)" \
	"build_exeext=$(build_exeext)" \
	"objext=$(objext)" \
	"exec_prefix=$(exec_prefix)" \
	"prefix=$(prefix)" \
	"local_prefix=$(local_prefix)" \
	"gxx_include_dir=$(gcc_gxx_include_dir)" \
	"build_tooldir=$(build_tooldir)" \
	"gcc_tooldir=$(gcc_tooldir)" \
	"bindir=$(bindir)" \
	"libexecsubdir=$(libexecsubdir)" \
	"datarootdir=$(datarootdir)" \
	"datadir=$(datadir)" \
	"localedir=$(localedir)"
#
# Lists of files for various purposes.

# All option source files
ALL_OPT_FILES=$(lang_opt_files) $(extra_opt_files)

# Target specific, C specific object file
C_TARGET_OBJS=@c_target_objs@

# Target specific, C++ specific object file
CXX_TARGET_OBJS=@cxx_target_objs@

# Target specific, Fortran specific object file
FORTRAN_TARGET_OBJS=@fortran_target_objs@

# Object files for gcc many-languages driver.
GCC_OBJS = gcc.o ggc-none.o

# Language-specific object files shared by all C-family front ends.
# FIXME: tree-mudflap is C-family only, but it is also part of the middle-end.
# The mudflap machinery should be properly separated from the front ends, and
# perhaps turned into a plugin.
C_COMMON_OBJS = c-family/c-common.o c-family/c-cppbuiltin.o c-family/c-dump.o \
  c-family/c-format.o c-family/c-gimplify.o c-family/c-lex.o \
  c-family/c-omp.o c-family/c-opts.o c-family/c-pch.o \
  c-family/c-ppoutput.o c-family/c-pragma.o c-family/c-pretty-print.o \
<<<<<<< HEAD
  c-family/c-semantics.o c-family/c-ada-spec.o

# Language-specific object files for C and Objective C.
C_AND_OBJC_OBJS = attribs.o c-errors.o c-decl.o c-typeck.o \
  c-convert.o c-aux-info.o c-objc-common.o c-parser.o tree-mudflap.o \
  $(C_COMMON_OBJS) $(C_TARGET_OBJS)

C_STUB_OBJS = c-family/stub-objc.o c-family/stub-upc.o
# Language-specific object files for C.
C_OBJS = c-lang.o $(C_STUB_OBJS) $(C_AND_OBJC_OBJS)
=======
  c-family/c-semantics.o c-family/c-ada-spec.o tree-mudflap.o
>>>>>>> d4a10d0a

# Language-independent object files.
# We put the insn-*.o files first so that a parallel make will build
# them sooner, because they are large and otherwise tend to be the
# last objects to finish building.
OBJS = \
	insn-attrtab.o \
	insn-automata.o \
	insn-dfatab.o \
	insn-emit.o \
	insn-extract.o \
	insn-latencytab.o \
	insn-modes.o \
	insn-opinit.o \
	insn-output.o \
	insn-peep.o \
	insn-preds.o \
	insn-recog.o \
	insn-enums.o \
	$(GGC) \
	alias.o \
	alloc-pool.o \
	auto-inc-dec.o \
	bb-reorder.o \
	bitmap.o \
	bt-load.o \
	builtins.o \
	caller-save.o \
	calls.o \
	cfg.o \
	cfganal.o \
	cfgbuild.o \
	cfgcleanup.o \
	cfgexpand.o \
	cfghooks.o \
	cfgloop.o \
	cfgloopanal.o \
	cfgloopmanip.o \
	cfgrtl.o \
	symtab.o \
	cgraph.o \
	cgraphbuild.o \
	cgraphunit.o \
	cgraphclones.o \
	combine.o \
	combine-stack-adj.o \
	compare-elim.o \
	convert.o \
	coverage.o \
	cppbuiltin.o \
	cppdefault.o \
	cprop.o \
	cse.o \
	cselib.o \
	data-streamer.o \
	data-streamer-in.o \
	data-streamer-out.o \
	dbxout.o \
	dbgcnt.o \
	dce.o \
	ddg.o \
	debug.o \
	df-core.o \
	df-problems.o \
	df-scan.o \
	dfp.o \
	dojump.o \
	dominance.o \
	domwalk.o \
	double-int.o \
	dse.o \
	dwarf2asm.o \
	dwarf2cfi.o \
	dwarf2out.o \
	ebitmap.o \
	emit-rtl.o \
	et-forest.o \
	except.o \
	explow.o \
	expmed.o \
	expr.o \
	final.o \
	fixed-value.o \
	fold-const.o \
	function.o \
	fwprop.o \
	gcse.o \
	ggc-common.o \
	gimple.o \
	gimple-iterator.o \
	gimple-fold.o \
	gimple-low.o \
	gimple-pretty-print.o \
	gimple-ssa-strength-reduction.o \
	gimple-streamer-in.o \
	gimple-streamer-out.o \
	gimplify.o \
	godump.o \
	graph.o \
	graphds.o \
	graphite.o \
	graphite-blocking.o \
	graphite-clast-to-gimple.o \
	graphite-cloog-util.o \
	graphite-dependences.o \
	graphite-interchange.o \
	graphite-poly.o \
	graphite-ppl.o \
	graphite-scop-detection.o \
	graphite-sese-to-poly.o \
	gtype-desc.o \
	haifa-sched.o \
	hw-doloop.o \
	hwint.o \
	ifcvt.o \
	ree.o \
	incpath.o \
	init-regs.o \
	internal-fn.o \
	ipa-cp.o \
	ipa-split.o \
	ipa-inline.o \
	ipa-inline-analysis.o \
	ipa-inline-transform.o \
	ipa-prop.o \
	ipa-pure-const.o \
	ipa-reference.o \
	ipa-ref.o \
	ipa-utils.o \
	ipa.o \
	ira.o \
	ira-build.o \
	ira-costs.o \
	ira-conflicts.o \
	ira-color.o \
	ira-emit.o \
	ira-lives.o \
	jump.o \
	langhooks.o \
	lcm.o \
	lists.o \
	loop-doloop.o \
	loop-init.o \
	loop-invariant.o \
	loop-iv.o \
	loop-unroll.o \
	loop-unswitch.o \
	lower-subreg.o \
	lto-cgraph.o \
	lto-streamer.o \
	lto-streamer-in.o \
	lto-streamer-out.o \
	lto-section-in.o \
	lto-section-out.o \
	lto-symtab.o \
	lto-opts.o \
	lto-compress.o \
	matrix-reorg.o \
	mcf.o \
	mode-switching.o \
	modulo-sched.o \
	omega.o \
	omp-low.o \
	optabs.o \
	options-save.o \
	opts-global.o \
	passes.o \
	plugin.o \
	pointer-set.o \
	postreload-gcse.o \
	postreload.o \
	predict.o \
	print-rtl.o \
	print-tree.o \
	profile.o \
	real.o \
	realmpfr.o \
	recog.o \
	reg-stack.o \
	regcprop.o \
	reginfo.o \
	regmove.o \
	regrename.o \
	regstat.o \
	reload.o \
	reload1.o \
	reorg.o \
	resource.o \
	rtl-error.o \
	rtl.o \
	rtlanal.o \
	rtlhooks.o \
	sbitmap.o \
	sched-deps.o \
	sched-ebb.o \
	sched-rgn.o \
	sched-vis.o \
	sdbout.o \
	sel-sched-ir.o \
	sel-sched-dump.o \
	sel-sched.o \
	sese.o \
	simplify-rtx.o \
	sparseset.o \
	sreal.o \
	stack-ptr-mod.o \
	statistics.o \
	stmt.o \
	stor-layout.o \
	store-motion.o \
	streamer-hooks.o \
	stringpool.o \
	target-globals.o \
	targhooks.o \
	timevar.o \
	toplev.o \
	tracer.o \
	trans-mem.o \
	tree-affine.o \
	tree-call-cdce.o \
	tree-cfg.o \
	tree-cfgcleanup.o \
	tree-chrec.o \
	tree-complex.o \
	tree-data-ref.o \
	tree-dfa.o \
	tree-diagnostic.o \
	tree-dump.o \
	tree-eh.o \
	tree-emutls.o \
	tree-if-conv.o \
	tree-inline.o \
	tree-into-ssa.o \
	tree-iterator.o \
	tree-loop-distribution.o \
	tree-nested.o \
	tree-nomudflap.o \
	tree-nrv.o \
	tree-object-size.o \
	tree-optimize.o \
	tree-outof-ssa.o \
	tree-parloops.o \
	tree-phinodes.o \
	tree-predcom.o \
	tree-pretty-print.o \
	tree-profile.o \
	tree-scalar-evolution.o \
	tree-sra.o \
	tree-switch-conversion.o \
	tree-ssa-address.o \
	tree-ssa-alias.o \
	tree-ssa-ccp.o \
	tree-ssa-coalesce.o \
	tree-ssa-copy.o \
	tree-ssa-copyrename.o \
	tree-ssa-dce.o \
	tree-ssa-dom.o \
	tree-ssa-dse.o \
	tree-ssa-forwprop.o \
	tree-ssa-ifcombine.o \
	tree-ssa-live.o \
	tree-ssa-loop-ch.o \
	tree-ssa-loop-im.o \
	tree-ssa-loop-ivcanon.o \
	tree-ssa-loop-ivopts.o \
	tree-ssa-loop-manip.o \
	tree-ssa-loop-niter.o \
	tree-ssa-loop-prefetch.o \
	tree-ssa-loop-unswitch.o \
	tree-ssa-loop.o \
	tree-ssa-math-opts.o \
	tree-ssa-operands.o \
	tree-ssa-phiopt.o \
	tree-ssa-phiprop.o \
	tree-ssa-pre.o \
	tree-ssa-propagate.o \
	tree-ssa-reassoc.o \
	tree-ssa-sccvn.o \
	tree-ssa-sink.o \
	tree-ssa-strlen.o \
	tree-ssa-structalias.o \
	tree-ssa-tail-merge.o \
	tree-ssa-ter.o \
	tree-ssa-threadedge.o \
	tree-ssa-threadupdate.o \
	tree-ssa-uncprop.o \
	tree-ssa-uninit.o \
	tree-ssa.o \
	tree-ssanames.o \
	tree-stdarg.o \
	tree-streamer.o \
	tree-streamer-in.o \
	tree-streamer-out.o \
	tree-tailcall.o \
	tree-vect-generic.o \
	tree-vect-patterns.o \
	tree-vect-data-refs.o \
	tree-vect-stmts.o \
	tree-vect-loop.o \
	tree-vect-loop-manip.o \
	tree-vect-slp.o \
	tree-vectorizer.o \
	tree-vrp.o \
	tree.o \
	value-prof.o \
	var-tracking.o \
	varasm.o \
	varpool.o \
	vmsdbgout.o \
	web.o \
	xcoffout.o \
	$(out_object_file) \
	$(EXTRA_OBJS) \
	$(host_hook_obj)

# Objects in libcommon.a, potentially used by all host binaries and with
# no target dependencies.
OBJS-libcommon = diagnostic.o pretty-print.o intl.o input.o version.o

# Objects in libcommon-target.a, used by drivers and by the core
# compiler and containing target-dependent code.
OBJS-libcommon-target = $(common_out_object_file) prefix.o params.o \
	opts.o opts-common.o options.o vec.o hooks.o common/common-targhooks.o

# This lists all host objects for the front ends.
ALL_HOST_FRONTEND_OBJS = $(foreach v,$(CONFIG_LANGUAGES),$($(v)_OBJS))

ALL_HOST_BACKEND_OBJS = $(GCC_OBJS) $(OBJS) $(OBJS-libcommon) \
  $(OBJS-libcommon-target) @TREEBROWSER@ main.o c-family/cppspec.o \
  $(COLLECT2_OBJS) $(EXTRA_GCC_OBJS) $(GCOV_OBJS) $(GCOV_DUMP_OBJS)

# This lists all host object files, whether they are included in this
# compilation or not.
ALL_HOST_OBJS = $(ALL_HOST_FRONTEND_OBJS) $(ALL_HOST_BACKEND_OBJS)

BACKEND = libbackend.a main.o @TREEBROWSER@ libcommon-target.a libcommon.a \
	$(CPPLIB) $(LIBDECNUMBER)

MOSTLYCLEANFILES = insn-flags.h insn-config.h insn-codes.h \
 insn-output.c insn-recog.c insn-emit.c insn-extract.c insn-peep.c \
 insn-attr.h insn-attr-common.h insn-attrtab.c insn-dfatab.c \
 insn-latencytab.c insn-opinit.c insn-preds.c insn-constants.h \
 tm-preds.h tm-constrs.h checksum-options \
 tree-check.h min-insn-modes.c insn-modes.c insn-modes.h \
 genrtl.h gt-*.h gtype-*.h gtype-desc.c gtyp-input.list \
 xgcc$(exeext) cpp$(exeext) \
 $(EXTRA_PROGRAMS) gcc-cross$(exeext) \
 $(SPECS) collect2$(exeext) gcc-ar$(exeext) gcc-nm$(exeext) \
 gcc-ranlib$(exeext) \
 gcov-iov$(build_exeext) gcov$(exeext) gcov-dump$(exeext) \
 gengtype$(exeext) *.[0-9][0-9].* *.[si] *-checksum.c libbackend.a \
 libcommon-target.a libcommon.a libgcc.mk

#
# Language makefile fragments.

# The following targets define the interface between us and the languages.
#
# all.cross, start.encap, rest.encap,
# install-common, install-info, install-man,
# uninstall,
# mostlyclean, clean, distclean, maintainer-clean,
#
# Each language is linked in with a series of hooks.  The name of each
# hooked is "lang.${target_name}" (eg: lang.info).  Configure computes
# and adds these here.  We use double-colon rules for some of the hooks;
# double-colon rules should be preferred for any new hooks.

# language hooks, generated by configure
@language_hooks@

# per-language makefile fragments
ifneq ($(LANG_MAKEFRAGS),)
include $(LANG_MAKEFRAGS)
endif

# target and host overrides must follow the per-language makefile fragments
# so they can override or augment language-specific variables

# target overrides
ifneq ($(tmake_file),)
include $(tmake_file)
endif

# host overrides
ifneq ($(xmake_file),)
include $(xmake_file)
endif

# all-tree.def includes all the tree.def files.
all-tree.def: s-alltree; @true
s-alltree: Makefile
	rm -f tmp-all-tree.def
	echo '#include "tree.def"' > tmp-all-tree.def
	echo 'END_OF_BASE_TREE_CODES' >> tmp-all-tree.def
	echo '#include "c-family/c-common.def"' >> tmp-all-tree.def
	ltf="$(lang_tree_files)"; for f in $$ltf; do \
	  echo "#include \"$$f\""; \
	done | sed 's|$(srcdir)/||' >> tmp-all-tree.def
	$(SHELL) $(srcdir)/../move-if-change tmp-all-tree.def all-tree.def
	$(STAMP) s-alltree

# Now that LANG_MAKEFRAGS are included, we can add special flags to the
# objects that belong to the front ends.  We add an extra define that
# causes back-end specific include files to be poisoned, in the hope that
# we can avoid introducing dependencies of the front ends on things that
# no front end should ever look at (e.g. everything RTL related).
$(foreach file,$(ALL_HOST_FRONTEND_OBJS),$(eval CFLAGS-$(file) += -DIN_GCC_FRONTEND))

#

# -----------------------------
# Rebuilding this configuration
# -----------------------------

# On the use of stamps:
# Consider the example of tree-check.h. It is constructed with build/gencheck.
# A simple rule to build tree-check.h would be
# tree-check.h: build/gencheck$(build_exeext)
#	$(RUN_GEN) build/gencheck$(build_exeext) > tree-check.h
#
# but tree-check.h doesn't change every time gencheck changes. It would the
# nice if targets that depend on tree-check.h wouldn't be rebuild
# unnecessarily when tree-check.h is unchanged. To make this, tree-check.h
# must not be overwritten with a identical copy. One solution is to use a
# temporary file
# tree-check.h: build/gencheck$(build_exeext)
#	$(RUN_GEN) build/gencheck$(build_exeext) > tmp-check.h
#	$(SHELL) $(srcdir)/../move-if-change tmp-check.h tree-check.h
#
# This solution has a different problem. Since the time stamp of tree-check.h
# is unchanged, make will try to update tree-check.h every time it runs.
# To prevent this, one can add a stamp
# tree-check.h: s-check
# s-check : build/gencheck$(build_exeext)
#	$(RUN_GEN) build/gencheck$(build_exeext) > tmp-check.h
#	$(SHELL) $(srcdir)/../move-if-change tmp-check.h tree-check.h
#	$(STAMP) s-check
#
# The problem with this solution is that make thinks that tree-check.h is
# always unchanged. Make must be deceived into thinking that tree-check.h is
# rebuild by the "tree-check.h: s-check" rule. To do this, add a dummy command:
# tree-check.h: s-check; @true
# s-check : build/gencheck$(build_exeext)
#	$(RUN_GEN) build/gencheck$(build_exeext) > tmp-check.h
#	$(SHELL) $(srcdir)/../move-if-change tmp-check.h tree-check.h
#	$(STAMP) s-check
#
# This is what is done in this makefile. Note that mkconfig.sh has a
# move-if-change built-in

Makefile: config.status $(srcdir)/Makefile.in $(LANG_MAKEFRAGS)
	LANGUAGES="$(CONFIG_LANGUAGES)" \
	CONFIG_HEADERS= \
	CONFIG_SHELL="$(SHELL)" \
	CONFIG_FILES=$@ $(SHELL) config.status

config.h: cs-config.h ; @true
bconfig.h: cs-bconfig.h ; @true
tconfig.h: cs-tconfig.h ; @true
tm.h: cs-tm.h ; @true
tm_p.h: cs-tm_p.h ; @true

cs-config.h: Makefile
	TARGET_CPU_DEFAULT="" \
	HEADERS="$(host_xm_include_list)" DEFINES="$(host_xm_defines)" \
	$(SHELL) $(srcdir)/mkconfig.sh config.h

cs-bconfig.h: Makefile
	TARGET_CPU_DEFAULT="" \
	HEADERS="$(build_xm_include_list)" DEFINES="$(build_xm_defines)" \
	$(SHELL) $(srcdir)/mkconfig.sh bconfig.h

cs-tconfig.h: Makefile
	TARGET_CPU_DEFAULT="" \
	HEADERS="$(xm_include_list)" DEFINES="USED_FOR_TARGET $(xm_defines)" \
	$(SHELL) $(srcdir)/mkconfig.sh tconfig.h

cs-tm.h: Makefile
	TARGET_CPU_DEFAULT="$(target_cpu_default)" \
	HEADERS="$(tm_include_list)" DEFINES="$(tm_defines)" \
	$(SHELL) $(srcdir)/mkconfig.sh tm.h

cs-tm_p.h: Makefile
	TARGET_CPU_DEFAULT="" \
	HEADERS="$(tm_p_include_list)" DEFINES="" \
	$(SHELL) $(srcdir)/mkconfig.sh tm_p.h

# Don't automatically run autoconf, since configure.ac might be accidentally
# newer than configure.  Also, this writes into the source directory which
# might be on a read-only file system.  If configured for maintainer mode
# then do allow autoconf to be run.

AUTOCONF = autoconf
ACLOCAL = aclocal
ACLOCAL_AMFLAGS = -I ../config -I ..
aclocal_deps = \
	$(srcdir)/../libtool.m4 \
	$(srcdir)/../ltoptions.m4 \
	$(srcdir)/../ltsugar.m4 \
	$(srcdir)/../ltversion.m4 \
	$(srcdir)/../lt~obsolete.m4 \
	$(srcdir)/../config/acx.m4 \
	$(srcdir)/../config/codeset.m4 \
	$(srcdir)/../config/extensions.m4 \
	$(srcdir)/../config/gettext-sister.m4 \
	$(srcdir)/../config/iconv.m4 \
	$(srcdir)/../config/lcmessage.m4 \
	$(srcdir)/../config/lib-ld.m4 \
	$(srcdir)/../config/lib-link.m4 \
	$(srcdir)/../config/lib-prefix.m4 \
	$(srcdir)/../config/override.m4 \
	$(srcdir)/../config/progtest.m4 \
        $(srcdir)/../config/stdint.m4 \
	$(srcdir)/../config/unwind_ipinfo.m4 \
	$(srcdir)/../config/warnings.m4 \
	$(srcdir)/../config/dfp.m4 \
	$(srcdir)/../config/mmap.m4 \
	$(srcdir)/acinclude.m4

$(srcdir)/configure: @MAINT@ $(srcdir)/configure.ac $(srcdir)/aclocal.m4
	(cd $(srcdir) && $(AUTOCONF))

$(srcdir)/aclocal.m4 : @MAINT@ $(aclocal_deps)
	(cd $(srcdir) && $(ACLOCAL) $(ACLOCAL_AMFLAGS))

# cstamp-h.in controls rebuilding of config.in.
# It is named cstamp-h.in and not stamp-h.in so the mostlyclean rule doesn't
# delete it.  A stamp file is needed as autoheader won't update the file if
# nothing has changed.
# It remains in the source directory and is part of the distribution.
# This follows what is done in shellutils, fileutils, etc.
# "echo timestamp" is used instead of touch to be consistent with other
# packages that use autoconf (??? perhaps also to avoid problems with patch?).
# ??? Newer versions have a maintainer mode that may be useful here.

# Don't run autoheader automatically either.
# Only run it if maintainer mode is enabled.
@MAINT@ AUTOHEADER = autoheader
@MAINT@ $(srcdir)/config.in: $(srcdir)/cstamp-h.in
@MAINT@ $(srcdir)/cstamp-h.in: $(srcdir)/configure.ac
@MAINT@	(cd $(srcdir) && $(AUTOHEADER))
@MAINT@	@rm -f $(srcdir)/cstamp-h.in
@MAINT@	echo timestamp > $(srcdir)/cstamp-h.in
auto-host.h: cstamp-h ; @true
cstamp-h: config.in config.status
	CONFIG_HEADERS=auto-host.h:config.in \
	CONFIG_FILES= \
	LANGUAGES="$(CONFIG_LANGUAGES)" $(SHELL) config.status

# Really, really stupid make features, such as SUN's KEEP_STATE, may force
# a target to build even if it is up-to-date.  So we must verify that
# config.status does not exist before failing.
config.status: $(srcdir)/configure $(srcdir)/config.gcc
	@if [ ! -f config.status ] ; then \
	  echo You must configure gcc.  Look at http://gcc.gnu.org/install/ for details.; \
	  false; \
	else \
	  LANGUAGES="$(CONFIG_LANGUAGES)" $(SHELL) config.status --recheck; \
	fi

# --------
# UNSORTED
# --------

# Provide quickstrap as a target that people can type into the gcc directory,
# and that fails if you're not into it.
quickstrap: all
	cd $(toplevel_builddir) && $(MAKE) all-target-libgcc

all.internal: start.encap rest.encap doc
# This is what to compile if making a cross-compiler.
all.cross: native gcc-cross$(exeext) cpp$(exeext) specs \
	libgcc-support lang.all.cross doc @GENINSRC@ srcextra
# This is what must be made before installing GCC and converting libraries.
start.encap: native xgcc$(exeext) cpp$(exeext) specs \
	libgcc-support lang.start.encap @GENINSRC@ srcextra
# These can't be made until after GCC can run.
rest.encap: lang.rest.encap
# This is what is made with the host's compiler
# whether making a cross compiler or not.
native: config.status auto-host.h build-@POSUB@ $(LANGUAGES) \
	$(EXTRA_PROGRAMS) $(COLLECT2) lto-wrapper$(exeext) \
	gcc-ar$(exeext) gcc-nm$(exeext) gcc-ranlib$(exeext)

ifeq ($(enable_plugin),yes)
native: gengtype$(exeext)
endif

# On the target machine, finish building a cross compiler.
# This does the things that can't be done on the host machine.
rest.cross: specs

# Recompile all the language-independent object files.
# This is used only if the user explicitly asks for it.
compilations: $(BACKEND)

# This archive is strictly for the host.
libbackend.a: $(OBJS)
	-rm -rf libbackend.a
	$(AR) $(AR_FLAGS) libbackend.a $(OBJS)
	-$(RANLIB) $(RANLIB_FLAGS) libbackend.a

libcommon-target.a: $(OBJS-libcommon-target)
	-rm -rf libcommon-target.a
	$(AR) $(AR_FLAGS) libcommon-target.a $(OBJS-libcommon-target)
	-$(RANLIB) $(RANLIB_FLAGS) libcommon-target.a

libcommon.a: $(OBJS-libcommon)
	-rm -rf libcommon.a
	$(AR) $(AR_FLAGS) libcommon.a $(OBJS-libcommon)
	-$(RANLIB) $(RANLIB_FLAGS) libcommon.a

# We call this executable `xgcc' rather than `gcc'
# to avoid confusion if the current directory is in the path
# and CC is `gcc'.  It is renamed to `gcc' when it is installed.
xgcc$(exeext): $(GCC_OBJS) c/gccspec.o libcommon-target.a $(LIBDEPS) \
	$(EXTRA_GCC_OBJS)
	+$(LINKER) $(ALL_LINKERFLAGS) $(LDFLAGS) -o $@ $(GCC_OBJS) \
	  c/gccspec.o $(EXTRA_GCC_OBJS) libcommon-target.a \
	  $(EXTRA_GCC_LIBS) $(LIBS)

# cpp is to cpp0 as e.g. g++ is to cc1plus: Just another driver.
# It is part of c-family because the handled extensions are hard-coded
# and only contain c-family extensions (see known_suffixes).
cpp$(exeext): $(GCC_OBJS) c-family/cppspec.o libcommon-target.a $(LIBDEPS) \
	$(EXTRA_GCC_OBJS)
	+$(LINKER) $(ALL_LINKERFLAGS) $(LDFLAGS) -o $@ $(GCC_OBJS) \
	  c-family/cppspec.o $(EXTRA_GCC_OBJS) libcommon-target.a \
	  $(EXTRA_GCC_LIBS) $(LIBS)

# Dump a specs file to make -B./ read these specs over installed ones.
$(SPECS): xgcc$(exeext)
	$(GCC_FOR_TARGET) -dumpspecs > tmp-specs
	mv tmp-specs $(SPECS)

# We do want to create an executable named `xgcc', so we can use it to
# compile libgcc2.a.
# Also create gcc-cross, so that install-common will install properly.
gcc-cross$(exeext): xgcc$(exeext)
	cp xgcc$(exeext) gcc-cross$(exeext)

checksum-options:
	echo "$(LINKER) $(ALL_LINKERFLAGS) $(LDFLAGS)" > checksum-options.tmp \
	&& $(srcdir)/../move-if-change checksum-options.tmp checksum-options

#
# Build libgcc.a.

libgcc-support: libgcc.mvars stmp-int-hdrs $(TCONFIG_H) \
	$(MACHMODE_H) gcov-iov.h

libgcc.mvars: config.status Makefile specs xgcc$(exeext)
	: > tmp-libgcc.mvars
	echo GCC_CFLAGS = '$(GCC_CFLAGS)' >> tmp-libgcc.mvars
	echo INHIBIT_LIBC_CFLAGS = '$(INHIBIT_LIBC_CFLAGS)' >> tmp-libgcc.mvars
	echo TARGET_SYSTEM_ROOT = '$(TARGET_SYSTEM_ROOT)' >> tmp-libgcc.mvars

	mv tmp-libgcc.mvars libgcc.mvars

# Use the genmultilib shell script to generate the information the gcc
# driver program needs to select the library directory based on the
# switches.
multilib.h: s-mlib; @true
s-mlib: $(srcdir)/genmultilib Makefile
	if test @enable_multilib@ = yes \
	   || test -n "$(MULTILIB_OSDIRNAMES)"; then \
	  $(SHELL) $(srcdir)/genmultilib \
	    "$(MULTILIB_OPTIONS)" \
	    "$(MULTILIB_DIRNAMES)" \
	    "$(MULTILIB_MATCHES)" \
	    "$(MULTILIB_EXCEPTIONS)" \
	    "$(MULTILIB_EXTRA_OPTS)" \
	    "$(MULTILIB_EXCLUSIONS)" \
	    "$(MULTILIB_OSDIRNAMES)" \
	    "$(MULTILIB_REQUIRED)" \
	    "@enable_multilib@" \
	    > tmp-mlib.h; \
	else \
	  $(SHELL) $(srcdir)/genmultilib '' '' '' '' '' '' '' '' no\
	    > tmp-mlib.h; \
	fi
	$(SHELL) $(srcdir)/../move-if-change tmp-mlib.h multilib.h
	$(STAMP) s-mlib
#
# Compiling object files from source files.

# Note that dependencies on obstack.h are not written
# because that file is not part of GCC.

srcextra: gcc.srcextra lang.srcextra

gcc.srcextra: gengtype-lex.c
	-cp -p $^ $(srcdir)

<<<<<<< HEAD
# C language specific files.
c-aux-info.o : c-aux-info.c  $(CONFIG_H) $(SYSTEM_H) coretypes.h $(TM_H) \
	$(C_TREE_H) $(TREE_H) $(FLAGS_H)

c-convert.o : c-convert.c $(CONFIG_H) $(SYSTEM_H) coretypes.h $(TM_H) \
	$(TREE_H) $(C_TREE_H) $(FLAGS_H) $(C_COMMON_H) convert.h \
	langhooks.h $(TARGET_H)

c-decl.o : c-decl.c c-lang.h $(CONFIG_H) $(SYSTEM_H) coretypes.h $(TM_H) \
	$(TREE_H) $(C_TREE_H) $(GGC_H) $(TARGET_H) $(FLAGS_H) $(FUNCTION_H) \
	output.h debug.h toplev.h intl.h $(TM_P_H) $(TREE_INLINE_H) \
	$(TIMEVAR_H) $(OPTS_H) $(C_PRAGMA_H) gt-c-decl.h $(CGRAPH_H) \
	$(HASHTAB_H) $(LANGHOOKS_DEF_H) \
	$(TREE_DUMP_H) $(C_COMMON_H) $(CPPLIB_H) $(DIAGNOSTIC_CORE_H) \
	$(INPUT_H) langhooks.h pointer-set.h tree-iterator.h \
	$(PLUGIN_H) c-family/c-ada-spec.h c-family/c-objc.h c-family/c-upc.h

c-errors.o: c-errors.c $(CONFIG_H) $(SYSTEM_H) coretypes.h $(TM_H) $(TREE_H) \
	$(C_TREE_H) $(FLAGS_H) $(DIAGNOSTIC_H) $(TM_P_H)

c-lang.o : c-lang.c c-objc-common.h \
	$(CONFIG_H) $(SYSTEM_H) coretypes.h $(TM_H) $(TREE_H) \
	$(C_TREE_H) $(DIAGNOSTIC_CORE_H) \
	langhooks.h $(LANGHOOKS_DEF_H) $(C_COMMON_H) gtype-c.h \
	$(C_PRAGMA_H) $(TREE_INLINE_H)

c-objc-common.o : c-objc-common.c c-objc-common.h \
	$(CONFIG_H) $(SYSTEM_H) coretypes.h \
	$(TREE_H) $(C_TREE_H) $(FLAGS_H) $(DIAGNOSTIC_H) \
	langhooks.h $(GGC_H) $(C_PRETTY_PRINT_H) intl.h \
	$(TREE_PRETTY_PRINT_H)

c-parser.o : c-parser.c $(CONFIG_H) $(SYSTEM_H) coretypes.h \
	$(TM_H) $(TREE_H) $(C_TREE_H) $(C_COMMON_H) $(C_PRAGMA_H) $(CPPLIB_H) \
	$(GGC_H) $(TIMEVAR_H) $(INPUT_H) $(FLAGS_H) \
	upc/upc-gasp.h upc/upc-tree.h \
	gt-c-parser.h langhooks.h \
	$(VEC_H) $(TARGET_H) $(CGRAPH_H) $(PLUGIN_H) \
	 c-family/c-objc.h c-family/c-upc.h

c-typeck.o : c-typeck.c c-lang.h $(CONFIG_H) $(SYSTEM_H) coretypes.h $(TM_H) \
	$(TREE_H) $(C_TREE_H) $(TARGET_H) $(FLAGS_H) intl.h \
	langhooks.h tree-iterator.h $(BITMAP_H) $(GIMPLE_H) \
	c-family/c-objc.h c-family/c-upc.h



=======
>>>>>>> d4a10d0a
graph.o: graph.c $(SYSTEM_H) coretypes.h $(TM_H) toplev.h $(DIAGNOSTIC_CORE_H) $(FLAGS_H) \
    $(RTL_H) $(FUNCTION_H) hard-reg-set.h $(BASIC_BLOCK_H) graph.h $(OBSTACK_H) \
    $(CONFIG_H) $(EMIT_RTL_H)

sbitmap.o: sbitmap.c sbitmap.h $(CONFIG_H) $(SYSTEM_H) coretypes.h $(BASIC_BLOCK_H)
ebitmap.o: ebitmap.c $(CONFIG_H) $(SYSTEM_H) coretypes.h $(EBITMAP_H)
sparseset.o: sparseset.c $(SYSTEM_H) sparseset.h $(CONFIG_H)

AR_LIBS = @COLLECT2_LIBS@

gcc-ar$(exeext): gcc-ar.o $(LIBDEPS)
	+$(LINKER) $(ALL_LINKERFLAGS) $(LDFLAGS) gcc-ar.o -o $@ \
		$(LIBS) $(AR_LIBS)

gcc-nm$(exeext): gcc-nm.o $(LIBDEPS)
	+$(LINKER) $(ALL_LINKERFLAGS) $(LDFLAGS) gcc-nm.o -o $@ \
		$(LIBS) $(AR_LIBS)

gcc-ranlib$(exeext): gcc-ranlib.o $(LIBDEPS)
	+$(LINKER) $(ALL_LINKERFLAGS) $(LDFLAGS) gcc-ranlib.o -o $@ \
		$(LIBS) $(AR_LIBS)

CFLAGS-gcc-ar.o += $(DRIVER_DEFINES) \
	-DTARGET_MACHINE=\"$(target_noncanonical)\" \
	@TARGET_SYSTEM_ROOT_DEFINE@ -DPERSONALITY=\"ar\"

gcc-ar.o: gcc-ar.c $(CONFIG_H) $(SYSTEM_H) $(LIBIBERTY_H)

CFLAGS-gcc-ranlib.o += $(DRIVER_DEFINES) \
	-DTARGET_MACHINE=\"$(target_noncanonical)\" \
	@TARGET_SYSTEM_ROOT_DEFINE@ -DPERSONALITY=\"ranlib\"

gcc-ranlib.o: gcc-ranlib.c $(CONFIG_H) $(SYSTEM_H) $(LIBIBERTY_H)

CFLAGS-gcc-nm.o += $(DRIVER_DEFINES) \
	-DTARGET_MACHINE=\"$(target_noncanonical)\" \
	@TARGET_SYSTEM_ROOT_DEFINE@ -DPERSONALITY=\"nm\"

gcc-nm.o: gcc-nm.c $(CONFIG_H) $(SYSTEM_H) $(LIBIBERTY_H)

# ??? the implicit rules dont trigger if the source file has a different name
# so copy instead
gcc-ranlib.c: gcc-ar.c
	cp $^ $@

gcc-nm.c: gcc-ar.c
	cp $^ $@

COLLECT2_OBJS = collect2.o collect2-aix.o tlink.o vec.o ggc-none.o
COLLECT2_LIBS = @COLLECT2_LIBS@
collect2$(exeext): $(COLLECT2_OBJS) $(LIBDEPS)
# Don't try modifying collect2 (aka ld) in place--it might be linking this.
	+$(LINKER) $(ALL_LINKERFLAGS) $(LDFLAGS) -o T$@ \
		$(COLLECT2_OBJS) $(LIBS) $(COLLECT2_LIBS)
	mv -f T$@ $@

CFLAGS-collect2.o += -DTARGET_MACHINE=\"$(target_noncanonical)\" \
	@TARGET_SYSTEM_ROOT_DEFINE@
collect2.o : collect2.c $(CONFIG_H) $(SYSTEM_H) coretypes.h $(TM_H) intl.h \
	$(OBSTACK_H) $(DEMANGLE_H) collect2.h collect2-aix.h version.h \
	$(DIAGNOSTIC_H)

collect2-aix.o : collect2-aix.c $(CONFIG_H) $(SYSTEM_H) coretypes.h $(TM_H) \
    collect2-aix.h

tlink.o: tlink.c $(DEMANGLE_H) $(HASHTAB_H) $(CONFIG_H) $(SYSTEM_H) coretypes.h $(TM_H) \
    $(OBSTACK_H) collect2.h intl.h $(DIAGNOSTIC_CORE_H)

lto-wrapper$(exeext): lto-wrapper.o ggc-none.o libcommon-target.a $(LIBDEPS)
	+$(LINKER) $(ALL_COMPILERFLAGS) $(LDFLAGS) -o T$@ \
	    lto-wrapper.o ggc-none.o libcommon-target.a $(LIBS)
	mv -f T$@ $@

lto-wrapper.o: lto-wrapper.c $(CONFIG_H) $(SYSTEM_H) coretypes.h intl.h \
	$(OBSTACK_H) $(DIAGNOSTIC_H) $(OPTS_H) $(OPTIONS_H)

# Files used by all variants of C or by the stand-alone pre-processor.
c-family/cppspec.o: c-family/cppspec.c $(CONFIG_H) $(SYSTEM_H) coretypes.h \
    $(TM_H) $(GCC_H) $(OPTS_H)

c-family/c-common.o : c-family/c-common.c $(CONFIG_H) $(SYSTEM_H) coretypes.h \
	$(TM_H) $(TREE_H) \
	$(OBSTACK_H) $(C_COMMON_H) $(FLAGS_H) toplev.h output.h $(C_PRAGMA_H) \
	$(GGC_H) builtin-types.def builtin-attrs.def \
	$(DIAGNOSTIC_H) langhooks.h c-family/c-objc.h c-family/c-upc.h \
	$(TARGET_H) tree-iterator.h langhooks.h tree-mudflap.h \
	intl.h $(OPTS_H) $(CPPLIB_H) $(TREE_INLINE_H) $(HASHTAB_H) \
	$(BUILTINS_DEF) $(CGRAPH_H) $(BASIC_BLOCK_H) $(TARGET_DEF_H) \
	$(LIBFUNCS_H) \
	gt-c-family-c-common.h $(COMMON_TARGET_H)

c-family/c-cppbuiltin.o : c-family/c-cppbuiltin.c $(CONFIG_H) $(SYSTEM_H) \
	coretypes.h $(TM_H) $(TREE_H) version.h $(C_COMMON_H) $(C_PRAGMA_H) \
	$(FLAGS_H) output.h $(TREE_H) $(TARGET_H) $(COMMON_TARGET_H) \
	$(TM_P_H) debug.h $(CPP_ID_DATA_H) cppbuiltin.h

c-family/c-dump.o : c-family/c-dump.c $(CONFIG_H) $(SYSTEM_H) coretypes.h \
	$(TM_H) $(TREE_H) $(TREE_DUMP_H)

c-family/c-format.o : c-family/c-format.c c-family/c-format.h \
	$(CONFIG_H) $(SYSTEM_H) coretypes.h $(TM_H) $(TREE_H) langhooks.h \
	$(C_COMMON_H) $(FLAGS_H) intl.h $(C_TARGET_H) \
	$(DIAGNOSTIC_CORE_H) alloc-pool.h c-family/c-objc.h c-family/c-upc.h

c-family/c-gimplify.o : c-family/c-gimplify.c $(CONFIG_H) $(SYSTEM_H) $(TREE_H) \
	$(C_COMMON_H) $(DIAGNOSTIC_CORE_H) $(GIMPLE_H) \
	$(FLAGS_H) langhooks.h $(LANGHOOKS_DEF_H) \
	$(TM_H) coretypes.h $(C_PRETTY_PRINT_H) $(CGRAPH_H) $(BASIC_BLOCK_H) \
	hard-reg-set.h $(TREE_DUMP_H) $(TREE_INLINE_H)

c-family/c-lex.o : c-family/c-lex.c $(CONFIG_H) $(SYSTEM_H) coretypes.h \
	$(TM_H) $(TREE_H) $(FIXED_VALUE_H) debug.h $(C_COMMON_H) $(SPLAY_TREE_H) \
	$(C_PRAGMA_H) $(INPUT_H) intl.h $(FLAGS_H) \
	$(CPPLIB_H) $(TARGET_H) $(TIMEVAR_H)

c-family/c-omp.o : c-family/c-omp.c $(CONFIG_H) $(SYSTEM_H) coretypes.h \
	$(TREE_H) $(C_COMMON_H) $(GIMPLE_H) langhooks.h

CFLAGS-c-family/c-opts.o += @TARGET_SYSTEM_ROOT_DEFINE@
c-family/c-opts.o : c-family/c-opts.c $(CONFIG_H) $(SYSTEM_H) coretypes.h \
        $(TREE_H) $(C_PRAGMA_H) $(FLAGS_H) toplev.h langhooks.h \
        $(DIAGNOSTIC_H) intl.h debug.h $(C_COMMON_H) $(C_TARGET_H) \
        $(OPTS_H) $(OPTIONS_H) $(MKDEPS_H) incpath.h cppdefault.h

CFLAGS-c-family/c-pch.o += -DHOST_MACHINE=\"$(host)\" \
	-DTARGET_MACHINE=\"$(target)\"
c-family/c-pch.o : c-family/c-pch.c $(CONFIG_H) $(SYSTEM_H) coretypes.h \
	$(CPPLIB_H) $(TREE_H) $(C_COMMON_H) output.h $(C_PRAGMA_H) \
	$(GGC_H) debug.h langhooks.h $(FLAGS_H) hosthooks.h version.h \
	$(TARGET_H) $(OPTS_H) $(TIMEVAR_H)

c-family/c-ppoutput.o : c-family/c-ppoutput.c $(CONFIG_H) $(SYSTEM_H) \
	coretypes.h $(C_COMMON_H) $(TREE_H) $(CPPLIB_H) $(CPP_INTERNAL_H) \
	$(C_PRAGMA_H)

c-family/c-pragma.o: c-family/c-pragma.c $(CONFIG_H) $(SYSTEM_H) coretypes.h \
	$(TM_H) $(TREE_H) $(FUNCTION_H) $(C_PRAGMA_H) output.h \
	$(TM_P_H) $(C_COMMON_H) $(TARGET_H) $(CPPLIB_H) $(FLAGS_H) \
	$(DIAGNOSTIC_H) $(OPTS_H) $(PLUGINS_H) \
	gt-c-family-c-pragma.h

c-family/c-pretty-print.o : c-family/c-pretty-print.c $(C_PRETTY_PRINT_H) \
	$(CONFIG_H) $(SYSTEM_H) coretypes.h $(TM_H) \
	$(DIAGNOSTIC_H) tree-iterator.h intl.h $(TREE_PRETTY_PRINT_H)

c-family/c-semantics.o : c-family/c-semantics.c $(CONFIG_H) $(SYSTEM_H) \
	coretypes.h $(TM_H) $(TREE_H) $(FLAGS_H) \
	$(C_COMMON_H) $(FUNCTION_H) langhooks.h $(SPLAY_TREE_H) $(TIMEVAR_H) \
	tree-iterator.h

c-family/c-ada-spec.o : c-family/c-ada-spec.c c-family/c-ada-spec.h \
	$(CONFIG_H) $(SYSTEM_H) $(TREE_H) $(CPP_ID_DATA_H) $(TM_H) \
	coretypes.h tree-iterator.h $(TREE_PASS_H)

c-family/stub-objc.o : c-family/stub-objc.c $(CONFIG_H) $(SYSTEM_H) \
	coretypes.h $(TREE_H) $(C_COMMON_H) c-family/c-objc.h

c-family/stub-upc.o : c-family/stub-upc.c $(CONFIG_H) $(SYSTEM_H) \
	coretypes.h $(TREE_H) $(C_COMMON_H) c-family/c-upc.h

default-c.o: config/default-c.c $(CONFIG_H) $(SYSTEM_H) coretypes.h \
  $(C_TARGET_H) $(C_TARGET_DEF_H)
	$(COMPILER) -c $(ALL_COMPILERFLAGS) $(ALL_CPPFLAGS) \
	  $< $(OUTPUT_OPTION)

# Files used by all variants of C and some other languages.

attribs.o : attribs.c $(CONFIG_H) $(SYSTEM_H) coretypes.h $(TM_H) $(TREE_H) \
	$(FLAGS_H) $(DIAGNOSTIC_CORE_H) $(GGC_H) $(TM_P_H) \
	$(TARGET_H) langhooks.h $(CPPLIB_H) $(PLUGIN_H)

incpath.o: incpath.c incpath.h $(CONFIG_H) $(SYSTEM_H) $(CPPLIB_H) \
		intl.h prefix.h coretypes.h $(TM_H) cppdefault.h $(TARGET_H) \
		$(MACHMODE_H)

CFLAGS-prefix.o += -DPREFIX=\"$(prefix)\" -DBASEVER=$(BASEVER_s)
prefix.o: prefix.c $(CONFIG_H) $(SYSTEM_H) coretypes.h prefix.h \
	$(COMMON_TARGET_H) Makefile $(BASEVER)

# Language-independent files.

DRIVER_DEFINES = \
  -DSTANDARD_STARTFILE_PREFIX=\"$(unlibsubdir)/\" \
  -DSTANDARD_EXEC_PREFIX=\"$(libdir)/gcc/\" \
  -DSTANDARD_LIBEXEC_PREFIX=\"$(libexecdir)/gcc/\" \
  -DDEFAULT_TARGET_VERSION=\"$(version)\" \
  -DDEFAULT_TARGET_MACHINE=\"$(target_noncanonical)\" \
  -DSTANDARD_BINDIR_PREFIX=\"$(bindir)/\" \
  -DTOOLDIR_BASE_PREFIX=\"$(libsubdir_to_prefix)$(prefix_to_exec_prefix)\" \
  @TARGET_SYSTEM_ROOT_DEFINE@ \
  $(VALGRIND_DRIVER_DEFINES) \
  `test "X$${SHLIB}" = "X" || test "@enable_shared@" != "yes" || echo "-DENABLE_SHARED_LIBGCC"` \
  -DCONFIGURE_SPECS="\"@CONFIGURE_SPECS@\""

gcc.o: gcc.c $(CONFIG_H) $(SYSTEM_H) coretypes.h $(TM_H) intl.h multilib.h \
    Makefile $(lang_specs_files) specs.h prefix.h $(GCC_H) $(FLAGS_H) \
    configargs.h $(OBSTACK_H) $(OPTS_H) $(DIAGNOSTIC_H) $(VEC_H) $(PARAMS_H)
	(SHLIB='$(SHLIB)'; \
	$(COMPILER) $(ALL_COMPILERFLAGS) $(ALL_CPPFLAGS) \
  $(DRIVER_DEFINES) \
  -c $(srcdir)/gcc.c $(OUTPUT_OPTION))

specs.h : s-specs ; @true
s-specs : Makefile
	lsf="$(lang_specs_files)"; for f in $$lsf; do \
	    echo "#include \"$$f\""; \
	done | sed 's|$(srcdir)/||' > tmp-specs.h
	$(SHELL) $(srcdir)/../move-if-change tmp-specs.h specs.h
	$(STAMP) s-specs

optionlist: s-options ; @true
s-options: $(ALL_OPT_FILES) Makefile $(srcdir)/opt-gather.awk
	$(AWK) -f $(srcdir)/opt-gather.awk $(ALL_OPT_FILES) > tmp-optionlist
	$(SHELL) $(srcdir)/../move-if-change tmp-optionlist optionlist
	$(STAMP) s-options

options.c: optionlist $(srcdir)/opt-functions.awk $(srcdir)/opt-read.awk \
    $(srcdir)/optc-gen.awk
	$(AWK) -f $(srcdir)/opt-functions.awk -f $(srcdir)/opt-read.awk \
	       -f $(srcdir)/optc-gen.awk \
	       -v header_name="config.h system.h coretypes.h options.h tm.h" < $< > $@

options-save.c: optionlist $(srcdir)/opt-functions.awk $(srcdir)/opt-read.awk \
    $(srcdir)/optc-save-gen.awk
	$(AWK) -f $(srcdir)/opt-functions.awk -f $(srcdir)/opt-read.awk \
	       -f $(srcdir)/optc-save-gen.awk \
	       -v header_name="config.h system.h coretypes.h tm.h" < $< > $@

options.h: s-options-h ; @true
s-options-h: optionlist $(srcdir)/opt-functions.awk $(srcdir)/opt-read.awk \
    $(srcdir)/opth-gen.awk
	$(AWK) -f $(srcdir)/opt-functions.awk -f $(srcdir)/opt-read.awk \
	       -f $(srcdir)/opth-gen.awk \
	       < $< > tmp-options.h
	$(SHELL) $(srcdir)/../move-if-change tmp-options.h options.h
	$(STAMP) $@

options.o: options.c $(CONFIG_H) $(SYSTEM_H) coretypes.h \
	$(TM_H) $(OPTS_H) intl.h $(OPTIONS_C_EXTRA) insn-attr-common.h

options-save.o: options-save.c $(CONFIG_H) $(SYSTEM_H) coretypes.h $(TARGET_H) $(FLAGS_H) \
	$(TM_H) $(OPTS_H) intl.h $(OPTIONS_C_EXTRA)

dumpvers: dumpvers.c

CFLAGS-version.o += -DBASEVER=$(BASEVER_s) -DDATESTAMP=$(DATESTAMP_s) \
	-DREVISION=$(REVISION_s) \
	-DDEVPHASE=$(DEVPHASE_s) -DPKGVERSION=$(PKGVERSION_s) \
	-DBUGURL=$(BUGURL_s)
version.o: version.c version.h $(REVISION) $(DATESTAMP) $(BASEVER) $(DEVPHASE)

gtype-desc.o: gtype-desc.c $(CONFIG_H) $(SYSTEM_H) coretypes.h $(TM_H) \
	$(HASHTAB_H) $(SPLAY_TREE_H) $(OBSTACK_H) $(BITMAP_H) \
	$(INPUT_H) $(TREE_H) $(RTL_H) $(FUNCTION_H) insn-config.h $(EXPR_H) \
	hard-reg-set.h $(BASIC_BLOCK_H) cselib.h $(INSN_ADDR_H) $(OPTABS_H) \
	$(LIBFUNCS_H) debug.h $(GGC_H) $(CGRAPH_H) $(TREE_FLOW_H) reload.h \
	$(CPP_ID_DATA_H) tree-chrec.h $(EXCEPT_H) output.h \
	$(CFGLOOP_H) $(TARGET_H) $(IPA_PROP_H) $(LTO_STREAMER_H) \
	target-globals.h

trans-mem.o : trans-mem.c $(CONFIG_H) $(SYSTEM_H) coretypes.h \
	$(TREE_H) $(GIMPLE_H) $(TREE_FLOW_H) $(TREE_PASS_H) $(TREE_INLINE_H) \
	$(DIAGNOSTIC_CORE_H) $(DEMANGLE_H) output.h $(TRANS_MEM_H) \
	$(PARAMS_H) $(TARGET_H) langhooks.h \
	$(GIMPLE_PRETTY_PRINT_H) $(CFGLOOP_H) \
	gt-trans-mem.h

ggc-common.o: ggc-common.c $(CONFIG_H) $(SYSTEM_H) coretypes.h		\
	$(GGC_H) $(HASHTAB_H) $(DIAGNOSTIC_CORE_H) $(PARAMS_H) hosthooks.h	\
	$(HOSTHOOKS_DEF_H) $(VEC_H) $(PLUGIN_H) $(GGC_INTERNAL_H) $(TIMEVAR_H)

ggc-page.o: ggc-page.c $(CONFIG_H) $(SYSTEM_H) coretypes.h $(TM_H) $(RTL_H) $(TREE_H) \
	$(FLAGS_H) $(DIAGNOSTIC_CORE_H) $(GGC_H) $(TIMEVAR_H) $(TM_P_H) $(PARAMS_H) \
	$(TREE_FLOW_H) $(PLUGIN_H) $(GGC_INTERNAL_H)

ggc-zone.o: ggc-zone.c $(CONFIG_H) $(SYSTEM_H) coretypes.h $(TM_H) $(RTL_H) \
	$(TREE_H) $(FLAGS_H) $(DIAGNOSTIC_CORE_H) $(GGC_H) $(TIMEVAR_H) $(TM_P_H) \
	$(PARAMS_H) $(BITMAP_H) $(PLUGIN_H) $(GGC_INTERNAL_H)

ggc-none.o: ggc-none.c $(CONFIG_H) $(SYSTEM_H) coretypes.h $(GGC_H) \
	$(BCONFIG_H)

stringpool.o: stringpool.c $(CONFIG_H) $(SYSTEM_H) coretypes.h \
	$(TREE_H) $(GGC_H) $(GGC_INTERNAL_H) gt-stringpool.h $(CPPLIB_H) $(SYMTAB_H)

convert.o: convert.c $(CONFIG_H) $(SYSTEM_H) coretypes.h $(TM_H) $(TREE_H) \
   $(FLAGS_H) convert.h $(DIAGNOSTIC_CORE_H) langhooks.h

double-int.o: double-int.c $(CONFIG_H) $(SYSTEM_H) coretypes.h $(TM_H) $(TREE_H)

# lto-compress.o needs $(ZLIBINC) added to the include flags.
CFLAGS-lto-compress.o += $(ZLIBINC)
lto-compress.o: lto-compress.c $(CONFIG_H) $(SYSTEM_H) coretypes.h \
	$(TREE_H) langhooks.h $(LTO_STREAMER_H) $(LTO_SECTION_H) \
	lto-compress.h $(DIAGNOSTIC_CORE_H) $(DIAGNOSTIC_CORE_H)
data-streamer-in.o: data-streamer-in.c $(CONFIG_H) $(SYSTEM_H) coretypes.h \
    $(DATA_STREAMER_H) $(DIAGNOSTIC_H)
data-streamer-out.o: data-streamer-out.c $(CONFIG_H) $(SYSTEM_H) coretypes.h \
    $(DATA_STREAMER_H)
data-streamer.o: data-streamer.c $(CONFIG_H) $(SYSTEM_H) coretypes.h \
    $(DATA_STREAMER_H)
gimple-streamer-in.o: gimple-streamer-in.c $(CONFIG_H) $(SYSTEM_H) \
    coretypes.h $(GIMPLE_STREAMER_H) $(TREE_FLOW_H) $(DATA_STREAMER_H) \
    $(TREE_STREAMER_H) $(DIAGNOSTIC_H)
gimple-streamer-out.o: gimple-streamer-out.c $(CONFIG_H) $(SYSTEM_H) \
    coretypes.h $(GIMPLE_STREAMER_H) $(DATA_STREAMER_H) $(TREE_FLOW_H) \
    $(LTO_STREAMER_H) $(TREE_STREAMER_H)
tree-streamer.o: tree-streamer.c $(CONFIG_H) $(SYSTEM_H) coretypes.h \
    $(TREE_STREAMER_H) $(STREAMER_HOOKS_H)
tree-streamer-in.o: tree-streamer-in.c $(CONFIG_H) $(SYSTEM_H) \
    coretypes.h $(DIAGNOSTIC_H) $(TREE_H) $(TREE_FLOW_H) $(TREE_STREAMER_H) \
    $(DATA_STREAMER_H) $(STREAMER_HOOKS_H) $(LTO_STREAMER_H)
tree-streamer-out.o: tree-streamer-out.c $(CONFIG_H) $(SYSTEM_H) \
    coretypes.h $(DIAGNOSTIC_H) $(TREE_STREAMER_H) $(DATA_STREAMER_H) \
    $(STREAMER_HOOKS_H)
streamer-hooks.o: streamer-hooks.c $(CONFIG_H) $(SYSTEM_H) coretypes.h \
    $(STREAMER_HOOKS_H)
lto-cgraph.o: lto-cgraph.c $(CONFIG_H) $(SYSTEM_H) coretypes.h   \
   $(TM_H) $(DIAGNOSTIC_CORE_H) $(EXPR_H) $(FLAGS_H) $(PARAMS_H) input.h \
   $(HASHTAB_H) langhooks.h $(BASIC_BLOCK_H) \
   $(TREE_FLOW_H) $(CGRAPH_H) $(FUNCTION_H) $(GGC_H) $(DIAGNOSTIC_CORE_H) \
   $(EXCEPT_H) $(TIMEVAR_H) pointer-set.h $(LTO_STREAMER_H) \
   $(GCOV_IO_H) $(DATA_STREAMER_H) $(TREE_STREAMER_H)
lto-streamer-in.o: lto-streamer-in.c $(CONFIG_H) $(SYSTEM_H) coretypes.h \
   $(TM_H) toplev.h $(DIAGNOSTIC_CORE_H) $(EXPR_H) $(FLAGS_H) $(PARAMS_H) input.h \
   $(HASHTAB_H) $(BASIC_BLOCK_H) $(TREE_FLOW_H) $(TREE_PASS_H) $(CGRAPH_H) \
   $(FUNCTION_H) $(GGC_H) $(DIAGNOSTIC_H) $(LIBFUNCS_H) $(EXCEPT_H) debug.h \
   $(TIMEVAR_H) $(IPA_UTILS_H) $(LTO_STREAMER_H) toplev.h \
   $(DATA_STREAMER_H) $(GIMPLE_STREAMER_H) $(TREE_STREAMER_H)
lto-streamer-out.o : lto-streamer-out.c $(CONFIG_H) $(SYSTEM_H) coretypes.h \
   $(TM_H) $(DIAGNOSTIC_CORE_H) $(TREE_H) $(EXPR_H) $(FLAGS_H) $(PARAMS_H) input.h \
   $(HASHTAB_H) $(BASIC_BLOCK_H) tree-iterator.h \
   $(TREE_FLOW_H) $(TREE_PASS_H) $(CGRAPH_H) $(FUNCTION_H) $(GGC_H) \
   $(DIAGNOSTIC_CORE_H) $(EXCEPT_H) $(LTO_STREAMER_H) $(DIAGNOSTIC_CORE_H) \
   $(DATA_STREAMER_H) $(STREAMER_HOOKS_H) $(GIMPLE_STREAMER_H) \
   $(TREE_STREAMER_H)
lto-section-in.o: lto-section-in.c $(CONFIG_H) $(SYSTEM_H) coretypes.h $(TM_H) \
   $(DIAGNOSTIC_CORE_H) $(EXPR_H) $(FLAGS_H) $(PARAMS_H) input.h \
   $(HASHTAB_H) $(BASIC_BLOCK_H) $(TREE_FLOW_H) $(CGRAPH_H) $(FUNCTION_H) \
   $(GGC_H) $(DIAGNOSTIC_CORE_H) $(EXCEPT_H) $(TIMEVAR_H) \
   $(LTO_STREAMER_H) lto-compress.h
lto-section-out.o : lto-section-out.c $(CONFIG_H) $(SYSTEM_H) coretypes.h \
   $(TM_H) $(DIAGNOSTIC_CORE_H) $(TREE_H) $(EXPR_H) $(PARAMS_H) input.h \
   $(HASHTAB_H) $(BASIC_BLOCK_H) $(TREE_FLOW_H) $(TREE_PASS_H) \
   $(CGRAPH_H) $(FUNCTION_H) $(GGC_H) $(EXCEPT_H) pointer-set.h \
   $(BITMAP_H) langhooks.h $(LTO_STREAMER_H) lto-compress.h \
   $(DATA_STREAMER_H)
lto-symtab.o: lto-symtab.c $(CONFIG_H) $(SYSTEM_H) coretypes.h \
   $(TREE_H) $(GIMPLE_H) $(GGC_H) $(HASHTAB_H) \
   $(LTO_STREAMER_H) $(LINKER_PLUGIN_API_H) gt-lto-symtab.h
lto-opts.o: lto-opts.c $(CONFIG_H) $(SYSTEM_H) coretypes.h $(TREE_H) \
   $(HASHTAB_H) $(GGC_H) $(BITMAP_H) $(FLAGS_H) $(OPTS_H) $(OPTIONS_H) \
   $(COMMON_TARGET_H) $(DIAGNOSTIC_H) $(LTO_STREAMER_H)
lto-streamer.o: lto-streamer.c $(CONFIG_H) $(SYSTEM_H) coretypes.h   \
   $(TM_H) $(TREE_H) $(GIMPLE_H) $(BITMAP_H) $(LTO_STREAMER_H) $(FLAGS_H) \
   $(TREE_FLOW_H) $(DIAGNOSTIC_CORE_H) $(LTO_SYMTAB_H) toplev.h \
   $(DIAGNOSTIC_CORE_H) $(STREAMER_HOOKS_H)
langhooks.o : langhooks.c $(CONFIG_H) $(SYSTEM_H) coretypes.h $(TM_H) \
   $(TREE_H) toplev.h $(DIAGNOSTIC_CORE_H) $(TREE_INLINE_H) $(RTL_H) insn-config.h \
   langhooks.h $(TARGET_H) $(LANGHOOKS_DEF_H) $(FLAGS_H) $(GGC_H) $(DIAGNOSTIC_H) \
   intl.h $(GIMPLE_H) $(CGRAPH_H) output.h tree-diagnostic.h
tree.o: tree.c $(CONFIG_H) $(SYSTEM_H) coretypes.h $(TM_H) $(TREE_H) \
   all-tree.def $(FLAGS_H) $(FUNCTION_H) $(PARAMS_H) \
   toplev.h $(DIAGNOSTIC_CORE_H) $(GGC_H) $(HASHTAB_H) $(TARGET_H) output.h $(TM_P_H) \
   langhooks.h gt-tree.h $(TREE_INLINE_H) tree-iterator.h \
   $(BASIC_BLOCK_H) $(TREE_FLOW_H) $(OBSTACK_H) pointer-set.h \
   $(TREE_PASS_H) $(LANGHOOKS_DEF_H) $(DIAGNOSTIC_H) $(CGRAPH_H) $(TIMEVAR_H) \
   $(EXCEPT_H) debug.h intl.h tree-diagnostic.h $(TREE_PRETTY_PRINT_H) \
   $(COMMON_TARGET_H)
tree-dump.o: tree-dump.c $(CONFIG_H) $(SYSTEM_H) coretypes.h $(TM_H) \
   $(TREE_H) langhooks.h toplev.h $(SPLAY_TREE_H) $(TREE_DUMP_H) \
   tree-iterator.h $(TREE_PASS_H) $(DIAGNOSTIC_H)
tree-inline.o : tree-inline.c $(CONFIG_H) $(SYSTEM_H) coretypes.h $(TM_H) \
   $(TREE_H) $(RTL_H) $(FLAGS_H) $(PARAMS_H) $(INPUT_H) insn-config.h \
   $(HASHTAB_H) langhooks.h $(TREE_INLINE_H) $(CGRAPH_H) \
   intl.h $(FUNCTION_H) $(GIMPLE_H) \
   debug.h $(DIAGNOSTIC_H) $(EXCEPT_H) $(TREE_FLOW_H) tree-iterator.h tree-mudflap.h \
   $(IPA_PROP_H) value-prof.h $(TREE_PASS_H) $(TARGET_H) \
   $(TREE_PRETTY_PRINT_H)
print-tree.o : print-tree.c $(CONFIG_H) $(SYSTEM_H) coretypes.h $(TM_H) $(TREE_H) \
   $(GGC_H) langhooks.h tree-iterator.h \
   $(DIAGNOSTIC_H) $(TREE_FLOW_H) $(TREE_PASS_H) $(GIMPLE_PRETTY_PRINT_H)
stor-layout.o : stor-layout.c $(CONFIG_H) $(SYSTEM_H) coretypes.h $(TM_H) \
   $(TREE_H) $(PARAMS_H) $(FLAGS_H) $(FUNCTION_H) $(EXPR_H) $(RTL_H) \
   $(GGC_H) $(TM_P_H) $(TARGET_H) langhooks.h $(REGS_H) gt-stor-layout.h \
   $(DIAGNOSTIC_CORE_H) $(CGRAPH_H) $(TREE_INLINE_H) $(TREE_DUMP_H) $(GIMPLE_H)
tree-ssa-tail-merge.o: tree-ssa-tail-merge.c \
   $(SYSTEM_H) $(CONFIG_H) coretypes.h $(TM_H) $(BITMAP_H) \
   $(FLAGS_H) $(TM_P_H) $(BASIC_BLOCK_H) \
   $(TREE_H) $(TREE_FLOW_H) $(TREE_INLINE_H) \
   $(GIMPLE_H) $(FUNCTION_H) \
   $(TIMEVAR_H) tree-ssa-sccvn.h \
   $(CGRAPH_H) $(GIMPLE_PRETTY_PRINT_H) $(PARAMS_H)
tree-ssa-structalias.o: tree-ssa-structalias.c \
   $(SYSTEM_H) $(CONFIG_H) coretypes.h $(TM_H) $(GGC_H) $(OBSTACK_H) $(BITMAP_H) \
   $(FLAGS_H) $(TM_P_H) $(BASIC_BLOCK_H) \
   $(DIAGNOSTIC_H) $(TREE_H) $(TREE_FLOW_H) $(TREE_INLINE_H) \
   $(GIMPLE_H) $(HASHTAB_H) $(FUNCTION_H) $(CGRAPH_H) \
   $(TREE_PASS_H) $(TIMEVAR_H) alloc-pool.h $(SPLAY_TREE_H) $(PARAMS_H) \
   $(CGRAPH_H) $(ALIAS_H) pointer-set.h
tree-ssa-uninit.o : tree-ssa-uninit.c $(TREE_FLOW_H) $(CONFIG_H) $(SYSTEM_H) \
   $(TREE_H) $(TM_P_H) $(DIAGNOSTIC_H) \
   $(FUNCTION_H) $(TIMEVAR_H) $(TM_H) coretypes.h \
   $(TREE_DUMP_H) langhooks.h $(TREE_PASS_H) $(BASIC_BLOCK_H) $(BITMAP_H) \
   $(FLAGS_H) $(HASHTAB_H) pointer-set.h \
   $(GIMPLE_H) $(TREE_INLINE_H) $(GIMPLE_PRETTY_PRINT_H)
tree-ssa.o : tree-ssa.c $(TREE_FLOW_H) $(CONFIG_H) $(SYSTEM_H) \
   $(TREE_H) $(TM_P_H) $(EXPR_H) $(DIAGNOSTIC_H) \
   toplev.h $(FUNCTION_H) $(TIMEVAR_H) $(TM_H) coretypes.h \
   $(TREE_DUMP_H) langhooks.h $(TREE_PASS_H) $(BASIC_BLOCK_H) $(BITMAP_H) \
   $(FLAGS_H) $(GGC_H) $(HASHTAB_H) pointer-set.h \
   $(GIMPLE_H) $(TREE_INLINE_H) $(TARGET_H) \
   $(GIMPLE_PRETTY_PRINT_H) $(CFGLOOP_H)
tree-into-ssa.o : tree-into-ssa.c $(TREE_FLOW_H) $(CONFIG_H) $(SYSTEM_H) \
   $(TREE_H) $(TM_P_H) $(DIAGNOSTIC_H) \
   $(FUNCTION_H) $(TIMEVAR_H) $(TM_H) coretypes.h $(TREE_DUMP_H) \
   langhooks.h domwalk.h $(TREE_PASS_H) $(PARAMS_H) $(BASIC_BLOCK_H) \
   $(BITMAP_H) $(CFGLOOP_H) $(FLAGS_H) $(HASHTAB_H) \
   $(GIMPLE_H) $(TREE_INLINE_H) vecprim.h \
   $(GIMPLE_PRETTY_PRINT_H)
tree-ssa-ter.o : tree-ssa-ter.c $(TREE_FLOW_H) $(CONFIG_H) $(SYSTEM_H) \
   $(TREE_H) $(DIAGNOSTIC_H) $(TM_H) coretypes.h $(TREE_DUMP_H) \
   $(TREE_SSA_LIVE_H) $(BITMAP_H) $(FLAGS_H) \
   $(GIMPLE_PRETTY_PRINT_H)
tree-ssa-coalesce.o : tree-ssa-coalesce.c $(TREE_FLOW_H) $(CONFIG_H) \
   $(SYSTEM_H) $(TREE_H) $(DIAGNOSTIC_H) $(TM_H) coretypes.h $(TREE_DUMP_H) \
   $(TREE_SSA_LIVE_H) $(BITMAP_H) $(FLAGS_H) $(HASHTAB_H) \
   $(TREE_PRETTY_PRINT_H)
tree-outof-ssa.o : tree-outof-ssa.c $(TREE_FLOW_H) $(CONFIG_H) $(SYSTEM_H) \
   $(TREE_H) $(DIAGNOSTIC_H) $(TIMEVAR_H) $(TM_H) coretypes.h $(TREE_DUMP_H) \
   $(TREE_PASS_H) $(TREE_SSA_LIVE_H) $(BASIC_BLOCK_H) $(BITMAP_H) $(GGC_H) \
   $(EXPR_H) $(SSAEXPAND_H) $(GIMPLE_PRETTY_PRINT_H)
tree-ssa-dse.o : tree-ssa-dse.c $(CONFIG_H) $(SYSTEM_H) coretypes.h \
   $(TM_H) $(GGC_H) $(TREE_H) $(TM_P_H) $(BASIC_BLOCK_H) \
   $(TREE_FLOW_H) $(TREE_PASS_H) $(TREE_DUMP_H) domwalk.h $(FLAGS_H) \
   $(GIMPLE_PRETTY_PRINT_H) $(TIMEVAR_H) langhooks.h
tree-ssa-forwprop.o : tree-ssa-forwprop.c $(CONFIG_H) $(SYSTEM_H) coretypes.h \
   $(TM_H) $(TREE_H) $(TM_P_H) $(BASIC_BLOCK_H) \
   $(TREE_FLOW_H) $(TREE_PASS_H) $(TREE_DUMP_H) $(DIAGNOSTIC_H) $(TIMEVAR_H) \
   langhooks.h $(FLAGS_H) $(GIMPLE_H) $(GIMPLE_PRETTY_PRINT_H) $(EXPR_H)
tree-ssa-phiprop.o : tree-ssa-phiprop.c $(CONFIG_H) $(SYSTEM_H) coretypes.h \
   $(TM_H) $(TREE_H) $(TM_P_H) $(BASIC_BLOCK_H) \
   $(TREE_FLOW_H) $(TREE_PASS_H) $(TREE_DUMP_H) $(DIAGNOSTIC_H) $(TIMEVAR_H) \
   langhooks.h $(FLAGS_H) $(GIMPLE_PRETTY_PRINT_H)
tree-ssa-ifcombine.o : tree-ssa-ifcombine.c $(CONFIG_H) $(SYSTEM_H) \
   coretypes.h $(TM_H) $(TREE_H) $(BASIC_BLOCK_H) \
   $(TREE_FLOW_H) $(TREE_PASS_H) $(TREE_DUMP_H) $(DIAGNOSTIC_H) $(TIMEVAR_H) \
   $(TREE_PRETTY_PRINT_H)
tree-ssa-phiopt.o : tree-ssa-phiopt.c $(CONFIG_H) $(SYSTEM_H) coretypes.h \
   $(TM_H) $(GGC_H) $(TREE_H) $(TM_P_H) $(BASIC_BLOCK_H) \
   $(TREE_FLOW_H) $(TREE_PASS_H) $(TREE_DUMP_H) langhooks.h $(FLAGS_H) \
   $(DIAGNOSTIC_H) $(TIMEVAR_H) pointer-set.h domwalk.h $(CFGLOOP_H) \
   $(TREE_DATA_REF_H) $(TREE_PRETTY_PRINT_H) $(GIMPLE_PRETTY_PRINT_H) \
   insn-config.h $(EXPR_H) $(OPTABS_H)
tree-nrv.o : tree-nrv.c $(CONFIG_H) $(SYSTEM_H) coretypes.h \
   $(TM_H) $(TREE_H) $(FUNCTION_H) $(BASIC_BLOCK_H) $(FLAGS_H) \
   $(DIAGNOSTIC_H) $(TREE_FLOW_H) $(TIMEVAR_H) $(TREE_DUMP_H) $(TREE_PASS_H) \
   langhooks.h $(TREE_PRETTY_PRINT_H)
tree-ssa-copy.o : tree-ssa-copy.c $(TREE_FLOW_H) $(CONFIG_H) $(SYSTEM_H) \
   $(TREE_H) $(TM_P_H) $(GGC_H) $(DIAGNOSTIC_H) \
   $(FUNCTION_H) $(TIMEVAR_H) $(TM_H) coretypes.h $(TREE_DUMP_H) \
   $(BASIC_BLOCK_H) $(TREE_PASS_H) langhooks.h tree-ssa-propagate.h \
   $(FLAGS_H) $(CFGLOOP_H) $(GIMPLE_PRETTY_PRINT_H)
tree-ssa-propagate.o : tree-ssa-propagate.c $(TREE_FLOW_H) $(CONFIG_H) \
   $(SYSTEM_H) $(TREE_H) $(TM_P_H) \
   $(DIAGNOSTIC_H) $(FUNCTION_H) $(TIMEVAR_H) $(TM_H) coretypes.h \
   $(TREE_DUMP_H) $(BASIC_BLOCK_H) $(TREE_PASS_H) langhooks.h \
   tree-ssa-propagate.h $(VEC_H) value-prof.h gt-tree-ssa-propagate.h $(FLAGS_H) \
   $(GIMPLE_H) $(GIMPLE_PRETTY_PRINT_H)
tree-ssa-dom.o : tree-ssa-dom.c $(TREE_FLOW_H) $(CONFIG_H) $(SYSTEM_H) \
   $(TREE_H) $(TM_P_H) $(DIAGNOSTIC_H) \
   $(FUNCTION_H) $(TIMEVAR_H) $(TM_H) coretypes.h $(TREE_DUMP_H) \
   $(BASIC_BLOCK_H) domwalk.h $(TREE_PASS_H) $(FLAGS_H) langhooks.h \
   tree-ssa-propagate.h $(CFGLOOP_H) $(PARAMS_H) \
   $(GIMPLE_PRETTY_PRINT_H)
tree-ssa-uncprop.o : tree-ssa-uncprop.c $(TREE_FLOW_H) $(CONFIG_H) \
   $(SYSTEM_H) $(TREE_H) $(TM_P_H) \
   $(DIAGNOSTIC_H) $(FUNCTION_H) $(TIMEVAR_H) $(TM_H) coretypes.h \
   $(TREE_DUMP_H) $(BASIC_BLOCK_H) domwalk.h $(TREE_PASS_H) $(FLAGS_H) \
   langhooks.h tree-ssa-propagate.h
tree-ssa-threadedge.o : tree-ssa-threadedge.c $(TREE_FLOW_H) $(CONFIG_H) \
   $(SYSTEM_H) coretypes.h $(TM_H) $(TREE_H) $(FLAGS_H) $(TM_P_H) \
   $(BASIC_BLOCK_H) $(CFGLOOP_H) \
   $(FUNCTION_H) $(DIAGNOSTIC_H) $(TIMEVAR_H) $(TREE_DUMP_H) $(TREE_FLOW_H) \
   $(TREE_PASS_H) tree-ssa-propagate.h langhooks.h \
   $(PARAMS_H)
tree-ssa-threadupdate.o : tree-ssa-threadupdate.c $(TREE_FLOW_H) $(CONFIG_H) \
   $(SYSTEM_H) $(TREE_H) $(TM_P_H) \
   $(DIAGNOSTIC_H) $(FUNCTION_H) $(TM_H) coretypes.h $(TREE_DUMP_H) \
   $(BASIC_BLOCK_H) $(FLAGS_H) $(TREE_PASS_H) $(CFGLOOP_H)
tree-ssanames.o : tree-ssanames.c $(CONFIG_H) $(SYSTEM_H) coretypes.h \
   $(TM_H) $(TREE_H) $(TREE_FLOW_H) $(TREE_PASS_H)
tree-phinodes.o : tree-phinodes.c $(CONFIG_H) $(SYSTEM_H) coretypes.h \
   $(TM_H) $(TREE_H) $(GGC_H) $(BASIC_BLOCK_H) $(TREE_FLOW_H) \
   gt-tree-phinodes.h $(DIAGNOSTIC_CORE_H) $(GIMPLE_H)
domwalk.o : domwalk.c $(CONFIG_H) $(SYSTEM_H) coretypes.h $(TM_H) \
   $(BASIC_BLOCK_H) domwalk.h sbitmap.h
tree-ssa-live.o : tree-ssa-live.c $(TREE_FLOW_H) $(CONFIG_H) $(SYSTEM_H) \
   $(TREE_H) $(DIAGNOSTIC_H) $(TM_H) coretypes.h $(TREE_DUMP_H) \
   $(TREE_SSA_LIVE_H) $(BITMAP_H) debug.h $(FLAGS_H) \
   $(GIMPLE_PRETTY_PRINT_H) $(GIMPLE_H)
tree-ssa-copyrename.o : tree-ssa-copyrename.c $(TREE_FLOW_H) $(CONFIG_H) \
   $(SYSTEM_H) $(TREE_H) $(DIAGNOSTIC_H) $(FUNCTION_H) $(TIMEVAR_H) \
   $(TREE_PASS_H) $(TM_H) coretypes.h $(TREE_DUMP_H) $(TREE_SSA_LIVE_H) \
   $(BASIC_BLOCK_H) $(BITMAP_H) $(FLAGS_H) $(HASHTAB_H) langhooks.h \
   $(GIMPLE_H) $(TREE_INLINE_H) $(GIMPLE_H)
tree-ssa-pre.o : tree-ssa-pre.c $(TREE_FLOW_H) $(CONFIG_H) \
   $(SYSTEM_H) $(TREE_H) $(DIAGNOSTIC_H) $(TIMEVAR_H) $(FIBHEAP_H) \
   $(TM_H) coretypes.h $(TREE_DUMP_H) $(TREE_PASS_H) $(FLAGS_H) langhooks.h \
   $(CFGLOOP_H) alloc-pool.h $(BASIC_BLOCK_H) $(BITMAP_H) $(HASHTAB_H) \
   $(GIMPLE_H) $(TREE_INLINE_H) tree-iterator.h tree-ssa-sccvn.h $(PARAMS_H) \
   $(DBGCNT_H) tree-scalar-evolution.h $(GIMPLE_PRETTY_PRINT_H)
tree-ssa-sccvn.o : tree-ssa-sccvn.c $(TREE_FLOW_H) $(CONFIG_H) \
   $(SYSTEM_H) $(TREE_H) $(DIAGNOSTIC_H) $(TIMEVAR_H) $(FIBHEAP_H) \
   $(TM_H) coretypes.h $(TREE_DUMP_H) $(TREE_PASS_H) $(FLAGS_H) $(CFGLOOP_H) \
   alloc-pool.h $(BASIC_BLOCK_H) $(BITMAP_H) langhooks.h $(HASHTAB_H) $(GIMPLE_H) \
   $(TREE_INLINE_H) tree-iterator.h tree-ssa-propagate.h tree-ssa-sccvn.h \
   $(PARAMS_H) $(GIMPLE_PRETTY_PRINT_H) gimple-fold.h
gimple-ssa-strength-reduction.o : gimple-ssa-strength-reduction.c $(CONFIG_H) \
   $(SYSTEM_H) coretypes.h $(TREE_H) $(GIMPLE_H) $(BASIC_BLOCK_H) \
   $(TREE_PASS_H) $(TIMEVAR_H) $(CFGLOOP_H) $(TREE_PRETTY_PRINT_H) \
   $(GIMPLE_PRETTY_PRINT_H) alloc-pool.h $(TREE_FLOW_H) domwalk.h \
   pointer-set.h
tree-vrp.o : tree-vrp.c $(CONFIG_H) $(SYSTEM_H) coretypes.h $(TM_H) $(TREE_H) \
   $(TREE_FLOW_H) $(TREE_PASS_H) $(TREE_DUMP_H) $(DIAGNOSTIC_CORE_H) $(GGC_H) \
   $(BASIC_BLOCK_H) tree-ssa-propagate.h $(FLAGS_H) $(TREE_DUMP_H) \
   $(CFGLOOP_H) $(SCEV_H) $(TIMEVAR_H) intl.h \
   $(GIMPLE_PRETTY_PRINT_H) gimple-fold.h $(OPTABS_H) $(EXPR_H)
tree-cfg.o : tree-cfg.c $(TREE_FLOW_H) $(CONFIG_H) $(SYSTEM_H) \
   $(TREE_H) $(TM_P_H) $(GGC_H) $(FLAGS_H) \
   $(DIAGNOSTIC_CORE_H) $(FUNCTION_H) $(TIMEVAR_H) $(TM_H) coretypes.h \
   $(TREE_DUMP_H) $(EXCEPT_H) langhooks.h $(CFGLOOP_H) $(TREE_PASS_H) \
   $(BASIC_BLOCK_H) \
   value-prof.h tree-ssa-propagate.h $(TREE_INLINE_H) $(GIMPLE_PRETTY_PRINT_H)
tree-cfgcleanup.o : tree-cfgcleanup.c $(TREE_FLOW_H) $(CONFIG_H) $(SYSTEM_H) \
   $(TREE_H) $(TM_P_H) $(GGC_H) $(FLAGS_H) \
   $(DIAGNOSTIC_CORE_H) $(FUNCTION_H) $(TIMEVAR_H) $(TM_H) coretypes.h \
   $(TREE_DUMP_H) $(EXCEPT_H) langhooks.h $(CFGLOOP_H) $(TREE_PASS_H) \
   $(BASIC_BLOCK_H) $(HASHTAB_H)  \
   tree-ssa-propagate.h $(SCEV_H)
tree-tailcall.o : tree-tailcall.c $(TREE_FLOW_H) $(CONFIG_H) $(SYSTEM_H) \
   $(TREE_H) $(TM_P_H) $(FUNCTION_H) $(TM_H) coretypes.h \
   $(TREE_DUMP_H) $(EXCEPT_H) $(TREE_PASS_H) $(FLAGS_H) langhooks.h \
   $(BASIC_BLOCK_H) $(DBGCNT_H) $(GIMPLE_PRETTY_PRINT_H) $(TARGET_H) \
   $(COMMON_TARGET_H)
tree-ssa-sink.o : tree-ssa-sink.c $(TREE_FLOW_H) $(CONFIG_H) \
   $(SYSTEM_H) $(TREE_H) $(DIAGNOSTIC_H) $(TIMEVAR_H) \
   $(TM_H) coretypes.h $(TREE_DUMP_H) $(TREE_PASS_H) $(FLAGS_H) alloc-pool.h \
   $(BASIC_BLOCK_H) $(BITMAP_H) $(CFGLOOP_H) $(FIBHEAP_H) $(HASHTAB_H) \
   langhooks.h $(GIMPLE_H) $(TREE_INLINE_H) tree-iterator.h \
   $(GIMPLE_PRETTY_PRINT_H)
tree-nested.o: tree-nested.c $(CONFIG_H) $(SYSTEM_H) $(TM_H) $(TREE_H) \
   $(TM_P_H) $(FUNCTION_H) $(TREE_DUMP_H) $(TREE_INLINE_H) \
   tree-iterator.h $(GIMPLE_H) $(CGRAPH_H) $(EXPR_H) langhooks.h \
   gt-tree-nested.h coretypes.h $(TREE_FLOW_H) pointer-set.h
tree-if-conv.o: tree-if-conv.c $(CONFIG_H) $(SYSTEM_H) coretypes.h $(TM_H) \
   $(TREE_H) $(FLAGS_H) $(TIMEVAR_H) $(BASIC_BLOCK_H) $(TREE_FLOW_H) \
   $(CFGLOOP_H) $(TREE_DATA_REF_H) $(TREE_PASS_H) $(DIAGNOSTIC_H) \
   $(TREE_DUMP_H) $(DBGCNT_H) $(GIMPLE_PRETTY_PRINT_H)
tree-iterator.o : tree-iterator.c $(CONFIG_H) $(SYSTEM_H) $(TREE_H) \
   coretypes.h $(GGC_H) tree-iterator.h $(GIMPLE_H) gt-tree-iterator.h
tree-dfa.o : tree-dfa.c $(TREE_FLOW_H) $(CONFIG_H) $(SYSTEM_H) \
   $(TREE_H) $(TM_P_H) $(GGC_H) $(DIAGNOSTIC_H) \
   $(TREE_INLINE_H) $(HASHTAB_H) pointer-set.h $(FLAGS_H) $(FUNCTION_H) \
   $(TIMEVAR_H) convert.h $(TM_H) coretypes.h langhooks.h $(TREE_DUMP_H) \
   $(TREE_PASS_H) $(PARAMS_H) $(CGRAPH_H) $(BASIC_BLOCK_H) $(GIMPLE_H) \
   $(TREE_PRETTY_PRINT_H)
tree-ssa-operands.o : tree-ssa-operands.c $(TREE_FLOW_H) $(CONFIG_H) \
   $(SYSTEM_H) $(TREE_H) $(GGC_H) $(DIAGNOSTIC_H) $(TREE_INLINE_H) \
   $(FLAGS_H) $(FUNCTION_H) $(TM_H) $(TIMEVAR_H) $(TREE_PASS_H) \
   coretypes.h langhooks.h $(IPA_REFERENCE_H) $(GIMPLE_PRETTY_PRINT_H)
tree-eh.o : tree-eh.c $(TREE_FLOW_H) $(CONFIG_H) $(SYSTEM_H) \
   $(TREE_H) $(TM_H) $(FLAGS_H) $(FUNCTION_H) $(EXCEPT_H) langhooks.h \
   $(GGC_H) $(TREE_PASS_H) coretypes.h $(TIMEVAR_H) pointer-set.h \
   $(TREE_DUMP_H) $(TREE_INLINE_H) tree-iterator.h toplev.h \
   $(DIAGNOSTIC_CORE_H) $(TARGET_H) $(CFGLOOP_H)
tree-ssa-loop.o : tree-ssa-loop.c $(CONFIG_H) $(SYSTEM_H) coretypes.h $(TM_H) \
   $(TREE_H) $(TM_P_H) $(BASIC_BLOCK_H) \
   $(DIAGNOSTIC_H) $(TREE_FLOW_H) $(TREE_DUMP_H) $(TREE_PASS_H) $(TIMEVAR_H) \
   $(CFGLOOP_H) $(FLAGS_H) $(TREE_INLINE_H) $(SCEV_H) $(DIAGNOSTIC_CORE_H) $(TREE_VECTORIZER_H)
tree-ssa-loop-unswitch.o : tree-ssa-loop-unswitch.c $(TREE_FLOW_H) \
   $(CONFIG_H) $(SYSTEM_H) $(TREE_H) $(TM_P_H) $(CFGLOOP_H) \
   $(PARAMS_H) $(DIAGNOSTIC_H) $(TIMEVAR_H) $(TM_H) \
   coretypes.h $(TREE_DUMP_H) $(TREE_PASS_H) $(BASIC_BLOCK_H) \
    $(TREE_INLINE_H)
tree-ssa-address.o : tree-ssa-address.c $(TREE_FLOW_H) $(CONFIG_H) \
   $(SYSTEM_H) $(RTL_H) $(TREE_H) $(TM_P_H) \
   $(DIAGNOSTIC_H) $(TIMEVAR_H) $(TM_H) coretypes.h $(TREE_DUMP_H) \
   $(TREE_PASS_H) $(FLAGS_H) $(TREE_INLINE_H) $(RECOG_H) insn-config.h \
   $(EXPR_H) gt-tree-ssa-address.h $(GGC_H) tree-affine.h $(TARGET_H) \
   $(TREE_PRETTY_PRINT_H)
tree-ssa-loop-niter.o : tree-ssa-loop-niter.c $(TREE_FLOW_H) $(CONFIG_H) \
   $(SYSTEM_H) $(TREE_H) $(TM_P_H) $(CFGLOOP_H) $(PARAMS_H) \
   $(TREE_INLINE_H) $(DIAGNOSTIC_H) $(TM_H) coretypes.h $(TREE_DUMP_H) \
   $(DIAGNOSTIC_CORE_H) $(FLAGS_H) $(TREE_PASS_H) $(TREE_DATA_REF_H) \
   $(BASIC_BLOCK_H) $(GGC_H) intl.h $(GIMPLE_PRETTY_PRINT_H)
tree-ssa-loop-ivcanon.o : tree-ssa-loop-ivcanon.c $(TREE_FLOW_H) $(CONFIG_H) \
   $(SYSTEM_H) $(TREE_H) $(TM_P_H) $(CFGLOOP_H) $(PARAMS_H) \
   $(TREE_INLINE_H) $(DIAGNOSTIC_H) $(TM_H) coretypes.h $(TREE_DUMP_H) \
   $(FLAGS_H) $(TREE_PASS_H) $(SCEV_H) $(BASIC_BLOCK_H) $(TARGET_H) \
   $(GIMPLE_PRETTY_PRINT_H)
tree-ssa-loop-ch.o : tree-ssa-loop-ch.c $(TREE_FLOW_H) $(CONFIG_H) \
   $(SYSTEM_H) $(RTL_H) $(TREE_H) $(TM_P_H) $(CFGLOOP_H) $(TREE_INLINE_H) \
   $(DIAGNOSTIC_H) $(TIMEVAR_H) $(TM_H) coretypes.h $(TREE_DUMP_H) \
   $(TREE_PASS_H) $(FLAGS_H) $(BASIC_BLOCK_H)
tree-ssa-loop-prefetch.o: tree-ssa-loop-prefetch.c $(TREE_FLOW_H) $(CONFIG_H) \
   $(SYSTEM_H) $(TREE_H) $(TM_P_H) $(CFGLOOP_H) $(EXPR_H) \
   $(DIAGNOSTIC_H) $(TIMEVAR_H) $(TM_H) coretypes.h $(TREE_DUMP_H) \
   $(TREE_PASS_H) $(RECOG_H) insn-config.h $(HASHTAB_H) \
   $(CFGLOOP_H) $(PARAMS_H) langhooks.h $(BASIC_BLOCK_H) \
   $(DIAGNOSTIC_CORE_H) langhooks.h $(TREE_INLINE_H) $(TREE_DATA_REF_H) \
   $(OPTABS_H) $(TREE_PRETTY_PRINT_H)
tree-predcom.o: tree-predcom.c $(CONFIG_H) $(SYSTEM_H) $(TREE_H) $(TM_P_H) \
   $(CFGLOOP_H) $(TREE_FLOW_H) $(GGC_H) $(TREE_DATA_REF_H) \
   $(PARAMS_H) $(DIAGNOSTIC_H) $(TREE_PASS_H) $(TM_H) coretypes.h \
   tree-affine.h $(TREE_INLINE_H) $(TREE_PRETTY_PRINT_H)
tree-ssa-loop-ivopts.o : tree-ssa-loop-ivopts.c $(TREE_FLOW_H) $(CONFIG_H) \
   $(SYSTEM_H) $(TREE_H) $(TM_P_H) $(CFGLOOP_H) $(EXPR_H) \
   $(DIAGNOSTIC_H) $(TIMEVAR_H) $(TM_H) coretypes.h $(TREE_DUMP_H) \
   $(TREE_PASS_H) $(GGC_H) $(RECOG_H) insn-config.h $(HASHTAB_H) $(SCEV_H) \
   $(CFGLOOP_H) $(PARAMS_H) langhooks.h $(BASIC_BLOCK_H) \
   tree-affine.h pointer-set.h $(TARGET_H) \
   $(GIMPLE_PRETTY_PRINT_H) tree-ssa-propagate.h
tree-affine.o : tree-affine.c tree-affine.h $(CONFIG_H) pointer-set.h \
   $(SYSTEM_H) $(TREE_H) $(GIMPLE_H) \
   coretypes.h $(TREE_DUMP_H) $(FLAGS_H) \
   $(TREE_PRETTY_PRINT_H)
tree-ssa-loop-manip.o : tree-ssa-loop-manip.c $(TREE_FLOW_H) $(CONFIG_H) \
   $(SYSTEM_H) coretypes.h $(TM_H) $(TREE_H) \
   $(BASIC_BLOCK_H) $(DIAGNOSTIC_H) $(TREE_FLOW_H) $(TREE_DUMP_H) \
   $(TIMEVAR_H) $(CFGLOOP_H) $(TREE_PASS_H) \
   $(SCEV_H) $(PARAMS_H) $(TREE_INLINE_H) langhooks.h
tree-ssa-loop-im.o : tree-ssa-loop-im.c $(TREE_FLOW_H) $(CONFIG_H) \
   $(SYSTEM_H) $(TREE_H) $(TM_P_H) $(CFGLOOP_H) domwalk.h \
   $(PARAMS_H) $(DIAGNOSTIC_H) $(TIMEVAR_H) $(TM_H) coretypes.h \
   $(TREE_DUMP_H) $(TREE_PASS_H) $(FLAGS_H) $(BASIC_BLOCK_H) \
   pointer-set.h tree-affine.h tree-ssa-propagate.h $(GIMPLE_PRETTY_PRINT_H)
tree-ssa-math-opts.o : tree-ssa-math-opts.c $(CONFIG_H) $(SYSTEM_H) coretypes.h \
   $(TM_H) $(FLAGS_H) $(TREE_H) $(TREE_FLOW_H) $(TIMEVAR_H) \
   $(TREE_PASS_H) alloc-pool.h $(BASIC_BLOCK_H) $(TARGET_H) \
   $(DIAGNOSTIC_H) $(RTL_H) $(EXPR_H) $(OPTABS_H) $(GIMPLE_PRETTY_PRINT_H)
tree-ssa-alias.o : tree-ssa-alias.c $(TREE_FLOW_H) $(CONFIG_H) $(SYSTEM_H) \
   $(TREE_H) $(TM_P_H) $(GGC_H) $(TREE_INLINE_H) $(FLAGS_H) \
   $(FUNCTION_H) $(TIMEVAR_H) convert.h $(TM_H) coretypes.h langhooks.h \
   $(TREE_DUMP_H) $(TREE_PASS_H) $(PARAMS_H) $(BASIC_BLOCK_H) $(DIAGNOSTIC_H) \
   $(GIMPLE_H) $(VEC_H) $(TARGET_H) \
   vecprim.h pointer-set.h alloc-pool.h \
   $(TREE_PRETTY_PRINT_H)
tree-ssa-reassoc.o : tree-ssa-reassoc.c $(TREE_FLOW_H) $(CONFIG_H) \
   $(SYSTEM_H) $(TREE_H) $(DIAGNOSTIC_H) $(TIMEVAR_H) \
   $(TM_H) coretypes.h $(TREE_DUMP_H) $(TREE_PASS_H) $(FLAGS_H) \
   tree-iterator.h $(BASIC_BLOCK_H) $(GIMPLE_H) $(TREE_INLINE_H) \
   $(VEC_H) langhooks.h alloc-pool.h pointer-set.h $(CFGLOOP_H) \
   $(TARGET_H) $(GIMPLE_PRETTY_PRINT_H) $(DIAGNOSTIC_CORE_H)
tree-optimize.o : tree-optimize.c $(TREE_FLOW_H) $(CONFIG_H) $(SYSTEM_H) \
   $(TREE_H) $(TM_P_H) $(GGC_H) \
   $(DIAGNOSTIC_H) $(BASIC_BLOCK_H) $(FLAGS_H) $(TIMEVAR_H) $(TM_H) \
   coretypes.h $(TREE_DUMP_H) toplev.h $(DIAGNOSTIC_CORE_H) $(FUNCTION_H) langhooks.h \
   $(FLAGS_H) $(CGRAPH_H) $(PLUGIN_H) \
   $(TREE_INLINE_H) $(GGC_H) graph.h $(CGRAPH_H) \
   $(TREE_PASS_H) $(CFGLOOP_H) $(EXCEPT_H)

gimplify.o : gimplify.c $(CONFIG_H) $(SYSTEM_H) $(TREE_H) $(GIMPLE_H) \
   $(DIAGNOSTIC_H) $(TREE_INLINE_H) langhooks.h \
   $(LANGHOOKS_DEF_H) $(TREE_FLOW_H) $(CGRAPH_H) $(TIMEVAR_H) $(TM_H) \
   coretypes.h $(EXCEPT_H) $(FLAGS_H) $(RTL_H) $(FUNCTION_H) $(EXPR_H) \
   $(GGC_H) gt-gimplify.h $(HASHTAB_H) $(TARGET_H) $(DIAGNOSTIC_CORE_H) $(OPTABS_H) \
   $(SPLAY_TREE_H) $(VEC_H) tree-iterator.h $(TREE_PASS_H) $(TREE_PRETTY_PRINT_H)
gimple-iterator.o : gimple-iterator.c $(CONFIG_H) $(SYSTEM_H) coretypes.h \
   $(TREE_H) $(GIMPLE_H) $(TREE_FLOW_H) value-prof.h
gimple-fold.o : gimple-fold.c $(TREE_FLOW_H) $(CONFIG_H) \
   $(SYSTEM_H) $(RTL_H) $(TREE_H) $(TM_P_H) $(GGC_H) \
   $(FUNCTION_H) $(TIMEVAR_H) $(TM_H) coretypes.h \
   $(TREE_DUMP_H) $(BASIC_BLOCK_H) $(TREE_PASS_H) langhooks.h \
   tree-ssa-propagate.h $(FLAGS_H) $(TARGET_H) gimple-fold.h
gimple-low.o : gimple-low.c $(CONFIG_H) $(SYSTEM_H) $(TREE_H) \
   $(DIAGNOSTIC_CORE_H) $(GIMPLE_H) $(TREE_INLINE_H) langhooks.h \
   $(LANGHOOKS_DEF_H) $(TREE_FLOW_H) $(TIMEVAR_H) $(TM_H) coretypes.h \
   $(EXCEPT_H) $(FLAGS_H) $(RTL_H) $(FUNCTION_H) $(TREE_PASS_H) \
   $(HASHTAB_H) $(DIAGNOSTIC_CORE_H) tree-iterator.h
omp-low.o : omp-low.c $(CONFIG_H) $(SYSTEM_H) coretypes.h $(TM_H) $(TREE_H) \
   $(RTL_H) $(GIMPLE_H) $(TREE_INLINE_H) langhooks.h $(DIAGNOSTIC_CORE_H) \
   $(TREE_FLOW_H) $(TIMEVAR_H) $(FLAGS_H) $(EXPR_H) $(DIAGNOSTIC_CORE_H) \
   $(TREE_PASS_H) $(GGC_H) $(EXCEPT_H) $(SPLAY_TREE_H) $(OPTABS_H) \
   $(CFGLOOP_H) tree-iterator.h gt-omp-low.h
tree-browser.o : tree-browser.c tree-browser.def $(CONFIG_H) $(SYSTEM_H) \
   coretypes.h $(TREE_H) $(TREE_PRETTY_PRINT_H)
omega.o : omega.c $(OMEGA_H) $(CONFIG_H) $(SYSTEM_H) coretypes.h $(TREE_H) \
   $(DIAGNOSTIC_CORE_H) $(TREE_PASS_H)
tree-chrec.o : tree-chrec.c $(CONFIG_H) $(SYSTEM_H) coretypes.h \
   $(TREE_PRETTY_PRINT_H) $(CFGLOOP_H) $(TREE_FLOW_H) $(SCEV_H) $(TREE_PASS_H) \
   $(PARAMS_H)
tree-scalar-evolution.o : tree-scalar-evolution.c $(CONFIG_H) $(SYSTEM_H) \
   coretypes.h $(GIMPLE_PRETTY_PRINT_H) $(TREE_FLOW_H) $(CFGLOOP_H) $(SCEV_H) \
   $(TREE_PASS_H) $(PARAMS_H) gt-tree-scalar-evolution.h
tree-data-ref.o : tree-data-ref.c $(CONFIG_H) $(SYSTEM_H) coretypes.h \
   $(GIMPLE_PRETTY_PRINT_H) $(TREE_FLOW_H) $(CFGLOOP_H) $(TREE_DATA_REF_H) \
   $(TREE_PASS_H) langhooks.h tree-affine.h $(PARAMS_H)
sese.o : sese.c sese.h $(CONFIG_H) $(SYSTEM_H) coretypes.h $(TREE_PRETTY_PRINT_H) \
   $(TREE_FLOW_H) $(CFGLOOP_H) $(TREE_DATA_REF_H) $(TREE_PASS_H) value-prof.h
graphite.o : graphite.c $(CONFIG_H) $(SYSTEM_H) coretypes.h $(DIAGNOSTIC_CORE_H) \
   $(TREE_FLOW_H) $(TREE_DUMP_H) $(CFGLOOP_H) $(TREE_DATA_REF_H) sese.h \
   $(DBGCNT_H) $(GRAPHITE_PPL_H) graphite-poly.h graphite-scop-detection.h \
   graphite-clast-to-gimple.h graphite-sese-to-poly.h
graphite-blocking.o : graphite-blocking.c $(CONFIG_H) $(SYSTEM_H) \
   coretypes.h $(TREE_FLOW_H) $(TREE_DUMP_H) $(CFGLOOP_H) $(TREE_DATA_REF_H) \
   sese.h $(GRAPHITE_PPL_H) graphite-poly.h
graphite-clast-to-gimple.o : graphite-clast-to-gimple.c $(CONFIG_H) \
   $(SYSTEM_H) coretypes.h $(DIAGNOSTIC_CORE_H) $(TREE_FLOW_H) $(TREE_DUMP_H) \
   $(CFGLOOP_H) $(TREE_DATA_REF_H) sese.h graphite-cloog-util.h \
   $(GRAPHITE_PPL_H) graphite-poly.h graphite-clast-to-gimple.h \
   graphite-dependences.h graphite-cloog-compat.h
graphite-cloog-util.o : graphite-cloog-util.c $(CONFIG_H) $(SYSTEM_H) \
   coretypes.h graphite-cloog-util.h graphite-cloog-compat.h
graphite-dependences.o : graphite-dependences.c $(CONFIG_H) $(SYSTEM_H) \
   coretypes.h $(TREE_FLOW_H) $(TREE_DUMP_H) $(CFGLOOP_H) $(TREE_DATA_REF_H) \
   sese.h $(GRAPHITE_PPL_H) graphite-poly.h graphite-dependences.h \
   graphite-cloog-util.h
graphite-interchange.o : graphite-interchange.c $(CONFIG_H) $(SYSTEM_H) \
   coretypes.h $(TREE_FLOW_H) $(TREE_DUMP_H) $(CFGLOOP_H) $(TREE_DATA_REF_H) \
   sese.h $(GRAPHITE_PPL_H) graphite-poly.h
graphite-poly.o : graphite-poly.c $(CONFIG_H) $(SYSTEM_H) coretypes.h \
   $(DIAGNOSTIC_CORE_H) $(TREE_FLOW_H) $(TREE_DUMP_H) $(GIMPLE_PRETTY_PRINT_H) \
   $(CFGLOOP_H) $(TREE_DATA_REF_H) sese.h $(GRAPHITE_PPL_H) graphite-poly.h \
   graphite-dependences.h graphite-cloog-util.h
graphite-ppl.o : graphite-ppl.c $(CONFIG_H) $(SYSTEM_H) coretypes.h \
   graphite-cloog-util.h $(GRAPHITE_PPL_H)
graphite-scop-detection.o : graphite-scop-detection.c $(CONFIG_H) $(SYSTEM_H) \
   coretypes.h $(TREE_FLOW_H) $(CFGLOOP_H) $(TREE_DATA_REF_H) $(TREE_PASS_H) \
   sese.h $(GRAPHITE_PPL_H) graphite-poly.h graphite-scop-detection.h
graphite-sese-to-poly.o : graphite-sese-to-poly.c $(CONFIG_H) \
   $(SYSTEM_H) coretypes.h $(TREE_FLOW_H) $(TREE_DUMP_H) $(CFGLOOP_H) \
   $(TREE_DATA_REF_H) domwalk.h sese.h $(GRAPHITE_PPL_H) graphite-poly.h \
   graphite-sese-to-poly.h
tree-vect-loop.o: tree-vect-loop.c $(CONFIG_H) $(SYSTEM_H) coretypes.h \
   $(TM_H) $(GGC_H) $(TREE_H) $(BASIC_BLOCK_H) $(TREE_FLOW_H) \
   $(TREE_DUMP_H) $(CFGLOOP_H) $(EXPR_H) $(RECOG_H) $(OPTABS_H) \
   $(DIAGNOSTIC_CORE_H) $(SCEV_H) $(TREE_VECTORIZER_H) \
   $(GIMPLE_PRETTY_PRINT_H) $(TARGET_H) $(TREE_DATA_REF_H)
tree-vect-loop-manip.o: tree-vect-loop-manip.c $(CONFIG_H) $(SYSTEM_H) \
   coretypes.h $(TM_H) $(GGC_H) $(TREE_H) $(BASIC_BLOCK_H) \
   $(TREE_FLOW_H) $(TREE_DUMP_H) $(CFGLOOP_H) $(DIAGNOSTIC_CORE_H) \
   $(SCEV_H) $(TREE_VECTORIZER_H) langhooks.h $(GIMPLE_PRETTY_PRINT_H)
tree-vect-patterns.o: tree-vect-patterns.c $(CONFIG_H) $(SYSTEM_H) coretypes.h \
   $(TM_H) $(GGC_H) $(TREE_H) $(TARGET_H) $(BASIC_BLOCK_H) \
   $(TREE_FLOW_H) $(TREE_DUMP_H) $(CFGLOOP_H) $(EXPR_H) $(OPTABS_H) $(PARAMS_H) \
   $(TREE_DATA_REF_H) $(TREE_VECTORIZER_H) $(RECOG_H) $(DIAGNOSTIC_CORE_H) \
   $(GIMPLE_PRETTY_PRINT_H)
tree-vect-slp.o: tree-vect-slp.c $(CONFIG_H) $(SYSTEM_H) \
   coretypes.h $(TM_H) $(GGC_H) $(TREE_H) $(TARGET_H) $(BASIC_BLOCK_H) \
   $(DIAGNOSTIC_H) $(TREE_FLOW_H) $(TREE_DUMP_H) $(CFGLOOP_H) \
   $(EXPR_H) $(RECOG_H) $(OPTABS_H) $(TREE_VECTORIZER_H) \
   $(GIMPLE_PRETTY_PRINT_H) $(TREE_DATA_REF_H) langhooks.h
tree-vect-stmts.o: tree-vect-stmts.c $(CONFIG_H) $(SYSTEM_H) \
   coretypes.h $(TM_H) $(GGC_H) $(TREE_H) $(TARGET_H) $(BASIC_BLOCK_H) \
   $(TREE_FLOW_H) $(TREE_DUMP_H) $(CFGLOOP_H) \
   $(EXPR_H) $(RECOG_H) $(OPTABS_H) $(TREE_VECTORIZER_H) \
   langhooks.h $(GIMPLE_PRETTY_PRINT_H)
tree-vect-data-refs.o: tree-vect-data-refs.c $(CONFIG_H) $(SYSTEM_H) \
   coretypes.h $(TM_H) $(GGC_H) $(TREE_H) $(TARGET_H) $(BASIC_BLOCK_H) \
   $(TREE_FLOW_H) $(TREE_DUMP_H) $(CFGLOOP_H) \
   $(EXPR_H) $(OPTABS_H) $(SCEV_H) $(TREE_VECTORIZER_H) \
   $(DIAGNOSTIC_CORE_H) $(TM_P_H) $(GIMPLE_PRETTY_PRINT_H)
tree-vectorizer.o: tree-vectorizer.c $(CONFIG_H) $(SYSTEM_H) coretypes.h \
   $(TM_H) $(GGC_H) $(TREE_H) $(TREE_FLOW_H) $(TREE_DUMP_H) \
   $(CFGLOOP_H) $(TREE_PASS_H) $(TREE_VECTORIZER_H) $(TIMEVAR_H) \
   $(TREE_PRETTY_PRINT_H)
tree-loop-distribution.o: tree-loop-distribution.c $(CONFIG_H) $(SYSTEM_H) \
   coretypes.h $(TREE_FLOW_H) $(CFGLOOP_H) $(TREE_DATA_REF_H) $(TREE_PASS_H)
tree-parloops.o: tree-parloops.c $(CONFIG_H) $(SYSTEM_H) coretypes.h \
   $(TREE_FLOW_H) $(CFGLOOP_H) $(TREE_DATA_REF_H) $(GIMPLE_PRETTY_PRINT_H) \
   $(TREE_PASS_H) langhooks.h gt-tree-parloops.h $(TREE_VECTORIZER_H)
tree-stdarg.o: tree-stdarg.c $(CONFIG_H) $(SYSTEM_H) coretypes.h $(TM_H) \
   $(TREE_H) $(FUNCTION_H) $(TREE_FLOW_H) $(TREE_PASS_H) \
   tree-stdarg.h $(TARGET_H) langhooks.h $(GIMPLE_PRETTY_PRINT_H)
tree-object-size.o: tree-object-size.c $(CONFIG_H) $(SYSTEM_H) coretypes.h \
   $(TM_H) $(TREE_H) $(DIAGNOSTIC_CORE_H) $(DIAGNOSTIC_H) $(TREE_FLOW_H) \
   $(TREE_PASS_H) tree-ssa-propagate.h $(GIMPLE_PRETTY_PRINT_H)
internal-fn.o : internal-fn.c $(CONFIG_H) $(SYSTEM_H) coretypes.h \
   $(INTERNAL_FN_H) $(TREE_H) $(EXPR_H) $(OPTABS_H) $(GIMPLE_H)
gimple.o : gimple.c $(CONFIG_H) $(SYSTEM_H) coretypes.h $(TREE_H) \
   $(GGC_H) $(GIMPLE_H) $(DIAGNOSTIC_CORE_H) $(DIAGNOSTIC_H) gt-gimple.h \
   $(TREE_FLOW_H) value-prof.h $(FLAGS_H) $(DEMANGLE_H) \
   $(TARGET_H) $(ALIAS_H)
gimple-pretty-print.o : gimple-pretty-print.c $(CONFIG_H) $(SYSTEM_H) \
   $(TREE_H) $(DIAGNOSTIC_H) $(HASHTAB_H) $(TREE_FLOW_H) \
   $(TM_H) coretypes.h $(TREE_PASS_H) $(GIMPLE_H) value-prof.h \
   $(TRANS_MEM_H) $(GIMPLE_PRETTY_PRINT_H)
tree-mudflap.o : $(CONFIG_H) $(SYSTEM_H) $(TREE_H) $(TREE_INLINE_H) \
   $(GIMPLE_H) $(DIAGNOSTIC_H) $(DEMANGLE_H) $(HASHTAB_H) langhooks.h tree-mudflap.h \
   $(TM_H) coretypes.h $(TREE_DUMP_H) $(TREE_PASS_H) $(CGRAPH_H) $(GGC_H) \
   gt-tree-mudflap.h $(BASIC_BLOCK_H) $(FLAGS_H) $(FUNCTION_H) \
   $(TM_P_H) $(TREE_FLOW_H) $(DIAGNOSTIC_CORE_H) $(GIMPLE_H) tree-iterator.h
tree-nomudflap.o : $(CONFIG_H) $(SYSTEM_H) $(TREE_H) $(TREE_INLINE_H) \
   $(C_TREE_H) $(C_COMMON_H) $(GIMPLE_H) $(DIAGNOSTIC_H) $(HASHTAB_H) \
   output.h langhooks.h tree-mudflap.h $(TM_H) coretypes.h \
   $(GGC_H) gt-tree-mudflap.h $(TREE_PASS_H) $(DIAGNOSTIC_CORE_H)
tree-pretty-print.o : tree-pretty-print.c $(CONFIG_H) $(SYSTEM_H) \
   $(TREE_H) $(DIAGNOSTIC_H) $(HASHTAB_H) $(TREE_FLOW_H) \
   $(TM_H) coretypes.h tree-iterator.h $(SCEV_H) langhooks.h \
   $(TREE_PASS_H) value-prof.h output.h $(TREE_PRETTY_PRINT_H)
tree-diagnostic.o : tree-diagnostic.c $(CONFIG_H) $(SYSTEM_H) coretypes.h \
   $(TREE_H) $(DIAGNOSTIC_H) tree-diagnostic.h langhooks.h $(LANGHOOKS_DEF_H) \
   $(VEC_H) $(TREE_PRETTY_PRINT_H) $(TREE_PASS_H)
fold-const.o : fold-const.c $(CONFIG_H) $(SYSTEM_H) coretypes.h $(TM_H) \
   $(TREE_H) $(FLAGS_H) $(DIAGNOSTIC_CORE_H) $(HASHTAB_H) $(EXPR_H) $(RTL_H) \
   $(GGC_H) $(TM_P_H) langhooks.h $(MD5_H) intl.h $(TARGET_H) \
   $(GIMPLE_H) realmpfr.h $(TREE_FLOW_H)
diagnostic.o : diagnostic.c $(CONFIG_H) $(SYSTEM_H) coretypes.h \
   version.h $(INPUT_H) intl.h $(DIAGNOSTIC_H) diagnostic.def
opts.o : opts.c $(OPTS_H) $(OPTIONS_H) $(DIAGNOSTIC_CORE_H) $(CONFIG_H) $(SYSTEM_H) \
   coretypes.h $(TM_H) \
   $(DIAGNOSTIC_H) insn-attr-common.h intl.h $(COMMON_TARGET_H) \
   $(FLAGS_H) $(PARAMS_H) opts-diagnostic.h
opts-global.o : opts-global.c $(CONFIG_H) $(SYSTEM_H) coretypes.h \
   $(DIAGNOSTIC_H) $(OPTS_H) $(FLAGS_H) $(GGC_H) $(TREE_H) langhooks.h \
   $(TM_H) $(RTL_H) $(DBGCNT_H) debug.h $(LTO_STREAMER_H) output.h \
   $(PLUGIN_H) toplev.h $(TREE_PASS_H)
opts-common.o : opts-common.c $(OPTS_H) $(FLAGS_H) $(CONFIG_H) $(SYSTEM_H) \
   coretypes.h intl.h $(DIAGNOSTIC_H) $(TM_H)
targhooks.o : targhooks.c $(CONFIG_H) $(SYSTEM_H) coretypes.h $(TREE_H) \
   $(EXPR_H) $(TM_H) $(RTL_H) $(TM_P_H) $(FUNCTION_H) output.h $(DIAGNOSTIC_CORE_H) \
   $(MACHMODE_H) $(TARGET_DEF_H) $(TARGET_H) $(GGC_H) gt-targhooks.h \
   $(OPTABS_H) $(RECOG_H) $(REGS_H) reload.h hard-reg-set.h intl.h $(OPTS_H) \
   tree-ssa-alias.h $(TREE_FLOW_H)
common/common-targhooks.o : common/common-targhooks.c $(CONFIG_H) $(SYSTEM_H) \
   coretypes.h $(INPUT_H) $(TM_H) $(COMMON_TARGET_H) common/common-targhooks.h

bversion.h: s-bversion; @true
s-bversion: BASE-VER
	echo "#define BUILDING_GCC_MAJOR `echo $(BASEVER_c) | sed -e 's/^\([0-9]*\).*$$/\1/'`" > bversion.h
	echo "#define BUILDING_GCC_MINOR `echo $(BASEVER_c) | sed -e 's/^[0-9]*\.\([0-9]*\).*$$/\1/'`" >> bversion.h
	echo "#define BUILDING_GCC_PATCHLEVEL `echo $(BASEVER_c) | sed -e 's/^[0-9]*\.[0-9]*\.\([0-9]*\)$$/\1/'`" >> bversion.h
	echo "#define BUILDING_GCC_VERSION (BUILDING_GCC_MAJOR * 1000 + BUILDING_GCC_MINOR)" >> bversion.h
	$(STAMP) s-bversion

input.o : input.c $(CONFIG_H) $(SYSTEM_H) coretypes.h intl.h $(INPUT_H)

CFLAGS-toplev.o += -DTARGET_NAME=\"$(target_noncanonical)\"
toplev.o : toplev.c $(CONFIG_H) $(SYSTEM_H) coretypes.h $(TM_H) $(TREE_H) \
   version.h $(RTL_H) $(FUNCTION_H) $(FLAGS_H) xcoffout.h $(INPUT_H) \
   $(INSN_ATTR_H) output.h $(DIAGNOSTIC_H) debug.h insn-config.h intl.h \
   $(RECOG_H) Makefile toplev.h $(DWARF2OUT_H) sdbout.h dbxout.h $(EXPR_H) \
   hard-reg-set.h $(BASIC_BLOCK_H) graph.h $(EXCEPT_H) $(REGS_H) $(TIMEVAR_H) \
   value-prof.h $(PARAMS_H) $(TM_P_H) reload.h ira.h dwarf2asm.h $(TARGET_H) \
   langhooks.h insn-flags.h $(CFGLOOP_H) hosthooks.h \
   $(CGRAPH_H) $(COVERAGE_H) alloc-pool.h $(GGC_H) \
   $(OPTS_H) params.def tree-mudflap.h $(TREE_PASS_H) $(GIMPLE_H) \
   tree-ssa-alias.h $(PLUGIN_H) realmpfr.h tree-diagnostic.h \
   $(TREE_PRETTY_PRINT_H) opts-diagnostic.h $(COMMON_TARGET_H)

hwint.o : hwint.c $(CONFIG_H) $(SYSTEM_H) $(DIAGNOSTIC_CORE_H)

passes.o : passes.c $(CONFIG_H) $(SYSTEM_H) coretypes.h $(TM_H) $(TREE_H) \
   $(RTL_H) $(FUNCTION_H) $(FLAGS_H) $(INPUT_H) $(INSN_ATTR_H) output.h \
   $(DIAGNOSTIC_CORE_H) debug.h insn-config.h intl.h $(RECOG_H) toplev.h \
   $(EXPR_H) hard-reg-set.h $(BASIC_BLOCK_H) \
   graph.h $(EXCEPT_H) $(REGS_H) $(TIMEVAR_H) value-prof.h \
   $(PARAMS_H) $(TM_P_H) reload.h $(TARGET_H) \
   langhooks.h insn-flags.h $(CFGLOOP_H) \
   hosthooks.h $(CGRAPH_H) $(COVERAGE_H) $(TREE_PASS_H) $(TREE_DUMP_H) \
   $(GGC_H) $(OPTS_H) $(TREE_FLOW_H) $(TREE_INLINE_H) \
   gt-passes.h $(DF_H) $(PREDICT_H) $(LTO_STREAMER_H) \
   $(PLUGIN_H) $(IPA_UTILS_H)

plugin.o : plugin.c $(PLUGIN_H) $(CONFIG_H) $(SYSTEM_H) coretypes.h \
   $(DIAGNOSTIC_CORE_H) $(TREE_H) $(TREE_PASS_H) intl.h $(PLUGIN_VERSION_H) $(GGC_H)

main.o : main.c $(CONFIG_H) $(SYSTEM_H) coretypes.h $(TM_H) toplev.h $(DIAGNOSTIC_CORE_H)

host-default.o : host-default.c $(CONFIG_H) $(SYSTEM_H) coretypes.h \
   hosthooks.h $(HOSTHOOKS_DEF_H)

rtl-error.o: rtl-error.c $(SYSTEM_H) coretypes.h $(TM_H) $(RTL_ERROR_H) \
   $(INSN_ATTR_H) insn-config.h $(INPUT_H) intl.h $(DIAGNOSTIC_H) \
   $(CONFIG_H)

rtl.o : rtl.c $(CONFIG_H) $(SYSTEM_H) coretypes.h $(TM_H) $(RTL_H) \
  $(GGC_H) $(BCONFIG_H) insn-notes.def reg-notes.def $(DIAGNOSTIC_CORE_H)

print-rtl.o : print-rtl.c $(CONFIG_H) $(SYSTEM_H) coretypes.h $(TM_H) \
    $(RTL_H) $(TREE_H) hard-reg-set.h $(BASIC_BLOCK_H) $(FLAGS_H) \
    $(BCONFIG_H) $(DIAGNOSTIC_H) cselib.h $(TREE_PASS_H) $(TREE_PRETTY_PRINT_H) \
    $(DWARF2OUT_H)
rtlanal.o : rtlanal.c $(CONFIG_H) $(SYSTEM_H) coretypes.h $(TM_H) $(DIAGNOSTIC_CORE_H) \
   $(RTL_H) hard-reg-set.h $(TM_P_H) insn-config.h $(RECOG_H) \
   $(FLAGS_H) $(REGS_H) output.h $(TARGET_H) $(FUNCTION_H) $(TREE_H) \
   $(DF_H) $(EMIT_RTL_H)

varasm.o : varasm.c $(CONFIG_H) $(SYSTEM_H) coretypes.h $(TM_H) $(TREE_H) \
   $(RTL_H) $(FLAGS_H) $(FUNCTION_H) $(EXPR_H) hard-reg-set.h $(REGS_H) \
   output.h $(DIAGNOSTIC_CORE_H) xcoffout.h debug.h $(GGC_H) $(TM_P_H) \
   $(HASHTAB_H) $(TARGET_H) langhooks.h gt-varasm.h $(BASIC_BLOCK_H) \
   $(CGRAPH_H) $(TARGET_DEF_H) tree-mudflap.h \
   pointer-set.h $(COMMON_TARGET_H)
function.o : function.c $(CONFIG_H) $(SYSTEM_H) coretypes.h $(TM_H) $(RTL_ERROR_H) \
   $(TREE_H) $(GIMPLE_H) $(FLAGS_H) $(FUNCTION_H) $(EXPR_H) \
   $(OPTABS_H) $(LIBFUNCS_H) $(REGS_H) hard-reg-set.h insn-config.h $(RECOG_H) \
   output.h  $(EXCEPT_H) $(HASHTAB_H) $(GGC_H) $(TM_P_H) langhooks.h \
   gt-function.h $(TARGET_H) $(BASIC_BLOCK_H) $(PREDICT_H) \
   $(TREE_PASS_H) $(DF_H) $(TIMEVAR_H) vecprim.h $(PARAMS_H) bb-reorder.h \
   $(COMMON_TARGET_H)
statistics.o : statistics.c $(CONFIG_H) $(SYSTEM_H) coretypes.h \
   $(TREE_PASS_H) $(TREE_DUMP_H) $(HASHTAB_H) statistics.h $(FUNCTION_H)
stmt.o : stmt.c $(CONFIG_H) $(SYSTEM_H) coretypes.h $(TM_H) $(RTL_H) \
   $(TREE_H) $(FLAGS_H) $(FUNCTION_H) insn-config.h hard-reg-set.h $(EXPR_H) \
   $(LIBFUNCS_H) $(EXCEPT_H) $(RECOG_H) $(DIAGNOSTIC_CORE_H) \
   output.h $(GGC_H) $(TM_P_H) langhooks.h $(PREDICT_H) $(OPTABS_H) \
   $(TARGET_H) $(GIMPLE_H) $(MACHMODE_H) $(REGS_H) alloc-pool.h \
   $(PRETTY_PRINT_H) $(BITMAP_H) $(PARAMS_H)
except.o : except.c $(CONFIG_H) $(SYSTEM_H) coretypes.h $(TM_H) $(RTL_H) \
   $(TREE_H) $(FLAGS_H) $(EXCEPT_H) $(FUNCTION_H) $(EXPR_H) $(LIBFUNCS_H) \
   langhooks.h insn-config.h hard-reg-set.h $(BASIC_BLOCK_H) output.h \
   dwarf2asm.h $(DWARF2OUT_H) toplev.h $(DIAGNOSTIC_CORE_H) $(HASHTAB_H) intl.h $(GGC_H) \
   gt-except.h $(CGRAPH_H) $(DIAGNOSTIC_H) $(DWARF2_H) \
   $(TARGET_H) $(TM_P_H) $(TREE_PASS_H) $(TIMEVAR_H) $(TREE_FLOW_H) \
   $(TREE_PRETTY_PRINT_H) sbitmap.h $(COMMON_TARGET_H) $(CFGLOOP_H)
expr.o : expr.c $(CONFIG_H) $(SYSTEM_H) coretypes.h $(TM_H) $(RTL_H) \
   $(TREE_H) $(FLAGS_H) $(FUNCTION_H) $(REGS_H) $(EXPR_H) $(OPTABS_H) \
   $(LIBFUNCS_H) $(INSN_ATTR_H) insn-config.h $(RECOG_H) output.h \
   typeclass.h hard-reg-set.h toplev.h $(DIAGNOSTIC_CORE_H) hard-reg-set.h $(EXCEPT_H) \
   reload.h langhooks.h intl.h $(TM_P_H) $(TARGET_H) \
   tree-iterator.h gt-expr.h $(MACHMODE_H) $(TIMEVAR_H) $(TREE_FLOW_H) \
   $(TREE_PASS_H) $(DF_H) $(DIAGNOSTIC_H) vecprim.h $(SSAEXPAND_H) \
   $(PARAMS_H) $(COMMON_TARGET_H) target-globals.h
dojump.o : dojump.c $(CONFIG_H) $(SYSTEM_H) coretypes.h $(TM_H) $(TM_P_H) \
   $(RTL_H) $(TREE_H) \
   $(FLAGS_H) $(FUNCTION_H) $(EXPR_H) $(OPTABS_H) $(INSN_ATTR_H) insn-config.h \
   langhooks.h $(GGC_H) gt-dojump.h vecprim.h $(BASIC_BLOCK_H)
builtins.o : builtins.c builtins.h $(CONFIG_H) $(SYSTEM_H) coretypes.h $(TM_H) \
   $(RTL_H) $(TREE_H) $(GIMPLE_H) $(FLAGS_H) $(TARGET_H) $(FUNCTION_H) $(REGS_H) \
   $(EXPR_H) $(OPTABS_H) insn-config.h $(RECOG_H) output.h typeclass.h \
   hard-reg-set.h $(DIAGNOSTIC_CORE_H) hard-reg-set.h $(EXCEPT_H) \
   $(TM_P_H) $(PREDICT_H) $(LIBFUNCS_H) langhooks.h $(BASIC_BLOCK_H) \
   tree-mudflap.h realmpfr.h $(BUILTINS_DEF) $(MACHMODE_H) \
   $(DIAGNOSTIC_CORE_H) $(TREE_FLOW_H) value-prof.h
calls.o : calls.c $(CONFIG_H) $(SYSTEM_H) coretypes.h $(TM_H) $(RTL_H) \
   $(TREE_H) $(FLAGS_H) $(EXPR_H) $(OPTABS_H) langhooks.h $(TARGET_H) \
   $(LIBFUNCS_H) $(REGS_H) $(DIAGNOSTIC_CORE_H) output.h \
   $(FUNCTION_H) $(TIMEVAR_H) $(TM_P_H) $(CGRAPH_H) $(EXCEPT_H) sbitmap.h \
   $(DBGCNT_H) $(TREE_FLOW_H)
expmed.o : expmed.c $(CONFIG_H) $(SYSTEM_H) coretypes.h $(TM_H) $(RTL_H) $(TREE_H) \
   $(FLAGS_H) insn-config.h $(EXPR_H) $(OPTABS_H) $(RECOG_H) \
   $(DIAGNOSTIC_CORE_H) $(TM_P_H) langhooks.h $(DF_H) $(TARGET_H) \
   expmed.h
explow.o : explow.c $(CONFIG_H) $(SYSTEM_H) coretypes.h $(TM_H) $(RTL_H) $(TREE_H) \
   $(FLAGS_H) hard-reg-set.h insn-config.h $(EXPR_H) $(OPTABS_H) $(RECOG_H) \
   $(DIAGNOSTIC_CORE_H) $(EXCEPT_H) $(FUNCTION_H) $(GGC_H) $(TM_P_H) langhooks.h gt-explow.h \
   $(TARGET_H) $(COMMON_TARGET_H) output.h $(LIBFUNCS_H)
optabs.o : optabs.c $(CONFIG_H) $(SYSTEM_H) coretypes.h $(TM_H) $(RTL_H) \
   $(TREE_H) $(FLAGS_H) insn-config.h $(EXPR_H) $(OPTABS_H) $(LIBFUNCS_H) \
   $(RECOG_H) reload.h $(DIAGNOSTIC_CORE_H) $(GGC_H) $(TM_P_H) \
   $(EXCEPT_H) gt-optabs.h $(BASIC_BLOCK_H) $(TARGET_H) $(FUNCTION_H)
dbxout.o : dbxout.c $(CONFIG_H) $(SYSTEM_H) coretypes.h $(TM_H) $(TREE_H) \
   $(RTL_H) $(FLAGS_H) $(REGS_H) debug.h $(TM_P_H) $(TARGET_H) $(FUNCTION_H) \
   langhooks.h insn-config.h reload.h $(GSTAB_H) xcoffout.h output.h dbxout.h \
   toplev.h $(DIAGNOSTIC_CORE_H) $(GGC_H) $(OBSTACK_H) $(EXPR_H) $(CGRAPH_H) \
   gt-dbxout.h $(COMMON_TARGET_H)
debug.o : debug.c debug.h $(CONFIG_H) $(SYSTEM_H) coretypes.h $(TM_H) $(TREE_H)
sdbout.o : sdbout.c $(CONFIG_H) $(SYSTEM_H) coretypes.h $(TM_H) debug.h \
   $(TREE_H) $(GGC_H) $(RTL_H) $(REGS_H) $(FLAGS_H) insn-config.h \
   output.h $(DIAGNOSTIC_CORE_H) $(TM_P_H) gsyms.h langhooks.h $(TARGET_H) sdbout.h \
   gt-sdbout.h reload.h
dwarf2out.o : dwarf2out.c $(CONFIG_H) $(SYSTEM_H) coretypes.h $(TM_H) \
   $(TREE_H) version.h $(RTL_H) $(DWARF2_H) debug.h $(FLAGS_H) insn-config.h \
   output.h $(DIAGNOSTIC_H) hard-reg-set.h $(REGS_H) $(EXPR_H) \
   $(LIBFUNCS_H) toplev.h $(DIAGNOSTIC_CORE_H) $(DWARF2OUT_H) reload.h \
   $(GGC_H) $(EXCEPT_H) dwarf2asm.h $(TM_P_H) langhooks.h $(HASHTAB_H) \
   gt-dwarf2out.h $(TARGET_H) $(CGRAPH_H) $(MD5_H) $(INPUT_H) $(FUNCTION_H) \
   $(GIMPLE_H) $(TREE_PASS_H) $(TREE_FLOW_H) \
   $(TREE_PRETTY_PRINT_H) $(COMMON_TARGET_H) $(OPTS_H)
dwarf2cfi.o : dwarf2cfi.c $(CONFIG_H) $(SYSTEM_H) coretypes.h $(TM_H) \
   version.h $(RTL_H) $(EXPR_H) $(REGS_H) $(FUNCTION_H) output.h \
   gt-dwarf2cfi.h debug.h $(DWARF2_H) dwarf2asm.h $(DWARF2OUT_H) $(COMMON_TARGET_H) \
   $(GGC_H) $(TM_P_H) $(TARGET_H) $(TREE_PASS_H) $(BASIC_BLOCK_H) $(EXCEPT_H)
dwarf2asm.o : dwarf2asm.c $(CONFIG_H) $(SYSTEM_H) coretypes.h $(TM_H) \
   $(FLAGS_H) $(RTL_H) $(TREE_H) output.h dwarf2asm.h $(TM_P_H) $(GGC_H) \
   gt-dwarf2asm.h $(DWARF2_H) $(SPLAY_TREE_H) $(TARGET_H)
vmsdbgout.o : vmsdbgout.c $(CONFIG_H) $(SYSTEM_H) coretypes.h $(TM_H) $(TREE_H) version.h \
   $(FLAGS_H) $(RTL_H) output.h vmsdbg.h debug.h langhooks.h $(FUNCTION_H) $(TARGET_H)
xcoffout.o : xcoffout.c $(CONFIG_H) $(SYSTEM_H) coretypes.h $(TM_H) \
   $(TREE_H) $(RTL_H) xcoffout.h $(FLAGS_H) $(DIAGNOSTIC_CORE_H) output.h dbxout.h \
   $(GGC_H) $(TARGET_H) debug.h $(GSTAB_H) xcoff.h
godump.o : godump.c $(CONFIG_H) $(SYSTEM_H) coretypes.h $(DIAGNOSTIC_CORE_H) \
   $(TREE_H) $(GGC_H) pointer-set.h $(OBSTACK_H) debug.h gt-godump.h
emit-rtl.o : emit-rtl.c $(CONFIG_H) $(SYSTEM_H) coretypes.h $(TM_H) $(RTL_H) \
   $(TREE_H) $(FLAGS_H) $(FUNCTION_H) $(REGS_H) insn-config.h $(RECOG_H) vecprim.h \
   $(GGC_H) $(EXPR_H) hard-reg-set.h $(BITMAP_H) $(DIAGNOSTIC_CORE_H) $(BASIC_BLOCK_H) \
   $(HASHTAB_H) $(TM_P_H) debug.h langhooks.h $(TREE_PASS_H) gt-emit-rtl.h \
   $(DF_H) $(PARAMS_H) $(TARGET_H)
real.o : real.c $(CONFIG_H) $(SYSTEM_H) coretypes.h $(TM_H) $(TREE_H) \
   $(DIAGNOSTIC_CORE_H) $(TM_P_H) $(REAL_H) dfp.h realmpfr.h
realmpfr.o : realmpfr.c realmpfr.h $(CONFIG_H) $(SYSTEM_H) $(REAL_H) $(TREE_H)
dfp.o : dfp.c dfp.h $(CONFIG_H) $(SYSTEM_H) coretypes.h $(TM_H)	$(TREE_H) \
   $(TM_P_H) $(REAL_H) $(DECNUM_H)
fixed-value.o: fixed-value.c $(CONFIG_H) $(SYSTEM_H) coretypes.h $(TM_H) \
   $(TREE_H) $(REAL_H) $(DIAGNOSTIC_CORE_H)
jump.o : jump.c $(CONFIG_H) $(SYSTEM_H) coretypes.h $(TM_H) $(RTL_H) \
   $(FLAGS_H) hard-reg-set.h $(REGS_H) insn-config.h $(RECOG_H) $(EXPR_H) \
   $(EXCEPT_H) $(FUNCTION_H) $(BASIC_BLOCK_H) $(TREE_PASS_H) \
   $(DIAGNOSTIC_CORE_H) $(DIAGNOSTIC_CORE_H) $(INSN_ATTR_H) $(TM_P_H) reload.h \
   $(PREDICT_H) $(TIMEVAR_H) $(TARGET_H)
simplify-rtx.o : simplify-rtx.c $(CONFIG_H) $(SYSTEM_H) coretypes.h $(TM_H) \
   $(RTL_H) $(REGS_H) hard-reg-set.h $(FLAGS_H) insn-config.h \
   $(RECOG_H) $(EXPR_H) $(DIAGNOSTIC_CORE_H) $(FUNCTION_H) $(GGC_H) $(TM_P_H) \
   $(TREE_H) $(TARGET_H)
symtab.o : symtab.c $(CONFIG_H) $(SYSTEM_H) coretypes.h $(TM_H) $(TREE_H) \
   langhooks.h $(DIAGNOSTIC_CORE_H) $(FLAGS_H) $(GGC_H) $(TARGET_H) $(CGRAPH_H) \
   $(HASHTAB_H) gt-symtab.h
cgraph.o : cgraph.c $(CONFIG_H) $(SYSTEM_H) coretypes.h $(TM_H) $(TREE_H) \
   langhooks.h toplev.h $(DIAGNOSTIC_CORE_H) $(FLAGS_H) $(GGC_H) $(TARGET_H) $(CGRAPH_H) \
   gt-cgraph.h intl.h $(BASIC_BLOCK_H) debug.h $(HASHTAB_H) \
   $(TREE_INLINE_H) $(TREE_DUMP_H) $(TREE_FLOW_H) cif-code.def \
   value-prof.h $(EXCEPT_H) $(IPA_UTILS_H) $(DIAGNOSTIC_CORE_H) \
   ipa-inline.h $(LTO_STREAMER_H) $(CFGLOOP_H) $(GIMPLE_PRETTY_PRINT_H)
cgraphunit.o : cgraphunit.c $(CONFIG_H) $(SYSTEM_H) coretypes.h $(TM_H) \
   $(TREE_H) langhooks.h $(TREE_INLINE_H) toplev.h $(DIAGNOSTIC_CORE_H) $(FLAGS_H) $(GGC_H) \
   $(TARGET_H) $(CGRAPH_H) intl.h pointer-set.h $(FUNCTION_H) $(GIMPLE_H) \
   $(TREE_FLOW_H) $(TREE_PASS_H) debug.h $(DIAGNOSTIC_H) \
   $(FIBHEAP_H) output.h $(PARAMS_H) $(RTL_H) $(TIMEVAR_H) $(IPA_PROP_H) \
   gt-cgraphunit.h tree-iterator.h $(COVERAGE_H) $(TREE_DUMP_H) \
   $(GIMPLE_PRETTY_PRINT_H) ipa-inline.h $(IPA_UTILS_H) \
   $(LTO_STREAMER_H) output.h $(REGSET_H) $(EXCEPT_H) $(GCC_PLUGIN_H) plugin.h
cgraphclones.o : cgraphclones.c $(CONFIG_H) $(SYSTEM_H) coretypes.h $(TM_H) \
   $(TREE_H) langhooks.h $(TREE_INLINE_H) toplev.h $(DIAGNOSTIC_CORE_H) $(FLAGS_H) $(GGC_H) \
   $(TARGET_H) $(CGRAPH_H) intl.h pointer-set.h $(FUNCTION_H) $(GIMPLE_H) \
   $(TREE_FLOW_H) $(TREE_PASS_H) debug.h $(DIAGNOSTIC_H) \
   $(FIBHEAP_H) $(PARAMS_H) $(RTL_H) $(TIMEVAR_H) $(IPA_PROP_H) \
   tree-iterator.h $(COVERAGE_H) $(TREE_DUMP_H) \
   $(GIMPLE_PRETTY_PRINT_H) ipa-inline.h $(IPA_UTILS_H) \
   $(LTO_STREAMER_H) $(EXCEPT_H) $(GCC_PLUGIN_H) gt-cgraphclones.h
cgraphbuild.o : cgraphbuild.c $(CONFIG_H) $(SYSTEM_H) coretypes.h $(TM_H) \
   $(TREE_H) langhooks.h $(CGRAPH_H) intl.h pointer-set.h $(GIMPLE_H) \
   $(TREE_FLOW_H) $(TREE_PASS_H) $(IPA_UTILS_H) $(EXCEPT_H) \
   ipa-inline.h
varpool.o : varpool.c $(CONFIG_H) $(SYSTEM_H) coretypes.h $(TM_H) \
   $(TREE_H) $(CGRAPH_H) langhooks.h $(DIAGNOSTIC_CORE_H) $(HASHTAB_H) \
   $(GGC_H) $(TIMEVAR_H) debug.h $(TARGET_H) output.h $(GIMPLE_H) \
   $(TREE_FLOW_H) 
ipa.o : ipa.c $(CONFIG_H) $(SYSTEM_H) coretypes.h $(TM_H) $(CGRAPH_H) \
   $(TREE_PASS_H) $(TIMEVAR_H) $(GIMPLE_H) $(TARGET_H) $(GGC_H) pointer-set.h \
   $(IPA_UTILS_H)
ipa-prop.o : ipa-prop.c $(CONFIG_H) $(SYSTEM_H) coretypes.h \
   langhooks.h $(GGC_H) $(TARGET_H) $(CGRAPH_H) $(IPA_PROP_H) $(DIAGNOSTIC_H) \
   $(TREE_FLOW_H) $(TM_H) $(TREE_PASS_H) $(FLAGS_H) $(TREE_H) \
   $(TREE_INLINE_H) $(GIMPLE_H) $(TIMEVAR_H) \
   $(GIMPLE_PRETTY_PRINT_H) $(LTO_STREAMER_H) \
   $(DATA_STREAMER_H) $(TREE_STREAMER_H)
ipa-ref.o : ipa-ref.c $(CONFIG_H) $(SYSTEM_H) coretypes.h \
   langhooks.h $(GGC_H) $(TARGET_H) $(CGRAPH_H)  $(TREE_H) $(TARGET_H) \
   $(TREE_FLOW_H) $(TM_H) $(TREE_PASS_H) $(FLAGS_H) $(TREE_H) $(GGC_H) 
ipa-cp.o : ipa-cp.c $(CONFIG_H) $(SYSTEM_H) coretypes.h  \
   $(TREE_H) $(TARGET_H) $(GIMPLE_H) $(CGRAPH_H) $(IPA_PROP_H) $(TREE_FLOW_H) \
   $(TREE_PASS_H) $(FLAGS_H) $(TIMEVAR_H) $(DIAGNOSTIC_H) $(TREE_DUMP_H) \
   $(TREE_INLINE_H) $(FIBHEAP_H) $(PARAMS_H) $(TREE_PRETTY_PRINT_H) ipa-inline.h
ipa-split.o : ipa-split.c $(CONFIG_H) $(SYSTEM_H) coretypes.h \
   $(TREE_H) $(TARGET_H) $(CGRAPH_H) $(IPA_PROP_H) $(TREE_FLOW_H) \
   $(TREE_PASS_H) $(FLAGS_H) $(TIMEVAR_H) $(DIAGNOSTIC_H) $(TREE_DUMP_H) \
   $(TREE_INLINE_H) $(FIBHEAP_H) $(PARAMS_H) $(GIMPLE_PRETTY_PRINT_H) ipa-inline.h
matrix-reorg.o : matrix-reorg.c $(CONFIG_H) $(SYSTEM_H) coretypes.h  \
   $(TM_H) $(TREE_H) $(RTL_H) $(TREE_INLINE_H) $(TREE_FLOW_H) \
   tree-flow-inline.h langhooks.h $(HASHTAB_H) $(DIAGNOSTIC_CORE_H) $(FLAGS_H) $(GGC_H) \
   debug.h $(TARGET_H) $(CGRAPH_H) $(DIAGNOSTIC_CORE_H) $(TIMEVAR_H) \
   $(PARAMS_H) $(FIBHEAP_H) intl.h $(FUNCTION_H) $(BASIC_BLOCK_H) \
   $(CFGLOOP_H) tree-iterator.h $(TREE_PASS_H) $(OPTS_H) $(TREE_DATA_REF_H) \
   tree-ssa-sccvn.h
ipa-inline.o : ipa-inline.c $(CONFIG_H) $(SYSTEM_H) coretypes.h $(TM_H) \
   $(TREE_H) langhooks.h $(TREE_INLINE_H) $(FLAGS_H) $(CGRAPH_H) intl.h \
   $(DIAGNOSTIC_H) $(FIBHEAP_H) $(PARAMS_H) $(TIMEVAR_H) $(TREE_PASS_H) \
   $(COVERAGE_H) $(GGC_H) $(TREE_FLOW_H) $(RTL_H) $(IPA_PROP_H) \
   $(EXCEPT_H) $(GIMPLE_PRETTY_PRINT_H) ipa-inline.h $(TARGET_H) $(IPA_UTILS_H)
ipa-inline-analysis.o : ipa-inline-analysis.c $(CONFIG_H) $(SYSTEM_H) coretypes.h $(TM_H) \
   $(TREE_H) langhooks.h $(TREE_INLINE_H) $(FLAGS_H) $(CGRAPH_H) intl.h \
   $(DIAGNOSTIC_H) $(PARAMS_H) $(TIMEVAR_H) $(TREE_PASS_H) \
   $(HASHTAB_H) $(COVERAGE_H) $(GGC_H) $(TREE_FLOW_H) $(IPA_PROP_H) \
   $(GIMPLE_PRETTY_PRINT_H) ipa-inline.h $(LTO_STREAMER_H) $(DATA_STREAMER_H) \
   $(TREE_STREAMER_H)
ipa-inline-transform.o : ipa-inline-transform.c $(CONFIG_H) $(SYSTEM_H) coretypes.h $(TM_H) \
   $(TREE_H) langhooks.h $(TREE_INLINE_H) $(FLAGS_H) $(CGRAPH_H) intl.h \
   $(TIMEVAR_H) $(TREE_PASS_H) \
   $(HASHTAB_H) $(COVERAGE_H) $(GGC_H) $(TREE_FLOW_H) $(IPA_PROP_H) \
   $(TREE_PASS_H)
ipa-utils.o : ipa-utils.c $(IPA_UTILS_H) $(CONFIG_H) $(SYSTEM_H) \
   coretypes.h $(TM_H) $(TREE_H) $(TREE_FLOW_H) $(TREE_INLINE_H) langhooks.h \
   pointer-set.h $(GGC_H) $(GIMPLE_H) $(SPLAY_TREE_H) \
   $(CGRAPH_H) $(FLAGS_H) $(TREE_PASS_H) $(TIMEVAR_H) $(DIAGNOSTIC_H)
ipa-reference.o : ipa-reference.c $(CONFIG_H) $(SYSTEM_H) \
   coretypes.h $(TM_H) $(TREE_H) $(TREE_FLOW_H) $(TREE_INLINE_H) langhooks.h \
   pointer-set.h $(GGC_H) $(IPA_REFERENCE_H) $(IPA_UTILS_H) $(SPLAY_TREE_H) \
   $(GIMPLE_H) $(CGRAPH_H) $(FLAGS_H) $(TREE_PASS_H) \
   $(TIMEVAR_H) $(DIAGNOSTIC_H) $(FUNCTION_H) $(LTO_STREAMER_H) \
   $(DIAGNOSTIC_CORE_H) $(DATA_STREAMER_H)
ipa-pure-const.o : ipa-pure-const.c $(CONFIG_H) $(SYSTEM_H) \
   coretypes.h $(TM_H) $(TREE_H) $(TREE_FLOW_H) $(TREE_INLINE_H) langhooks.h \
   pointer-set.h $(GGC_H) $(IPA_UTILS_H) $(TARGET_H) \
   $(GIMPLE_H) $(CGRAPH_H) $(FLAGS_H) $(TREE_PASS_H) $(TIMEVAR_H) \
   $(DIAGNOSTIC_H) $(CFGLOOP_H) $(SCEV_H) $(LTO_STREAMER_H) \
   $(GIMPLE_PRETTY_PRINT_H) $(DATA_STREAMER_H) $(TREE_STREAMER_H)
coverage.o : coverage.c $(GCOV_IO_H) $(CONFIG_H) $(SYSTEM_H) coretypes.h \
   $(TM_H) $(RTL_H) $(TREE_H) $(FLAGS_H) output.h $(REGS_H) $(EXPR_H) \
   $(FUNCTION_H) $(BASIC_BLOCK_H) toplev.h $(DIAGNOSTIC_CORE_H) $(GGC_H) langhooks.h $(COVERAGE_H) \
   $(HASHTAB_H) tree-iterator.h $(CGRAPH_H) $(TREE_PASS_H) gcov-io.c $(TM_P_H) \
   $(DIAGNOSTIC_CORE_H) intl.h gt-coverage.h $(TARGET_H)
cselib.o : cselib.c $(CONFIG_H) $(SYSTEM_H) coretypes.h $(TM_H) $(RTL_H) \
   $(REGS_H) hard-reg-set.h $(FLAGS_H) insn-config.h $(RECOG_H) \
   $(EMIT_RTL_H) $(DIAGNOSTIC_CORE_H) $(FUNCTION_H) $(TREE_PASS_H) \
   cselib.h gt-cselib.h $(GGC_H) $(TM_P_H) $(PARAMS_H) alloc-pool.h \
   $(HASHTAB_H) $(TARGET_H) $(BITMAP_H)
cse.o : cse.c $(CONFIG_H) $(SYSTEM_H) coretypes.h $(TM_H) $(RTL_H) $(REGS_H) \
   hard-reg-set.h $(FLAGS_H) insn-config.h $(RECOG_H) $(EXPR_H) toplev.h $(DIAGNOSTIC_CORE_H) \
   $(FUNCTION_H) $(BASIC_BLOCK_H) $(GGC_H) $(TM_P_H) $(TIMEVAR_H) \
   $(EXCEPT_H) $(TARGET_H) $(PARAMS_H) rtlhooks-def.h $(TREE_PASS_H) \
   $(DF_H) $(DBGCNT_H)
dce.o : dce.c $(CONFIG_H) $(SYSTEM_H) coretypes.h $(TM_H) $(RTL_H) \
   $(TREE_H) $(REGS_H) hard-reg-set.h $(FLAGS_H) $(EXCEPT_H) $(DF_H) cselib.h \
   $(DBGCNT_H) dce.h $(TIMEVAR_H) $(TREE_PASS_H) $(DBGCNT_H) $(TM_P_H) \
   $(EMIT_RTL_H)
dse.o : dse.c $(CONFIG_H) $(SYSTEM_H) coretypes.h $(TM_H) $(RTL_H) \
   $(TREE_H) $(TM_P_H) $(REGS_H) hard-reg-set.h $(FLAGS_H) insn-config.h \
   $(RECOG_H) $(EXPR_H) $(DF_H) cselib.h $(DBGCNT_H) $(TIMEVAR_H) \
   $(TREE_PASS_H) alloc-pool.h $(ALIAS_H) $(OPTABS_H) $(TARGET_H) \
   $(BITMAP_H) $(PARAMS_H) $(TREE_FLOW_H)
fwprop.o : fwprop.c $(CONFIG_H) $(SYSTEM_H) coretypes.h $(TM_H) $(RTL_H) \
   $(DIAGNOSTIC_CORE_H) insn-config.h $(RECOG_H) $(FLAGS_H) $(OBSTACK_H) $(BASIC_BLOCK_H) \
   $(DF_H) alloc-pool.h $(TIMEVAR_H) $(TREE_PASS_H) $(TARGET_H) \
   $(TM_P_H) $(CFGLOOP_H) $(EMIT_RTL_H) domwalk.h sparseset.h
web.o : web.c $(CONFIG_H) $(SYSTEM_H) coretypes.h $(TM_H) $(RTL_H) \
   hard-reg-set.h $(FLAGS_H) $(BASIC_BLOCK_H) $(FUNCTION_H) $(DIAGNOSTIC_CORE_H) \
   insn-config.h $(RECOG_H) $(DF_H) $(OBSTACK_H) $(TIMEVAR_H) $(TREE_PASS_H)
ree.o : ree.c $(CONFIG_H) $(SYSTEM_H) coretypes.h $(TM_H) $(RTL_H) \
   hard-reg-set.h $(FLAGS_H) $(BASIC_BLOCK_H) $(FUNCTION_H) \
   $(DF_H) $(TIMEVAR_H) $(TREE_PASS_H) $(RECOG_H) $(EXPR_H) \
   $(REGS_H) $(TREE_H) $(TM_P_H) insn-config.h $(INSN_ATTR_H) $(DIAGNOSTIC_CORE_H) \
   $(TARGET_H) $(OPTABS_H) insn-codes.h rtlhooks-def.h $(PARAMS_H) $(CGRAPH_H)
cprop.o : cprop.c $(CONFIG_H) $(SYSTEM_H) coretypes.h $(TM_H) $(RTL_H) \
   $(REGS_H) hard-reg-set.h $(FLAGS_H) insn-config.h \
   $(RECOG_H) $(EXPR_H) $(BASIC_BLOCK_H) $(FUNCTION_H) toplev.h $(DIAGNOSTIC_CORE_H) \
   $(TM_P_H) $(PARAMS_H) cselib.h $(EXCEPT_H) $(TREE_H) $(TIMEVAR_H) \
   intl.h $(OBSTACK_H) $(TREE_PASS_H) $(DF_H) $(DBGCNT_H) $(TARGET_H) \
   $(DF_H) $(CFGLOOP_H)
gcse.o : gcse.c $(CONFIG_H) $(SYSTEM_H) coretypes.h $(TM_H) $(RTL_H) \
   $(REGS_H) hard-reg-set.h $(FLAGS_H) insn-config.h $(GGC_H) \
   $(RECOG_H) $(EXPR_H) $(BASIC_BLOCK_H) $(FUNCTION_H) toplev.h $(DIAGNOSTIC_CORE_H) \
   $(TM_P_H) $(PARAMS_H) cselib.h $(EXCEPT_H) gt-gcse.h $(TREE_H) $(TIMEVAR_H) \
   intl.h $(OBSTACK_H) $(TREE_PASS_H) $(DF_H) $(DBGCNT_H) $(TARGET_H) \
   $(DF_H) gcse.h
store-motion.o : store-motion.c $(CONFIG_H) $(SYSTEM_H) coretypes.h $(TM_H) $(RTL_H) \
   $(REGS_H) hard-reg-set.h $(FLAGS_H) insn-config.h $(GGC_H) \
   $(RECOG_H) $(EXPR_H) $(BASIC_BLOCK_H) $(FUNCTION_H) toplev.h $(DIAGNOSTIC_CORE_H) \
   $(TM_P_H) $(EXCEPT_H) $(TREE_H) $(TIMEVAR_H) \
   intl.h $(OBSTACK_H) $(TREE_PASS_H) $(DF_H) $(DBGCNT_H)
resource.o : resource.c $(CONFIG_H) $(RTL_H) hard-reg-set.h $(SYSTEM_H) \
   coretypes.h $(TM_H) $(REGS_H) $(FLAGS_H) output.h $(RESOURCE_H) $(DF_H) \
   $(FUNCTION_H) $(DIAGNOSTIC_CORE_H) $(INSN_ATTR_H) $(EXCEPT_H) $(PARAMS_H) $(TM_P_H)
lcm.o : lcm.c $(CONFIG_H) $(SYSTEM_H) coretypes.h $(TM_H) $(RTL_H) $(REGS_H) \
   hard-reg-set.h $(FLAGS_H) insn-config.h $(INSN_ATTR_H) $(RECOG_H) \
   $(BASIC_BLOCK_H) $(TM_P_H) $(FUNCTION_H) sbitmap.h
mode-switching.o : mode-switching.c $(CONFIG_H) $(SYSTEM_H) coretypes.h \
   $(TM_H) $(RTL_H) $(REGS_H) hard-reg-set.h $(FLAGS_H) insn-config.h \
   $(INSN_ATTR_H) $(RECOG_H) $(BASIC_BLOCK_H) $(TM_P_H) $(FUNCTION_H) \
   $(TREE_PASS_H) $(TIMEVAR_H) $(DF_H) $(TARGET_H) $(EMIT_RTL_H)
tree-ssa-dce.o : tree-ssa-dce.c $(CONFIG_H) $(SYSTEM_H) $(TREE_H) \
    $(TREE_FLOW_H) $(DIAGNOSTIC_H) $(TIMEVAR_H) $(TM_H) \
    coretypes.h $(TREE_DUMP_H) $(TREE_PASS_H) $(FLAGS_H) $(BASIC_BLOCK_H) \
    $(GGC_H) $(GIMPLE_H) $(CFGLOOP_H) $(SCEV_H) $(GIMPLE_PRETTY_PRINT_H)
tree-call-cdce.o : tree-call-cdce.c $(CONFIG_H) $(SYSTEM_H) $(TREE_H) \
    $(TREE_FLOW_H) $(TIMEVAR_H) $(TM_H) \
    coretypes.h $(TREE_DUMP_H) $(TREE_PASS_H) $(FLAGS_H) $(BASIC_BLOCK_H) \
    $(GIMPLE_H) $(GIMPLE_PRETTY_PRINT_H)
tree-ssa-ccp.o : tree-ssa-ccp.c $(TREE_FLOW_H) $(CONFIG_H) \
   $(SYSTEM_H) $(TREE_H) $(TM_P_H) \
   $(DIAGNOSTIC_H) $(FUNCTION_H) $(TIMEVAR_H) $(TM_H) coretypes.h \
   $(TREE_DUMP_H) $(BASIC_BLOCK_H) $(TREE_PASS_H) langhooks.h  $(PARAMS_H) \
   tree-ssa-propagate.h value-prof.h $(FLAGS_H) $(TARGET_H) $(DIAGNOSTIC_CORE_H) \
   $(DBGCNT_H) $(GIMPLE_PRETTY_PRINT_H) gimple-fold.h
tree-ssa-strlen.o : tree-ssa-strlen.c $(CONFIG_H) $(SYSTEM_H) coretypes.h \
   $(TREE_FLOW_H) $(TREE_PASS_H) domwalk.h alloc-pool.h tree-ssa-propagate.h \
   $(GIMPLE_PRETTY_PRINT_H) $(PARAMS_H) $(EXPR_H)
tree-sra.o : tree-sra.c $(CONFIG_H) $(SYSTEM_H) coretypes.h alloc-pool.h \
   $(TM_H) $(TREE_H) $(GIMPLE_H) $(CGRAPH_H) $(TREE_FLOW_H) \
   $(IPA_PROP_H) $(DIAGNOSTIC_H) statistics.h $(TREE_DUMP_H) $(TIMEVAR_H) \
   $(PARAMS_H) $(TARGET_H) $(FLAGS_H) \
   $(DBGCNT_H) $(TREE_INLINE_H) $(GIMPLE_PRETTY_PRINT_H)
tree-switch-conversion.o : tree-switch-conversion.c $(CONFIG_H) $(SYSTEM_H) \
    $(TREE_H) $(TM_P_H) $(TREE_FLOW_H) $(DIAGNOSTIC_H) $(TREE_INLINE_H) \
    $(TIMEVAR_H) $(TM_H) coretypes.h $(TREE_DUMP_H) $(GIMPLE_H) \
    $(TREE_PASS_H) $(FLAGS_H) $(EXPR_H) $(BASIC_BLOCK_H) \
    $(GGC_H) $(OBSTACK_H) $(PARAMS_H) $(CPPLIB_H) $(PARAMS_H) \
    $(GIMPLE_PRETTY_PRINT_H) langhooks.h
tree-complex.o : tree-complex.c $(CONFIG_H) $(SYSTEM_H) coretypes.h $(TREE_H) \
    $(TM_H) $(FLAGS_H) $(TREE_FLOW_H) $(GIMPLE_H) \
    tree-iterator.h $(TREE_PASS_H) tree-ssa-propagate.h
tree-emutls.o : tree-emutls.c $(CONFIG_H) $(SYSTEM_H) coretypes.h $(TREE_H) \
    $(GIMPLE_H) $(TREE_PASS_H) $(TREE_FLOW_H) $(CGRAPH_H) langhooks.h \
    $(TARGET_H) $(TARGET_DEF_H) tree-iterator.h
tree-vect-generic.o : tree-vect-generic.c $(CONFIG_H) $(SYSTEM_H) $(TREE_H) \
    $(TM_H) $(TREE_FLOW_H) $(GIMPLE_H) tree-iterator.h $(TREE_PASS_H) \
    $(FLAGS_H) $(OPTABS_H) $(MACHMODE_H) $(EXPR_H) \
    langhooks.h $(FLAGS_H) $(DIAGNOSTIC_H) gt-tree-vect-generic.h $(GGC_H) \
    coretypes.h insn-codes.h $(DIAGNOSTIC_H)
df-core.o : df-core.c $(CONFIG_H) $(SYSTEM_H) coretypes.h $(TM_H) $(RTL_H) \
   insn-config.h $(RECOG_H) $(FUNCTION_H) $(REGS_H) alloc-pool.h \
   hard-reg-set.h $(BASIC_BLOCK_H) $(DF_H) $(BITMAP_H) sbitmap.h $(TIMEVAR_H) \
   $(TM_P_H) $(FLAGS_H) output.h $(TREE_PASS_H) $(PARAMS_H)
df-problems.o : df-problems.c $(CONFIG_H) $(SYSTEM_H) coretypes.h $(TM_H) \
   $(RTL_H) insn-config.h $(RECOG_H) $(FUNCTION_H) $(REGS_H) alloc-pool.h \
   hard-reg-set.h $(BASIC_BLOCK_H) $(DF_H) $(BITMAP_H) sbitmap.h $(TIMEVAR_H) \
   $(TM_P_H) $(TARGET_H) $(FLAGS_H) $(EXCEPT_H) dce.h vecprim.h
df-scan.o : df-scan.c $(CONFIG_H) $(SYSTEM_H) coretypes.h $(TM_H) $(RTL_H) \
   insn-config.h $(RECOG_H) $(FUNCTION_H) $(REGS_H) alloc-pool.h \
   hard-reg-set.h $(BASIC_BLOCK_H) $(DF_H) $(BITMAP_H) sbitmap.h $(TIMEVAR_H) \
   $(TM_P_H) $(FLAGS_H) $(TARGET_H) $(TARGET_DEF_H) $(TREE_H) \
   $(TREE_PASS_H) $(EMIT_RTL_H)
regstat.o : regstat.c $(CONFIG_H) $(SYSTEM_H) coretypes.h $(TM_H) $(RTL_H) \
   $(TM_P_H) $(FLAGS_H) $(REGS_H) $(EXCEPT_H) hard-reg-set.h \
   $(BASIC_BLOCK_H) $(TIMEVAR_H) $(DF_H)
var-tracking.o : var-tracking.c $(CONFIG_H) $(SYSTEM_H) coretypes.h $(TM_H) \
   $(RTL_H) $(TREE_H) hard-reg-set.h insn-config.h reload.h $(FLAGS_H) \
   $(BASIC_BLOCK_H) bitmap.h alloc-pool.h $(FIBHEAP_H) $(HASHTAB_H) \
   $(REGS_H) $(EXPR_H) $(TIMEVAR_H) $(TREE_PASS_H) $(TREE_FLOW_H) \
   cselib.h $(TARGET_H) $(DIAGNOSTIC_CORE_H) $(PARAMS_H) $(DIAGNOSTIC_H) \
   pointer-set.h $(RECOG_H) $(TM_P_H) $(TREE_PRETTY_PRINT_H) $(ALIAS_H)
profile.o : profile.c $(CONFIG_H) $(SYSTEM_H) coretypes.h $(TM_H) $(RTL_H) \
   $(TREE_H) $(FLAGS_H) $(REGS_H) $(EXPR_H) $(FUNCTION_H) $(BASIC_BLOCK_H) \
   $(DIAGNOSTIC_CORE_H) $(COVERAGE_H) $(TREE_FLOW_H) value-prof.h \
   $(CFGLOOP_H) $(TIMEVAR_H) $(TREE_PASS_H) profile.h
mcf.o : mcf.c profile.h $(CONFIG_H) $(SYSTEM_H) $(TM_H) coretypes.h \
   $(BASIC_BLOCK_H) langhooks.h $(GCOV_IO_H) $(TREE_H) 
tree-profile.o : tree-profile.c $(CONFIG_H) $(SYSTEM_H) coretypes.h \
   $(TM_H) $(TARGET_H) $(TREE_H) $(FLAGS_H) $(FUNCTION_H) \
   $(BASIC_BLOCK_H) $(DIAGNOSTIC_CORE_H) $(COVERAGE_H) $(TREE_H) value-prof.h $(TREE_DUMP_H) \
   $(TREE_PASS_H) $(TREE_FLOW_H) $(TIMEVAR_H) gt-tree-profile.h $(CGRAPH_H)
value-prof.o : value-prof.c $(CONFIG_H) $(SYSTEM_H) coretypes.h $(TM_H) \
   $(BASIC_BLOCK_H) hard-reg-set.h profile.h value-prof.h $(EXPR_H) $(FLAGS_H) \
   $(RECOG_H) insn-config.h $(OPTABS_H) $(REGS_H) $(GGC_H) $(DIAGNOSTIC_H) \
   $(TREE_H) $(COVERAGE_H) $(RTL_H) $(GCOV_IO_H) $(TREE_FLOW_H) \
   tree-flow-inline.h $(TIMEVAR_H) $(TREE_PASS_H) $(DIAGNOSTIC_CORE_H) pointer-set.h \
   $(GIMPLE_PRETTY_PRINT_H)
loop-doloop.o : loop-doloop.c $(CONFIG_H) $(SYSTEM_H) coretypes.h $(TM_H) \
   $(RTL_H) $(FLAGS_H) $(EXPR_H) hard-reg-set.h $(BASIC_BLOCK_H) $(TM_P_H) \
   $(DIAGNOSTIC_CORE_H) $(CFGLOOP_H) $(PARAMS_H) $(TARGET_H)
alloc-pool.o : alloc-pool.c $(CONFIG_H) $(SYSTEM_H) alloc-pool.h $(HASHTAB_H)
auto-inc-dec.o : auto-inc-dec.c $(CONFIG_H) $(SYSTEM_H) coretypes.h $(TM_H) \
   $(TREE_H) $(RTL_H) $(TM_P_H) hard-reg-set.h $(BASIC_BLOCK_H) insn-config.h \
   $(REGS_H) $(FLAGS_H) $(FUNCTION_H) $(EXCEPT_H) $(DIAGNOSTIC_CORE_H) $(RECOG_H) \
   $(EXPR_H) $(TIMEVAR_H) $(TREE_PASS_H) $(DF_H) $(DBGCNT_H) $(TARGET_H)
cfg.o : cfg.c $(CONFIG_H) $(SYSTEM_H) coretypes.h $(TM_H) $(RTL_H) $(FLAGS_H) \
   $(REGS_H) hard-reg-set.h $(DIAGNOSTIC_CORE_H) $(FUNCTION_H) $(EXCEPT_H) $(GGC_H) \
   $(TM_P_H) $(TIMEVAR_H) $(OBSTACK_H) $(TREE_H) alloc-pool.h \
   $(HASHTAB_H) $(DF_H) $(CFGLOOP_H) $(TREE_FLOW_H) $(TREE_PASS_H)
cfghooks.o: cfghooks.c $(CONFIG_H) $(SYSTEM_H) coretypes.h $(TM_H) $(RTL_H) \
   $(TREE_H) $(BASIC_BLOCK_H) $(TREE_FLOW_H) $(TIMEVAR_H) toplev.h $(DIAGNOSTIC_CORE_H) $(CFGLOOP_H)
cfgexpand.o : cfgexpand.c $(TREE_FLOW_H) $(CONFIG_H) $(SYSTEM_H) \
   $(RTL_H) $(TREE_H) $(TM_P_H) $(EXPR_H) $(FUNCTION_H) $(TIMEVAR_H) $(TM_H) \
   coretypes.h $(TREE_DUMP_H) $(EXCEPT_H) langhooks.h $(TREE_PASS_H) $(RTL_H) \
   $(DIAGNOSTIC_H) toplev.h $(DIAGNOSTIC_CORE_H) $(BASIC_BLOCK_H) $(FLAGS_H) debug.h $(PARAMS_H) \
   value-prof.h $(TREE_INLINE_H) $(TARGET_H) $(SSAEXPAND_H) $(REGS_H) \
   $(GIMPLE_PRETTY_PRINT_H) $(BITMAP_H) sbitmap.h \
   $(INSN_ATTR_H) $(CFGLOOP_H)
cfgrtl.o : cfgrtl.c $(CONFIG_H) $(SYSTEM_H) coretypes.h $(TM_H) $(RTL_ERROR_H) \
   $(FLAGS_H) insn-config.h $(BASIC_BLOCK_H) $(REGS_H) hard-reg-set.h \
   $(FUNCTION_H) $(EXCEPT_H) $(TM_P_H) $(INSN_ATTR_H) \
   insn-config.h $(EXPR_H) \
   $(CFGLOOP_H) $(OBSTACK_H) $(TARGET_H) $(TREE_H) \
   $(TREE_PASS_H) $(DF_H) $(GGC_H) $(COMMON_TARGET_H) gt-cfgrtl.h
cfganal.o : cfganal.c $(CONFIG_H) $(SYSTEM_H) coretypes.h $(TM_H) $(RTL_H) \
   $(BASIC_BLOCK_H) hard-reg-set.h insn-config.h $(RECOG_H) $(TM_P_H) \
   $(TIMEVAR_H) $(OBSTACK_H) $(DIAGNOSTIC_CORE_H) vecprim.h sbitmap.h \
   $(BITMAP_H) $(CFGLOOP_H)
cfgbuild.o : cfgbuild.c $(CONFIG_H) $(SYSTEM_H) coretypes.h $(TM_H) $(RTL_H) \
   $(FLAGS_H) $(BASIC_BLOCK_H) $(REGS_H) hard-reg-set.h $(DIAGNOSTIC_CORE_H) \
   $(FUNCTION_H) $(EXCEPT_H) $(TIMEVAR_H) $(TREE_H) $(EXPR_H) sbitmap.h
cfgcleanup.o : cfgcleanup.c $(CONFIG_H) $(SYSTEM_H) coretypes.h $(TM_H) \
   $(RTL_H) $(TIMEVAR_H) hard-reg-set.h $(FLAGS_H) $(RECOG_H) \
   $(DIAGNOSTIC_CORE_H) insn-config.h cselib.h $(TARGET_H) $(TM_P_H) $(PARAMS_H) \
   $(REGS_H) $(EMIT_RTL_H) $(FUNCTION_H) $(TREE_PASS_H) $(CFGLOOP_H) $(EXPR_H) \
   $(DF_H) $(DBGCNT_H) dce.h
cfgloop.o : cfgloop.c $(CONFIG_H) $(SYSTEM_H) $(RTL_H) coretypes.h $(TM_H) \
   $(BASIC_BLOCK_H) hard-reg-set.h $(CFGLOOP_H) $(FLAGS_H) $(FUNCTION_H) \
   $(OBSTACK_H) toplev.h $(DIAGNOSTIC_CORE_H) $(TREE_FLOW_H) $(TREE_H) pointer-set.h \
   $(GGC_H)
cfgloopanal.o : cfgloopanal.c $(CONFIG_H) $(SYSTEM_H) $(RTL_H) \
   $(BASIC_BLOCK_H) hard-reg-set.h $(CFGLOOP_H) $(EXPR_H) coretypes.h $(TM_H) \
   $(OBSTACK_H) graphds.h $(PARAMS_H)
graphds.o : graphds.c graphds.h $(CONFIG_H) $(SYSTEM_H) $(BITMAP_H) $(OBSTACK_H) \
   coretypes.h $(VEC_H) vecprim.h
loop-iv.o : loop-iv.c $(CONFIG_H) $(SYSTEM_H) $(RTL_H) $(BASIC_BLOCK_H) \
   hard-reg-set.h $(CFGLOOP_H) $(EXPR_H) coretypes.h $(TM_H) $(OBSTACK_H) \
   intl.h $(DIAGNOSTIC_CORE_H) $(DF_H) $(HASHTAB_H)
loop-invariant.o : loop-invariant.c $(CONFIG_H) $(SYSTEM_H) $(RTL_H) \
   $(BASIC_BLOCK_H) hard-reg-set.h $(CFGLOOP_H) $(EXPR_H) $(RECOG_H) \
   coretypes.h $(TM_H) $(TM_P_H) $(FUNCTION_H) $(FLAGS_H) $(DF_H) \
   $(OBSTACK_H) $(HASHTAB_H) $(EXCEPT_H) $(PARAMS_H) $(REGS_H) ira.h
cfgloopmanip.o : cfgloopmanip.c $(CONFIG_H) $(SYSTEM_H) $(RTL_H) \
   $(BASIC_BLOCK_H) hard-reg-set.h $(CFGLOOP_H) \
   coretypes.h $(TM_H) $(OBSTACK_H) $(TREE_FLOW_H)
loop-init.o : loop-init.c $(CONFIG_H) $(SYSTEM_H) $(RTL_H) $(GGC_H) \
   $(BASIC_BLOCK_H) hard-reg-set.h $(CFGLOOP_H) \
   coretypes.h $(TM_H) $(OBSTACK_H) $(TREE_PASS_H) $(TIMEVAR_H) $(FLAGS_H) \
   $(DF_H)
loop-unswitch.o : loop-unswitch.c $(CONFIG_H) $(SYSTEM_H) $(RTL_H) $(TM_H) \
   $(BASIC_BLOCK_H) hard-reg-set.h $(CFGLOOP_H) $(PARAMS_H) \
   $(EXPR_H) coretypes.h $(TM_H) $(OBSTACK_H)
loop-unroll.o: loop-unroll.c $(CONFIG_H) $(SYSTEM_H) $(RTL_H) $(TM_H) \
   $(BASIC_BLOCK_H) hard-reg-set.h $(CFGLOOP_H) $(PARAMS_H) \
   $(EXPR_H) coretypes.h $(TM_H) $(HASHTAB_H) $(RECOG_H) \
   $(OBSTACK_H)
dominance.o : dominance.c $(CONFIG_H) $(SYSTEM_H) coretypes.h $(TM_H) $(RTL_H) \
   hard-reg-set.h $(BASIC_BLOCK_H) et-forest.h $(OBSTACK_H) $(DIAGNOSTIC_CORE_H) \
   $(TIMEVAR_H) graphds.h vecprim.h pointer-set.h $(BITMAP_H)
et-forest.o : et-forest.c $(CONFIG_H) $(SYSTEM_H) coretypes.h \
   et-forest.h alloc-pool.h $(BASIC_BLOCK_H)
combine.o : combine.c $(CONFIG_H) $(SYSTEM_H) coretypes.h $(TM_H) $(RTL_H) \
   $(FLAGS_H) $(FUNCTION_H) insn-config.h $(INSN_ATTR_H) $(REGS_H) $(EXPR_H) \
   rtlhooks-def.h $(BASIC_BLOCK_H) $(RECOG_H) hard-reg-set.h \
   $(DIAGNOSTIC_CORE_H) $(TM_P_H) $(TREE_H) $(TARGET_H) $(PARAMS_H) $(OPTABS_H) \
   insn-codes.h $(TIMEVAR_H) $(TREE_PASS_H) $(DF_H) vecprim.h $(CGRAPH_H) \
   $(OBSTACK_H)
reginfo.o : reginfo.c $(CONFIG_H) $(SYSTEM_H) coretypes.h $(TM_H) $(RTL_H) \
   hard-reg-set.h $(FLAGS_H) $(BASIC_BLOCK_H) addresses.h $(REGS_H) \
   insn-config.h $(RECOG_H) reload.h $(DIAGNOSTIC_CORE_H) \
   $(FUNCTION_H) output.h $(TM_P_H) $(EXPR_H) $(TIMEVAR_H) $(HASHTAB_H) \
   $(TARGET_H) $(TREE_PASS_H) $(DF_H) ira.h
bitmap.o : bitmap.c $(CONFIG_H) $(SYSTEM_H)  coretypes.h \
   $(GGC_H) gt-bitmap.h $(BITMAP_H) $(OBSTACK_H) $(HASHTAB_H)
vec.o : vec.c $(CONFIG_H) $(SYSTEM_H) coretypes.h $(VEC_H) $(GGC_H) \
   $(DIAGNOSTIC_CORE_H) $(HASHTAB_H)
reload.o : reload.c $(CONFIG_H) $(SYSTEM_H) coretypes.h $(TM_H) $(RTL_ERROR_H) \
   $(FLAGS_H) $(EXPR_H) $(OPTABS_H) reload.h $(RECOG_H) \
   hard-reg-set.h insn-config.h $(REGS_H) $(FUNCTION_H) real.h \
   addresses.h $(TM_P_H) $(PARAMS_H) $(TARGET_H) $(DF_H) ira.h $(DIAGNOSTIC_CORE_H)
reload1.o : reload1.c $(CONFIG_H) $(SYSTEM_H) coretypes.h $(TM_H) $(RTL_ERROR_H) \
   $(EXPR_H) $(OPTABS_H) reload.h $(REGS_H) hard-reg-set.h insn-config.h \
   $(BASIC_BLOCK_H) $(RECOG_H) $(FUNCTION_H)  $(TM_P_H) \
   addresses.h $(EXCEPT_H) $(TREE_H) $(FLAGS_H) $(MACHMODE_H) \
   $(OBSTACK_H) $(DF_H) $(TARGET_H) $(EMIT_RTL_H) ira.h
rtlhooks.o :  rtlhooks.c $(CONFIG_H) $(SYSTEM_H) coretypes.h $(TM_H) $(RTL_H) \
   rtlhooks-def.h $(EXPR_H) $(RECOG_H)
postreload.o : postreload.c $(CONFIG_H) $(SYSTEM_H) coretypes.h $(TM_H) \
   $(RTL_H) $(FLAGS_H) $(EXPR_H) $(OPTABS_H) reload.h $(REGS_H) \
   hard-reg-set.h insn-config.h $(BASIC_BLOCK_H) $(RECOG_H) \
   $(FUNCTION_H) $(DIAGNOSTIC_CORE_H) cselib.h $(TM_P_H) $(EXCEPT_H) $(TREE_H) $(MACHMODE_H) \
   $(OBSTACK_H) $(TARGET_H) $(TIMEVAR_H) $(TREE_PASS_H) $(DF_H) $(DBGCNT_H)
postreload-gcse.o : postreload-gcse.c $(CONFIG_H) $(SYSTEM_H) coretypes.h \
   $(TM_H) $(RTL_H) $(REGS_H) hard-reg-set.h $(FLAGS_H) insn-config.h \
   $(RECOG_H) $(EXPR_H) $(BASIC_BLOCK_H) $(FUNCTION_H) $(DIAGNOSTIC_CORE_H) \
   $(TM_P_H) $(EXCEPT_H) $(TREE_H) $(TARGET_H) $(HASHTAB_H) intl.h $(OBSTACK_H) \
   $(PARAMS_H) $(TIMEVAR_H) $(TREE_PASS_H) $(DBGCNT_H)
caller-save.o : caller-save.c $(CONFIG_H) $(SYSTEM_H) coretypes.h $(TM_H) $(RTL_H) \
   $(FLAGS_H) $(REGS_H) hard-reg-set.h insn-config.h $(BASIC_BLOCK_H) $(FUNCTION_H) \
   addresses.h $(RECOG_H) reload.h $(EXPR_H) $(DIAGNOSTIC_CORE_H) $(TM_P_H) $(DF_H) \
   gt-caller-save.h $(GGC_H)
bt-load.o : bt-load.c $(CONFIG_H) $(SYSTEM_H) coretypes.h $(TM_H) $(EXCEPT_H) \
   $(RTL_H) hard-reg-set.h $(REGS_H) $(TM_P_H) $(FIBHEAP_H) $(EXPR_H) \
   $(TARGET_H) $(FLAGS_H) $(INSN_ATTR_H) $(FUNCTION_H) $(TREE_PASS_H) \
   $(DIAGNOSTIC_CORE_H) $(DF_H) vecprim.h $(RECOG_H)
reorg.o : reorg.c $(CONFIG_H) $(SYSTEM_H) coretypes.h $(TM_H) $(RTL_H) \
   conditions.h hard-reg-set.h $(BASIC_BLOCK_H) $(REGS_H) insn-config.h \
   $(INSN_ATTR_H) $(EXCEPT_H) $(RECOG_H) $(FUNCTION_H) $(FLAGS_H) output.h \
   $(EXPR_H) $(DIAGNOSTIC_CORE_H) $(PARAMS_H) $(TM_P_H) $(OBSTACK_H) $(RESOURCE_H) \
   $(TIMEVAR_H) $(TARGET_H) $(TREE_PASS_H)
alias.o : alias.c $(CONFIG_H) $(SYSTEM_H) coretypes.h $(TM_H) $(RTL_H) \
   $(FLAGS_H) hard-reg-set.h $(BASIC_BLOCK_H) $(REGS_H) $(DIAGNOSTIC_CORE_H) \
   $(ALIAS_H) $(EMIT_RTL_H) $(GGC_H) $(FUNCTION_H) cselib.h $(TREE_H) $(TM_P_H) \
   langhooks.h $(TARGET_H) gt-alias.h $(TIMEVAR_H) $(CGRAPH_H) \
   $(SPLAY_TREE_H) $(DF_H) $(TREE_PASS_H) \
   tree-ssa-alias.h pointer-set.h $(TREE_FLOW_H)
stack-ptr-mod.o : stack-ptr-mod.c $(CONFIG_H) $(SYSTEM_H) coretypes.h \
   $(TM_H) $(TREE_H) $(RTL_H) $(REGS_H) $(EXPR_H) $(TREE_PASS_H) \
   $(BASIC_BLOCK_H) $(FLAGS_H) output.h $(DF_H)
init-regs.o : init-regs.c $(CONFIG_H) $(SYSTEM_H) coretypes.h \
   $(TM_H) $(TREE_H) $(RTL_H) $(REGS_H) $(EXPR_H) $(TREE_PASS_H) \
   $(BASIC_BLOCK_H) $(FLAGS_H) $(DF_H)
ira-build.o: ira-build.c $(CONFIG_H) $(SYSTEM_H) coretypes.h $(TM_H) \
   $(TARGET_H) $(RTL_H) $(REGS_H) hard-reg-set.h $(FLAGS_H) \
   insn-config.h $(RECOG_H) $(BASIC_BLOCK_H) $(DIAGNOSTIC_CORE_H) $(TM_P_H) \
   $(PARAMS_H) $(DF_H) sparseset.h $(IRA_INT_H) reload.h
ira-costs.o: ira-costs.c $(CONFIG_H) $(SYSTEM_H) coretypes.h $(TM_H) \
   hard-reg-set.h $(RTL_H) $(EXPR_H) $(TM_P_H) $(FLAGS_H) $(BASIC_BLOCK_H) \
   $(REGS_H) addresses.h insn-config.h $(RECOG_H) $(DIAGNOSTIC_CORE_H) $(TARGET_H) \
   $(PARAMS_H) $(IRA_INT_H) reload.h
ira-conflicts.o: ira-conflicts.c $(CONFIG_H) $(SYSTEM_H) coretypes.h $(TM_H) \
   $(TARGET_H) $(RTL_H) $(REGS_H) hard-reg-set.h $(FLAGS_H) \
   insn-config.h $(RECOG_H) $(BASIC_BLOCK_H) $(DIAGNOSTIC_CORE_H) $(TM_P_H) $(PARAMS_H) \
   $(DF_H) sparseset.h addresses.h $(IRA_INT_H)
ira-color.o: ira-color.c $(CONFIG_H) $(SYSTEM_H) coretypes.h $(TM_H) \
   $(TARGET_H) $(RTL_H) $(REGS_H) hard-reg-set.h $(FLAGS_H) \
   $(EXPR_H) $(BASIC_BLOCK_H) $(DIAGNOSTIC_CORE_H) $(TM_P_H) reload.h $(PARAMS_H) \
   $(DF_H) $(IRA_INT_H)
ira-emit.o: ira-emit.c $(CONFIG_H) $(SYSTEM_H) coretypes.h $(TM_H) \
   $(REGS_H) $(RTL_H) $(TM_P_H) $(TARGET_H) $(FLAGS_H) hard-reg-set.h \
   $(BASIC_BLOCK_H) $(EXPR_H) $(RECOG_H) $(PARAMS_H) $(TIMEVAR_H) \
   $(TREE_PASS_H) reload.h $(DF_H) $(IRA_INT_H)
ira-lives.o: ira-lives.c $(CONFIG_H) $(SYSTEM_H) coretypes.h $(TM_H) \
   $(TARGET_H) $(RTL_H) $(REGS_H) $(EXCEPT_H) hard-reg-set.h $(FLAGS_H) \
   insn-config.h $(RECOG_H) $(BASIC_BLOCK_H) $(DIAGNOSTIC_CORE_H) $(TM_P_H) $(PARAMS_H) \
   $(DF_H) sparseset.h $(IRA_INT_H)
ira.o: ira.c $(CONFIG_H) $(SYSTEM_H) coretypes.h \
   $(TM_H) $(REGS_H) $(RTL_H) $(TM_P_H) $(TARGET_H) $(FLAGS_H) $(OBSTACK_H) \
   $(BITMAP_H) hard-reg-set.h $(BASIC_BLOCK_H) $(DBGCNT_H) $(FUNCTION_H) \
   $(EXPR_H) $(RECOG_H) $(PARAMS_H) $(TIMEVAR_H) $(TREE_PASS_H) output.h \
   $(EXCEPT_H) reload.h toplev.h $(DIAGNOSTIC_CORE_H) $(DF_H) $(GGC_H) $(IRA_INT_H)
regmove.o : regmove.c $(CONFIG_H) $(SYSTEM_H) coretypes.h $(TM_H) $(RTL_H) \
   insn-config.h $(TIMEVAR_H) $(TREE_PASS_H) $(DF_H) \
   $(RECOG_H) $(REGS_H) hard-reg-set.h $(FLAGS_H) $(FUNCTION_H) \
   $(EXPR_H) $(BASIC_BLOCK_H) $(DIAGNOSTIC_CORE_H) $(TM_P_H) \
   $(EXCEPT_H) ira.h reload.h $(TARGET_H)
combine-stack-adj.o : combine-stack-adj.c $(CONFIG_H) $(SYSTEM_H) coretypes.h \
   $(TM_H) $(RTL_H) insn-config.h $(TIMEVAR_H) $(TREE_PASS_H) \
   $(RECOG_H) $(REGS_H) hard-reg-set.h $(FLAGS_H) $(FUNCTION_H) \
   $(EXPR_H) $(BASIC_BLOCK_H) $(TM_P_H) $(DF_H) $(EXCEPT_H) reload.h
compare-elim.o : compare-elim.c $(CONFIG_H) $(SYSTEM_H) coretypes.h \
   $(TM_H) $(RTL_H) $(TM_P_H) insn-config.h $(RECOG_H) $(FLAGS_H) \
   $(BASIC_BLOCK_H) $(TREE_PASS_H) $(TARGET_H) $(DF_H) domwalk.h
ddg.o : ddg.c $(DDG_H) $(CONFIG_H) $(SYSTEM_H) coretypes.h $(TARGET_H) \
   $(DIAGNOSTIC_CORE_H) $(RTL_H) $(TM_P_H) $(REGS_H) $(FUNCTION_H) \
   $(FLAGS_H) insn-config.h $(INSN_ATTR_H) $(EXCEPT_H) $(RECOG_H) \
   $(SCHED_INT_H) $(CFGLOOP_H) $(EXPR_H) $(BITMAP_H) \
   hard-reg-set.h sbitmap.h $(TM_H)
modulo-sched.o : modulo-sched.c $(DDG_H) $(CONFIG_H) $(CONFIG_H) $(SYSTEM_H) \
   coretypes.h $(TARGET_H) $(DIAGNOSTIC_CORE_H) $(RTL_H) $(TM_P_H) $(REGS_H) $(FUNCTION_H) \
   $(FLAGS_H) insn-config.h $(INSN_ATTR_H) $(EXCEPT_H) $(RECOG_H) \
   $(SCHED_INT_H) $(CFGLOOP_H) $(EXPR_H) $(PARAMS_H) \
   $(GCOV_IO_H) hard-reg-set.h $(TM_H) $(TIMEVAR_H) $(TREE_PASS_H) \
   $(DF_H) $(DBGCNT_H)
haifa-sched.o : haifa-sched.c $(CONFIG_H) $(SYSTEM_H) coretypes.h $(TM_H) $(RTL_H) \
   $(SCHED_INT_H) $(REGS_H) hard-reg-set.h $(FLAGS_H) insn-config.h $(FUNCTION_H) \
   $(INSN_ATTR_H) $(DIAGNOSTIC_CORE_H) $(RECOG_H) $(EXCEPT_H) $(TM_P_H) $(TARGET_H) \
   $(PARAMS_H) $(DBGCNT_H) $(CFGLOOP_H) ira.h $(EMIT_RTL_H) $(COMMON_TARGET_H) \
   $(HASHTAB_H)
sched-deps.o : sched-deps.c $(CONFIG_H) $(SYSTEM_H) coretypes.h $(TM_H) \
   $(RTL_H) $(SCHED_INT_H) $(REGS_H) hard-reg-set.h $(FLAGS_H) insn-config.h \
   $(FUNCTION_H) $(INSN_ATTR_H) $(DIAGNOSTIC_CORE_H) $(RECOG_H) $(EXCEPT_H) cselib.h \
   ira.h $(PARAMS_H) $(TM_P_H) ira.h $(TARGET_H)
sched-rgn.o : sched-rgn.c $(CONFIG_H) $(SYSTEM_H) coretypes.h $(TM_H) \
   $(RTL_H) $(SCHED_INT_H) $(REGS_H) hard-reg-set.h $(FLAGS_H) insn-config.h \
   $(FUNCTION_H) $(INSN_ATTR_H) $(DIAGNOSTIC_CORE_H) $(RECOG_H) $(EXCEPT_H) $(PARAMS_H) \
   $(TM_P_H) sel-sched.h $(TARGET_H) $(TIMEVAR_H) $(TREE_PASS_H)  \
   $(DBGCNT_H)
sched-ebb.o : sched-ebb.c $(CONFIG_H) $(SYSTEM_H) coretypes.h $(TM_H) \
   $(RTL_H) $(SCHED_INT_H) $(REGS_H) hard-reg-set.h $(FLAGS_H) insn-config.h \
   $(FUNCTION_H) $(INSN_ATTR_H) $(DIAGNOSTIC_CORE_H) $(RECOG_H) $(EXCEPT_H) $(TM_P_H) \
   $(PARAMS_H) $(TARGET_H)
sched-vis.o : sched-vis.c $(CONFIG_H) $(SYSTEM_H) coretypes.h $(TM_H) \
   $(RTL_H) $(SCHED_INT_H) hard-reg-set.h $(BASIC_BLOCK_H) $(OBSTACK_H) \
   $(TREE_PASS_H) $(INSN_ATTR_H)
sel-sched.o : sel-sched.c $(CONFIG_H) $(SYSTEM_H) coretypes.h $(TM_H) \
   $(RTL_ERROR_H) $(REGS_H) hard-reg-set.h $(FLAGS_H) insn-config.h \
   $(FUNCTION_H) $(INSN_ATTR_H)  $(RECOG_H) $(EXCEPT_H) $(PARAMS_H) \
   $(TM_P_H) output.h $(TARGET_H) $(TIMEVAR_H) $(TREE_PASS_H)  \
   $(SCHED_INT_H) $(GGC_H) $(TREE_H) langhooks.h rtlhooks-def.h \
   $(SEL_SCHED_IR_H) $(SEL_SCHED_DUMP_H) sel-sched.h $(DBGCNT_H) $(EMIT_RTL_H)
sel-sched-dump.o : sel-sched-dump.c $(CONFIG_H) $(SYSTEM_H) coretypes.h $(TM_H) \
   $(RTL_H) $(REGS_H) hard-reg-set.h $(FLAGS_H) insn-config.h \
   $(FUNCTION_H) $(INSN_ATTR_H) $(DIAGNOSTIC_CORE_H) $(RECOG_H) $(EXCEPT_H) $(PARAMS_H) \
   $(TM_P_H) $(TARGET_H) $(TIMEVAR_H) $(TREE_PASS_H) \
   $(SEL_SCHED_DUMP_H) $(GGC_H) $(TREE_H) $(LANGHOOKS_DEF_H) $(SEL_SCHED_IR_H) \
   $(BASIC_BLOCK_H) cselib.h
sel-sched-ir.o : sel-sched-ir.c $(CONFIG_H) $(SYSTEM_H) coretypes.h $(TM_H) \
   $(RTL_H) $(REGS_H) hard-reg-set.h $(FLAGS_H) insn-config.h \
   $(FUNCTION_H) $(INSN_ATTR_H) $(DIAGNOSTIC_CORE_H) $(RECOG_H) $(EXCEPT_H) $(PARAMS_H) \
   $(TM_P_H) $(TARGET_H) $(TIMEVAR_H) $(TREE_PASS_H) $(SCHED_INT_H) $(GGC_H) \
   $(TREE_H) langhooks.h rtlhooks-def.h $(SEL_SCHED_IR_H) $(SEL_SCHED_DUMP_H) \
   $(EMIT_RTL_H)
final.o : final.c $(CONFIG_H) $(SYSTEM_H) coretypes.h $(TM_H) $(RTL_ERROR_H) \
   $(TREE_H) $(FLAGS_H) intl.h $(REGS_H) $(RECOG_H) conditions.h \
   insn-config.h $(INSN_ATTR_H) $(FUNCTION_H) output.h hard-reg-set.h \
   $(EXCEPT_H) debug.h xcoffout.h toplev.h $(DIAGNOSTIC_CORE_H) reload.h $(DWARF2OUT_H) \
   $(TREE_PASS_H) $(BASIC_BLOCK_H) $(TM_P_H) $(TARGET_H) $(EXPR_H) \
   dbxout.h $(TIMEVAR_H) $(CGRAPH_H) $(COVERAGE_H) \
   $(DF_H) vecprim.h $(GGC_H) $(CFGLOOP_H) $(PARAMS_H) $(TREE_FLOW_H) \
   $(TARGET_DEF_H) $(TREE_PRETTY_PRINT_H)
recog.o : recog.c $(CONFIG_H) $(SYSTEM_H) coretypes.h $(TM_H) $(RTL_ERROR_H) \
   $(FUNCTION_H) $(BASIC_BLOCK_H) $(REGS_H) $(RECOG_H) $(EXPR_H) \
   $(FLAGS_H) insn-config.h $(INSN_ATTR_H) reload.h \
   addresses.h $(TM_P_H) $(TIMEVAR_H) $(TREE_PASS_H) hard-reg-set.h \
   $(DF_H) $(DBGCNT_H) $(TARGET_H) $(DIAGNOSTIC_CORE_H)
reg-stack.o : reg-stack.c $(CONFIG_H) $(SYSTEM_H) coretypes.h $(TM_H) \
   $(RTL_ERROR_H) $(TREE_H) $(RECOG_H) $(REGS_H) hard-reg-set.h $(FLAGS_H) \
   insn-config.h reload.h $(FUNCTION_H) $(TM_P_H) $(GGC_H) \
   $(BASIC_BLOCK_H) $(TIMEVAR_H) \
   $(TREE_PASS_H) $(TARGET_H) vecprim.h $(DF_H) $(EMIT_RTL_H)
sreal.o: sreal.c $(CONFIG_H) $(SYSTEM_H) coretypes.h sreal.h
predict.o: predict.c $(CONFIG_H) $(SYSTEM_H) coretypes.h $(TM_H) $(RTL_H) \
   $(TREE_H) $(FLAGS_H) insn-config.h $(BASIC_BLOCK_H) $(REGS_H) \
   hard-reg-set.h $(DIAGNOSTIC_CORE_H) $(RECOG_H) $(FUNCTION_H) $(EXCEPT_H) \
   $(TM_P_H) $(PREDICT_H) sreal.h $(PARAMS_H) $(TARGET_H) $(CFGLOOP_H) \
   $(COVERAGE_H) $(SCEV_H) $(GGC_H) predict.def $(TIMEVAR_H) $(TREE_DUMP_H) \
   $(TREE_FLOW_H) $(TREE_PASS_H) $(EXPR_H) pointer-set.h
lists.o: lists.c $(CONFIG_H) $(SYSTEM_H) coretypes.h $(TM_H) $(DIAGNOSTIC_CORE_H) \
   $(RTL_H) $(GGC_H) gt-lists.h
bb-reorder.o : bb-reorder.c $(CONFIG_H) $(SYSTEM_H) coretypes.h $(TM_H) \
   $(RTL_H) $(FLAGS_H) $(TIMEVAR_H) output.h $(FIBHEAP_H) \
   $(TARGET_H) $(FUNCTION_H) $(TM_P_H) $(OBSTACK_H) $(EXPR_H) $(REGS_H) \
   $(PARAMS_H) toplev.h $(DIAGNOSTIC_CORE_H) $(TREE_PASS_H) $(DF_H) \
   $(EXCEPT_H) bb-reorder.h
tracer.o : tracer.c $(CONFIG_H) $(SYSTEM_H) coretypes.h $(TM_H) $(RTL_H) \
   $(TREE_H) $(BASIC_BLOCK_H) hard-reg-set.h \
   $(FLAGS_H) $(TIMEVAR_H) $(PARAMS_H) $(COVERAGE_H) $(FIBHEAP_H) \
   $(TREE_PASS_H) $(TREE_FLOW_H) $(TREE_INLINE_H) $(CFGLOOP_H)
timevar.o : timevar.c $(CONFIG_H) $(SYSTEM_H) $(TIMEVAR_H)
regcprop.o : regcprop.c $(CONFIG_H) $(SYSTEM_H) coretypes.h $(TM_H) \
   $(RTL_H) insn-config.h $(BASIC_BLOCK_H) $(REGS_H) hard-reg-set.h \
   $(RECOG_H) $(FUNCTION_H) $(OBSTACK_H) $(FLAGS_H) $(TM_P_H) \
   addresses.h reload.h $(DIAGNOSTIC_CORE_H) $(TIMEVAR_H) $(TREE_PASS_H) $(DF_H)
regrename.o : regrename.c $(CONFIG_H) $(SYSTEM_H) coretypes.h $(TM_H) \
   $(RTL_ERROR_H) insn-config.h $(BASIC_BLOCK_H) $(REGS_H) hard-reg-set.h \
   output.h $(RECOG_H) $(FUNCTION_H) $(OBSTACK_H) $(FLAGS_H) $(TM_P_H) \
   addresses.h reload.h $(TIMEVAR_H) $(TREE_PASS_H) $(DF_H) $(TARGET_H) \
   regrename.h $(EMIT_RTL_H)
ifcvt.o : ifcvt.c $(CONFIG_H) $(SYSTEM_H) coretypes.h $(TM_H) $(RTL_H) \
   $(REGS_H) $(DIAGNOSTIC_CORE_H) $(FLAGS_H) insn-config.h $(FUNCTION_H) $(RECOG_H) \
   $(TARGET_H) $(BASIC_BLOCK_H) $(EXPR_H) output.h $(EXCEPT_H) $(TM_P_H) \
   $(OPTABS_H) $(CFGLOOP_H) hard-reg-set.h $(TIMEVAR_H) \
   $(TREE_PASS_H) $(DF_H) $(DBGCNT_H)
params.o : params.c $(CONFIG_H) $(SYSTEM_H) coretypes.h $(COMMON_TARGET_H) \
   $(PARAMS_H) $(DIAGNOSTIC_CORE_H)
pointer-set.o: pointer-set.c pointer-set.h $(CONFIG_H) $(SYSTEM_H)
hooks.o: hooks.c $(CONFIG_H) $(SYSTEM_H) coretypes.h $(TM_H) $(HOOKS_H)
pretty-print.o: $(CONFIG_H) $(SYSTEM_H) coretypes.h intl.h $(PRETTY_PRINT_H)
errors.o : errors.c $(CONFIG_H) $(SYSTEM_H) errors.h
dbgcnt.o: dbgcnt.c $(CONFIG_H) $(SYSTEM_H) coretypes.h $(DIAGNOSTIC_CORE_H) $(DBGCNT_H) \
   $(TM_H) $(RTL_H)
lower-subreg.o : lower-subreg.c $(CONFIG_H) $(SYSTEM_H) coretypes.h \
   $(MACHMODE_H) $(TM_H) $(RTL_H) $(TM_P_H) $(TIMEVAR_H) $(FLAGS_H) \
   insn-config.h $(BASIC_BLOCK_H) $(RECOG_H) $(OBSTACK_H) $(BITMAP_H) \
   $(EXPR_H) $(EXCEPT_H) $(REGS_H) $(TREE_PASS_H) $(DF_H) dce.h \
   lower-subreg.h
target-globals.o : target-globals.c $(CONFIG_H) $(SYSTEM_H) coretypes.h \
   $(TM_H) insn-config.h $(MACHMODE_H) $(GGC_H) toplev.h target-globals.h \
   $(FLAGS_H) $(REGS_H) $(RTL_H) reload.h expmed.h $(EXPR_H) $(OPTABS_H) \
   $(LIBFUNCS_H) $(CFGLOOP_H) $(IRA_INT_H) builtins.h gcse.h bb-reorder.h \
   lower-subreg.h
hw-doloop.o : hw-doloop.c $(CONFIG_H) $(SYSTEM_H) coretypes.h $(TM_H) \
   $(RTL_H) $(FLAGS_H) $(EXPR_H) hard-reg-set.h $(BASIC_BLOCK_H) $(TM_P_H) \
   $(DF_H) $(CFGLOOP_H) $(RECOG_H) $(TARGET_H) \
   $(REGS_H) hw-doloop.h
$(out_object_file): $(out_file) $(CONFIG_H) coretypes.h $(TM_H) $(TREE_H) \
   $(RTL_H) $(REGS_H) hard-reg-set.h insn-config.h conditions.h \
   output.h $(INSN_ATTR_H) $(SYSTEM_H) toplev.h $(DIAGNOSTIC_CORE_H) \
   $(TARGET_H) $(LIBFUNCS_H) $(TARGET_DEF_H) $(FUNCTION_H) $(SCHED_INT_H) \
   $(TM_P_H) $(EXPR_H) langhooks.h $(GGC_H) $(OPTABS_H) $(REAL_H) \
   tm-constrs.h $(GIMPLE_H) $(DF_H) cselib.h $(COMMON_TARGET_H) hw-doloop.h \
   regrename.h
	$(COMPILER) -c $(ALL_COMPILERFLAGS) $(ALL_CPPFLAGS) \
		$(out_file) $(OUTPUT_OPTION)

$(common_out_object_file): $(common_out_file) $(CONFIG_H) $(SYSTEM_H) \
    coretypes.h $(COMMON_TARGET_H) $(COMMON_TARGET_DEF_H) $(PARAMS_H) \
    $(DIAGNOSTIC_CORE_H) $(FLAGS_H) $(OPTS_H) $(TM_H) $(TM_P_H) $(MACHMODE_H)
	$(COMPILER) -c $(ALL_COMPILERFLAGS) $(ALL_CPPFLAGS) \
	  $< $(OUTPUT_OPTION)
#
# Generate header and source files from the machine description,
# and compile them.

.PRECIOUS: insn-config.h insn-flags.h insn-codes.h insn-constants.h \
  insn-emit.c insn-recog.c insn-extract.c insn-output.c insn-peep.c \
  insn-attr.h insn-attr-common.h insn-attrtab.c insn-dfatab.c \
  insn-latencytab.c insn-preds.c

# Dependencies for the md file.  The first time through, we just assume
# the md file itself and the generated dependency file (in order to get
# it built).  The second time through we have the dependency file.
-include mddeps.mk
MD_DEPS = s-mddeps $(md_file) $(MD_INCLUDES)

s-mddeps: $(md_file) $(MD_INCLUDES) build/genmddeps$(build_exeext)
	$(RUN_GEN) build/genmddeps$(build_exeext) $(md_file) > tmp-mddeps
	$(SHELL) $(srcdir)/../move-if-change tmp-mddeps mddeps.mk
	$(STAMP) s-mddeps

# Header dependencies for generated source files.
insn-attrtab.o : insn-attrtab.c $(CONFIG_H) $(SYSTEM_H) coretypes.h	\
  $(TM_H) $(RTL_H) $(REGS_H) output.h $(INSN_ATTR_H)			\
  insn-config.h $(DIAGNOSTIC_CORE_H) $(RECOG_H) $(TM_P_H) $(FLAGS_H)
insn-automata.o : insn-automata.c $(CONFIG_H) $(SYSTEM_H) coretypes.h	\
  $(TM_H) $(RTL_H) $(REGS_H) output.h $(INSN_ATTR_H)			\
  insn-config.h toplev.h $(DIAGNOSTIC_CORE_H) $(RECOG_H)		\
  $(TM_P_H) $(FLAGS_H) $(EMIT_RTL_H)
insn-dfatab.o : insn-dfatab.c $(CONFIG_H) $(SYSTEM_H) coretypes.h	\
  $(TM_H) $(RTL_H) $(REGS_H) output.h $(INSN_ATTR_H)			\
  insn-config.h $(DIAGNOSTIC_CORE_H) $(RECOG_H) $(TM_P_H) $(FLAGS_H)
insn-emit.o : insn-emit.c $(CONFIG_H) $(SYSTEM_H) coretypes.h $(TM_H)	\
  $(RTL_H) $(TM_P_H) $(FUNCTION_H) $(EXPR_H) $(OPTABS_H) 		\
  dfp.h $(FLAGS_H) output.h insn-config.h hard-reg-set.h $(RECOG_H)	\
  $(RESOURCE_H) reload.h $(DIAGNOSTIC_CORE_H) $(REGS_H) tm-constrs.h	\
  $(GGC_H) $(BASIC_BLOCK_H) $(TARGET_H)
insn-enums.o : insn-enums.c $(CONFIG_H) $(SYSTEM_H) insn-constants.h
insn-extract.o : insn-extract.c $(CONFIG_H) $(SYSTEM_H) coretypes.h	\
  $(TM_H) $(RTL_H) $(DIAGNOSTIC_CORE_H) insn-config.h $(RECOG_H)
insn-latencytab.o : insn-latencytab.c $(CONFIG_H) $(SYSTEM_H) 		\
  coretypes.h $(TM_H) $(RTL_H) $(REGS_H) output.h $(INSN_ATTR_H)	\
  insn-config.h $(DIAGNOSTIC_CORE_H) $(RECOG_H) $(TM_P_H) $(FLAGS_H)
insn-modes.o : insn-modes.c $(CONFIG_H) $(SYSTEM_H) coretypes.h	$(TM_H) \
  $(MACHMODE_H)
insn-opinit.o : insn-opinit.c $(CONFIG_H) $(SYSTEM_H) coretypes.h	\
  $(TM_H) $(RTL_H) $(TM_P_H) insn-config.h $(FLAGS_H) $(RECOG_H)	\
  $(EXPR_H) $(OPTABS_H) reload.h
insn-output.o : insn-output.c $(CONFIG_H) $(SYSTEM_H) coretypes.h	\
  $(TM_H) $(RTL_H) $(GGC_H) $(REGS_H) conditions.h			\
  hard-reg-set.h insn-config.h $(INSN_ATTR_H) $(EXPR_H) output.h	\
  $(RECOG_H) $(FUNCTION_H) $(DIAGNOSTIC_CORE_H) $(FLAGS_H) insn-codes.h $(TM_P_H)\
  $(TARGET_H) tm-constrs.h
insn-peep.o : insn-peep.c $(CONFIG_H) $(SYSTEM_H) coretypes.h $(TM_H)	\
  insn-config.h $(RTL_H) $(TM_P_H) $(REGS_H) output.h 			\
  $(RECOG_H) $(EXCEPT_H) $(FUNCTION_H) $(DIAGNOSTIC_CORE_H) $(FLAGS_H) tm-constrs.h
insn-preds.o : insn-preds.c $(CONFIG_H) $(SYSTEM_H) coretypes.h		\
  $(TM_H) $(RTL_H) $(TREE_H) insn-config.h $(RECOG_H) output.h		\
  $(FLAGS_H) $(FUNCTION_H) hard-reg-set.h $(RESOURCE_H) $(TM_P_H)	\
  $(DIAGNOSTIC_CORE_H) reload.h $(REGS_H) tm-constrs.h
insn-recog.o : insn-recog.c $(CONFIG_H) $(SYSTEM_H) coretypes.h		\
  $(TM_H) $(RTL_H) insn-config.h $(RECOG_H) output.h $(FLAGS_H)		\
  $(FUNCTION_H) hard-reg-set.h $(RESOURCE_H) $(TM_P_H) $(DIAGNOSTIC_CORE_H)	\
  reload.h $(REGS_H) tm-constrs.h

# For each of the files generated by running a generator program over
# the machine description, the following static pattern rules run the
# generator program only if the machine description has changed,
# but touch the target file only when its contents actually change.
# The "; @true" construct forces Make to recheck the timestamp on
# the target file.

simple_rtl_generated_h	= insn-attr.h insn-attr-common.h insn-codes.h \
			  insn-config.h insn-flags.h

simple_rtl_generated_c	= insn-automata.c insn-emit.c \
			  insn-extract.c insn-opinit.c insn-output.c \
			  insn-peep.c insn-recog.c

simple_generated_h	= $(simple_rtl_generated_h) insn-constants.h

simple_generated_c	= $(simple_rtl_generated_c) insn-enums.c

$(simple_generated_h:insn-%.h=s-%) \
$(simple_generated_c:insn-%.c=s-%): s-%: $(MD_DEPS)

$(simple_rtl_generated_h:insn-%.h=s-%) \
$(simple_rtl_generated_c:insn-%.c=s-%): s-%: insn-conditions.md

$(simple_generated_h): insn-%.h: s-%; @true

$(simple_generated_h:insn-%.h=s-%): s-%: build/gen%$(build_exeext)
	$(RUN_GEN) build/gen$*$(build_exeext) $(md_file) \
	  $(filter insn-conditions.md,$^) > tmp-$*.h
	$(SHELL) $(srcdir)/../move-if-change tmp-$*.h insn-$*.h
	$(STAMP) s-$*

$(simple_generated_c): insn-%.c: s-%; @true
$(simple_generated_c:insn-%.c=s-%): s-%: build/gen%$(build_exeext)
	$(RUN_GEN) build/gen$*$(build_exeext) $(md_file) \
	  $(filter insn-conditions.md,$^) > tmp-$*.c
	$(SHELL) $(srcdir)/../move-if-change tmp-$*.c insn-$*.c
	$(STAMP) s-$*

# gencheck doesn't read the machine description, and the file produced
# doesn't use the insn-* convention.
tree-check.h: s-check ; @true
s-check : build/gencheck$(build_exeext)
	$(RUN_GEN) build/gencheck$(build_exeext) > tmp-check.h
	$(SHELL) $(srcdir)/../move-if-change tmp-check.h tree-check.h
	$(STAMP) s-check

# genattrtab produces three files: tmp-{attrtab.c,dfatab.c,latencytab.c}
insn-attrtab.c insn-dfatab.c insn-latencytab.c: s-attrtab ; @true
s-attrtab : $(MD_DEPS) build/genattrtab$(build_exeext) \
  insn-conditions.md
	$(RUN_GEN) build/genattrtab$(build_exeext) $(md_file) insn-conditions.md \
		-Atmp-attrtab.c -Dtmp-dfatab.c -Ltmp-latencytab.c
	$(SHELL) $(srcdir)/../move-if-change tmp-attrtab.c    insn-attrtab.c
	$(SHELL) $(srcdir)/../move-if-change tmp-dfatab.c     insn-dfatab.c
	$(SHELL) $(srcdir)/../move-if-change tmp-latencytab.c insn-latencytab.c
	$(STAMP) s-attrtab

# gencondmd doesn't use the standard naming convention.
build/gencondmd.c: s-conditions; @true
s-conditions: $(MD_DEPS) build/genconditions$(build_exeext)
	$(RUN_GEN) build/genconditions$(build_exeext) $(md_file) > tmp-condmd.c
	$(SHELL) $(srcdir)/../move-if-change tmp-condmd.c build/gencondmd.c
	$(STAMP) s-conditions

insn-conditions.md: s-condmd; @true
s-condmd: build/gencondmd$(build_exeext)
	$(RUN_GEN) build/gencondmd$(build_exeext) > tmp-cond.md
	$(SHELL) $(srcdir)/../move-if-change tmp-cond.md insn-conditions.md
	$(STAMP) s-condmd


# These files are generated by running the same generator more than
# once with different options, so they have custom rules.  The
# stampfile idiom is the same.
genrtl.h: s-genrtl-h; @true

s-genrtl-h: build/gengenrtl$(build_exeext)
	$(RUN_GEN) build/gengenrtl$(build_exeext) > tmp-genrtl.h
	$(SHELL) $(srcdir)/../move-if-change tmp-genrtl.h genrtl.h
	$(STAMP) s-genrtl-h

insn-modes.c: s-modes; @true
insn-modes.h: s-modes-h; @true
min-insn-modes.c: s-modes-m; @true

s-modes: build/genmodes$(build_exeext)
	$(RUN_GEN) build/genmodes$(build_exeext) > tmp-modes.c
	$(SHELL) $(srcdir)/../move-if-change tmp-modes.c insn-modes.c
	$(STAMP) s-modes

s-modes-h: build/genmodes$(build_exeext)
	$(RUN_GEN) build/genmodes$(build_exeext) -h > tmp-modes.h
	$(SHELL) $(srcdir)/../move-if-change tmp-modes.h insn-modes.h
	$(STAMP) s-modes-h

s-modes-m: build/genmodes$(build_exeext)
	$(RUN_GEN) build/genmodes$(build_exeext) -m > tmp-min-modes.c
	$(SHELL) $(srcdir)/../move-if-change tmp-min-modes.c min-insn-modes.c
	$(STAMP) s-modes-m

insn-preds.c: s-preds; @true
tm-preds.h: s-preds-h; @true
tm-constrs.h: s-constrs-h; @true

s-preds: $(MD_DEPS) build/genpreds$(build_exeext)
	$(RUN_GEN) build/genpreds$(build_exeext) $(md_file) > tmp-preds.c
	$(SHELL) $(srcdir)/../move-if-change tmp-preds.c insn-preds.c
	$(STAMP) s-preds

s-preds-h: $(MD_DEPS) build/genpreds$(build_exeext)
	$(RUN_GEN) build/genpreds$(build_exeext) -h $(md_file) > tmp-preds.h
	$(SHELL) $(srcdir)/../move-if-change tmp-preds.h tm-preds.h
	$(STAMP) s-preds-h

s-constrs-h: $(MD_DEPS) build/genpreds$(build_exeext)
	$(RUN_GEN) build/genpreds$(build_exeext) -c $(md_file) > tmp-constrs.h
	$(SHELL) $(srcdir)/../move-if-change tmp-constrs.h tm-constrs.h
	$(STAMP) s-constrs-h

target-hooks-def.h: s-target-hooks-def-h; @true
# make sure that when we build info files, the used tm.texi is up to date.
$(srcdir)/doc/tm.texi: s-tm-texi; @true

s-target-hooks-def-h: build/genhooks$(build_exeext)
	$(RUN_GEN) build/genhooks$(build_exeext) "Target Hook" \
					     > tmp-target-hooks-def.h
	$(SHELL) $(srcdir)/../move-if-change tmp-target-hooks-def.h \
					     target-hooks-def.h
	$(STAMP) s-target-hooks-def-h

c-family/c-target-hooks-def.h: s-c-target-hooks-def-h; @true

s-c-target-hooks-def-h: build/genhooks$(build_exeext)
	$(RUN_GEN) build/genhooks$(build_exeext) "C Target Hook" \
					     > tmp-c-target-hooks-def.h
	$(SHELL) $(srcdir)/../move-if-change tmp-c-target-hooks-def.h \
					     c-family/c-target-hooks-def.h
	$(STAMP) s-c-target-hooks-def-h

common/common-target-hooks-def.h: s-common-target-hooks-def-h; @true

s-common-target-hooks-def-h: build/genhooks$(build_exeext)
	$(RUN_GEN) build/genhooks$(build_exeext) "Common Target Hook" \
					     > tmp-common-target-hooks-def.h
	$(SHELL) $(srcdir)/../move-if-change tmp-common-target-hooks-def.h \
					     common/common-target-hooks-def.h
	$(STAMP) s-common-target-hooks-def-h

# check if someone mistakenly only changed tm.texi.
# We use a different pathname here to avoid a circular dependency.
s-tm-texi: $(srcdir)/doc/../doc/tm.texi

# The tm.texi we want to compare against / check into svn should have
# unix-style line endings.  To make this work on MinGW, remove \r.
# \r is not portable to Solaris tr, therefore we have a special
# case for ASCII.  We use \r for other encodings like EBCDIC.
s-tm-texi: build/genhooks$(build_exeext) $(srcdir)/doc/tm.texi.in
	$(RUN_GEN) build/genhooks$(build_exeext) -d \
			$(srcdir)/doc/tm.texi.in > tmp-tm.texi
	case `echo X|tr X '\101'` in \
	  A) tr -d '\015' < tmp-tm.texi > tmp2-tm.texi ;; \
	  *) tr -d '\r' < tmp-tm.texi > tmp2-tm.texi ;; \
	esac
	mv tmp2-tm.texi tmp-tm.texi
	$(SHELL) $(srcdir)/../move-if-change tmp-tm.texi tm.texi
	@if cmp -s $(srcdir)/doc/tm.texi tm.texi; then \
	  $(STAMP) $@; \
	elif test $(srcdir)/doc/tm.texi -nt $(srcdir)/doc/tm.texi.in \
	  && ( test $(srcdir)/doc/tm.texi -nt $(srcdir)/target.def \
	    || test $(srcdir)/doc/tm.texi -nt $(srcdir)/c-family/c-target.def \
	    || test $(srcdir)/doc/tm.texi -nt $(srcdir)/common/common-target.def \
	  ); then \
	  echo >&2 ; \
	  echo You should edit $(srcdir)/doc/tm.texi.in rather than $(srcdir)/doc/tm.texi . >&2 ; \
	  false; \
	else \
	  echo >&2 ; \
	  echo Verify that you have permission to grant a GFDL license for all >&2 ; \
	  echo new text in tm.texi, then copy it to $(srcdir)/doc/tm.texi. >&2 ; \
	  false; \
	fi

GTFILES = $(CPP_ID_DATA_H) $(srcdir)/input.h $(srcdir)/coretypes.h \
  $(srcdir)/vecprim.h $(srcdir)/vecir.h \
  $(host_xm_file_list) \
  $(tm_file_list) $(HASHTAB_H) $(SPLAY_TREE_H) $(srcdir)/bitmap.h \
  $(srcdir)/alias.h $(srcdir)/coverage.c $(srcdir)/rtl.h \
  $(srcdir)/optabs.h $(srcdir)/tree.h $(srcdir)/libfuncs.h $(SYMTAB_H) \
  $(srcdir)/real.h $(srcdir)/function.h $(srcdir)/insn-addr.h $(srcdir)/hwint.h \
  $(srcdir)/fixed-value.h \
  $(srcdir)/output.h $(srcdir)/cfgloop.h \
  $(srcdir)/cselib.h $(srcdir)/basic-block.h  $(srcdir)/ipa-ref.h $(srcdir)/cgraph.h \
  $(srcdir)/reload.h $(srcdir)/caller-save.c $(srcdir)/symtab.c \
  $(srcdir)/alias.c $(srcdir)/bitmap.c $(srcdir)/cselib.c $(srcdir)/cgraph.c \
  $(srcdir)/ipa-prop.c $(srcdir)/ipa-cp.c $(srcdir)/matrix-reorg.c \
  $(srcdir)/dbxout.c \
  $(srcdir)/dwarf2out.h \
  $(srcdir)/dwarf2asm.c \
  $(srcdir)/dwarf2cfi.c \
  $(srcdir)/dwarf2out.c \
  $(srcdir)/tree-vect-generic.c \
  $(srcdir)/dojump.c \
  $(srcdir)/emit-rtl.c $(srcdir)/except.h $(srcdir)/explow.c $(srcdir)/expr.c \
  $(srcdir)/expr.h \
  $(srcdir)/function.c $(srcdir)/except.c \
  $(srcdir)/gcse.c $(srcdir)/godump.c \
  $(srcdir)/lists.c $(srcdir)/optabs.c \
  $(srcdir)/profile.c $(srcdir)/mcf.c \
  $(srcdir)/reg-stack.c $(srcdir)/cfgrtl.c \
  $(srcdir)/sdbout.c $(srcdir)/stor-layout.c \
  $(srcdir)/stringpool.c $(srcdir)/tree.c $(srcdir)/varasm.c \
  $(srcdir)/gimple.h $(srcdir)/gimple.c \
  $(srcdir)/tree-mudflap.c $(srcdir)/tree-flow.h \
  $(srcdir)/tree-ssanames.c $(srcdir)/tree-eh.c $(srcdir)/tree-ssa-address.c \
  $(srcdir)/tree-cfg.c \
  $(srcdir)/tree-dfa.c \
  $(srcdir)/tree-iterator.c $(srcdir)/gimplify.c \
  $(srcdir)/tree-chrec.h \
  $(srcdir)/tree-scalar-evolution.c \
  $(srcdir)/tree-ssa-operands.h \
  $(srcdir)/tree-profile.c $(srcdir)/tree-nested.c \
  $(srcdir)/tree-parloops.c \
  $(srcdir)/omp-low.c \
  $(srcdir)/targhooks.c $(out_file) $(srcdir)/passes.c $(srcdir)/cgraphunit.c \
  $(srcdir)/cgraphclones.c \
  $(srcdir)/tree-ssa-propagate.c \
  $(srcdir)/tree-phinodes.c \
  $(srcdir)/lto-symtab.c \
  $(srcdir)/tree-ssa-alias.h \
  $(srcdir)/ipa-prop.h \
  $(srcdir)/trans-mem.c \
  $(srcdir)/lto-streamer.h \
  $(srcdir)/target-globals.h \
  $(srcdir)/ipa-inline.h \
  @all_gtfiles@

# Compute the list of GT header files from the corresponding C sources,
# possibly nested within config or language subdirectories.  Match gengtype's
# behavior in this respect: gt-LANG-file.h for "file" anywhere within a LANG
# language subdir, gt-file.h otherwise (no subdir indication for config/
# related sources).

GTFILES_H = $(subst /,-, \
	    $(shell echo $(patsubst $(srcdir)/%,gt-%, \
			   $(patsubst %.c,%.h, \
			     $(filter %.c, $(GTFILES)))) \
			| sed -e "s|/[^ ]*/|/|g" -e "s|gt-config/|gt-|g"))

GTFILES_LANG_H = $(patsubst [%], gtype-%.h, $(filter [%], $(GTFILES)))
ALL_GTFILES_H := $(sort $(GTFILES_H) $(GTFILES_LANG_H))

# $(GTFILES) may be too long to put on a command line, so we have to
# write it out to a file (taking care not to do that in a way that
# overflows a command line!) and then have gengtype read the file in.

$(ALL_GTFILES_H) gtype-desc.c gtype-desc.h gtype.state: s-gtype ; @true

### Common flags to gengtype [e.g. -v or -B backupdir]
GENGTYPE_FLAGS= 

gtyp-input.list: s-gtyp-input ; @true
s-gtyp-input: Makefile
	@: $(call write_entries_to_file,$(GTFILES),tmp-gi.list)
	$(SHELL) $(srcdir)/../move-if-change tmp-gi.list gtyp-input.list
	$(STAMP) s-gtyp-input

s-gtype: build/gengtype$(build_exeext) $(filter-out [%], $(GTFILES)) \
	 gtyp-input.list
# First, parse all files and save a state file.
	$(RUN_GEN) build/gengtype$(build_exeext) $(GENGTYPE_FLAGS) \
                    -S $(srcdir) -I gtyp-input.list -w tmp-gtype.state
# Second, read the state file and generate all files.  This ensure that
# gtype.state is correctly read:
	$(SHELL) $(srcdir)/../move-if-change tmp-gtype.state gtype.state
	$(RUN_GEN) build/gengtype$(build_exeext) $(GENGTYPE_FLAGS) \
                    -r gtype.state
	$(STAMP) s-gtype

generated_files = config.h tm.h $(TM_P_H) $(TM_H) multilib.h \
       $(simple_generated_h) specs.h \
       tree-check.h genrtl.h insn-modes.h tm-preds.h tm-constrs.h \
       $(ALL_GTFILES_H) gtype-desc.c gtype-desc.h gcov-iov.h

# In order for parallel make to really start compiling the expensive
# objects from $(OBJS) as early as possible, build all their
# prerequisites strictly before all objects.
$(ALL_HOST_OBJS) : | $(generated_files)

#
# How to compile object files to run on the build machine.

build/%.o :  # dependencies provided by explicit rule later
	$(COMPILER_FOR_BUILD) -c $(BUILD_COMPILERFLAGS) $(BUILD_CPPFLAGS) \
		-o $@ $<

## build/version.o is compiled by the $(COMPILER_FOR_BUILD) but needs
## several C macro definitions, just like version.o
build/version.o:  version.c version.h \
                  $(REVISION) $(DATESTAMP) $(BASEVER) $(DEVPHASE)
	$(COMPILER_FOR_BUILD) -c $(BUILD_COMPILERFLAGS) $(BUILD_CPPFLAGS) \
	-DBASEVER=$(BASEVER_s) -DDATESTAMP=$(DATESTAMP_s) \
	-DREVISION=$(REVISION_s) \
	-DDEVPHASE=$(DEVPHASE_s) -DPKGVERSION=$(PKGVERSION_s) \
	-DBUGURL=$(BUGURL_s) -o $@ $<

# Header dependencies for the programs that generate source code.
# These are library modules...
build/errors.o : errors.c $(BCONFIG_H) $(SYSTEM_H) errors.h
build/gensupport.o: gensupport.c $(BCONFIG_H) $(SYSTEM_H) coretypes.h	\
  $(GTM_H) $(RTL_BASE_H) $(OBSTACK_H) errors.h $(HASHTAB_H)		\
  $(READ_MD_H) gensupport.h
build/ggc-none.o : ggc-none.c $(BCONFIG_H) $(SYSTEM_H) coretypes.h 	\
  $(GGC_H)
build/min-insn-modes.o : min-insn-modes.c $(BCONFIG_H) $(SYSTEM_H)	\
  $(MACHMODE_H)
build/print-rtl.o: print-rtl.c $(BCONFIG_H) $(SYSTEM_H) coretypes.h	\
  $(GTM_H) $(RTL_BASE_H)
build/read-md.o: read-md.c $(BCONFIG_H) $(SYSTEM_H) coretypes.h		\
  $(HASHTAB_H) errors.h $(READ_MD_H)
build/read-rtl.o: read-rtl.c $(BCONFIG_H) $(SYSTEM_H) coretypes.h	\
  $(GTM_H) $(RTL_BASE_H) $(OBSTACK_H) $(HASHTAB_H) $(READ_MD_H)		\
  gensupport.h
build/rtl.o: rtl.c $(BCONFIG_H) coretypes.h $(GTM_H) $(SYSTEM_H)	\
  $(RTL_H) $(GGC_H) errors.h
build/vec.o : vec.c $(BCONFIG_H) $(SYSTEM_H) coretypes.h $(VEC_H)	\
   $(GGC_H) toplev.h $(DIAGNOSTIC_CORE_H)
build/gencondmd.o : build/gencondmd.c $(BCONFIG_H) $(SYSTEM_H)		\
  coretypes.h $(GTM_H) insn-constants.h					\
  $(filter-out insn-flags.h, $(RTL_H) $(TM_P_H) $(FUNCTION_H) $(REGS_H) \
  $(RECOG_H) output.h $(FLAGS_H) $(RESOURCE_H) toplev.h $(DIAGNOSTIC_CORE_H) reload.h 	\
  $(EXCEPT_H) tm-constrs.h)
# This pulls in tm-pred.h which contains inline functions wrapping up
# predicates from the back-end so those functions must be discarded.
# No big deal since gencondmd.c is a dummy file for non-GCC compilers.
build/gencondmd.o : \
  BUILD_CFLAGS := $(filter-out -fkeep-inline-functions, $(BUILD_CFLAGS))

# ...these are the programs themselves.
build/genattr.o : genattr.c $(RTL_BASE_H) $(BCONFIG_H) $(SYSTEM_H)	\
  coretypes.h $(GTM_H) errors.h $(READ_MD_H) gensupport.h
build/genattr-common.o : genattr-common.c $(RTL_BASE_H) $(BCONFIG_H)	\
  $(SYSTEM_H) coretypes.h $(GTM_H) errors.h $(READ_MD_H) gensupport.h
build/genattrtab.o : genattrtab.c $(RTL_BASE_H) $(OBSTACK_H)		\
  $(BCONFIG_H) $(SYSTEM_H) coretypes.h $(GTM_H) errors.h $(GGC_H)	\
  $(READ_MD_H) gensupport.h vecprim.h $(FNMATCH_H)
build/genautomata.o : genautomata.c $(RTL_BASE_H) $(OBSTACK_H)		\
  $(BCONFIG_H) $(SYSTEM_H) coretypes.h $(GTM_H) errors.h $(VEC_H)	\
  $(HASHTAB_H) gensupport.h $(FNMATCH_H)
build/gencheck.o : gencheck.c all-tree.def $(BCONFIG_H) $(GTM_H)	\
	$(SYSTEM_H) coretypes.h tree.def c-family/c-common.def		\
	$(lang_tree_files) gimple.def
build/genchecksum.o : genchecksum.c $(BCONFIG_H) $(SYSTEM_H) $(MD5_H)
build/gencodes.o : gencodes.c $(RTL_BASE_H) $(BCONFIG_H) $(SYSTEM_H)	\
  coretypes.h $(GTM_H) errors.h gensupport.h
build/genconditions.o : genconditions.c $(RTL_BASE_H) $(BCONFIG_H)	\
  $(SYSTEM_H) coretypes.h $(GTM_H) errors.h $(HASHTAB_H) $(READ_MD_H)	\
  gensupport.h
build/genconfig.o : genconfig.c $(RTL_BASE_H) $(BCONFIG_H) $(SYSTEM_H)	\
  coretypes.h $(GTM_H) errors.h gensupport.h
build/genconstants.o : genconstants.c $(BCONFIG_H) $(SYSTEM_H)		\
  coretypes.h errors.h $(READ_MD_H)
build/genemit.o : genemit.c $(RTL_BASE_H) $(BCONFIG_H) $(SYSTEM_H)	\
  coretypes.h $(GTM_H) errors.h $(READ_MD_H) gensupport.h
build/genenums.o : genenums.c $(BCONFIG_H) $(SYSTEM_H)			\
  coretypes.h errors.h $(READ_MD_H)
build/genextract.o : genextract.c $(RTL_BASE_H) $(BCONFIG_H)		\
  $(SYSTEM_H) coretypes.h $(GTM_H) errors.h $(READ_MD_H) gensupport.h	\
  vecprim.h
build/genflags.o : genflags.c $(RTL_BASE_H) $(OBSTACK_H) $(BCONFIG_H)	\
  $(SYSTEM_H) coretypes.h $(GTM_H) errors.h $(READ_MD_H) gensupport.h
build/gengenrtl.o : gengenrtl.c $(BCONFIG_H) $(SYSTEM_H) rtl.def
gengtype-lex.o build/gengtype-lex.o : gengtype-lex.c gengtype.h $(SYSTEM_H)
gengtype-lex.o: $(CONFIG_H)
build/gengtype-lex.o: $(BCONFIG_H)
gengtype-parse.o build/gengtype-parse.o : gengtype-parse.c gengtype.h \
  $(SYSTEM_H)
gengtype-parse.o: $(CONFIG_H)
build/gengtype-parse.o: $(BCONFIG_H)
gengtype-state.o build/gengtype-state.o: gengtype-state.c $(SYSTEM_H) \
  gengtype.h errors.h double-int.h version.h $(HASHTAB_H) $(OBSTACK_H) \
  $(XREGEX_H)
gengtype-state.o: $(CONFIG_H)
build/gengtype-state.o: $(BCONFIG_H)
gengtype.o build/gengtype.o : gengtype.c $(SYSTEM_H) gengtype.h 	\
  rtl.def insn-notes.def errors.h double-int.h version.h $(HASHTAB_H) \
  $(OBSTACK_H) $(XREGEX_H)
gengtype.o: $(CONFIG_H)
build/gengtype.o: $(BCONFIG_H)
build/genmddeps.o: genmddeps.c $(BCONFIG_H) $(SYSTEM_H) coretypes.h	\
  errors.h $(READ_MD_H)
build/genmodes.o : genmodes.c $(BCONFIG_H) $(SYSTEM_H) errors.h		\
  $(HASHTAB_H) machmode.def $(extra_modes_file)
build/genopinit.o : genopinit.c $(RTL_BASE_H) $(BCONFIG_H) $(SYSTEM_H)	\
  coretypes.h $(GTM_H) errors.h gensupport.h
build/genoutput.o : genoutput.c $(RTL_BASE_H) $(BCONFIG_H) $(SYSTEM_H)	\
  coretypes.h $(GTM_H) errors.h $(READ_MD_H) gensupport.h
build/genpeep.o : genpeep.c $(RTL_BASE_H) $(BCONFIG_H) $(SYSTEM_H)	\
  coretypes.h $(GTM_H) errors.h gensupport.h toplev.h $(DIAGNOSTIC_CORE_H)
build/genpreds.o : genpreds.c $(RTL_BASE_H) $(BCONFIG_H) $(SYSTEM_H)	\
  coretypes.h $(GTM_H) errors.h $(READ_MD_H) gensupport.h $(OBSTACK_H)
build/genrecog.o : genrecog.c $(RTL_BASE_H) $(BCONFIG_H) $(SYSTEM_H)	\
  coretypes.h $(GTM_H) errors.h $(READ_MD_H) gensupport.h
build/genhooks.o : genhooks.c $(TARGET_DEF) $(C_TARGET_DEF)		\
  $(COMMON_TARGET_DEF) $(BCONFIG_H) $(SYSTEM_H) errors.h

# Compile the programs that generate insn-* from the machine description.
# They are compiled with $(COMPILER_FOR_BUILD), and associated libraries,
# since they need to run on this machine
# even if GCC is being compiled to run on some other machine.

# All these programs use the RTL reader ($(BUILD_RTL)).
genprogrtl = attr attr-common attrtab automata codes conditions config emit \
	     extract flags opinit output peep preds recog
$(genprogrtl:%=build/gen%$(build_exeext)): $(BUILD_RTL)

# All these programs use the MD reader ($(BUILD_MD)).
genprogmd = $(genprogrtl) mddeps constants enums
$(genprogmd:%=build/gen%$(build_exeext)): $(BUILD_MD)

# All these programs need to report errors.
genprogerr = $(genprogmd) genrtl modes gtype hooks
$(genprogerr:%=build/gen%$(build_exeext)): $(BUILD_ERRORS)

# Remaining build programs.
genprog = $(genprogerr) check checksum condmd

# These programs need libs over and above what they get from the above list.
build/genautomata$(build_exeext) : BUILD_LIBS += -lm

# These programs are not linked with the MD reader.
build/gengtype$(build_exeext) : build/gengtype-lex.o build/gengtype-parse.o \
              build/gengtype-state.o build/version.o build/errors.o

gengtype$(exeext) : gengtype.o gengtype-lex.o gengtype-parse.o \
              gengtype-state.o version.o errors.o $(LIBDEPS)
	+$(LINKER) $(ALL_LINKERFLAGS) $(LDFLAGS) -o $@ \
	    $(filter-out ($LIBDEPS), $^) $(LIBS)

# Rule for the generator programs:
$(genprog:%=build/gen%$(build_exeext)): build/gen%$(build_exeext): build/gen%.o $(BUILD_LIBDEPS)
	+$(LINKER_FOR_BUILD) $(BUILD_LINKERFLAGS) $(BUILD_LDFLAGS) -o $@ \
	    $(filter-out $(BUILD_LIBDEPS), $^) $(BUILD_LIBS)

# Generated source files for gengtype.  Prepend inclusion of
# bconfig.h because AIX requires _LARGE_FILES to be defined before
# any system header is included.
gengtype-lex.c : gengtype-lex.l
	-$(FLEX) $(FLEXFLAGS) -o$@ $< && { \
	  echo '#include "bconfig.h"' > $@.tmp; \
	  cat $@ >> $@.tmp; \
	  mv $@.tmp $@; \
	}

#
# Remake internationalization support.
CFLAGS-intl.o += -DLOCALEDIR=\"$(localedir)\"
intl.o: intl.c $(CONFIG_H) $(SYSTEM_H) coretypes.h intl.h Makefile

#
# Remake cpp.

PREPROCESSOR_DEFINES = \
  -DGCC_INCLUDE_DIR=\"$(libsubdir)/include\" \
  -DFIXED_INCLUDE_DIR=\"$(libsubdir)/include-fixed\" \
  -DGPLUSPLUS_INCLUDE_DIR=\"$(gcc_gxx_include_dir)\" \
  -DGPLUSPLUS_INCLUDE_DIR_ADD_SYSROOT=$(gcc_gxx_include_dir_add_sysroot) \
  -DGPLUSPLUS_TOOL_INCLUDE_DIR=\"$(gcc_gxx_include_dir)/$(target_noncanonical)\" \
  -DGPLUSPLUS_BACKWARD_INCLUDE_DIR=\"$(gcc_gxx_include_dir)/backward\" \
  -DLOCAL_INCLUDE_DIR=\"$(local_includedir)\" \
  -DCROSS_INCLUDE_DIR=\"$(CROSS_SYSTEM_HEADER_DIR)\" \
  -DTOOL_INCLUDE_DIR=\"$(gcc_tooldir)/include\" \
  -DNATIVE_SYSTEM_HEADER_DIR=\"$(NATIVE_SYSTEM_HEADER_DIR)\" \
  -DPREFIX=\"$(prefix)/\" \
  -DSTANDARD_EXEC_PREFIX=\"$(libdir)/gcc/\" \
  @TARGET_SYSTEM_ROOT_DEFINE@

CFLAGS-cppbuiltin.o += $(PREPROCESSOR_DEFINES) -DBASEVER=$(BASEVER_s)
cppbuiltin.o: cppbuiltin.c $(CONFIG_H) $(SYSTEM_H) coretypes.h $(TM_H) \
	$(TARGET_H) $(TARGET_DEF) $(TREE_H) $(CPP_ID_DATA_H) \
	cppbuiltin.h version.h Makefile

CFLAGS-cppdefault.o += $(PREPROCESSOR_DEFINES)
cppdefault.o: cppdefault.c $(CONFIG_H) $(SYSTEM_H) coretypes.h $(TM_H) \
	cppdefault.h Makefile

# Note for the stamp targets, we run the program `true' instead of
# having an empty command (nothing following the semicolon).

# gcov-iov.c is run on the build machine to generate gcov-iov.h from version.c
build/gcov-iov.o: gcov-iov.c $(BCONFIG_H) coretypes.h $(GTM_H) \
  $(SYSTEM_H) coretypes.h $(TM_H)

build/gcov-iov$(build_exeext): build/gcov-iov.o
	+$(LINKER_FOR_BUILD) $(BUILD_LINKERFLAGS) $(BUILD_LDFLAGS) \
		build/gcov-iov.o -o $@

gcov-iov.h: s-iov
s-iov: build/gcov-iov$(build_exeext) $(BASEVER) $(DEVPHASE)
	build/gcov-iov$(build_exeext) '$(BASEVER_c)' '$(DEVPHASE_c)' \
	    > tmp-gcov-iov.h
	$(SHELL) $(srcdir)/../move-if-change tmp-gcov-iov.h gcov-iov.h
	$(STAMP) s-iov

gcov.o: gcov.c gcov-io.c $(GCOV_IO_H) intl.h $(SYSTEM_H) coretypes.h $(TM_H) \
   $(CONFIG_H) version.h $(DIAGNOSTIC_H)
gcov-dump.o: gcov-dump.c gcov-io.c $(GCOV_IO_H) $(SYSTEM_H) coretypes.h \
   $(TM_H) $(CONFIG_H) version.h intl.h $(DIAGNOSTIC_H)

GCOV_OBJS = gcov.o
gcov$(exeext): $(GCOV_OBJS) $(LIBDEPS)
	+$(LINKER) $(ALL_LINKERFLAGS) $(LDFLAGS) $(GCOV_OBJS) $(LIBS) -o $@
GCOV_DUMP_OBJS = gcov-dump.o
gcov-dump$(exeext): $(GCOV_DUMP_OBJS) $(LIBDEPS)
	+$(LINKER) $(ALL_LINKERFLAGS) $(LDFLAGS) $(GCOV_DUMP_OBJS) \
		$(LIBS) -o $@
#
# Build the include directories.  The stamp files are stmp-* rather than
# s-* so that mostlyclean does not force the include directory to
# be rebuilt.

# Build the include directories.
stmp-int-hdrs: $(STMP_FIXINC) $(USER_H) fixinc_list
# Copy in the headers provided with gcc.
#
# The sed command gets just the last file name component;
# this is necessary because VPATH could add a dirname.
# Using basename would be simpler, but some systems don't have it.
#
# The touch command is here to workaround an AIX/Linux NFS bug.
#
# The move-if-change + cp -p twists for limits.h are intended to preserve
# the time stamp when we regenerate, to prevent pointless rebuilds during
# e.g. install-no-fixedincludes.
	-if [ -d include ] ; then true; else mkdir include; chmod a+rx include; fi
	-if [ -d include-fixed ] ; then true; else mkdir include-fixed; chmod a+rx include-fixed; fi
	for file in .. $(USER_H); do \
	  if [ X$$file != X.. ]; then \
	    realfile=`echo $$file | sed -e 's|.*/\([^/]*\)$$|\1|'`; \
	    $(STAMP) include/$$realfile; \
	    rm -f include/$$realfile; \
	    cp $$file include; \
	    chmod a+r include/$$realfile; \
	  fi; \
	done
	for file in .. $(USER_H_INC_NEXT_PRE); do \
	  if [ X$$file != X.. ]; then \
            mv include/$$file include/x_$$file; \
            echo "#include_next <$$file>" >include/$$file; \
            cat include/x_$$file >>include/$$file; \
            rm -f include/x_$$file; \
	    chmod a+r include/$$file; \
	  fi; \
	done
	for file in .. $(USER_H_INC_NEXT_POST); do \
	  if [ X$$file != X.. ]; then \
	    echo "#include_next <$$file>" >>include/$$file; \
	    chmod a+r include/$$file; \
	  fi; \
	done
	rm -f include/stdint.h
	if [ $(USE_GCC_STDINT) = wrap ]; then \
	  rm -f include/stdint-gcc.h; \
	  cp $(srcdir)/ginclude/stdint-gcc.h include/stdint-gcc.h; \
	  chmod a+r include/stdint-gcc.h; \
	  cp $(srcdir)/ginclude/stdint-wrap.h include/stdint.h; \
	  chmod a+r include/stdint.h; \
	elif [ $(USE_GCC_STDINT) = provide ]; then \
	  cp $(srcdir)/ginclude/stdint-gcc.h include/stdint.h; \
	  chmod a+r include/stdint.h; \
	fi
	set -e; for ml in `cat fixinc_list`; do \
	  sysroot_headers_suffix=`echo $${ml} | sed -e 's/;.*$$//'`; \
	  multi_dir=`echo $${ml} | sed -e 's/^[^;]*;//'`; \
	  fix_dir=include-fixed$${multi_dir}; \
	  if $(LIMITS_H_TEST) ; then \
	    cat $(srcdir)/limitx.h $(srcdir)/glimits.h $(srcdir)/limity.h > tmp-xlimits.h; \
	  else \
	    cat $(srcdir)/glimits.h > tmp-xlimits.h; \
	  fi; \
	  $(mkinstalldirs) $${fix_dir}; \
	  chmod a+rx $${fix_dir} || true; \
	  $(SHELL) $(srcdir)/../move-if-change \
	    tmp-xlimits.h  tmp-limits.h; \
	  rm -f $${fix_dir}/limits.h; \
	  cp -p tmp-limits.h $${fix_dir}/limits.h; \
	  chmod a+r $${fix_dir}/limits.h; \
	done
# Install the README
	rm -f include-fixed/README
	cp $(srcdir)/../fixincludes/README-fixinc include-fixed/README
	chmod a+r include-fixed/README
	$(STAMP) $@

.PHONY: install-gcc-tooldir
install-gcc-tooldir:
	$(mkinstalldirs) $(DESTDIR)$(gcc_tooldir)

macro_list: s-macro_list; @true
s-macro_list : $(GCC_PASSES)
	echo | $(GCC_FOR_TARGET) -E -dM - | \
	  sed -n -e 's/^#define \([^_][a-zA-Z0-9_]*\).*/\1/p' \
		 -e 's/^#define \(_[^_A-Z][a-zA-Z0-9_]*\).*/\1/p' | \
	  sort -u > tmp-macro_list
	$(SHELL) $(srcdir)/../move-if-change tmp-macro_list macro_list
	$(STAMP) s-macro_list

fixinc_list: s-fixinc_list; @true
s-fixinc_list : $(GCC_PASSES)
# Build up a list of multilib directories and corresponding sysroot
# suffixes, in form sysroot;multilib.
	if $(GCC_FOR_TARGET) -print-sysroot-headers-suffix > /dev/null 2>&1; then \
	  set -e; for ml in `$(GCC_FOR_TARGET) -print-multi-lib`; do \
	    multi_dir=`echo $${ml} | sed -e 's/;.*$$//'`; \
	    flags=`echo $${ml} | sed -e 's/^[^;]*;//' -e 's/@/ -/g'`; \
	    sfx=`$(GCC_FOR_TARGET) $${flags} -print-sysroot-headers-suffix`; \
	    if [ "$${multi_dir}" = "." ]; \
	      then multi_dir=""; \
	    else \
	      multi_dir=/$${multi_dir}; \
	    fi; \
	    echo "$${sfx};$${multi_dir}"; \
	  done; \
	else \
	  echo ";"; \
	fi > tmp-fixinc_list
	$(SHELL) $(srcdir)/../move-if-change tmp-fixinc_list fixinc_list
	$(STAMP) s-fixinc_list

# The line below is supposed to avoid accidentally matching the
# built-in suffix rule `.o:' to build fixincl out of fixincl.o.  You'd
# expect fixincl to be newer than fixincl.o, such that this situation
# would never come up.  As it turns out, if you use ccache with
# CCACHE_HARDLINK enabled, the compiler doesn't embed the current
# working directory in object files (-g absent, or -fno-working-dir
# present), and build and host are the same, fixincl for the host will
# build after fixincl for the build machine, getting a cache hit,
# thereby updating the timestamp of fixincl.o in the host tree.
# Because of CCACHE_HARDLINK, this will also update the timestamp in
# the build tree, and so fixincl in the build tree will appear to be
# out of date.  Yuck.
../$(build_subdir)/fixincludes/fixincl: ; @ :

# Build fixed copies of system files.
# Abort if no system headers available, unless building a crosscompiler.
# FIXME: abort unless building --without-headers would be more accurate and less ugly
stmp-fixinc: gsyslimits.h macro_list fixinc_list \
  $(build_objdir)/fixincludes/fixincl \
  $(build_objdir)/fixincludes/fixinc.sh
	rm -rf include-fixed; mkdir include-fixed
	-chmod a+rx include-fixed
	if [ -d ../prev-gcc ]; then \
	  cd ../prev-gcc && \
	  $(MAKE) real-$(INSTALL_HEADERS_DIR) DESTDIR=`pwd`/../gcc/ \
	    libsubdir=. ; \
	else \
	  set -e; for ml in `cat fixinc_list`; do \
	    sysroot_headers_suffix=`echo $${ml} | sed -e 's/;.*$$//'`; \
	    multi_dir=`echo $${ml} | sed -e 's/^[^;]*;//'`; \
	    fix_dir=include-fixed$${multi_dir}; \
	    if ! $(inhibit_libc) && test ! -d ${SYSTEM_HEADER_DIR}; then \
	      echo The directory that should contain system headers does not exist: >&2 ; \
	      echo "  ${SYSTEM_HEADER_DIR}" >&2 ; \
	      tooldir_sysinc=`echo "${gcc_tooldir}/sys-include" | sed -e :a -e "s,[^/]*/\.\.\/,," -e ta`; \
	      if test "x${SYSTEM_HEADER_DIR}" = "x$${tooldir_sysinc}"; \
	      then sleep 1; else exit 1; fi; \
	    fi; \
	    $(mkinstalldirs) $${fix_dir}; \
	    chmod a+rx $${fix_dir} || true; \
	    (TARGET_MACHINE='$(target)'; srcdir=`cd $(srcdir); ${PWD_COMMAND}`; \
	      SHELL='$(SHELL)'; MACRO_LIST=`${PWD_COMMAND}`/macro_list ; \
	      gcc_dir=`${PWD_COMMAND}` ; \
	      export TARGET_MACHINE srcdir SHELL MACRO_LIST && \
	      cd $(build_objdir)/fixincludes && \
	      $(SHELL) ./fixinc.sh "$${gcc_dir}/$${fix_dir}" \
	        $(SYSTEM_HEADER_DIR) $(OTHER_FIXINCLUDES_DIRS) ); \
	    rm -f $${fix_dir}/syslimits.h; \
	    if [ -f $${fix_dir}/limits.h ]; then \
	      mv $${fix_dir}/limits.h $${fix_dir}/syslimits.h; \
	    else \
	      cp $(srcdir)/gsyslimits.h $${fix_dir}/syslimits.h; \
	    fi; \
	    chmod a+r $${fix_dir}/syslimits.h; \
	  done; \
	fi
	$(STAMP) stmp-fixinc
#

# Install with the gcc headers files, not the fixed include files, which we
# are typically not allowed to distribute.  The general idea is to:
#  - Get to "install" with a bare set of internal headers, not the
#    fixed system ones,
#  - Prevent rebuilds of what normally depends on the headers, which is
#    useless for installation purposes and would rely on improper headers.
#  - Restore as much of the original state as possible.

.PHONY: install-no-fixedincludes

install-no-fixedincludes:
	# Stash the current set of headers away, save stamps we're going to
	# alter explicitly, and arrange for fixincludes not to run next time
	# we trigger a headers rebuild.
	-rm -rf tmp-include
	-mv include tmp-include 2>/dev/null
	-mv include-fixed tmp-include-fixed 2>/dev/null
	-mv stmp-int-hdrs tmp-stmp-int-hdrs 2>/dev/null
	-mv stmp-fixinc tmp-stmp-fixinc 2>/dev/null
	-mkdir include
	-cp -p $(srcdir)/gsyslimits.h include/syslimits.h
	-touch stmp-fixinc

	# Rebuild our internal headers, restore the original stamps so that
	# "install" doesn't trigger pointless rebuilds because of that update,
	# then do install
	$(MAKE) $(FLAGS_TO_PASS) stmp-int-hdrs
	-mv tmp-stmp-int-hdrs stmp-int-hdrs 2>/dev/null
	-mv tmp-stmp-fixinc stmp-fixinc 2>/dev/null
	$(MAKE) $(FLAGS_TO_PASS) install

	# Restore the original set of maybe-fixed headers
	-rm -rf include; mv tmp-include include 2>/dev/null
	-rm -rf include-fixed; mv tmp-include-fixed include-fixed 2>/dev/null

# Remake the info files.

doc: $(BUILD_INFO) $(GENERATED_MANPAGES)

INFOFILES = doc/cpp.info doc/gcc.info doc/gccint.info \
            doc/gccinstall.info doc/cppinternals.info

info: $(INFOFILES) lang.info @GENINSRC@ srcinfo lang.srcinfo

srcinfo: $(INFOFILES)
	-cp -p $^ $(srcdir)/doc

TEXI_CPP_FILES = cpp.texi fdl.texi cppenv.texi cppopts.texi		\
	 gcc-common.texi gcc-vers.texi

TEXI_GCC_FILES = gcc.texi gcc-common.texi gcc-vers.texi frontends.texi	\
	 standards.texi invoke.texi extend.texi md.texi objc.texi	\
	 gcov.texi trouble.texi bugreport.texi service.texi		\
	 contribute.texi compat.texi funding.texi gnu.texi gpl_v3.texi	\
	 fdl.texi contrib.texi cppenv.texi cppopts.texi avr-mmcu.texi	\
	 implement-c.texi implement-cxx.texi arm-neon-intrinsics.texi

# we explicitly use $(srcdir)/doc/tm.texi here to avoid confusion with
# the generated tm.texi; the latter might have a more recent timestamp,
# but we don't want to rebuild the info files unless the contents of
# the *.texi files have changed.
TEXI_GCCINT_FILES = gccint.texi gcc-common.texi gcc-vers.texi		\
	 contribute.texi makefile.texi configterms.texi options.texi	\
	 portability.texi interface.texi passes.texi rtl.texi md.texi	\
	 $(srcdir)/doc/tm.texi hostconfig.texi fragments.texi	\
	 configfiles.texi collect2.texi headerdirs.texi funding.texi	\
	 gnu.texi gpl_v3.texi fdl.texi contrib.texi languages.texi	\
	 sourcebuild.texi gty.texi libgcc.texi cfg.texi tree-ssa.texi	\
	 loop.texi generic.texi gimple.texi plugins.texi

TEXI_GCCINSTALL_FILES = install.texi install-old.texi fdl.texi		\
	 gcc-common.texi gcc-vers.texi

TEXI_CPPINT_FILES = cppinternals.texi gcc-common.texi gcc-vers.texi

# gcc-vers.texi is generated from the version files.
gcc-vers.texi: $(BASEVER) $(DEVPHASE)
	(echo "@set version-GCC $(BASEVER_c)"; \
	 if [ "$(DEVPHASE_c)" = "experimental" ]; \
	 then echo "@set DEVELOPMENT"; \
	 else echo "@clear DEVELOPMENT"; \
	 fi) > $@T
	$(build_file_translate) echo @set srcdir $(abs_srcdir) >> $@T
	if [ -n "$(PKGVERSION)" ]; then \
	  echo "@set VERSION_PACKAGE $(PKGVERSION)" >> $@T; \
	fi
	echo "@set BUGURL $(BUGURL_TEXI)" >> $@T; \
	mv -f $@T $@


# The *.1, *.7, *.info, *.dvi, and *.pdf files are being generated from implicit
# patterns.  To use them, put each of the specific targets with its
# specific dependencies but no build commands.

doc/cpp.info: $(TEXI_CPP_FILES)
doc/gcc.info: $(TEXI_GCC_FILES)
doc/gccint.info: $(TEXI_GCCINT_FILES)
doc/cppinternals.info: $(TEXI_CPPINT_FILES)

doc/%.info: %.texi
	if [ x$(BUILD_INFO) = xinfo ]; then \
		$(MAKEINFO) $(MAKEINFOFLAGS) -I . -I $(gcc_docdir) \
			-I $(gcc_docdir)/include -o $@ $<; \
	fi

# Duplicate entry to handle renaming of gccinstall.info
doc/gccinstall.info: $(TEXI_GCCINSTALL_FILES)
	if [ x$(BUILD_INFO) = xinfo ]; then \
		$(MAKEINFO) $(MAKEINFOFLAGS) -I $(gcc_docdir) \
			-I $(gcc_docdir)/include -o $@ $<; \
	fi

doc/cpp.dvi: $(TEXI_CPP_FILES)
doc/gcc.dvi: $(TEXI_GCC_FILES)
doc/gccint.dvi: $(TEXI_GCCINT_FILES)
doc/cppinternals.dvi: $(TEXI_CPPINT_FILES)

doc/cpp.pdf: $(TEXI_CPP_FILES)
doc/gcc.pdf: $(TEXI_GCC_FILES)
doc/gccint.pdf: $(TEXI_GCCINT_FILES)
doc/cppinternals.pdf: $(TEXI_CPPINT_FILES)

$(build_htmldir)/cpp/index.html: $(TEXI_CPP_FILES)
$(build_htmldir)/gcc/index.html: $(TEXI_GCC_FILES)
$(build_htmldir)/gccint/index.html: $(TEXI_GCCINT_FILES)
$(build_htmldir)/cppinternals/index.html: $(TEXI_CPPINT_FILES)

dvi:: doc/gcc.dvi doc/gccint.dvi doc/gccinstall.dvi doc/cpp.dvi \
      doc/cppinternals.dvi lang.dvi

doc/%.dvi: %.texi
	$(TEXI2DVI) -I . -I $(abs_docdir) -I $(abs_docdir)/include -o $@ $<

# Duplicate entry to handle renaming of gccinstall.dvi
doc/gccinstall.dvi: $(TEXI_GCCINSTALL_FILES)
	$(TEXI2DVI) -I . -I $(abs_docdir) -I $(abs_docdir)/include -o $@ $<

PDFFILES = doc/gcc.pdf doc/gccint.pdf doc/gccinstall.pdf doc/cpp.pdf \
           doc/cppinternals.pdf

pdf:: $(PDFFILES) lang.pdf

doc/%.pdf: %.texi
	$(TEXI2PDF) -I . -I $(abs_docdir) -I $(abs_docdir)/include -o $@ $<

# Duplicate entry to handle renaming of gccinstall.pdf
doc/gccinstall.pdf: $(TEXI_GCCINSTALL_FILES)
	$(TEXI2PDF) -I . -I $(abs_docdir) -I $(abs_docdir)/include -o $@ $<

# List the directories or single hmtl files which are installed by
# install-html. The lang.html file triggers language fragments to build
# html documentation.
HTMLS_INSTALL=$(build_htmldir)/cpp $(build_htmldir)/gcc \
       $(build_htmldir)/gccinstall $(build_htmldir)/gccint \
       $(build_htmldir)/cppinternals

# List the html file targets.
HTMLS_BUILD=$(build_htmldir)/cpp/index.html $(build_htmldir)/gcc/index.html \
       $(build_htmldir)/gccinstall/index.html $(build_htmldir)/gccint/index.html \
       $(build_htmldir)/cppinternals/index.html lang.html

html:: $(HTMLS_BUILD)

$(build_htmldir)/%/index.html: %.texi
	$(mkinstalldirs) $(@D)
	rm -f $(@D)/*
	$(TEXI2HTML) -I $(abs_docdir) -I $(abs_docdir)/include -o $(@D) $<

# Duplicate entry to handle renaming of gccinstall
$(build_htmldir)/gccinstall/index.html: $(TEXI_GCCINSTALL_FILES)
	$(mkinstalldirs) $(@D)
	echo rm -f $(@D)/*
	SOURCEDIR=$(abs_docdir) \
	DESTDIR=$(@D) \
	$(SHELL) $(srcdir)/doc/install.texi2html

MANFILES = doc/gcov.1 doc/cpp.1 doc/gcc.1 doc/gfdl.7 doc/gpl.7 doc/fsf-funding.7

generated-manpages: man

man: $(MANFILES) lang.man @GENINSRC@ srcman lang.srcman

srcman: $(MANFILES)
	-cp -p $^ $(srcdir)/doc

doc/%.1: %.pod
	$(STAMP) $@
	-($(POD2MAN) --section=1 $< > $(@).T$$$$ && \
		mv -f $(@).T$$$$ $@) || \
		(rm -f $(@).T$$$$ && exit 1)

doc/%.7: %.pod
	$(STAMP) $@
	-($(POD2MAN) --section=7 $< > $(@).T$$$$ && \
		mv -f $(@).T$$$$ $@) || \
		(rm -f $(@).T$$$$ && exit 1)

%.pod: %.texi
	$(STAMP) $@
	-$(TEXI2POD) -DBUGURL="$(BUGURL_TEXI)" $< > $@

.INTERMEDIATE: cpp.pod gcc.pod gfdl.pod fsf-funding.pod
cpp.pod: cpp.texi cppenv.texi cppopts.texi

# These next rules exist because the output name is not the same as
# the input name, so our implicit %.pod rule will not work.

gcc.pod: invoke.texi cppenv.texi cppopts.texi gcc-vers.texi
	$(STAMP) $@
	-$(TEXI2POD) $< > $@
gfdl.pod: fdl.texi
	$(STAMP) $@
	-$(TEXI2POD) $< > $@
fsf-funding.pod: funding.texi
	$(STAMP) $@
	-$(TEXI2POD) $< > $@
gpl.pod: gpl_v3.texi
	$(STAMP) $@
	-$(TEXI2POD) $< > $@

#
# Deletion of files made during compilation.
# There are four levels of this:
#   `mostlyclean', `clean', `distclean' and `maintainer-clean'.
# `mostlyclean' is useful while working on a particular type of machine.
# It deletes most, but not all, of the files made by compilation.
# It does not delete libgcc.a or its parts, so it won't have to be recompiled.
# `clean' deletes everything made by running `make all'.
# `distclean' also deletes the files made by config.
# `maintainer-clean' also deletes everything that could be regenerated
# automatically, except for `configure'.
# We remove as much from the language subdirectories as we can
# (less duplicated code).

mostlyclean: lang.mostlyclean
	-rm -f $(MOSTLYCLEANFILES)
	-rm -f *$(objext)
	-rm -f *$(coverageexts)
# Delete build programs
	-rm -f build/*
	-rm -f mddeps.mk
# Delete other built files.
	-rm -f specs.h options.c options.h options-save.c
# Delete the stamp and temporary files.
	-rm -f s-* tmp-* stamp-* stmp-*
	-rm -f */stamp-* */tmp-*
# Delete debugging dump files.
	-rm -f *.[0-9][0-9].* */*.[0-9][0-9].*
# Delete some files made during installation.
	-rm -f specs $(SPECS)
	-rm -f collect collect2 mips-tfile mips-tdump
# Delete unwanted output files from TeX.
	-rm -f *.toc *.log *.vr *.fn *.cp *.tp *.ky *.pg
	-rm -f */*.toc */*.log */*.vr */*.fn */*.cp */*.tp */*.ky */*.pg
# Delete sorted indices we don't actually use.
	-rm -f gcc.vrs gcc.kys gcc.tps gcc.pgs gcc.fns
# Delete core dumps.
	-rm -f core */core
# Delete file generated for gengtype
	-rm -f gtyp-input.list
# Delete files generated by gengtype
	-rm -f gtype-*
	-rm -f gt-*
	-rm -f gtype.state
# Delete genchecksum outputs
	-rm -f *-checksum.c

# Delete all files made by compilation
# that don't exist in the distribution.
clean: mostlyclean lang.clean
	-rm -f libgcc.a libgcc_eh.a libgcov.a
	-rm -f libgcc_s*
	-rm -f libunwind*
	-rm -f config.h tconfig.h bconfig.h tm_p.h tm.h
	-rm -f options.c options.h optionlist
	-rm -f cs-*
	-rm -f doc/*.dvi
	-rm -f doc/*.pdf
# Delete the include directories.
	-rm -rf include include-fixed
# Delete files used by the "multilib" facility (including libgcc subdirs).
	-rm -f multilib.h tmpmultilib*
	-if [ "x$(MULTILIB_DIRNAMES)" != x ] ; then \
	  rm -rf $(MULTILIB_DIRNAMES); \
	else if [ "x$(MULTILIB_OPTIONS)" != x ] ; then \
	  rm -rf `echo $(MULTILIB_OPTIONS) | sed -e 's/\// /g'`; \
	fi ; fi

# Delete all files that users would normally create
# while building and installing GCC.
distclean: clean lang.distclean
	-rm -f auto-host.h auto-build.h
	-rm -f cstamp-h
	-rm -f config.status config.run config.cache config.bak
	-rm -f Make-lang Make-hooks Make-host Make-target
	-rm -f Makefile *.oaux
	-rm -f gthr-default.h
	-rm -f TAGS */TAGS
	-rm -f *.asm
	-rm -f site.exp site.bak testsuite/site.exp testsuite/site.bak
	-rm -f testsuite/*.log testsuite/*.sum
	-cd testsuite && rm -f x *.x *.x? *.exe *.rpo *.o *.s *.S *.c
	-cd testsuite && rm -f *.out *.gcov *$(coverageexts)
	-rm -rf ${QMTEST_DIR} stamp-qmtest
	-rm -f cxxmain.c
	-rm -f .gdbinit configargs.h
	-rm -f gcov.pod
# Delete po/*.gmo only if we are not building in the source directory.
	-if [ ! -f po/exgettext ]; then rm -f po/*.gmo; fi
	-rmdir ada cp f java objc intl po testsuite plugin 2>/dev/null

# Get rid of every file that's generated from some other file, except for `configure'.
# Most of these files ARE PRESENT in the GCC distribution.
maintainer-clean:
	@echo 'This command is intended for maintainers to use; it'
	@echo 'deletes files that may need special tools to rebuild.'
	$(MAKE) lang.maintainer-clean distclean
	-rm -f cpp.??s cpp.*aux
	-rm -f gcc.??s gcc.*aux
	-rm -f $(gcc_docdir)/*.info $(gcc_docdir)/*.1 $(gcc_docdir)/*.7 $(gcc_docdir)/*.dvi $(gcc_docdir)/*.pdf
#
# Entry points `install', `install-strip', and `uninstall'.
# Also use `install-collect2' to install collect2 when the config files don't.

# Copy the compiler files into directories where they will be run.
# Install the driver last so that the window when things are
# broken is small.
install: install-common $(INSTALL_HEADERS) \
    install-cpp install-man install-info install-@POSUB@ \
    install-driver install-lto-wrapper install-gcc-ar

ifeq ($(enable_plugin),yes)
install: install-plugin
endif

install-strip: override INSTALL_PROGRAM = $(INSTALL_STRIP_PROGRAM)
ifneq ($(STRIP),)
install-strip: STRIPPROG = $(STRIP)
export STRIPPROG
endif
install-strip: install

# Handle cpp installation.
install-cpp: installdirs cpp$(exeext)
	-rm -f $(DESTDIR)$(bindir)/$(CPP_INSTALL_NAME)$(exeext)
	-$(INSTALL_PROGRAM) -m 755 cpp$(exeext) $(DESTDIR)$(bindir)/$(CPP_INSTALL_NAME)$(exeext)
	-if [ x$(cpp_install_dir) != x ]; then \
	  rm -f $(DESTDIR)$(prefix)/$(cpp_install_dir)/$(CPP_INSTALL_NAME)$(exeext); \
	  $(INSTALL_PROGRAM) -m 755 cpp$(exeext) $(DESTDIR)$(prefix)/$(cpp_install_dir)/$(CPP_INSTALL_NAME)$(exeext); \
	else true; fi

# Create the installation directories.
# $(libdir)/gcc/include isn't currently searched by cpp.
installdirs:
	$(mkinstalldirs) $(DESTDIR)$(libsubdir)
	$(mkinstalldirs) $(DESTDIR)$(libexecsubdir)
	$(mkinstalldirs) $(DESTDIR)$(bindir)
	$(mkinstalldirs) $(DESTDIR)$(includedir)
	$(mkinstalldirs) $(DESTDIR)$(infodir)
	$(mkinstalldirs) $(DESTDIR)$(man1dir)
	$(mkinstalldirs) $(DESTDIR)$(man7dir)

PLUGIN_HEADERS = $(TREE_H) $(CONFIG_H) $(SYSTEM_H) coretypes.h $(TM_H) \
  toplev.h $(DIAGNOSTIC_CORE_H) $(BASIC_BLOCK_H) $(GIMPLE_H) $(TREE_PASS_H) $(GCC_PLUGIN_H) \
  $(GGC_H) $(TREE_DUMP_H) $(PRETTY_PRINT_H) $(OPTS_H) $(PARAMS_H) \
  $(tm_file_list) $(tm_include_list) $(tm_p_file_list) $(tm_p_include_list) \
  $(host_xm_file_list) $(host_xm_include_list) $(xm_include_list) \
  intl.h $(PLUGIN_VERSION_H) $(DIAGNOSTIC_H) ${C_TREE_H} \
  $(C_COMMON_H) c-family/c-objc.h c-family/c-upc.h $(C_PRETTY_PRINT_H) \
  tree-iterator.h $(PLUGIN_H) $(TREE_FLOW_H) langhooks.h incpath.h debug.h \
  $(EXCEPT_H) tree-ssa-sccvn.h real.h output.h $(IPA_UTILS_H) \
  $(C_PRAGMA_H)  $(CPPLIB_H)  $(FUNCTION_H) \
  cppdefault.h flags.h $(MD5_H) params.def params.h prefix.h tree-inline.h \
  $(GIMPLE_PRETTY_PRINT_H) realmpfr.h \
  $(IPA_PROP_H) $(RTL_H) $(TM_P_H) $(CFGLOOP_H) $(EMIT_RTL_H) version.h

# generate the 'build fragment' b-header-vars
s-header-vars: Makefile
	rm -f tmp-header-vars
# The first sed gets the list "header variables" as the list variables
# assigned in Makefile and having _H at the end of the name.  "sed -n" proved
# more portable than a trailing "-e d" to filter out the uninteresting lines,
# in particular on ia64-hpux where "s/.../p" only prints if -n was requested
# as well.
	$(foreach header_var,$(shell sed < Makefile -n -e 's/^\([A-Z0-9_]*_H\)[      ]*=.*/\1/p'),echo $(header_var)=$(shell echo $($(header_var):$(srcdir)/%=.../%) | sed -e 's~\.\.\./config/~config/~' -e 's~\.\.\..*/~~') >> tmp-header-vars;) \
	$(SHELL) $(srcdir)/../move-if-change tmp-header-vars b-header-vars
	$(STAMP) s-header-vars

# Install gengtype
install-gengtype: installdirs gengtype$(exeext) gtype.state
	$(mkinstalldirs) $(DESTDIR)$(plugin_resourcesdir)
	$(INSTALL_DATA) gtype.state $(DESTDIR)$(plugin_resourcesdir)/gtype.state
	$(mkinstalldirs) $(DESTDIR)$(plugin_bindir)
	$(INSTALL_PROGRAM) gengtype$(exeext) $(DESTDIR)$(plugin_bindir)/gengtype$(exeext)

# Install the headers needed to build a plugin.
install-plugin: installdirs lang.install-plugin s-header-vars install-gengtype
# We keep the directory structure for files in config or c-family and .def
# files. All other files are flattened to a single directory.
	$(mkinstalldirs) $(DESTDIR)$(plugin_includedir)
	headers=`echo $(PLUGIN_HEADERS) | tr ' ' '\012' | sort -u`; \
	srcdirstrip=`echo "$(srcdir)" | sed 's/[].[^$$\\*|]/\\\\&/g'`; \
	for file in $$headers; do \
	  if [ -f $$file ] ; then \
	    path=$$file; \
	  elif [ -f $(srcdir)/$$file ]; then \
	    path=$(srcdir)/$$file; \
	  else continue; \
	  fi; \
	  case $$path in \
	  "$(srcdir)"/config/* | "$(srcdir)"/c-family/* | "$(srcdir)"/*.def ) \
	    base=`echo "$$path" | sed -e "s|$$srcdirstrip/||"`;; \
	  *) base=`basename $$path` ;; \
	  esac; \
	  dest=$(plugin_includedir)/$$base; \
	  echo $(INSTALL_DATA) $$path $(DESTDIR)$$dest; \
	  dir=`dirname $$dest`; \
	  $(mkinstalldirs) $(DESTDIR)$$dir; \
	  $(INSTALL_DATA) $$path $(DESTDIR)$$dest; \
	done
	$(INSTALL_DATA) b-header-vars $(DESTDIR)$(plugin_includedir)/b-header-vars

# Install the compiler executables built during cross compilation.
install-common: native lang.install-common installdirs
	for file in $(COMPILERS); do \
	  if [ -f $$file ] ; then \
	    rm -f $(DESTDIR)$(libexecsubdir)/$$file; \
	    $(INSTALL_PROGRAM) $$file $(DESTDIR)$(libexecsubdir)/$$file; \
	  else true; \
	  fi; \
	done
	for file in $(EXTRA_PROGRAMS) $(COLLECT2) ..; do \
	  if [ x"$$file" != x.. ]; then \
	    rm -f $(DESTDIR)$(libexecsubdir)/$$file; \
	    $(INSTALL_PROGRAM) $$file $(DESTDIR)$(libexecsubdir)/$$file; \
	  else true; fi; \
	done
# We no longer install the specs file because its presence makes the
# driver slower, and because people who need it can recreate it by
# using -dumpspecs.  We remove any old version because it would
# otherwise override the specs built into the driver.
	rm -f $(DESTDIR)$(libsubdir)/specs
# Install gcov if it was compiled.
	-if [ -f gcov$(exeext) ]; \
	then \
	    rm -f $(DESTDIR)$(bindir)/$(GCOV_INSTALL_NAME)$(exeext); \
	    $(INSTALL_PROGRAM) gcov$(exeext) $(DESTDIR)$(bindir)/$(GCOV_INSTALL_NAME)$(exeext); \
	fi

# Install the driver program as $(target_noncanonical)-gcc,
# $(target_noncanonical)-gcc-$(version)
# and also as either gcc (if native) or $(gcc_tooldir)/bin/gcc.
install-driver: installdirs xgcc$(exeext)
	-rm -f $(DESTDIR)$(bindir)/$(GCC_INSTALL_NAME)$(exeext)
	-$(INSTALL_PROGRAM) xgcc$(exeext) $(DESTDIR)$(bindir)/$(GCC_INSTALL_NAME)$(exeext)
	-rm -f $(DESTDIR)$(bindir)/$(target_noncanonical)-gcc-$(version)$(exeext)
	-( cd $(DESTDIR)$(bindir) && \
	   $(LN) $(GCC_INSTALL_NAME)$(exeext) $(target_noncanonical)-gcc-$(version)$(exeext) )
	-if [ -f gcc-cross$(exeext) ] ; then \
	  if [ -d $(DESTDIR)$(gcc_tooldir)/bin/. ] ; then \
	    rm -f $(DESTDIR)$(gcc_tooldir)/bin/gcc$(exeext); \
	    $(INSTALL_PROGRAM) gcc-cross$(exeext) $(DESTDIR)$(gcc_tooldir)/bin/gcc$(exeext); \
	  else true; fi; \
	else \
	  rm -f $(DESTDIR)$(bindir)/$(target_noncanonical)-gcc-tmp$(exeext); \
	  ( cd $(DESTDIR)$(bindir) && \
	    $(LN) $(GCC_INSTALL_NAME)$(exeext) $(target_noncanonical)-gcc-tmp$(exeext) && \
	    mv -f $(target_noncanonical)-gcc-tmp$(exeext) $(GCC_TARGET_INSTALL_NAME)$(exeext) ); \
	fi

# Install the info files.
# $(INSTALL_DATA) might be a relative pathname, so we can't cd into srcdir
# to do the install.
install-info:: doc installdirs \
	$(DESTDIR)$(infodir)/cpp.info \
	$(DESTDIR)$(infodir)/gcc.info \
	$(DESTDIR)$(infodir)/cppinternals.info \
	$(DESTDIR)$(infodir)/gccinstall.info \
	$(DESTDIR)$(infodir)/gccint.info \
	lang.install-info

$(DESTDIR)$(infodir)/%.info: doc/%.info installdirs
	rm -f $@
	if [ -f $< ]; then \
	  for f in $(<)*; do \
	    realfile=`echo $$f | sed -e 's|.*/\([^/]*\)$$|\1|'`; \
	    $(INSTALL_DATA) $$f $(DESTDIR)$(infodir)/$$realfile; \
	    chmod a-x $(DESTDIR)$(infodir)/$$realfile; \
	  done; \
	else true; fi
	-if $(SHELL) -c 'install-info --version' >/dev/null 2>&1; then \
	  if [ -f $@ ]; then \
	    install-info --dir-file=$(DESTDIR)$(infodir)/dir $@; \
	  else true; fi; \
	else true; fi;

pdf__strip_dir = `echo $$p | sed -e 's|^.*/||'`;

install-pdf: $(PDFFILES) lang.install-pdf
	@$(NORMAL_INSTALL)
	test -z "$(pdfdir)/gcc" || $(mkinstalldirs) "$(DESTDIR)$(pdfdir)/gcc"
	@list='$(PDFFILES)'; for p in $$list; do \
	  if test -f "$$p"; then d=; else d="$(srcdir)/"; fi; \
	  f=$(pdf__strip_dir) \
	  echo " $(INSTALL_DATA) '$$d$$p' '$(DESTDIR)$(pdfdir)/gcc/$$f'"; \
	  $(INSTALL_DATA) "$$d$$p" "$(DESTDIR)$(pdfdir)/gcc/$$f"; \
	done

html__strip_dir = `echo $$p | sed -e 's|^.*/||'`;

install-html: $(HTMLS_BUILD) lang.install-html
	@$(NORMAL_INSTALL)
	test -z "$(htmldir)" || $(mkinstalldirs) "$(DESTDIR)$(htmldir)"
	@list='$(HTMLS_INSTALL)'; for p in $$list; do \
	  if test -f "$$p" || test -d "$$p"; then d=""; else d="$(srcdir)/"; fi; \
	  f=$(html__strip_dir) \
	  if test -d "$$d$$p"; then \
	    echo " $(mkinstalldirs) '$(DESTDIR)$(htmldir)/$$f'"; \
	    $(mkinstalldirs) "$(DESTDIR)$(htmldir)/$$f" || exit 1; \
	    echo " $(INSTALL_DATA) '$$d$$p'/* '$(DESTDIR)$(htmldir)/$$f'"; \
	    $(INSTALL_DATA) "$$d$$p"/* "$(DESTDIR)$(htmldir)/$$f"; \
	  else \
	    echo " $(INSTALL_DATA) '$$d$$p' '$(DESTDIR)$(htmldir)/$$f'"; \
	    $(INSTALL_DATA) "$$d$$p" "$(DESTDIR)$(htmldir)/$$f"; \
	  fi; \
	done

# Install the man pages.
install-man: lang.install-man \
	$(DESTDIR)$(man1dir)/$(GCC_INSTALL_NAME)$(man1ext) \
	$(DESTDIR)$(man1dir)/$(CPP_INSTALL_NAME)$(man1ext) \
	$(DESTDIR)$(man1dir)/$(GCOV_INSTALL_NAME)$(man1ext) \
	$(DESTDIR)$(man7dir)/fsf-funding$(man7ext) \
	$(DESTDIR)$(man7dir)/gfdl$(man7ext) \
	$(DESTDIR)$(man7dir)/gpl$(man7ext)

$(DESTDIR)$(man7dir)/%$(man7ext): doc/%.7 installdirs
	-rm -f $@
	-$(INSTALL_DATA) $< $@
	-chmod a-x $@

$(DESTDIR)$(man1dir)/$(GCC_INSTALL_NAME)$(man1ext): doc/gcc.1 installdirs
	-rm -f $@
	-$(INSTALL_DATA) $< $@
	-chmod a-x $@

$(DESTDIR)$(man1dir)/$(CPP_INSTALL_NAME)$(man1ext): doc/cpp.1 installdirs
	-rm -f $@
	-$(INSTALL_DATA) $< $@
	-chmod a-x $@

$(DESTDIR)$(man1dir)/$(GCOV_INSTALL_NAME)$(man1ext): doc/gcov.1 installdirs
	-rm -f $@
	-$(INSTALL_DATA) $< $@
	-chmod a-x $@

# Install all the header files built in the include subdirectory.
install-headers: $(INSTALL_HEADERS_DIR)
# Fix symlinks to absolute paths in the installed include directory to
# point to the installed directory, not the build directory.
# Don't need to use LN_S here since we really do need ln -s and no substitutes.
	-files=`cd $(DESTDIR)$(libsubdir)/include-fixed; find . -type l -print 2>/dev/null`; \
	if [ $$? -eq 0 ]; then \
	  dir=`cd include-fixed; ${PWD_COMMAND}`; \
	  for i in $$files; do \
	    dest=`ls -ld $(DESTDIR)$(libsubdir)/include-fixed/$$i | sed -n 's/.*-> //p'`; \
	    if expr "$$dest" : "$$dir.*" > /dev/null; then \
	      rm -f $(DESTDIR)$(libsubdir)/include-fixed/$$i; \
	      ln -s `echo $$i | sed "s|/[^/]*|/..|g" | sed 's|/..$$||'``echo "$$dest" | sed "s|$$dir||"` $(DESTDIR)$(libsubdir)/include-fixed/$$i; \
	    fi; \
	  done; \
	fi

# Create or recreate the gcc private include file directory.
install-include-dir: installdirs
	$(mkinstalldirs) $(DESTDIR)$(libsubdir)/include
	-rm -rf $(DESTDIR)$(libsubdir)/include-fixed
	mkdir $(DESTDIR)$(libsubdir)/include-fixed
	-chmod a+rx $(DESTDIR)$(libsubdir)/include-fixed

# Create or recreate the install-tools include file directory.
itoolsdir = $(libexecsubdir)/install-tools
itoolsdatadir = $(libsubdir)/install-tools
install-itoolsdirs: installdirs
	$(mkinstalldirs) $(DESTDIR)$(itoolsdatadir)/include
	$(mkinstalldirs) $(DESTDIR)$(itoolsdir)

# Install the include directory using tar.
install-headers-tar: stmp-int-hdrs install-include-dir
# We use `pwd`/include instead of just include to problems with CDPATH
# Unless a full pathname is provided, some shells would print the new CWD,
# found in CDPATH, corrupting the output.  We could just redirect the
# output of `cd', but some shells lose on redirection within `()'s
	(cd `${PWD_COMMAND}`/include ; \
	 tar -cf - .; exit 0) | (cd $(DESTDIR)$(libsubdir)/include; tar xpf - )
	(cd `${PWD_COMMAND}`/include-fixed ; \
	 tar -cf - .; exit 0) | (cd $(DESTDIR)$(libsubdir)/include-fixed; tar xpf - )
# /bin/sh on some systems returns the status of the first tar,
# and that can lose with GNU tar which always writes a full block.
# So use `exit 0' to ignore its exit status.

# Install the include directory using cpio.
install-headers-cpio: stmp-int-hdrs install-include-dir
# See discussion about the use of `pwd` above
	cd `${PWD_COMMAND}`/include ; \
	find . -print | cpio -pdum $(DESTDIR)$(libsubdir)/include
	cd `${PWD_COMMAND}`/include-fixed ; \
	find . -print | cpio -pdum $(DESTDIR)$(libsubdir)/include-fixed

# Install the include directory using cp.
install-headers-cp: stmp-int-hdrs install-include-dir
	cp -p -r include $(DESTDIR)$(libsubdir)
	cp -p -r include-fixed $(DESTDIR)$(libsubdir)

# Targets without dependencies, for use in prev-gcc during bootstrap.
real-install-headers-tar:
	(cd `${PWD_COMMAND}`/include-fixed ; \
	 tar -cf - .; exit 0) | (cd $(DESTDIR)$(libsubdir)/include-fixed; tar xpf - )

real-install-headers-cpio:
	cd `${PWD_COMMAND}`/include-fixed ; \
	find . -print | cpio -pdum $(DESTDIR)$(libsubdir)/include-fixed

real-install-headers-cp:
	cp -p -r include-fixed $(DESTDIR)$(libsubdir)

# Install supporting files for fixincludes to be run later.
install-mkheaders: stmp-int-hdrs install-itoolsdirs \
  macro_list fixinc_list
	$(INSTALL_DATA) $(srcdir)/gsyslimits.h \
	  $(DESTDIR)$(itoolsdatadir)/gsyslimits.h
	$(INSTALL_DATA) macro_list $(DESTDIR)$(itoolsdatadir)/macro_list
	$(INSTALL_DATA) fixinc_list $(DESTDIR)$(itoolsdatadir)/fixinc_list
	set -e; for ml in `cat fixinc_list`; do \
	  multi_dir=`echo $${ml} | sed -e 's/^[^;]*;//'`; \
	  $(mkinstalldirs) $(DESTDIR)$(itoolsdatadir)/include$${multi_dir}; \
	  $(INSTALL_DATA) include-fixed$${multidir}/limits.h $(DESTDIR)$(itoolsdatadir)/include$${multi_dir}/limits.h; \
	done
	$(INSTALL_SCRIPT) $(srcdir)/../mkinstalldirs \
		$(DESTDIR)$(itoolsdir)/mkinstalldirs ; \
	sysroot_headers_suffix='$${sysroot_headers_suffix}'; \
		echo 'SYSTEM_HEADER_DIR="'"$(SYSTEM_HEADER_DIR)"'"' \
		> $(DESTDIR)$(itoolsdatadir)/mkheaders.conf
	echo 'OTHER_FIXINCLUDES_DIRS="$(OTHER_FIXINCLUDES_DIRS)"' \
		>> $(DESTDIR)$(itoolsdatadir)/mkheaders.conf
	echo 'STMP_FIXINC="$(STMP_FIXINC)"' \
		>> $(DESTDIR)$(itoolsdatadir)/mkheaders.conf

# Use this target to install the program `collect2' under the name `collect2'.
install-collect2: collect2 installdirs
	$(INSTALL_PROGRAM) collect2$(exeext) $(DESTDIR)$(libexecsubdir)/collect2$(exeext)
# Install the driver program as $(libsubdir)/gcc for collect2.
	$(INSTALL_PROGRAM) xgcc$(exeext) $(DESTDIR)$(libexecsubdir)/gcc$(exeext)

# Install lto-wrapper.
install-lto-wrapper: lto-wrapper$(exeext)
	$(INSTALL_PROGRAM) lto-wrapper$(exeext) $(DESTDIR)$(libexecsubdir)/lto-wrapper$(exeext)

install-gcc-ar: installdirs gcc-ar$(exeext) gcc-nm$(exeext) gcc-ranlib$(exeext)
	for i in gcc-ar gcc-nm gcc-ranlib; do \
	  install_name=`echo $$i|sed '$(program_transform_name)'` ;\
	  target_install_name=$(target_noncanonical)-`echo $$i|sed '$(program_transform_name)'` ; \
	  rm -f $(DESTDIR)$(bindir)/$$install_name$(exeext) ; \
	  $(INSTALL_PROGRAM) $$i$(exeext) $(DESTDIR)$(bindir)/$$install_name$(exeext) ;\
	  if test -f gcc-cross$(exeext); then \
	    :; \
	  else \
	    rm -f $(DESTDIR)$(bindir)/$$target_install_name$(exeext); \
	    ( cd $(DESTDIR)$(bindir) && \
	      $(LN) $$install_name$(exeext) $$target_install_name$(exeext) ) ; \
	  fi ; \
	done

# Cancel installation by deleting the installed files.
uninstall: lang.uninstall
	-rm -rf $(DESTDIR)$(libsubdir)
	-rm -rf $(DESTDIR)$(libexecsubdir)
	-rm -rf $(DESTDIR)$(bindir)/$(GCC_INSTALL_NAME)$(exeext)
	-rm -f $(DESTDIR)$(bindir)/$(CPP_INSTALL_NAME)$(exeext)
	-if [ x$(cpp_install_dir) != x ]; then \
	  rm -f $(DESTDIR)$(prefix)/$(cpp_install_dir)/$(CPP_INSTALL_NAME)$(exeext); \
	else true; fi
	-rm -rf $(DESTDIR)$(bindir)/$(GCOV_INSTALL_NAME)$(exeext)
	-rm -rf $(DESTDIR)$(man1dir)/$(GCC_INSTALL_NAME)$(man1ext)
	-rm -rf $(DESTDIR)$(man1dir)/cpp$(man1ext)
	-rm -f $(DESTDIR)$(infodir)/cpp.info* $(DESTDIR)$(infodir)/gcc.info*
	-rm -f $(DESTDIR)$(infodir)/cppinternals.info* $(DESTDIR)$(infodir)/gccint.info*
	for i in ar nm ranlib ; do \
	  install_name=`echo gcc-$$i|sed '$(program_transform_name)'`$(exeext) ;\
	  target_install_name=$(target_noncanonical)-`echo gcc-$$i|sed '$(program_transform_name)'`$(exeext) ; \
	  rm -f $(DESTDIR)$(bindir)/$$install_name ; \
	  rm -f $(DESTDIR)$(bindir)/$$target_install_name ; \
	done
#
# These targets are for the dejagnu testsuites. The file site.exp
# contains global variables that all the testsuites will use.

target_subdir = @target_subdir@

site.exp: ./config.status Makefile
	@echo "Making a new config file..."
	-@rm -f ./site.tmp
	@$(STAMP) site.exp
	-@mv site.exp site.bak
	@echo "## these variables are automatically generated by make ##" > ./site.tmp
	@echo "# Do not edit here. If you wish to override these values" >> ./site.tmp
	@echo "# add them to the last section" >> ./site.tmp
	@echo "set rootme \"`${PWD_COMMAND}`\"" >> ./site.tmp
	@echo "set srcdir \"`cd ${srcdir}; ${PWD_COMMAND}`\"" >> ./site.tmp
	@echo "set host_triplet $(host)" >> ./site.tmp
	@echo "set build_triplet $(build)" >> ./site.tmp
	@echo "set target_triplet $(target)" >> ./site.tmp
	@echo "set target_alias $(target_noncanonical)" >> ./site.tmp
	@echo "set libiconv \"$(LIBICONV)\"" >> ./site.tmp
# CFLAGS is set even though it's empty to show we reserve the right to set it.
	@echo "set CFLAGS \"\"" >> ./site.tmp
	@echo "set CXXFLAGS \"\"" >> ./site.tmp
	@echo "set HOSTCC \"$(CC)\"" >> ./site.tmp
	@echo "set HOSTCFLAGS \"$(CFLAGS)\"" >> ./site.tmp
# TEST_ALWAYS_FLAGS are flags that should be passed to every compilation.
# They are passed first to allow individual tests to override them.
	@echo "set TEST_ALWAYS_FLAGS \"$(SYSROOT_CFLAGS_FOR_TARGET)\"" >> ./site.tmp
# When running the tests we set GCC_EXEC_PREFIX to the install tree so that
# files that have already been installed there will be found.  The -B option
# overrides it, so use of GCC_EXEC_PREFIX will not result in using GCC files
# from the install tree.
	@echo "set TEST_GCC_EXEC_PREFIX \"$(libdir)/gcc/\"" >> ./site.tmp
	@echo "set TESTING_IN_BUILD_TREE 1" >> ./site.tmp
	@echo "set HAVE_LIBSTDCXX_V3 1" >> ./site.tmp
	@if test "@enable_plugin@" = "yes" ; then \
	  echo "set ENABLE_PLUGIN 1" >> ./site.tmp; \
	  echo "set PLUGINCC \"$(PLUGINCC)\"" >> ./site.tmp; \
	  echo "set PLUGINCFLAGS \"$(PLUGINCFLAGS)\"" >> ./site.tmp; \
	  echo "set GMPINC \"$(GMPINC)\"" >> ./site.tmp; \
	fi
	@if test "@enable_lto@" = "yes" ; then \
	  echo "set ENABLE_LTO 1" >> ./site.tmp; \
	fi
# If newlib has been configured, we need to pass -B to gcc so it can find
# newlib's crt0.o if it exists.  This will cause a "path prefix not used"
# message if it doesn't, but the testsuite is supposed to ignore the message -
# it's too difficult to tell when to and when not to pass -B (not all targets
# have crt0's).  We could only add the -B if ../newlib/crt0.o exists, but that
# seems like too selective a test.
# ??? Another way to solve this might be to rely on linker scripts.  Then
# theoretically the -B won't be needed.
# We also need to pass -L ../ld so that the linker can find ldscripts.
	@if [ -d $(objdir)/../$(target_subdir)/newlib ] \
	    && [ "${host}" != "${target}" ]; then \
	  echo "set newlib_cflags \"-I$(objdir)/../$(target_subdir)/newlib/targ-include -I\$$srcdir/../newlib/libc/include\"" >> ./site.tmp; \
	  echo "set newlib_ldflags \"-B$(objdir)/../$(target_subdir)/newlib/\"" >> ./site.tmp; \
	  echo "append CFLAGS \" \$$newlib_cflags\"" >> ./site.tmp; \
	  echo "append CXXFLAGS \" \$$newlib_cflags\"" >> ./site.tmp; \
	  echo "append LDFLAGS \" \$$newlib_ldflags\"" >> ./site.tmp; \
	else true; \
	fi
	@if [ -d $(objdir)/../ld ] ; then \
	  echo "append LDFLAGS \" -L$(objdir)/../ld\"" >> ./site.tmp; \
	else true; \
	fi
	echo "set tmpdir $(objdir)/testsuite" >> ./site.tmp
	@echo "set srcdir \"\$${srcdir}/testsuite\"" >> ./site.tmp
	@if [ "X$(ALT_CC_UNDER_TEST)" != "X" ] ; then \
	  echo "set ALT_CC_UNDER_TEST \"$(ALT_CC_UNDER_TEST)\"" >> ./site.tmp; \
	else true; \
	fi
	@if [ "X$(ALT_CXX_UNDER_TEST)" != "X" ] ; then \
	  echo "set ALT_CXX_UNDER_TEST \"$(ALT_CXX_UNDER_TEST)\"" >> ./site.tmp; \
	else true; \
	fi
	@if [ "X$(COMPAT_OPTIONS)" != "X" ] ; then \
	  echo "set COMPAT_OPTIONS \"$(COMPAT_OPTIONS)\"" >> ./site.tmp; \
	else true; \
	fi
	@echo "## All variables above are generated by configure. Do Not Edit ##" >> ./site.tmp
	@cat ./site.tmp > site.exp
	@cat site.bak | sed \
		-e '1,/^## All variables above are.*##/ d' >> site.exp
	-@rm -f ./site.tmp

CHECK_TARGETS = @check_languages@

check: $(CHECK_TARGETS)

check-subtargets: $(patsubst %,%-subtargets,$(CHECK_TARGETS))

# The idea is to parallelize testing of multilibs, for example:
#   make -j3 check-gcc//sh-hms-sim/{-m1,-m2,-m3,-m3e,-m4}/{,-nofpu}
# will run 3 concurrent sessions of check-gcc, eventually testing
# all 10 combinations.  GNU make is required, as is a shell that expands
# alternations within braces.
lang_checks_parallel = $(lang_checks:=//%)
$(lang_checks_parallel): site.exp
	target=`echo "$@" | sed 's,//.*,,'`; \
	variant=`echo "$@" | sed 's,^[^/]*//,,'`; \
	vardots=`echo "$$variant" | sed 's,/,.,g'`; \
	$(MAKE) TESTSUITEDIR="testsuite.$$vardots" \
	  RUNTESTFLAGS="--target_board=$$variant $(RUNTESTFLAGS)" \
	  "$$target"

TESTSUITEDIR = testsuite

$(TESTSUITEDIR)/site.exp: site.exp
	-test -d $(TESTSUITEDIR) || mkdir $(TESTSUITEDIR)
	-rm -f $@
	sed '/set tmpdir/ s|testsuite$$|$(TESTSUITEDIR)|' < site.exp > $@

# This is only used for check-% targets that aren't parallelized.
$(filter-out $(lang_checks_parallelized),$(lang_checks)): check-% : site.exp
	-test -d plugin || mkdir plugin
	-test -d $(TESTSUITEDIR) || mkdir $(TESTSUITEDIR)
	test -d $(TESTSUITEDIR)/$* || mkdir $(TESTSUITEDIR)/$*
	-(rootme=`${PWD_COMMAND}`; export rootme; \
	srcdir=`cd ${srcdir}; ${PWD_COMMAND}` ; export srcdir ; \
	cd $(TESTSUITEDIR)/$*; \
	rm -f tmp-site.exp; \
	sed '/set tmpdir/ s|testsuite$$|$(TESTSUITEDIR)/$*|' \
		< ../../site.exp > tmp-site.exp; \
	$(SHELL) $${srcdir}/../move-if-change tmp-site.exp site.exp; \
	EXPECT=${EXPECT} ; export EXPECT ; \
	if [ -f $${rootme}/../expect/expect ] ; then  \
	   TCL_LIBRARY=`cd .. ; cd $${srcdir}/../tcl/library ; ${PWD_COMMAND}` ; \
	    export TCL_LIBRARY ; fi ; \
	$(RUNTEST) --tool $* $(RUNTESTFLAGS))

$(patsubst %,%-subtargets,$(filter-out $(lang_checks_parallelized),$(lang_checks))): check-%-subtargets:
	@echo check-$*

check_p_tool=$(firstword $(subst _, ,$*))
check_p_vars=$(check_$(check_p_tool)_parallelize)
check_p_subno=$(word 2,$(subst _, ,$*))
check_p_comma=,
check_p_subwork=$(subst $(check_p_comma), ,$(if $(check_p_subno),$(word $(check_p_subno),$(check_p_vars))))
check_p_numbers=1 2 3 4 5 6 7 8 9 10 11 12 13 14 15 16 17 18 19 20
check_p_subdir=$(subst _,,$*)
check_p_subdirs=$(wordlist 1,$(words $(check_$*_parallelize)),$(check_p_numbers))

# For parallelized check-% targets, this decides whether parallelization
# is desirable (if -jN is used and RUNTESTFLAGS doesn't contain anything
# but optional --target_board or --extra_opts arguments).  If desirable,
# recursive make is run with check-parallel-$lang{,1,2,3,4,5} etc. goals,
# which can be executed in parallel, as they are run in separate directories.
# check-parallel-$lang{1,2,3,4,5} etc. goals invoke runtest with the longest
# running *.exp files from the testsuite, as determined by check_$lang_parallelize
# variable.  The check-parallel-$lang goal in that case invokes runtest with
# all the remaining *.exp files not handled by the separate goals.
# Afterwards contrib/dg-extract-results.sh is used to merge the sum and log
# files.  If parallelization isn't desirable, only one recursive make
# is run with check-parallel-$lang goal and check_$lang_parallelize variable
# cleared to say that no additional arguments beyond $(RUNTESTFLAGS)
# should be passed to runtest.
#
# To parallelize some language check, add the corresponding check-$lang
# to lang_checks_parallelized variable and define check_$lang_parallelize
# variable (see above check_gcc_parallelize description).
$(lang_checks_parallelized): check-% : site.exp
	@if [ -z "$(filter-out --target_board=%,$(filter-out --extra_opts%,$(RUNTESTFLAGS)))" ] \
	    && [ "$(filter -j, $(MFLAGS))" = "-j" ]; then \
	  $(MAKE) TESTSUITEDIR="$(TESTSUITEDIR)" RUNTESTFLAGS="$(RUNTESTFLAGS)" \
	    check-parallel-$* \
	    $(patsubst %,check-parallel-$*_%, $(check_p_subdirs)); \
	  for file in $(TESTSUITEDIR)/$*/$* \
		      $(patsubst %,$(TESTSUITEDIR)/$*%/$*,$(check_p_subdirs));\
	  do \
	    mv -f $$file.sum $$file.sum.sep; mv -f $$file.log $$file.log.sep; \
	  done; \
	  $(SHELL) $(srcdir)/../contrib/dg-extract-results.sh \
	    $(TESTSUITEDIR)/$*/$*.sum.sep \
	    $(patsubst %,$(TESTSUITEDIR)/$*%/$*.sum.sep,$(check_p_subdirs)) \
	    > $(TESTSUITEDIR)/$*/$*.sum; \
	  $(SHELL) $(srcdir)/../contrib/dg-extract-results.sh -L \
	    $(TESTSUITEDIR)/$*/$*.log.sep \
	    $(patsubst %,$(TESTSUITEDIR)/$*%/$*.log.sep,$(check_p_subdirs)) \
	    > $(TESTSUITEDIR)/$*/$*.log; \
	else \
	  $(MAKE) TESTSUITEDIR="$(TESTSUITEDIR)" RUNTESTFLAGS="$(RUNTESTFLAGS)" \
	    check_$*_parallelize= check-parallel-$*; \
	fi

# Just print the parallelized subtargets for those that want to split
# the testing across machines.
$(patsubst %,%-subtargets,$(lang_checks_parallelized)): check-%-subtargets:
	@echo check-parallel-$* \
	  $(patsubst %,check-parallel-$*_%, $(check_p_subdirs))

# In the if [ -n "$(check_p_subno)" ] case runtest should be given the name of
# the given *.exp file(s).  See comment above check_gcc_parallelize variable
# for details on the content of these variables.
#
# In the elif [ -n "$(check_p_vars)" ] case runtest should be given
# names of all the *.exp files for this tool that aren't already handled by
# other goals.  First it finds all the *.exp files for this tool, then
# prunes those already specified in check_$lang_parallelize or duplicates.
#
# Otherwise check-$lang isn't parallelized and runtest is invoked just with
# the $(RUNTESTFLAGS) arguments.
check-parallel-% : site.exp
	-test -d plugin || mkdir plugin
	-test -d $(TESTSUITEDIR) || mkdir $(TESTSUITEDIR)
	test -d $(TESTSUITEDIR)/$(check_p_subdir) || mkdir $(TESTSUITEDIR)/$(check_p_subdir)
	-(rootme=`${PWD_COMMAND}`; export rootme; \
	srcdir=`cd ${srcdir}; ${PWD_COMMAND}` ; export srcdir ; \
	cd $(TESTSUITEDIR)/$(check_p_subdir); \
	rm -f tmp-site.exp; \
	sed '/set tmpdir/ s|testsuite$$|$(TESTSUITEDIR)/$(check_p_subdir)|' \
		< ../../site.exp > tmp-site.exp; \
	$(SHELL) $${srcdir}/../move-if-change tmp-site.exp site.exp; \
	EXPECT=${EXPECT} ; export EXPECT ; \
	if [ -f $${rootme}/../expect/expect ] ; then  \
	   TCL_LIBRARY=`cd .. ; cd $${srcdir}/../tcl/library ; ${PWD_COMMAND}` ; \
	    export TCL_LIBRARY ; fi ; \
	runtestflags= ; \
	if [ -n "$(check_p_subno)" ] ; then \
	  runtestflags="$(check_p_subwork)"; \
	elif [ -n "$(check_p_vars)" ] ; then \
	  parts="`echo ' $(strip $(subst $(check_p_comma), ,$(check_p_vars))) ' \
		  | sed 's/=[^ ]* / /g'`"; \
	  for part in `find $$srcdir/testsuite/$(check_p_tool)* -name \*.exp` ; do \
	    part=`basename $$part` ; \
	    case " $$parts $$runtestflags " in \
	      *" $$part "*) ;; \
	      *) runtestflags="$$runtestflags $$part" ;; \
	    esac ; \
	  done ; \
	fi ; \
	$(RUNTEST) --tool $(check_p_tool) $(RUNTESTFLAGS) $$runtestflags)

# QMTest targets

# The path to qmtest.
QMTEST_PATH=qmtest

# The flags to pass to qmtest.
QMTESTFLAGS=

# The flags to pass to "qmtest run".
QMTESTRUNFLAGS=-f none --result-stream dejagnu_stream.DejaGNUStream

# The command to use to invoke qmtest.
QMTEST=${QMTEST_PATH} ${QMTESTFLAGS}

# The tests (or suites) to run.
QMTEST_GPP_TESTS=g++

# The subdirectory of the OBJDIR that will be used to store the QMTest
# test database configuration and that will be used for temporary
# scratch space during QMTest's execution.
QMTEST_DIR=qmtestsuite

# Create the QMTest database configuration.
${QMTEST_DIR} stamp-qmtest:
	${QMTEST} -D ${QMTEST_DIR} create-tdb \
	    -c gcc_database.GCCDatabase \
	    -a srcdir=`cd ${srcdir}/testsuite && ${PWD_COMMAND}` && \
	    $(STAMP) stamp-qmtest

# Create the QMTest context file.
${QMTEST_DIR}/context: stamp-qmtest
	rm -f $@
	echo "CompilerTable.languages=c cplusplus" >> $@
	echo "CompilerTable.c_kind=GCC" >> $@
	echo "CompilerTable.c_path=${objdir}/xgcc" >> $@
	echo "CompilerTable.c_options=-B${objdir}/" >> $@
	echo "CompilerTable.cplusplus_kind=GCC" >> $@
	echo "CompilerTable.cplusplus_path=${objdir}/g++" >> $@
	echo "CompilerTable.cplusplus_options=-B${objdir}/" >> $@
	echo "DejaGNUTest.target=${target_noncanonical}" >> $@

# Run the G++ testsuite using QMTest.
qmtest-g++: ${QMTEST_DIR}/context
	cd ${QMTEST_DIR} && ${QMTEST} run ${QMTESTRUNFLAGS} -C context \
	   -o g++.qmr ${QMTEST_GPP_TESTS}

# Use the QMTest GUI.
qmtest-gui: ${QMTEST_DIR}/context
	cd ${QMTEST_DIR} && ${QMTEST} gui -C context

.PHONY: qmtest-g++

# Run Paranoia on real.c.

paranoia.o: $(srcdir)/../contrib/paranoia.cc $(CONFIG_H) $(SYSTEM_H) $(TREE_H)
	g++ -c $(ALL_CFLAGS) $(ALL_CPPFLAGS) $< $(OUTPUT_OPTION)

paranoia: paranoia.o real.o $(LIBIBERTY)
	g++ -o $@ paranoia.o real.o $(LIBIBERTY)

# These exist for maintenance purposes.

# Update the tags table.
TAGS: lang.tags
	(cd $(srcdir);					\
	incs= ;						\
	list='$(SUBDIRS)'; for dir in $$list; do	\
	  if test -f $$dir/TAGS; then			\
	    incs="$$incs --include $$dir/TAGS.sub";	\
	  fi;						\
	done;						\
	etags -o TAGS.sub c-family/*.h c-family/*.c *.h *.c; \
	etags --include TAGS.sub $$incs)

# -----------------------------------------------------
# Rules for generating translated message descriptions.
# Disabled by autoconf if the tools are not available.
# -----------------------------------------------------

XGETTEXT = @XGETTEXT@
GMSGFMT = @GMSGFMT@
MSGMERGE = msgmerge
CATALOGS = $(patsubst %,po/%,@CATALOGS@)

.PHONY: build- install- build-po install-po update-po

# Dummy rules to deal with dependencies produced by use of
# "build-@POSUB@" and "install-@POSUB@" above, when NLS is disabled.
build-: ; @true
install-: ; @true

build-po: $(CATALOGS)

# This notation should be acceptable to all Make implementations used
# by people who are interested in updating .po files.
update-po: $(CATALOGS:.gmo=.pox)

# N.B. We do not attempt to copy these into $(srcdir).  The snapshot
# script does that.
.po.gmo:
	$(mkinstalldirs) po
	$(GMSGFMT) --statistics -o $@ $<

# The new .po has to be gone over by hand, so we deposit it into
# build/po with a different extension.
# If build/po/gcc.pot exists, use it (it was just created),
# else use the one in srcdir.
.po.pox:
	$(mkinstalldirs) po
	$(MSGMERGE) $< `if test -f po/gcc.pot; \
			then echo po/gcc.pot; \
			else echo $(srcdir)/po/gcc.pot; fi` -o $@

# This rule has to look for .gmo modules in both srcdir and
# the cwd, and has to check that we actually have a catalog
# for each language, in case they weren't built or included
# with the distribution.
install-po:
	$(mkinstalldirs) $(DESTDIR)$(datadir)
	cats="$(CATALOGS)"; for cat in $$cats; do \
	  lang=`basename $$cat | sed 's/\.gmo$$//'`; \
	  if [ -f $$cat ]; then :; \
	  elif [ -f $(srcdir)/$$cat ]; then cat=$(srcdir)/$$cat; \
	  else continue; \
	  fi; \
	  dir=$(localedir)/$$lang/LC_MESSAGES; \
	  echo $(mkinstalldirs) $(DESTDIR)$$dir; \
	  $(mkinstalldirs) $(DESTDIR)$$dir || exit 1; \
	  echo $(INSTALL_DATA) $$cat $(DESTDIR)$$dir/gcc.mo; \
	  $(INSTALL_DATA) $$cat $(DESTDIR)$$dir/gcc.mo; \
	done

# Rule for regenerating the message template (gcc.pot).
# Instead of forcing everyone to edit POTFILES.in, which proved impractical,
# this rule has no dependencies and always regenerates gcc.pot.  This is
# relatively harmless since the .po files do not directly depend on it.
# Note that exgettext has an awk script embedded in it which requires a
# fairly modern (POSIX-compliant) awk.
# The .pot file is left in the build directory.
gcc.pot: po/gcc.pot
po/gcc.pot: force
	$(mkinstalldirs) po
	$(MAKE) srcextra
	AWK=$(AWK) $(SHELL) $(srcdir)/po/exgettext \
		$(XGETTEXT) gcc $(srcdir)<|MERGE_RESOLUTION|>--- conflicted
+++ resolved
@@ -1147,20 +1147,7 @@
   c-family/c-format.o c-family/c-gimplify.o c-family/c-lex.o \
   c-family/c-omp.o c-family/c-opts.o c-family/c-pch.o \
   c-family/c-ppoutput.o c-family/c-pragma.o c-family/c-pretty-print.o \
-<<<<<<< HEAD
-  c-family/c-semantics.o c-family/c-ada-spec.o
-
-# Language-specific object files for C and Objective C.
-C_AND_OBJC_OBJS = attribs.o c-errors.o c-decl.o c-typeck.o \
-  c-convert.o c-aux-info.o c-objc-common.o c-parser.o tree-mudflap.o \
-  $(C_COMMON_OBJS) $(C_TARGET_OBJS)
-
-C_STUB_OBJS = c-family/stub-objc.o c-family/stub-upc.o
-# Language-specific object files for C.
-C_OBJS = c-lang.o $(C_STUB_OBJS) $(C_AND_OBJC_OBJS)
-=======
   c-family/c-semantics.o c-family/c-ada-spec.o tree-mudflap.o
->>>>>>> d4a10d0a
 
 # Language-independent object files.
 # We put the insn-*.o files first so that a parallel make will build
@@ -1860,56 +1847,6 @@
 gcc.srcextra: gengtype-lex.c
 	-cp -p $^ $(srcdir)
 
-<<<<<<< HEAD
-# C language specific files.
-c-aux-info.o : c-aux-info.c  $(CONFIG_H) $(SYSTEM_H) coretypes.h $(TM_H) \
-	$(C_TREE_H) $(TREE_H) $(FLAGS_H)
-
-c-convert.o : c-convert.c $(CONFIG_H) $(SYSTEM_H) coretypes.h $(TM_H) \
-	$(TREE_H) $(C_TREE_H) $(FLAGS_H) $(C_COMMON_H) convert.h \
-	langhooks.h $(TARGET_H)
-
-c-decl.o : c-decl.c c-lang.h $(CONFIG_H) $(SYSTEM_H) coretypes.h $(TM_H) \
-	$(TREE_H) $(C_TREE_H) $(GGC_H) $(TARGET_H) $(FLAGS_H) $(FUNCTION_H) \
-	output.h debug.h toplev.h intl.h $(TM_P_H) $(TREE_INLINE_H) \
-	$(TIMEVAR_H) $(OPTS_H) $(C_PRAGMA_H) gt-c-decl.h $(CGRAPH_H) \
-	$(HASHTAB_H) $(LANGHOOKS_DEF_H) \
-	$(TREE_DUMP_H) $(C_COMMON_H) $(CPPLIB_H) $(DIAGNOSTIC_CORE_H) \
-	$(INPUT_H) langhooks.h pointer-set.h tree-iterator.h \
-	$(PLUGIN_H) c-family/c-ada-spec.h c-family/c-objc.h c-family/c-upc.h
-
-c-errors.o: c-errors.c $(CONFIG_H) $(SYSTEM_H) coretypes.h $(TM_H) $(TREE_H) \
-	$(C_TREE_H) $(FLAGS_H) $(DIAGNOSTIC_H) $(TM_P_H)
-
-c-lang.o : c-lang.c c-objc-common.h \
-	$(CONFIG_H) $(SYSTEM_H) coretypes.h $(TM_H) $(TREE_H) \
-	$(C_TREE_H) $(DIAGNOSTIC_CORE_H) \
-	langhooks.h $(LANGHOOKS_DEF_H) $(C_COMMON_H) gtype-c.h \
-	$(C_PRAGMA_H) $(TREE_INLINE_H)
-
-c-objc-common.o : c-objc-common.c c-objc-common.h \
-	$(CONFIG_H) $(SYSTEM_H) coretypes.h \
-	$(TREE_H) $(C_TREE_H) $(FLAGS_H) $(DIAGNOSTIC_H) \
-	langhooks.h $(GGC_H) $(C_PRETTY_PRINT_H) intl.h \
-	$(TREE_PRETTY_PRINT_H)
-
-c-parser.o : c-parser.c $(CONFIG_H) $(SYSTEM_H) coretypes.h \
-	$(TM_H) $(TREE_H) $(C_TREE_H) $(C_COMMON_H) $(C_PRAGMA_H) $(CPPLIB_H) \
-	$(GGC_H) $(TIMEVAR_H) $(INPUT_H) $(FLAGS_H) \
-	upc/upc-gasp.h upc/upc-tree.h \
-	gt-c-parser.h langhooks.h \
-	$(VEC_H) $(TARGET_H) $(CGRAPH_H) $(PLUGIN_H) \
-	 c-family/c-objc.h c-family/c-upc.h
-
-c-typeck.o : c-typeck.c c-lang.h $(CONFIG_H) $(SYSTEM_H) coretypes.h $(TM_H) \
-	$(TREE_H) $(C_TREE_H) $(TARGET_H) $(FLAGS_H) intl.h \
-	langhooks.h tree-iterator.h $(BITMAP_H) $(GIMPLE_H) \
-	c-family/c-objc.h c-family/c-upc.h
-
-
-
-=======
->>>>>>> d4a10d0a
 graph.o: graph.c $(SYSTEM_H) coretypes.h $(TM_H) toplev.h $(DIAGNOSTIC_CORE_H) $(FLAGS_H) \
     $(RTL_H) $(FUNCTION_H) hard-reg-set.h $(BASIC_BLOCK_H) graph.h $(OBSTACK_H) \
     $(CONFIG_H) $(EMIT_RTL_H)
@@ -1994,7 +1931,7 @@
 	$(TM_H) $(TREE_H) \
 	$(OBSTACK_H) $(C_COMMON_H) $(FLAGS_H) toplev.h output.h $(C_PRAGMA_H) \
 	$(GGC_H) builtin-types.def builtin-attrs.def \
-	$(DIAGNOSTIC_H) langhooks.h c-family/c-objc.h c-family/c-upc.h \
+	$(DIAGNOSTIC_H) langhooks.h c-family/c-objc.h \
 	$(TARGET_H) tree-iterator.h langhooks.h tree-mudflap.h \
 	intl.h $(OPTS_H) $(CPPLIB_H) $(TREE_INLINE_H) $(HASHTAB_H) \
 	$(BUILTINS_DEF) $(CGRAPH_H) $(BASIC_BLOCK_H) $(TARGET_DEF_H) \
@@ -2012,7 +1949,7 @@
 c-family/c-format.o : c-family/c-format.c c-family/c-format.h \
 	$(CONFIG_H) $(SYSTEM_H) coretypes.h $(TM_H) $(TREE_H) langhooks.h \
 	$(C_COMMON_H) $(FLAGS_H) intl.h $(C_TARGET_H) \
-	$(DIAGNOSTIC_CORE_H) alloc-pool.h c-family/c-objc.h c-family/c-upc.h
+	$(DIAGNOSTIC_CORE_H) alloc-pool.h c-family/c-objc.h
 
 c-family/c-gimplify.o : c-family/c-gimplify.c $(CONFIG_H) $(SYSTEM_H) $(TREE_H) \
 	$(C_COMMON_H) $(DIAGNOSTIC_CORE_H) $(GIMPLE_H) \
@@ -4590,7 +4527,7 @@
   $(tm_file_list) $(tm_include_list) $(tm_p_file_list) $(tm_p_include_list) \
   $(host_xm_file_list) $(host_xm_include_list) $(xm_include_list) \
   intl.h $(PLUGIN_VERSION_H) $(DIAGNOSTIC_H) ${C_TREE_H} \
-  $(C_COMMON_H) c-family/c-objc.h c-family/c-upc.h $(C_PRETTY_PRINT_H) \
+  $(C_COMMON_H) c-family/c-objc.h $(C_PRETTY_PRINT_H) \
   tree-iterator.h $(PLUGIN_H) $(TREE_FLOW_H) langhooks.h incpath.h debug.h \
   $(EXCEPT_H) tree-ssa-sccvn.h real.h output.h $(IPA_UTILS_H) \
   $(C_PRAGMA_H)  $(CPPLIB_H)  $(FUNCTION_H) \
