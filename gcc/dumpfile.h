/* Definitions for the shared dumpfile.
   Copyright (C) 2004-2017 Free Software Foundation, Inc.

This file is part of GCC.

GCC is free software; you can redistribute it and/or modify
it under the terms of the GNU General Public License as published by
the Free Software Foundation; either version 3, or (at your option)
any later version.

GCC is distributed in the hope that it will be useful,
but WITHOUT ANY WARRANTY; without even the implied warranty of
MERCHANTABILITY or FITNESS FOR A PARTICULAR PURPOSE.  See the
GNU General Public License for more details.

You should have received a copy of the GNU General Public License
along with GCC; see the file COPYING3.  If not see
<http://www.gnu.org/licenses/>.  */


#ifndef GCC_DUMPFILE_H
#define GCC_DUMPFILE_H 1


/* Different tree dump places.  When you add new tree dump places,
   extend the DUMP_FILES array in dumpfile.c.  */
enum tree_dump_index
{
  TDI_none,			/* No dump */
  TDI_lang,			/* Lang-specific.  */
  TDI_cgraph,                   /* dump function call graph.  */
  TDI_inheritance,              /* dump type inheritance graph.  */
  TDI_clones,			/* dump IPA cloning decisions.  */
  TDI_tu,			/* dump the whole translation unit.  */
  TDI_class,			/* dump class hierarchy.  */
  TDI_original,			/* dump each function before optimizing it */
  TDI_generic,			/* dump each function after genericizing it */
  TDI_nested,			/* dump each function after unnesting it */

  TDI_lang_all,			/* enable all the language dumps.  */
  TDI_tree_all,			/* enable all the GENERIC/GIMPLE dumps.  */
  TDI_rtl_all,			/* enable all the RTL dumps.  */
  TDI_ipa_all,			/* enable all the IPA dumps.  */

  TDI_end
};

/* Bit masks to control dumping. Not all values are applicable to all
   dumps. Add new ones at the end. When you define new values, extend
   the DUMP_OPTIONS array in dumpfile.c. The TDF_* flags coexist with
   MSG_* flags (for -fopt-info) and the bit values must be chosen to
   allow that.  */
#define TDF_LANG	0	/* is a lang-specific dump.  */
#define TDF_TREE	1	/* is a tree dump */
#define TDF_RTL		2	/* is a RTL dump */
#define TDF_IPA		3	/* is an IPA dump */
#define TDF_KIND_MASK   3
#define TDF_KIND(X) ((X) & TDF_KIND_MASK)
#define TDF_FLAGS(X) ((X) & ~TDF_KIND_MASK)

/* Bit 2 unused, available for hire.  */
#define TDF_ADDRESS	(1 << 3)	/* dump node addresses */
#define TDF_SLIM	(1 << 4)	/* don't go wild following links */
#define TDF_RAW		(1 << 5)	/* don't unparse the function */
#define TDF_DETAILS	(1 << 6)	/* show more detailed info about
					   each pass */
#define TDF_STATS	(1 << 7)	/* dump various statistics about
					   each pass */
#define TDF_BLOCKS	(1 << 8)	/* display basic block boundaries */
#define TDF_VOPS	(1 << 9)	/* display virtual operands */
#define TDF_LINENO	(1 << 10)	/* display statement line numbers */
#define TDF_UID		(1 << 11)	/* display decl UIDs */

#define TDF_STMTADDR	(1 << 12)	/* Address of stmt.  */

#define TDF_GRAPH	(1 << 13)	/* a graph dump is being emitted */
#define TDF_MEMSYMS	(1 << 14)	/* display memory symbols in expr.
					   Implies TDF_VOPS.  */

#define TDF_DIAGNOSTIC	(1 << 15)	/* A dump to be put in a diagnostic
					   message.  */
#define TDF_VERBOSE	(1 << 16)	/* A dump that uses the full tree
					   dumper to print stmts.  */
#define TDF_RHS_ONLY	(1 << 17)	/* a flag to only print the RHS of
					   a gimple stmt.  */
#define TDF_ASMNAME	(1 << 18)	/* display asm names of decls  */
#define TDF_EH		(1 << 19)	/* display EH region number
					   holding this gimple statement.  */
#define TDF_NOUID	(1 << 20)	/* omit UIDs from dumps.  */
#define TDF_ALIAS	(1 << 21)	/* display alias information  */
#define TDF_ENUMERATE_LOCALS (1 << 22)	/* Enumerate locals by uid.  */
#define TDF_CSELIB	(1 << 23)	/* Dump cselib details.  */
#define TDF_SCEV	(1 << 24)	/* Dump SCEV details.  */
#define TDF_COMMENT	(1 << 25)	/* Dump lines with prefix ";;"  */
#define TDF_GIMPLE	(1 << 26)	/* Dump in GIMPLE FE syntax  */
#define MSG_OPTIMIZED_LOCATIONS	 (1 << 27)  /* -fopt-info optimized sources */
#define MSG_MISSED_OPTIMIZATION	 (1 << 28)  /* missed opportunities */
#define MSG_NOTE		 (1 << 29)  /* general optimization info */
#define MSG_ALL		(MSG_OPTIMIZED_LOCATIONS | MSG_MISSED_OPTIMIZATION \
			 | MSG_NOTE)

<<<<<<< HEAD
=======

/* Value of TDF_NONE is used just for bits filtered by TDF_KIND_MASK.  */

#define TDF_NONE 0

>>>>>>> 19b476fb
/* Flags to control high-level -fopt-info dumps.  Usually these flags
   define a group of passes.  An optimization pass can be part of
   multiple groups.  */
#define OPTGROUP_NONE	     (0)
#define OPTGROUP_IPA	     (1 << 1)	/* IPA optimization passes */
#define OPTGROUP_LOOP	     (1 << 2)	/* Loop optimization passes */
#define OPTGROUP_INLINE	     (1 << 3)	/* Inlining passes */
#define OPTGROUP_OMP	     (1 << 4)	/* OMP (Offloading and Multi
					   Processing) transformations */
#define OPTGROUP_VEC	     (1 << 5)	/* Vectorization passes */
#define OPTGROUP_OTHER	     (1 << 6)	/* All other passes */
#define OPTGROUP_ALL	     (OPTGROUP_IPA | OPTGROUP_LOOP | OPTGROUP_INLINE \
			      | OPTGROUP_OMP | OPTGROUP_VEC | OPTGROUP_OTHER)

/* Dump flags type.  */

typedef uint64_t dump_flags_t;

/* Define a tree dump switch.  */
struct dump_file_info
{
  const char *suffix;		/* suffix to give output file.  */
  const char *swtch;		/* command line dump switch */
  const char *glob;		/* command line glob  */
  const char *pfilename;	/* filename for the pass-specific stream  */
  const char *alt_filename;	/* filename for the -fopt-info stream  */
  FILE *pstream;		/* pass-specific dump stream  */
  FILE *alt_stream;		/* -fopt-info stream */
  dump_flags_t pflags;		/* dump flags */
  int optgroup_flags;		/* optgroup flags for -fopt-info */
  int alt_flags;		/* flags for opt-info */
  int pstate;			/* state of pass-specific stream */
  int alt_state;		/* state of the -fopt-info stream */
  int num;			/* dump file number */
  bool owns_strings;		/* fields "suffix", "swtch", "glob" can be
				   const strings, or can be dynamically
				   allocated, needing free.  */
  bool graph_dump_initialized;	/* When a given dump file is being
				   initialized, this flag is set to
				   true if the corresponding TDF_graph
				   dump file has also been
				   initialized.  */
};

/* In dumpfile.c */
extern FILE *dump_begin (int, dump_flags_t *);
extern void dump_end (int, FILE *);
extern int opt_info_switch_p (const char *);
extern const char *dump_flag_name (int);
extern void dump_printf (dump_flags_t, const char *, ...) ATTRIBUTE_PRINTF_2;
extern void dump_printf_loc (dump_flags_t, source_location,
                             const char *, ...) ATTRIBUTE_PRINTF_3;
extern void dump_function (int phase, tree fn);
extern void dump_basic_block (int, basic_block, int);
extern void dump_generic_expr_loc (int, source_location, int, tree);
extern void dump_generic_expr (dump_flags_t, dump_flags_t, tree);
extern void dump_gimple_stmt_loc (dump_flags_t, source_location, dump_flags_t,
				  gimple *, int);
extern void dump_gimple_stmt (dump_flags_t, dump_flags_t, gimple *, int);
extern void print_combine_total_stats (void);
extern bool enable_rtl_dump_file (void);

/* In tree-dump.c  */
extern void dump_node (const_tree, dump_flags_t, FILE *);

/* In combine.c  */
extern void dump_combine_total_stats (FILE *);
/* In cfghooks.c  */
extern void dump_bb (FILE *, basic_block, int, dump_flags_t);

/* Global variables used to communicate with passes.  */
extern FILE *dump_file;
extern FILE *alt_dump_file;
extern dump_flags_t dump_flags;
extern const char *dump_file_name;

/* Return true if any of the dumps is enabled, false otherwise. */
static inline bool
dump_enabled_p (void)
{
  return (dump_file || alt_dump_file);
}

namespace gcc {

class dump_manager
{
public:

  dump_manager ();
  ~dump_manager ();

  /* Register a dumpfile.

     TAKE_OWNERSHIP determines whether callee takes ownership of strings
     SUFFIX, SWTCH, and GLOB. */
  unsigned int
  dump_register (const char *suffix, const char *swtch, const char *glob,
		 dump_flags_t flags, int optgroup_flags,
		 bool take_ownership);

  /* Return the dump_file_info for the given phase.  */
  struct dump_file_info *
  get_dump_file_info (int phase) const;

  struct dump_file_info *
  get_dump_file_info_by_switch (const char *swtch) const;

  /* Return the name of the dump file for the given phase.
     If the dump is not enabled, returns NULL.  */
  char *
  get_dump_file_name (int phase) const;

  char *
  get_dump_file_name (struct dump_file_info *dfi) const;

  int
  dump_switch_p (const char *arg);

  /* Start a dump for PHASE. Store user-supplied dump flags in
     *FLAG_PTR.  Return the number of streams opened.  Set globals
     DUMP_FILE, and ALT_DUMP_FILE to point to the opened streams, and
     set dump_flags appropriately for both pass dump stream and
     -fopt-info stream. */
  int
  dump_start (int phase, dump_flags_t *flag_ptr);

  /* Finish a tree dump for PHASE and close associated dump streams.  Also
     reset the globals DUMP_FILE, ALT_DUMP_FILE, and DUMP_FLAGS.  */
  void
  dump_finish (int phase);

  FILE *
  dump_begin (int phase, dump_flags_t *flag_ptr);

  /* Returns nonzero if tree dump PHASE has been initialized.  */
  int
  dump_initialized_p (int phase) const;

  /* Returns the switch name of PHASE.  */
  const char *
  dump_flag_name (int phase) const;

private:

  int
  dump_phase_enabled_p (int phase) const;

  int
  dump_switch_p_1 (const char *arg, struct dump_file_info *dfi, bool doglob);

  int
  dump_enable_all (dump_flags_t flags, const char *filename);

  int
  opt_info_enable_passes (int optgroup_flags, dump_flags_t flags,
			  const char *filename);

private:

  /* Dynamically registered dump files and switches.  */
  int m_next_dump;
  struct dump_file_info *m_extra_dump_files;
  size_t m_extra_dump_files_in_use;
  size_t m_extra_dump_files_alloced;

  /* Grant access to dump_enable_all.  */
  friend bool ::enable_rtl_dump_file (void);

  /* Grant access to opt_info_enable_passes.  */
  friend int ::opt_info_switch_p (const char *arg);

}; // class dump_manager

} // namespace gcc

#endif /* GCC_DUMPFILE_H */<|MERGE_RESOLUTION|>--- conflicted
+++ resolved
@@ -99,14 +99,10 @@
 #define MSG_ALL		(MSG_OPTIMIZED_LOCATIONS | MSG_MISSED_OPTIMIZATION \
 			 | MSG_NOTE)
 
-<<<<<<< HEAD
-=======
-
 /* Value of TDF_NONE is used just for bits filtered by TDF_KIND_MASK.  */
 
 #define TDF_NONE 0
 
->>>>>>> 19b476fb
 /* Flags to control high-level -fopt-info dumps.  Usually these flags
    define a group of passes.  An optimization pass can be part of
    multiple groups.  */
