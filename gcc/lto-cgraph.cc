/* Write and read the cgraph to the memory mapped representation of a
   .o file.

   Copyright (C) 2009-2022 Free Software Foundation, Inc.
   Contributed by Kenneth Zadeck <zadeck@naturalbridge.com>

This file is part of GCC.

GCC is free software; you can redistribute it and/or modify it under
the terms of the GNU General Public License as published by the Free
Software Foundation; either version 3, or (at your option) any later
version.

GCC is distributed in the hope that it will be useful, but WITHOUT ANY
WARRANTY; without even the implied warranty of MERCHANTABILITY or
FITNESS FOR A PARTICULAR PURPOSE.  See the GNU General Public License
for more details.

You should have received a copy of the GNU General Public License
along with GCC; see the file COPYING3.  If not see
<http://www.gnu.org/licenses/>.  */

#include "config.h"
#include "system.h"
#include "coretypes.h"
#include "backend.h"
#include "rtl.h"
#include "tree.h"
#include "gimple.h"
#include "predict.h"
#include "stringpool.h"
#include "tree-streamer.h"
#include "cgraph.h"
#include "tree-pass.h"
#include "profile.h"
#include "context.h"
#include "pass_manager.h"
#include "ipa-utils.h"
#include "omp-offload.h"
#include "omp-general.h"
#include "stringpool.h"
#include "attribs.h"
#include "alloc-pool.h"
#include "symbol-summary.h"
#include "symtab-thunks.h"
#include "symtab-clones.h"

/* True when asm nodes has been output.  */
bool asm_nodes_output = false;

static void output_cgraph_opt_summary (void);
static void input_cgraph_opt_summary (vec<symtab_node *>  nodes);

/* Number of LDPR values known to GCC.  */
#define LDPR_NUM_KNOWN (LDPR_PREVAILING_DEF_IRONLY_EXP + 1)

/* Cgraph streaming is organized as set of record whose type
   is indicated by a tag.  */
enum LTO_symtab_tags
{
  /* Must leave 0 for the stopper.  */

  /* Cgraph node without body available.  */
  LTO_symtab_unavail_node = 1,
  /* Cgraph node with function body.  */
  LTO_symtab_analyzed_node,
  /* Cgraph edges.  */
  LTO_symtab_edge,
  LTO_symtab_indirect_edge,
  LTO_symtab_variable,
  LTO_symtab_last_tag
};

/* Create a new symtab encoder.
   if FOR_INPUT, the encoder allocate only datastructures needed
   to read the symtab.  */

lto_symtab_encoder_t
lto_symtab_encoder_new (bool for_input)
{
  lto_symtab_encoder_t encoder = XCNEW (struct lto_symtab_encoder_d);

  if (!for_input)
    encoder->map = new hash_map<symtab_node *, size_t>;
  encoder->nodes.create (0);
  return encoder;
}


/* Delete ENCODER and its components.  */

void
lto_symtab_encoder_delete (lto_symtab_encoder_t encoder)
{
   encoder->nodes.release ();
   if (encoder->map)
     delete encoder->map;
   free (encoder);
}


/* Return the existing reference number of NODE in the symtab encoder in
   output block OB.  Assign a new reference if this is the first time
   NODE is encoded.  */

int
lto_symtab_encoder_encode (lto_symtab_encoder_t encoder,
			   symtab_node *node)
{
  int ref;

  if (!encoder->map)
    {
      lto_encoder_entry entry = {node, false, false, false};

      ref = encoder->nodes.length ();
      encoder->nodes.safe_push (entry);
      return ref;
    }

  size_t *slot = encoder->map->get (node);
  if (!slot || !*slot)
    {
      lto_encoder_entry entry = {node, false, false, false};
      ref = encoder->nodes.length ();
      if (!slot)
        encoder->map->put (node, ref + 1);
      encoder->nodes.safe_push (entry);
    }
  else
    ref = *slot - 1;

  return ref;
}

/* Remove NODE from encoder.  */

bool
lto_symtab_encoder_delete_node (lto_symtab_encoder_t encoder,
			        symtab_node *node)
{
  int index;
  lto_encoder_entry last_node;

  size_t *slot = encoder->map->get (node);
  if (slot == NULL || !*slot)
    return false;

  index = *slot - 1;
  gcc_checking_assert (encoder->nodes[index].node == node);

  /* Remove from vector. We do this by swapping node with the last element
     of the vector.  */
  last_node = encoder->nodes.pop ();
  if (last_node.node != node)
    {
      gcc_assert (encoder->map->put (last_node.node, index + 1));

      /* Move the last element to the original spot of NODE.  */
      encoder->nodes[index] = last_node;
    }

  /* Remove element from hash table.  */
  encoder->map->remove (node);
  return true;
}


/* Return TRUE if we should encode the body of NODE (if any).  */

bool
lto_symtab_encoder_encode_body_p (lto_symtab_encoder_t encoder,
				  struct cgraph_node *node)
{
  int index = lto_symtab_encoder_lookup (encoder, node);
  return encoder->nodes[index].body;
}

/* Specify that we encode the body of NODE in this partition.  */

static void
lto_set_symtab_encoder_encode_body (lto_symtab_encoder_t encoder,
				    struct cgraph_node *node)
{
  int index = lto_symtab_encoder_encode (encoder, node);
  gcc_checking_assert (encoder->nodes[index].node == node);
  encoder->nodes[index].body = true;
}

/* Return TRUE if we should encode initializer of NODE (if any).  */

bool
lto_symtab_encoder_encode_initializer_p (lto_symtab_encoder_t encoder,
					 varpool_node *node)
{
  int index = lto_symtab_encoder_lookup (encoder, node);
  if (index == LCC_NOT_FOUND)
    return false;
  return encoder->nodes[index].initializer;
}

/* Specify that we should encode initializer of NODE (if any).  */

static void
lto_set_symtab_encoder_encode_initializer (lto_symtab_encoder_t encoder,
					   varpool_node *node)
{
  int index = lto_symtab_encoder_lookup (encoder, node);
  encoder->nodes[index].initializer = true;
}

/* Return TRUE if NODE is in this partition.  */

bool
lto_symtab_encoder_in_partition_p (lto_symtab_encoder_t encoder,
				   symtab_node *node)
{
  int index = lto_symtab_encoder_lookup (encoder, node);
  if (index == LCC_NOT_FOUND)
    return false;
  return encoder->nodes[index].in_partition;
}

/* Specify that NODE is in this partition.  */

void
lto_set_symtab_encoder_in_partition (lto_symtab_encoder_t encoder,
				     symtab_node *node)
{
  int index = lto_symtab_encoder_encode (encoder, node);
  encoder->nodes[index].in_partition = true;
}

/* Output the cgraph EDGE to OB using ENCODER.  */

static void
lto_output_edge (struct lto_simple_output_block *ob, struct cgraph_edge *edge,
		 lto_symtab_encoder_t encoder)
{
  unsigned int uid;
  intptr_t ref;
  struct bitpack_d bp;

  if (edge->indirect_unknown_callee)
    streamer_write_enum (ob->main_stream, LTO_symtab_tags, LTO_symtab_last_tag,
			 LTO_symtab_indirect_edge);
  else
    streamer_write_enum (ob->main_stream, LTO_symtab_tags, LTO_symtab_last_tag,
			 LTO_symtab_edge);

  ref = lto_symtab_encoder_lookup (encoder, edge->caller);
  gcc_assert (ref != LCC_NOT_FOUND);
  streamer_write_hwi_stream (ob->main_stream, ref);

  if (!edge->indirect_unknown_callee)
    {
      ref = lto_symtab_encoder_lookup (encoder, edge->callee);
      gcc_assert (ref != LCC_NOT_FOUND);
      streamer_write_hwi_stream (ob->main_stream, ref);
    }

  edge->count.stream_out (ob->main_stream);

  bp = bitpack_create (ob->main_stream);
  uid = !edge->call_stmt ? edge->lto_stmt_uid
			 : gimple_uid (edge->call_stmt) + 1;
  bp_pack_enum (&bp, cgraph_inline_failed_t,
	        CIF_N_REASONS, edge->inline_failed);
  gcc_checking_assert (uid || edge->caller->thunk);
  bp_pack_var_len_unsigned (&bp, uid);
  bp_pack_value (&bp, edge->speculative_id, 16);
  bp_pack_value (&bp, edge->indirect_inlining_edge, 1);
  bp_pack_value (&bp, edge->speculative, 1);
  bp_pack_value (&bp, edge->call_stmt_cannot_inline_p, 1);
  gcc_assert (!edge->call_stmt_cannot_inline_p
	      || edge->inline_failed != CIF_BODY_NOT_AVAILABLE);
  bp_pack_value (&bp, edge->can_throw_external, 1);
  bp_pack_value (&bp, edge->in_polymorphic_cdtor, 1);
  if (edge->indirect_unknown_callee)
    {
      int flags = edge->indirect_info->ecf_flags;
      bp_pack_value (&bp, (flags & ECF_CONST) != 0, 1);
      bp_pack_value (&bp, (flags & ECF_PURE) != 0, 1);
      bp_pack_value (&bp, (flags & ECF_NORETURN) != 0, 1);
      bp_pack_value (&bp, (flags & ECF_MALLOC) != 0, 1);
      bp_pack_value (&bp, (flags & ECF_NOTHROW) != 0, 1);
      bp_pack_value (&bp, (flags & ECF_RETURNS_TWICE) != 0, 1);
      /* Flags that should not appear on indirect calls.  */
      gcc_assert (!(flags & (ECF_LOOPING_CONST_OR_PURE
			     | ECF_MAY_BE_ALLOCA
			     | ECF_SIBCALL
			     | ECF_LEAF
			     | ECF_NOVOPS)));

      bp_pack_value (&bp, edge->indirect_info->num_speculative_call_targets,
		     16);
    }
  streamer_write_bitpack (&bp);
}

/* Return if NODE contain references from other partitions.  */

bool
referenced_from_other_partition_p (symtab_node *node, lto_symtab_encoder_t encoder)
{
  int i;
  struct ipa_ref *ref = NULL;

  for (i = 0; node->iterate_referring (i, ref); i++)
    {
      /* Ignore references from non-offloadable nodes while streaming NODE into
	 offload LTO section.  */
      if (!ref->referring->need_lto_streaming)
	continue;

      if (ref->referring->in_other_partition
          || !lto_symtab_encoder_in_partition_p (encoder, ref->referring))
	return true;
    }
  return false;
}

/* Return true when node is reachable from other partition.  */

bool
reachable_from_other_partition_p (struct cgraph_node *node, lto_symtab_encoder_t encoder)
{
  struct cgraph_edge *e;
  if (!node->definition)
    return false;
  if (node->inlined_to)
    return false;
  for (e = node->callers; e; e = e->next_caller)
    {
      /* Ignore references from non-offloadable nodes while streaming NODE into
	 offload LTO section.  */
      if (!e->caller->need_lto_streaming)
	continue;

      if (e->caller->in_other_partition
	  || !lto_symtab_encoder_in_partition_p (encoder, e->caller))
	return true;
    }
  return false;
}

/* Return if NODE contain references from other partitions.  */

bool
referenced_from_this_partition_p (symtab_node *node,
				  lto_symtab_encoder_t encoder)
{
  int i;
  struct ipa_ref *ref = NULL;

  for (i = 0; node->iterate_referring (i, ref); i++)
    if (lto_symtab_encoder_in_partition_p (encoder, ref->referring))
      return true;
  return false;
}

/* Return true when node is reachable from other partition.  */

bool
reachable_from_this_partition_p (struct cgraph_node *node, lto_symtab_encoder_t encoder)
{
  struct cgraph_edge *e;
  for (e = node->callers; e; e = e->next_caller)
    if (lto_symtab_encoder_in_partition_p (encoder, e->caller))
      return true;
  return false;
}

/* Output the cgraph NODE to OB.  ENCODER is used to find the
   reference number of NODE->inlined_to.  SET is the set of nodes we
   are writing to the current file.  If NODE is not in SET, then NODE
   is a boundary of a cgraph_node_set and we pretend NODE just has a
   decl and no callees.  WRITTEN_DECLS is the set of FUNCTION_DECLs
   that have had their callgraph node written so far.  This is used to
   determine if NODE is a clone of a previously written node.  */

static void
lto_output_node (struct lto_simple_output_block *ob, struct cgraph_node *node,
		 lto_symtab_encoder_t encoder)
{
  unsigned int tag;
  struct bitpack_d bp;
  bool boundary_p;
  intptr_t ref;
  bool in_other_partition = false;
  struct cgraph_node *clone_of, *ultimate_clone_of;
  ipa_opt_pass_d *pass;
  int i;
  const char *comdat;
  const char *section;
  tree group;

  boundary_p = !lto_symtab_encoder_in_partition_p (encoder, node);

  if (node->analyzed && (!boundary_p || node->alias
			 || (node->thunk && !node->inlined_to)))
    tag = LTO_symtab_analyzed_node;
  else
    tag = LTO_symtab_unavail_node;

  streamer_write_enum (ob->main_stream, LTO_symtab_tags, LTO_symtab_last_tag,
		       tag);
  streamer_write_hwi_stream (ob->main_stream, node->order);

  /* In WPA mode, we only output part of the call-graph.  Also, we
     fake cgraph node attributes.  There are two cases that we care.

     Boundary nodes: There are nodes that are not part of SET but are
     called from within SET.  We artificially make them look like
     externally visible nodes with no function body.

     Cherry-picked nodes:  These are nodes we pulled from other
     translation units into SET during IPA-inlining.  We make them as
     local static nodes to prevent clashes with other local statics.  */
  if (boundary_p && node->analyzed
      && node->get_partitioning_class () == SYMBOL_PARTITION)
    {
      /* Inline clones cannot be part of boundary.  
	 gcc_assert (!node->inlined_to);

	 FIXME: At the moment they can be, when partition contains an inline
	 clone that is clone of inline clone from outside partition.  We can
	 reshape the clone tree and make other tree to be the root, but it
	 needs a bit extra work and will be promplty done by cgraph_remove_node
	 after reading back.  */
      in_other_partition = 1;
    }

  clone_of = node->clone_of;
  while (clone_of
	 && (ref = lto_symtab_encoder_lookup (encoder, clone_of)) == LCC_NOT_FOUND)
    if (clone_of->prev_sibling_clone)
      clone_of = clone_of->prev_sibling_clone;
    else
      clone_of = clone_of->clone_of;

  /* See if body of the master function is output.  If not, we are seeing only
     an declaration and we do not need to pass down clone tree. */
  ultimate_clone_of = clone_of;
  while (ultimate_clone_of && ultimate_clone_of->clone_of)
    ultimate_clone_of = ultimate_clone_of->clone_of;

  if (clone_of && !lto_symtab_encoder_encode_body_p (encoder, ultimate_clone_of))
    clone_of = NULL;

  if (tag == LTO_symtab_analyzed_node)
    gcc_assert (clone_of || !node->clone_of);
  if (!clone_of)
    streamer_write_hwi_stream (ob->main_stream, LCC_NOT_FOUND);
  else
    streamer_write_hwi_stream (ob->main_stream, ref);


  lto_output_fn_decl_ref (ob->decl_state, ob->main_stream, node->decl);
  node->count.stream_out (ob->main_stream);
  streamer_write_hwi_stream (ob->main_stream, node->count_materialization_scale);

  streamer_write_hwi_stream (ob->main_stream,
			     node->ipa_transforms_to_apply.length ());
  FOR_EACH_VEC_ELT (node->ipa_transforms_to_apply, i, pass)
    streamer_write_hwi_stream (ob->main_stream, pass->static_pass_number);

  if (tag == LTO_symtab_analyzed_node)
    {
      if (node->inlined_to)
	{
	  ref = lto_symtab_encoder_lookup (encoder, node->inlined_to);
	  gcc_assert (ref != LCC_NOT_FOUND);
	}
      else
	ref = LCC_NOT_FOUND;

      streamer_write_hwi_stream (ob->main_stream, ref);
    }

  group = node->get_comdat_group ();
  if (group)
    comdat = IDENTIFIER_POINTER (group);
  else
    comdat = "";
  streamer_write_data_stream (ob->main_stream, comdat, strlen (comdat) + 1);

  if (group)
    {
      if (node->same_comdat_group)
	{
	  ref = LCC_NOT_FOUND;
	  for (struct symtab_node *n = node->same_comdat_group; 
	       ref == LCC_NOT_FOUND && n != node; n = n->same_comdat_group)
	    ref = lto_symtab_encoder_lookup (encoder, n);
	}
      else
	ref = LCC_NOT_FOUND;
      streamer_write_hwi_stream (ob->main_stream, ref);
    }

  section = node->get_section ();
  if (!section)
    section = "";

  streamer_write_hwi_stream (ob->main_stream, node->tp_first_run);

  bp = bitpack_create (ob->main_stream);
  bp_pack_value (&bp, node->local, 1);
  bp_pack_value (&bp, node->externally_visible, 1);
  bp_pack_value (&bp, node->no_reorder, 1);
  bp_pack_value (&bp, node->definition, 1);
  bp_pack_value (&bp, node->versionable, 1);
  bp_pack_value (&bp, node->can_change_signature, 1);
  bp_pack_value (&bp, node->redefined_extern_inline, 1);
  bp_pack_value (&bp, node->force_output, 1);
  bp_pack_value (&bp, node->forced_by_abi, 1);
  bp_pack_value (&bp, node->unique_name, 1);
  bp_pack_value (&bp, node->body_removed, 1);
  bp_pack_value (&bp, node->semantic_interposition, 1);
  bp_pack_value (&bp, node->implicit_section, 1);
  bp_pack_value (&bp, node->address_taken, 1);
  bp_pack_value (&bp, tag == LTO_symtab_analyzed_node
		 && node->get_partitioning_class () == SYMBOL_PARTITION
		 && (reachable_from_other_partition_p (node, encoder)
		     || referenced_from_other_partition_p (node, encoder)), 1);
  bp_pack_value (&bp, node->lowered, 1);
  bp_pack_value (&bp, in_other_partition, 1);
  bp_pack_value (&bp, node->alias, 1);
  bp_pack_value (&bp, node->transparent_alias, 1);
  bp_pack_value (&bp, node->weakref, 1);
  bp_pack_value (&bp, node->symver, 1);
  bp_pack_value (&bp, node->frequency, 2);
  bp_pack_value (&bp, node->only_called_at_startup, 1);
  bp_pack_value (&bp, node->only_called_at_exit, 1);
  bp_pack_value (&bp, node->tm_clone, 1);
  bp_pack_value (&bp, node->calls_comdat_local, 1);
  bp_pack_value (&bp, node->icf_merged, 1);
  bp_pack_value (&bp, node->nonfreeing_fn, 1);
  bp_pack_value (&bp, node->merged_comdat, 1);
  bp_pack_value (&bp, node->merged_extern_inline, 1);
  bp_pack_value (&bp, node->thunk, 1);
  bp_pack_value (&bp, node->parallelized_function, 1);
  bp_pack_value (&bp, node->declare_variant_alt, 1);
  bp_pack_value (&bp, node->calls_declare_variant_alt, 1);

  /* Stream thunk info always because we use it in
     ipa_polymorphic_call_context::ipa_polymorphic_call_context
     to properly interpret THIS pointers for thunks that has been converted
     to Gimple.  */
  struct thunk_info *thunk = node->definition ? thunk_info::get (node) : NULL;

  bp_pack_value (&bp, thunk != NULL, 1);

  bp_pack_enum (&bp, ld_plugin_symbol_resolution,
	        LDPR_NUM_KNOWN,
		/* When doing incremental link, we will get new resolution
		   info next time we process the file.  */
		flag_incremental_link ? LDPR_UNKNOWN : node->resolution);
  bp_pack_value (&bp, node->split_part, 1);
  streamer_write_bitpack (&bp);
  streamer_write_data_stream (ob->main_stream, section, strlen (section) + 1);

  streamer_write_hwi_stream (ob->main_stream, node->profile_id);
  streamer_write_hwi_stream (ob->main_stream, node->unit_id);
  if (DECL_STATIC_CONSTRUCTOR (node->decl))
    streamer_write_hwi_stream (ob->main_stream, node->get_init_priority ());
  if (DECL_STATIC_DESTRUCTOR (node->decl))
    streamer_write_hwi_stream (ob->main_stream, node->get_fini_priority ());

  if (thunk)
    thunk_info::get (node)->stream_out (ob);
}

/* Output the varpool NODE to OB. 
   If NODE is not in SET, then NODE is a boundary.  */

static void
lto_output_varpool_node (struct lto_simple_output_block *ob, varpool_node *node,
			 lto_symtab_encoder_t encoder)
{
  bool boundary_p = !lto_symtab_encoder_in_partition_p (encoder, node);
  bool encode_initializer_p
	 = (node->definition
	    && lto_symtab_encoder_encode_initializer_p (encoder, node));
  struct bitpack_d bp;
  int ref;
  const char *comdat;
  const char *section;
  tree group;

  gcc_assert (!encode_initializer_p || node->definition);
  gcc_assert (boundary_p || encode_initializer_p);

  streamer_write_enum (ob->main_stream, LTO_symtab_tags, LTO_symtab_last_tag,
		       LTO_symtab_variable);
  streamer_write_hwi_stream (ob->main_stream, node->order);
  lto_output_var_decl_ref (ob->decl_state, ob->main_stream, node->decl);
  bp = bitpack_create (ob->main_stream);
  bp_pack_value (&bp, node->externally_visible, 1);
  bp_pack_value (&bp, node->no_reorder, 1);
  bp_pack_value (&bp, node->force_output, 1);
  bp_pack_value (&bp, node->forced_by_abi, 1);
  bp_pack_value (&bp, node->unique_name, 1);
  bp_pack_value (&bp,
		 node->body_removed
		 || (!encode_initializer_p && !node->alias && node->definition),
		 1);
  bp_pack_value (&bp, node->semantic_interposition, 1);
  bp_pack_value (&bp, node->implicit_section, 1);
  bp_pack_value (&bp, node->writeonly, 1);
  bp_pack_value (&bp, node->definition && (encode_initializer_p || node->alias),
		 1);
  bp_pack_value (&bp, node->alias, 1);
  bp_pack_value (&bp, node->transparent_alias, 1);
  bp_pack_value (&bp, node->weakref, 1);
  bp_pack_value (&bp, node->symver, 1);
  bp_pack_value (&bp, node->analyzed && (!boundary_p || node->alias), 1);
  gcc_assert (node->definition || !node->analyzed);
  /* Constant pool initializers can be de-unified into individual ltrans units.
     FIXME: Alternatively at -Os we may want to avoid generating for them the local
     labels and share them across LTRANS partitions.  */
  if (node->get_partitioning_class () != SYMBOL_PARTITION)
    {
      bp_pack_value (&bp, 0, 1);  /* used_from_other_parition.  */
      bp_pack_value (&bp, 0, 1);  /* in_other_partition.  */
    }
  else
    {
      bp_pack_value (&bp, node->definition
		     && referenced_from_other_partition_p (node, encoder), 1);
      bp_pack_value (&bp, node->analyzed
		     && boundary_p && !DECL_EXTERNAL (node->decl), 1);
	  /* in_other_partition.  */
    }
  bp_pack_value (&bp, node->tls_model, 3);
  bp_pack_value (&bp, node->used_by_single_function, 1);
  bp_pack_value (&bp, node->dynamically_initialized, 1);
  streamer_write_bitpack (&bp);

  group = node->get_comdat_group ();
  if (group)
    comdat = IDENTIFIER_POINTER (group);
  else
    comdat = "";
  streamer_write_data_stream (ob->main_stream, comdat, strlen (comdat) + 1);

  if (group)
    {
      if (node->same_comdat_group)
	{
	  ref = LCC_NOT_FOUND;
	  for (struct symtab_node *n = node->same_comdat_group; 
	       ref == LCC_NOT_FOUND && n != node; n = n->same_comdat_group)
	    ref = lto_symtab_encoder_lookup (encoder, n);
	}
      else
	ref = LCC_NOT_FOUND;
      streamer_write_hwi_stream (ob->main_stream, ref);
    }

  section = node->get_section ();
  if (!section)
    section = "";
  streamer_write_data_stream (ob->main_stream, section, strlen (section) + 1);

  streamer_write_enum (ob->main_stream, ld_plugin_symbol_resolution,
		       LDPR_NUM_KNOWN, node->resolution);
}

/* Output the varpool NODE to OB. 
   If NODE is not in SET, then NODE is a boundary.  */

static void
lto_output_ref (struct lto_simple_output_block *ob, struct ipa_ref *ref,
		lto_symtab_encoder_t encoder)
{
  struct bitpack_d bp;
  int nref;
  int uid = !ref->stmt ? ref->lto_stmt_uid : gimple_uid (ref->stmt) + 1;
  struct cgraph_node *node;

  bp = bitpack_create (ob->main_stream);
  bp_pack_value (&bp, ref->use, 3);
  bp_pack_value (&bp, ref->speculative, 1);
  streamer_write_bitpack (&bp);
  nref = lto_symtab_encoder_lookup (encoder, ref->referred);
  gcc_assert (nref != LCC_NOT_FOUND);
  streamer_write_hwi_stream (ob->main_stream, nref);
  
  node = dyn_cast <cgraph_node *> (ref->referring);
  if (node)
    {
      if (ref->stmt)
	uid = gimple_uid (ref->stmt) + 1;
      streamer_write_hwi_stream (ob->main_stream, uid);
      bp_pack_value (&bp, ref->speculative_id, 16);
      streamer_write_bitpack (&bp);
    }
}

/* Stream out profile_summary to OB.  */

static void
output_profile_summary (struct lto_simple_output_block *ob)
{
  if (profile_info)
    {
      /* We do not output num and run_max, they are not used by
         GCC profile feedback and they are difficult to merge from multiple
         units.  */
      unsigned runs = (profile_info->runs);
      streamer_write_uhwi_stream (ob->main_stream, runs);

      /* IPA-profile computes hot bb threshold based on cumulated
	 whole program profile.  We need to stream it down to ltrans.  */
       if (flag_wpa)
         streamer_write_gcov_count_stream (ob->main_stream,
					   get_hot_bb_threshold ());
    }
  else
    streamer_write_uhwi_stream (ob->main_stream, 0);
}

/* Output all callees or indirect outgoing edges.  EDGE must be the first such
   edge.  */

static void
output_outgoing_cgraph_edges (struct cgraph_edge *edge,
			      struct lto_simple_output_block *ob,
			      lto_symtab_encoder_t encoder)
{
  if (!edge)
    return;

  /* Output edges in backward direction, so the reconstructed callgraph match
     and it is easy to associate call sites in the IPA pass summaries.  */
  while (edge->next_callee)
    edge = edge->next_callee;
  for (; edge; edge = edge->prev_callee)
    lto_output_edge (ob, edge, encoder);
}

/* Output the part of the cgraph in SET.  */

static void
output_refs (lto_symtab_encoder_t encoder)
{
  struct lto_simple_output_block *ob;
  int count;
  struct ipa_ref *ref;

  ob = lto_create_simple_output_block (LTO_section_refs);

  for (int i = 0; i < lto_symtab_encoder_size (encoder); i++)
    {
      symtab_node *node = lto_symtab_encoder_deref (encoder, i);

      /* IPA_REF_ALIAS references are always preserved
	 in the boundary.  Alias node can't have other references and
	 can be always handled as if it's not in the boundary.  */
      if (!node->alias && !lto_symtab_encoder_in_partition_p (encoder, node))
	continue;

      count = node->ref_list.nreferences ();
      if (count)
	{
	  streamer_write_gcov_count_stream (ob->main_stream, count);
	  streamer_write_uhwi_stream (ob->main_stream,
				     lto_symtab_encoder_lookup (encoder, node));
	  for (int i = 0; node->iterate_reference (i, ref); i++)
	    lto_output_ref (ob, ref, encoder);
	}
      if (cgraph_node *cnode = dyn_cast <cgraph_node *> (node))
	if (cnode->declare_variant_alt)
	  omp_lto_output_declare_variant_alt (ob, cnode, encoder);
    }

  streamer_write_uhwi_stream (ob->main_stream, 0);

  lto_destroy_simple_output_block (ob);
}

/* Add NODE into encoder as well as nodes it is cloned from.
   Do it in a way so clones appear first.  */

static void
add_node_to (lto_symtab_encoder_t encoder, struct cgraph_node *node,
	     bool include_body)
{
  if (node->clone_of)
    add_node_to (encoder, node->clone_of, include_body);
  else if (include_body)
    lto_set_symtab_encoder_encode_body (encoder, node);
  lto_symtab_encoder_encode (encoder, node);
}

/* Add all references in NODE to encoders.  */

static void
create_references (lto_symtab_encoder_t encoder, symtab_node *node)
{
  int i;
  struct ipa_ref *ref = NULL;
  for (i = 0; node->iterate_reference (i, ref); i++)
    if (is_a <cgraph_node *> (ref->referred))
      add_node_to (encoder, dyn_cast <cgraph_node *> (ref->referred), false);
    else
      lto_symtab_encoder_encode (encoder, ref->referred);
}

/* Select what needs to be streamed out.  In regular lto mode stream everything.
   In offload lto mode stream only nodes marked as offloadable.  */
void
select_what_to_stream (void)
{
  struct symtab_node *snode;
  FOR_EACH_SYMBOL (snode)
    snode->need_lto_streaming = !lto_stream_offload_p || snode->offloadable;
}

/* Find all symbols we want to stream into given partition and insert them
   to encoders.

   The function actually replaces IN_ENCODER by new one.  The reason is that
   streaming code needs clone's origin to be streamed before clone.  This
   means that we need to insert the nodes in specific order.  This order is
   ignored by the partitioning logic earlier.  */

lto_symtab_encoder_t 
compute_ltrans_boundary (lto_symtab_encoder_t in_encoder)
{
  struct cgraph_edge *edge;
  int i;
  lto_symtab_encoder_t encoder;
  lto_symtab_encoder_iterator lsei;
  hash_set<void *> reachable_call_targets;

  encoder = lto_symtab_encoder_new (false);

  /* Go over all entries in the IN_ENCODER and duplicate them to
     ENCODER. At the same time insert masters of clones so
     every master appears before clone.  */
  for (lsei = lsei_start_function_in_partition (in_encoder);
       !lsei_end_p (lsei); lsei_next_function_in_partition (&lsei))
    {
      struct cgraph_node *node = lsei_cgraph_node (lsei);
      if (!node->need_lto_streaming)
	continue;
      add_node_to (encoder, node, true);
      lto_set_symtab_encoder_in_partition (encoder, node);
      create_references (encoder, node);
    }
  for (lsei = lsei_start_variable_in_partition (in_encoder);
       !lsei_end_p (lsei); lsei_next_variable_in_partition (&lsei))
    {
      varpool_node *vnode = lsei_varpool_node (lsei);

      if (!vnode->need_lto_streaming)
	continue;
      lto_set_symtab_encoder_in_partition (encoder, vnode);
      lto_set_symtab_encoder_encode_initializer (encoder, vnode);
      create_references (encoder, vnode);
    }
  /* Pickle in also the initializer of all referenced readonly variables
     to help folding.  Constant pool variables are not shared, so we must
     pickle those too.  */
  for (i = 0; i < lto_symtab_encoder_size (encoder); i++)
    {
      symtab_node *node = lto_symtab_encoder_deref (encoder, i);
      if (varpool_node *vnode = dyn_cast <varpool_node *> (node))
	{
	  if (!lto_symtab_encoder_encode_initializer_p (encoder,
							vnode)
	      && (((vnode->ctor_useable_for_folding_p ()
		   && (!DECL_VIRTUAL_P (vnode->decl)
		       || !flag_wpa
		       || flag_ltrans_devirtualize)))))
	    {
	      lto_set_symtab_encoder_encode_initializer (encoder, vnode);
	      create_references (encoder, vnode);
	    }
       }
    }

  /* Go over all the nodes again to include callees that are not in
     SET.  */
  for (lsei = lsei_start_function_in_partition (encoder);
       !lsei_end_p (lsei); lsei_next_function_in_partition (&lsei))
    {
      struct cgraph_node *node = lsei_cgraph_node (lsei);
      for (edge = node->callees; edge; edge = edge->next_callee)
	{
	  struct cgraph_node *callee = edge->callee;
	  if (!lto_symtab_encoder_in_partition_p (encoder, callee))
	    {
	      /* We should have moved all the inlines.  */
	      gcc_assert (!callee->inlined_to);
	      add_node_to (encoder, callee, false);
	    }
	}
      /* Add all possible targets for late devirtualization.  */
      if (flag_ltrans_devirtualize || !flag_wpa)
	for (edge = node->indirect_calls; edge; edge = edge->next_callee)
	  if (edge->indirect_info->polymorphic)
	    {
	      unsigned int i;
	      void *cache_token;
	      bool final;
	      vec <cgraph_node *>targets
		= possible_polymorphic_call_targets
		    (edge, &final, &cache_token);
	      if (!reachable_call_targets.add (cache_token))
		{
		  for (i = 0; i < targets.length (); i++)
		    {
		      struct cgraph_node *callee = targets[i];

		      /* Adding an external declarations into the unit serves
			 no purpose and just increases its boundary.  */
		      if (callee->definition
			  && !lto_symtab_encoder_in_partition_p
			       (encoder, callee))
			{
			  gcc_assert (!callee->inlined_to);
			  add_node_to (encoder, callee, false);
			}
		    }
		}
	    }
    }
  /* Be sure to also insert alias targert and thunk callees.  These needs
     to stay to aid local calling conventions.  */
  for (i = 0; i < lto_symtab_encoder_size (encoder); i++)
    {
      symtab_node *node = lto_symtab_encoder_deref (encoder, i);
      cgraph_node *cnode = dyn_cast <cgraph_node *> (node);

      if (node->alias && node->analyzed)
	create_references (encoder, node);
      if (cnode
	  && cnode->thunk && !cnode->inlined_to)
	add_node_to (encoder, cnode->callees->callee, false);
      while (node->transparent_alias && node->analyzed)
	{
	  node = node->get_alias_target ();
	  if (is_a <cgraph_node *> (node))
	    add_node_to (encoder, dyn_cast <cgraph_node *> (node),
			 false);
	  else
	    lto_symtab_encoder_encode (encoder, node);
	}
    }
  lto_symtab_encoder_delete (in_encoder);
  return encoder;
}

/* Output the part of the symtab in SET and VSET.  */

void
output_symtab (void)
{
  struct cgraph_node *node;
  struct lto_simple_output_block *ob;
  int i, n_nodes;
  lto_symtab_encoder_t encoder;

  if (flag_wpa)
    output_cgraph_opt_summary ();

  ob = lto_create_simple_output_block (LTO_section_symtab_nodes);

  output_profile_summary (ob);

  /* An encoder for cgraph nodes should have been created by
     ipa_write_summaries_1.  */
  gcc_assert (ob->decl_state->symtab_node_encoder);
  encoder = ob->decl_state->symtab_node_encoder;

  /* Write out the nodes.  We must first output a node and then its clones,
     otherwise at a time reading back the node there would be nothing to clone
     from.  */
  n_nodes = lto_symtab_encoder_size (encoder);
  for (i = 0; i < n_nodes; i++)
    {
      symtab_node *node = lto_symtab_encoder_deref (encoder, i);
      if (cgraph_node *cnode = dyn_cast <cgraph_node *> (node))
        lto_output_node (ob, cnode, encoder);
      else
	lto_output_varpool_node (ob, dyn_cast<varpool_node *> (node), encoder);
    }

  /* Go over the nodes in SET again to write edges.  */
  for (int i = 0; i < lto_symtab_encoder_size (encoder); i++)
    {
      node = dyn_cast <cgraph_node *> (lto_symtab_encoder_deref (encoder, i));
      if (node
	  && ((node->thunk && !node->inlined_to)
	      || lto_symtab_encoder_in_partition_p (encoder, node)))
	{
	  output_outgoing_cgraph_edges (node->callees, ob, encoder);
	  output_outgoing_cgraph_edges (node->indirect_calls, ob, encoder);
	}
    }

  streamer_write_uhwi_stream (ob->main_stream, 0);

  lto_destroy_simple_output_block (ob);

  /* Emit toplevel asms.
     When doing WPA we must output every asm just once.  Since we do not partition asm
     nodes at all, output them to first output.  This is kind of hack, but should work
     well.  */
  if (!asm_nodes_output)
    {
      asm_nodes_output = true;
      lto_output_toplevel_asms ();
    }

  output_refs (encoder);
}

/* Return identifier encoded in IB as a plain string.  */

static tree
read_identifier (class lto_input_block *ib)
{
  unsigned int len = strnlen (ib->data + ib->p, ib->len - ib->p - 1);
  tree id;

  if (ib->data[ib->p + len])
    lto_section_overrun (ib);
  if (!len)
    {
      ib->p++;
      return NULL;
    }
  id = get_identifier (ib->data + ib->p);
  ib->p += len + 1;
  return id;
}

/* Return string encoded in IB, NULL if string is empty.  */

static const char *
read_string (class lto_input_block *ib)
{
  unsigned int len = strnlen (ib->data + ib->p, ib->len - ib->p - 1);
  const char *str;

  if (ib->data[ib->p + len])
    lto_section_overrun (ib);
  if (!len)
    {
      ib->p++;
      return NULL;
    }
  str = ib->data + ib->p;
  ib->p += len + 1;
  return str;
}

/* Output function/variable tables that will allow libgomp to look up offload
   target code.
   OFFLOAD_FUNCS is filled in expand_omp_target, OFFLOAD_VARS is filled in
   varpool_node::get_create.  In WHOPR (partitioned) mode during the WPA stage
   both OFFLOAD_FUNCS and OFFLOAD_VARS are filled by input_offload_tables.  */

void
output_offload_tables (void)
{
  bool output_requires = (flag_openmp
			  && (omp_requires_mask & OMP_REQUIRES_TARGET_USED) != 0);
  if (vec_safe_is_empty (offload_funcs) && vec_safe_is_empty (offload_vars)
      && !output_requires)
    return;

  struct lto_simple_output_block *ob
    = lto_create_simple_output_block (LTO_section_offload_table);

  for (unsigned i = 0; i < vec_safe_length (offload_funcs); i++)
    {
      symtab_node *node = symtab_node::get ((*offload_funcs)[i]);
      if (!node)
	continue;
      node->force_output = true;
      streamer_write_enum (ob->main_stream, LTO_symtab_tags,
			   LTO_symtab_last_tag, LTO_symtab_unavail_node);
      lto_output_fn_decl_ref (ob->decl_state, ob->main_stream,
			      (*offload_funcs)[i]);
    }

  for (unsigned i = 0; i < vec_safe_length (offload_vars); i++)
    {
      symtab_node *node = symtab_node::get ((*offload_vars)[i]);
      if (!node)
	continue;
      node->force_output = true;
      streamer_write_enum (ob->main_stream, LTO_symtab_tags,
			   LTO_symtab_last_tag, LTO_symtab_variable);
      lto_output_var_decl_ref (ob->decl_state, ob->main_stream,
			       (*offload_vars)[i]);
    }

  if (output_requires)
    {
      HOST_WIDE_INT val = ((HOST_WIDE_INT) omp_requires_mask
			   & (OMP_REQUIRES_UNIFIED_ADDRESS
			      | OMP_REQUIRES_UNIFIED_SHARED_MEMORY
			      | OMP_REQUIRES_REVERSE_OFFLOAD
			      | OMP_REQUIRES_TARGET_USED));
      /* (Mis)use LTO_symtab_edge for this variable.  */
      streamer_write_enum (ob->main_stream, LTO_symtab_tags,
			   LTO_symtab_last_tag, LTO_symtab_edge);
      streamer_write_hwi_stream (ob->main_stream, val);
    }

  streamer_write_uhwi_stream (ob->main_stream, 0);
  lto_destroy_simple_output_block (ob);

  /* In WHOPR mode during the WPA stage the joint offload tables need to be
     streamed to one partition only.  That's why we free offload_funcs and
     offload_vars after the first call of output_offload_tables.  */
  if (flag_wpa)
    {
      vec_free (offload_funcs);
      vec_free (offload_vars);
    }
}

/* Verify the partitioning of NODE.  */

static inline void
verify_node_partition (symtab_node *node)
{
  if (flag_ltrans)
    return;

#ifdef ACCEL_COMPILER
  if (node->in_other_partition)
    {
      if (TREE_CODE (node->decl) == FUNCTION_DECL)
	error_at (DECL_SOURCE_LOCATION (node->decl),
		  "function %qs has been referenced in offloaded code but"
		  " hasn%'t been marked to be included in the offloaded code",
		  node->name ());
      else if (VAR_P (node->decl))
	error_at (DECL_SOURCE_LOCATION (node->decl),
		  "variable %qs has been referenced in offloaded code but"
		  " hasn%'t been marked to be included in the offloaded code",
		  node->name ());
      else
	gcc_unreachable ();
    }
#else
  gcc_assert (!node->in_other_partition
	      && !node->used_from_other_partition);
#endif
}

/* Overwrite the information in NODE based on FILE_DATA, TAG, FLAGS,
   STACK_SIZE, SELF_TIME and SELF_SIZE.  This is called either to initialize
   NODE or to replace the values in it, for instance because the first
   time we saw it, the function body was not available but now it
   is.  BP is a bitpack with all the bitflags for NODE read from the
   stream.  Initialize HAS_THUNK_INFO to indicate if thunk info should
   be streamed in.  */

static void
input_overwrite_node (struct lto_file_decl_data *file_data,
		      struct cgraph_node *node,
		      enum LTO_symtab_tags tag,
		      struct bitpack_d *bp, bool *has_thunk_info)
{
  node->aux = (void *) tag;
  node->lto_file_data = file_data;

  node->local = bp_unpack_value (bp, 1);
  node->externally_visible = bp_unpack_value (bp, 1);
  node->no_reorder = bp_unpack_value (bp, 1);
  node->definition = bp_unpack_value (bp, 1);
  node->versionable = bp_unpack_value (bp, 1);
  node->can_change_signature = bp_unpack_value (bp, 1);
  node->redefined_extern_inline = bp_unpack_value (bp, 1);
  node->force_output = bp_unpack_value (bp, 1);
  node->forced_by_abi = bp_unpack_value (bp, 1);
  node->unique_name = bp_unpack_value (bp, 1);
  node->body_removed = bp_unpack_value (bp, 1);
  node->semantic_interposition = bp_unpack_value (bp, 1);
  node->implicit_section = bp_unpack_value (bp, 1);
  node->address_taken = bp_unpack_value (bp, 1);
  node->used_from_other_partition = bp_unpack_value (bp, 1);
  node->lowered = bp_unpack_value (bp, 1);
  node->analyzed = tag == LTO_symtab_analyzed_node;
  node->in_other_partition = bp_unpack_value (bp, 1);
  if (node->in_other_partition
      /* Avoid updating decl when we are seeing just inline clone.
	 When inlining function that has functions already inlined into it,
	 we produce clones of inline clones.

	 WPA partitioning might put each clone into different unit and
	 we might end up streaming inline clone from other partition
	 to support clone we are interested in. */
      && (!node->clone_of
	  || node->clone_of->decl != node->decl))
    {
      DECL_EXTERNAL (node->decl) = 1;
      TREE_STATIC (node->decl) = 0;
    }
  node->alias = bp_unpack_value (bp, 1);
  node->transparent_alias = bp_unpack_value (bp, 1);
  node->weakref = bp_unpack_value (bp, 1);
  node->symver = bp_unpack_value (bp, 1);
  node->frequency = (enum node_frequency)bp_unpack_value (bp, 2);
  node->only_called_at_startup = bp_unpack_value (bp, 1);
  node->only_called_at_exit = bp_unpack_value (bp, 1);
  node->tm_clone = bp_unpack_value (bp, 1);
  node->calls_comdat_local = bp_unpack_value (bp, 1);
  node->icf_merged = bp_unpack_value (bp, 1);
  node->nonfreeing_fn = bp_unpack_value (bp, 1);
  node->merged_comdat = bp_unpack_value (bp, 1);
  node->merged_extern_inline = bp_unpack_value (bp, 1);
  node->thunk = bp_unpack_value (bp, 1);
  node->parallelized_function = bp_unpack_value (bp, 1);
  node->declare_variant_alt = bp_unpack_value (bp, 1);
  node->calls_declare_variant_alt = bp_unpack_value (bp, 1);
  *has_thunk_info = bp_unpack_value (bp, 1);
  node->resolution = bp_unpack_enum (bp, ld_plugin_symbol_resolution,
				     LDPR_NUM_KNOWN);
  node->split_part = bp_unpack_value (bp, 1);
  verify_node_partition (node);
}

/* Return string alias is alias of.  */

static tree
get_alias_symbol (tree decl)
{
  tree alias = lookup_attribute ("alias", DECL_ATTRIBUTES (decl));
  return get_identifier (TREE_STRING_POINTER
			  (TREE_VALUE (TREE_VALUE (alias))));
}

/* Read a node from input_block IB.  TAG is the node's tag just read.
   Return the node read or overwriten.  */

static struct cgraph_node *
input_node (struct lto_file_decl_data *file_data,
	    class lto_input_block *ib,
	    enum LTO_symtab_tags tag,
	    vec<symtab_node *> nodes)
{
  gcc::pass_manager *passes = g->get_passes ();
  tree fn_decl;
  struct cgraph_node *node;
  struct bitpack_d bp;
  int ref = LCC_NOT_FOUND, ref2 = LCC_NOT_FOUND;
  int clone_ref;
  int order;
  int i, count;
  tree group;
  const char *section;
  order = streamer_read_hwi (ib) + file_data->order_base;
  clone_ref = streamer_read_hwi (ib);
  bool has_thunk_info;

  fn_decl = lto_input_fn_decl_ref (ib, file_data);

  if (clone_ref != LCC_NOT_FOUND)
    {
      node = dyn_cast<cgraph_node *> (nodes[clone_ref])->create_clone (fn_decl,
	profile_count::uninitialized (), false,
	vNULL, false, NULL, NULL);
    }
  else
    {
      /* Declaration of functions can be already merged with a declaration
	 from other input file.  We keep cgraph unmerged until after streaming
	 of ipa passes is done.  Alays forcingly create a fresh node.  */
      node = symtab->create_empty ();
      node->decl = fn_decl;
      if (lookup_attribute ("ifunc", DECL_ATTRIBUTES (fn_decl)))
	node->ifunc_resolver = 1;
      node->register_symbol ();
    }

  node->order = order;
  if (order >= symtab->order)
    symtab->order = order + 1;

  node->count = profile_count::stream_in (ib);
  node->count_materialization_scale = streamer_read_hwi (ib);

  count = streamer_read_hwi (ib);
  node->ipa_transforms_to_apply = vNULL;
  for (i = 0; i < count; i++)
    {
      opt_pass *pass;
      int pid = streamer_read_hwi (ib);

      gcc_assert (pid < passes->passes_by_id_size);
      pass = passes->passes_by_id[pid];
      node->ipa_transforms_to_apply.safe_push ((ipa_opt_pass_d *) pass);
    }

  if (tag == LTO_symtab_analyzed_node)
    ref = streamer_read_hwi (ib);

  group = read_identifier (ib);
  if (group)
    ref2 = streamer_read_hwi (ib);

  /* Make sure that we have not read this node before.  Nodes that
     have already been read will have their tag stored in the 'aux'
     field.  Since built-in functions can be referenced in multiple
     functions, they are expected to be read more than once.  */
  if (node->aux && !fndecl_built_in_p (node->decl))
    internal_error ("bytecode stream: found multiple instances of cgraph "
		    "node with uid %d", node->get_uid ());

  node->tp_first_run = streamer_read_uhwi (ib);

  bp = streamer_read_bitpack (ib);

  input_overwrite_node (file_data, node, tag, &bp, &has_thunk_info);

  /* Store a reference for now, and fix up later to be a pointer.  */
  node->inlined_to = (cgraph_node *) (intptr_t) ref;

  if (group)
    {
      node->set_comdat_group (group);
      /* Store a reference for now, and fix up later to be a pointer.  */
      node->same_comdat_group = (symtab_node *) (intptr_t) ref2;
    }
  else
    node->same_comdat_group = (symtab_node *) (intptr_t) LCC_NOT_FOUND;
  section = read_string (ib);
  if (section)
    node->set_section_for_node (section);

  if (node->alias && !node->analyzed && node->weakref)
    node->alias_target = get_alias_symbol (node->decl);
  node->profile_id = streamer_read_hwi (ib);
  node->unit_id = streamer_read_hwi (ib) + file_data->unit_base;
  if (symtab->max_unit < node->unit_id)
    symtab->max_unit = node->unit_id;
  if (DECL_STATIC_CONSTRUCTOR (node->decl))
    node->set_init_priority (streamer_read_hwi (ib));
  if (DECL_STATIC_DESTRUCTOR (node->decl))
    node->set_fini_priority (streamer_read_hwi (ib));

  if (has_thunk_info)
    thunk_info::get_create (node)->stream_in (ib);

  return node;
}

/* Read a node from input_block IB.  TAG is the node's tag just read.
   Return the node read or overwriten.  */

static varpool_node *
input_varpool_node (struct lto_file_decl_data *file_data,
		    class lto_input_block *ib)
{
  tree var_decl;
  varpool_node *node;
  struct bitpack_d bp;
  int ref = LCC_NOT_FOUND;
  int order;
  tree group;
  const char *section;

  order = streamer_read_hwi (ib) + file_data->order_base;
  var_decl = lto_input_var_decl_ref (ib, file_data);

  /* Declaration of functions can be already merged with a declaration
     from other input file.  We keep cgraph unmerged until after streaming
     of ipa passes is done.  Alays forcingly create a fresh node.  */
  node = varpool_node::create_empty ();
  node->decl = var_decl;
  node->register_symbol ();

  node->order = order;
  if (order >= symtab->order)
    symtab->order = order + 1;
  node->lto_file_data = file_data;

  bp = streamer_read_bitpack (ib);
  node->externally_visible = bp_unpack_value (&bp, 1);
  node->no_reorder = bp_unpack_value (&bp, 1);
  node->force_output = bp_unpack_value (&bp, 1);
  node->forced_by_abi = bp_unpack_value (&bp, 1);
  node->unique_name = bp_unpack_value (&bp, 1);
  node->body_removed = bp_unpack_value (&bp, 1);
  node->semantic_interposition = bp_unpack_value (&bp, 1);
  node->implicit_section = bp_unpack_value (&bp, 1);
  node->writeonly = bp_unpack_value (&bp, 1);
  node->definition = bp_unpack_value (&bp, 1);
  node->alias = bp_unpack_value (&bp, 1);
  node->transparent_alias = bp_unpack_value (&bp, 1);
  node->weakref = bp_unpack_value (&bp, 1);
  node->symver = bp_unpack_value (&bp, 1);
  node->analyzed = bp_unpack_value (&bp, 1);
  node->used_from_other_partition = bp_unpack_value (&bp, 1);
  node->in_other_partition = bp_unpack_value (&bp, 1);
  if (node->in_other_partition)
    {
      DECL_EXTERNAL (node->decl) = 1;
      TREE_STATIC (node->decl) = 0;
    }
  if (node->alias && !node->analyzed && node->weakref)
    node->alias_target = get_alias_symbol (node->decl);
  node->tls_model = (enum tls_model)bp_unpack_value (&bp, 3);
  node->used_by_single_function = (enum tls_model)bp_unpack_value (&bp, 1);
  node->dynamically_initialized = bp_unpack_value (&bp, 1);
  group = read_identifier (ib);
  if (group)
    {
      node->set_comdat_group (group);
      ref = streamer_read_hwi (ib);
      /* Store a reference for now, and fix up later to be a pointer.  */
      node->same_comdat_group = (symtab_node *) (intptr_t) ref;
    }
  else
    node->same_comdat_group = (symtab_node *) (intptr_t) LCC_NOT_FOUND;
  section = read_string (ib);
  if (section)
    node->set_section_for_node (section);
  node->resolution = streamer_read_enum (ib, ld_plugin_symbol_resolution,
					        LDPR_NUM_KNOWN);
  verify_node_partition (node);
  return node;
}

/* Read a node from input_block IB.  TAG is the node's tag just read.
   Return the node read or overwriten.  */

static void
input_ref (class lto_input_block *ib,
	   symtab_node *referring_node,
	   vec<symtab_node *> nodes)
{
  symtab_node *node = NULL;
  struct bitpack_d bp;
  enum ipa_ref_use use;
  bool speculative;
  struct ipa_ref *ref;

  bp = streamer_read_bitpack (ib);
  use = (enum ipa_ref_use) bp_unpack_value (&bp, 3);
  speculative = (enum ipa_ref_use) bp_unpack_value (&bp, 1);
  node = nodes[streamer_read_hwi (ib)];
  ref = referring_node->create_reference (node, use);
  ref->speculative = speculative;
  if (is_a <cgraph_node *> (referring_node))
    {
      ref->lto_stmt_uid = streamer_read_hwi (ib);
      bp = streamer_read_bitpack (ib);
      ref->speculative_id = bp_unpack_value (&bp, 16);
    }
}

/* Read an edge from IB.  NODES points to a vector of previously read nodes for
   decoding caller and callee of the edge to be read.  If INDIRECT is true, the
   edge being read is indirect (in the sense that it has
   indirect_unknown_callee set).  */

static void
input_edge (class lto_input_block *ib, vec<symtab_node *> nodes,
	    bool indirect)
{
  struct cgraph_node *caller, *callee;
  struct cgraph_edge *edge;
  unsigned int stmt_id, speculative_id;
  profile_count count;
  cgraph_inline_failed_t inline_failed;
  struct bitpack_d bp;
  int ecf_flags = 0;

  caller = dyn_cast<cgraph_node *> (nodes[streamer_read_hwi (ib)]);
  if (caller == NULL || caller->decl == NULL_TREE)
    internal_error ("bytecode stream: no caller found while reading edge");

  if (!indirect)
    {
      callee = dyn_cast<cgraph_node *> (nodes[streamer_read_hwi (ib)]);
      if (callee == NULL || callee->decl == NULL_TREE)
	internal_error ("bytecode stream: no callee found while reading edge");
    }
  else
    callee = NULL;

  count = profile_count::stream_in (ib);

  bp = streamer_read_bitpack (ib);
  inline_failed = bp_unpack_enum (&bp, cgraph_inline_failed_t, CIF_N_REASONS);
  stmt_id = bp_unpack_var_len_unsigned (&bp);
  speculative_id = bp_unpack_value (&bp, 16);

  if (indirect)
    edge = caller->create_indirect_edge (NULL, 0, count);
  else
    edge = caller->create_edge (callee, NULL, count);

  edge->indirect_inlining_edge = bp_unpack_value (&bp, 1);
  edge->speculative = bp_unpack_value (&bp, 1);
  edge->lto_stmt_uid = stmt_id;
  edge->speculative_id = speculative_id;
  edge->inline_failed = inline_failed;
  edge->call_stmt_cannot_inline_p = bp_unpack_value (&bp, 1);
  edge->can_throw_external = bp_unpack_value (&bp, 1);
  edge->in_polymorphic_cdtor = bp_unpack_value (&bp, 1);
  if (indirect)
    {
      if (bp_unpack_value (&bp, 1))
	ecf_flags |= ECF_CONST;
      if (bp_unpack_value (&bp, 1))
	ecf_flags |= ECF_PURE;
      if (bp_unpack_value (&bp, 1))
	ecf_flags |= ECF_NORETURN;
      if (bp_unpack_value (&bp, 1))
	ecf_flags |= ECF_MALLOC;
      if (bp_unpack_value (&bp, 1))
	ecf_flags |= ECF_NOTHROW;
      if (bp_unpack_value (&bp, 1))
	ecf_flags |= ECF_RETURNS_TWICE;
      edge->indirect_info->ecf_flags = ecf_flags;

      edge->indirect_info->num_speculative_call_targets
	= bp_unpack_value (&bp, 16);
    }
}


/* Read a cgraph from IB using the info in FILE_DATA.  */

static vec<symtab_node *> 
input_cgraph_1 (struct lto_file_decl_data *file_data,
		class lto_input_block *ib)
{
  enum LTO_symtab_tags tag;
  vec<symtab_node *> nodes = vNULL;
  symtab_node *node;
  unsigned i;

  tag = streamer_read_enum (ib, LTO_symtab_tags, LTO_symtab_last_tag);
  file_data->order_base = symtab->order;
  file_data->unit_base = symtab->max_unit + 1;
  while (tag)
    {
      if (tag == LTO_symtab_edge)
        input_edge (ib, nodes, false);
      else if (tag == LTO_symtab_indirect_edge)
        input_edge (ib, nodes, true);
      else if (tag == LTO_symtab_variable)
        {
	  node = input_varpool_node (file_data, ib);
          nodes.safe_push (node);
	  lto_symtab_encoder_encode (file_data->symtab_node_encoder, node);
        }
      else
	{
	  node = input_node (file_data, ib, tag, nodes);
	  if (node == NULL || node->decl == NULL_TREE)
	    internal_error ("bytecode stream: found empty cgraph node");
	  nodes.safe_push (node);
	  lto_symtab_encoder_encode (file_data->symtab_node_encoder, node);
	}

      tag = streamer_read_enum (ib, LTO_symtab_tags, LTO_symtab_last_tag);
    }

  lto_input_toplevel_asms (file_data, file_data->order_base);

  /* AUX pointers should be all non-zero for function nodes read from the stream.  */
  if (flag_checking)
    {
      FOR_EACH_VEC_ELT (nodes, i, node)
	gcc_assert (node->aux || !is_a <cgraph_node *> (node));
    }
  FOR_EACH_VEC_ELT (nodes, i, node)
    {
      int ref;
      if (cgraph_node *cnode = dyn_cast <cgraph_node *> (node))
	{
	  ref = (int) (intptr_t) cnode->inlined_to;

	  /* We share declaration of builtins, so we may read same node twice.  */
	  if (!node->aux)
	    continue;
	  node->aux = NULL;

	  /* Fixup inlined_to from reference to pointer.  */
	  if (ref != LCC_NOT_FOUND)
	    dyn_cast<cgraph_node *> (node)->inlined_to
	      = dyn_cast<cgraph_node *> (nodes[ref]);
	  else
	    cnode->inlined_to = NULL;
	}

      ref = (int) (intptr_t) node->same_comdat_group;

      /* Fixup same_comdat_group from reference to pointer.  */
      if (ref != LCC_NOT_FOUND)
	node->same_comdat_group = nodes[ref];
      else
	node->same_comdat_group = NULL;
    }
  FOR_EACH_VEC_ELT (nodes, i, node)
    node->aux = is_a <cgraph_node *> (node) ? (void *)1 : NULL;
  return nodes;
}

/* Input ipa_refs.  */

static void
input_refs (class lto_input_block *ib,
	    vec<symtab_node *> nodes)
{
  int count;
  int idx;
  while (true)
    {
      symtab_node *node;
      count = streamer_read_uhwi (ib);
      if (!count)
	break;
      idx = streamer_read_uhwi (ib);
      node = nodes[idx];
      while (count)
	{
	  input_ref (ib, node, nodes);
	  count--;
	}
      if (cgraph_node *cnode = dyn_cast <cgraph_node *> (node))
	if (cnode->declare_variant_alt)
	  omp_lto_input_declare_variant_alt (ib, cnode, nodes);
    }
}
	    
/* Input profile_info from IB.  */
static void
input_profile_summary (class lto_input_block *ib,
		       struct lto_file_decl_data *file_data)
{
  unsigned int runs = streamer_read_uhwi (ib);
  if (runs)
    {
      file_data->profile_info.runs = runs;

      /* IPA-profile computes hot bb threshold based on cumulated
	 whole program profile.  We need to stream it down to ltrans.  */
      if (flag_ltrans)
	set_hot_bb_threshold (streamer_read_gcov_count (ib));
    }

}

/* Rescale profile summaries to the same number of runs in the whole unit.  */

static void
merge_profile_summaries (struct lto_file_decl_data **file_data_vec)
{
  struct lto_file_decl_data *file_data;
  unsigned int j;
  gcov_unsigned_t max_runs = 0;
  struct cgraph_node *node;
  struct cgraph_edge *edge;

  /* Find unit with maximal number of runs.  If we ever get serious about
     roundoff errors, we might also consider computing smallest common
     multiply.  */
  for (j = 0; (file_data = file_data_vec[j]) != NULL; j++)
    if (max_runs < file_data->profile_info.runs)
      max_runs = file_data->profile_info.runs;

  if (!max_runs)
    return;

  /* Simple overflow check.  We probably don't need to support that many train
     runs. Such a large value probably imply data corruption anyway.  */
  if (max_runs > INT_MAX / REG_BR_PROB_BASE)
    {
      sorry ("At most %i profile runs is supported. Perhaps corrupted profile?",
	     INT_MAX / REG_BR_PROB_BASE);
      return;
    }

  profile_info = XCNEW (gcov_summary);
  profile_info->runs = max_runs;

  /* If merging already happent at WPA time, we are done.  */
  if (flag_ltrans)
    return;

  /* Now compute count_materialization_scale of each node.
     During LTRANS we already have values of count_materialization_scale
     computed, so just update them.  */
  FOR_EACH_FUNCTION (node)
    if (node->lto_file_data
	&& node->lto_file_data->profile_info.runs)
      {
	int scale;

	scale = RDIV (node->count_materialization_scale * max_runs,
                      node->lto_file_data->profile_info.runs);
	node->count_materialization_scale = scale;
	if (scale < 0)
	  fatal_error (input_location, "Profile information in %s corrupted",
		       file_data->file_name);

	if (scale == REG_BR_PROB_BASE)
	  continue;
	for (edge = node->callees; edge; edge = edge->next_callee)
	  if (edge->count.ipa ().nonzero_p ())
	    edge->count = edge->count.apply_scale (scale, REG_BR_PROB_BASE);
	for (edge = node->indirect_calls; edge; edge = edge->next_callee)
	  if (edge->count.ipa ().nonzero_p ())
	    edge->count = edge->count.apply_scale (scale, REG_BR_PROB_BASE);
	if (node->count.ipa ().nonzero_p ())
	  node->count = node->count.apply_scale (scale, REG_BR_PROB_BASE);
      }
}

/* Input and merge the symtab from each of the .o files passed to
   lto1.  */

void
input_symtab (void)
{
  struct lto_file_decl_data **file_data_vec = lto_get_file_decl_data ();
  struct lto_file_decl_data *file_data;
  unsigned int j = 0;
  struct cgraph_node *node;

  while ((file_data = file_data_vec[j++]))
    {
      const char *data;
      size_t len;
      class lto_input_block *ib;
      vec<symtab_node *> nodes;

      ib = lto_create_simple_input_block (file_data, LTO_section_symtab_nodes,
					  &data, &len);
      if (!ib) 
	fatal_error (input_location,
		     "cannot find LTO cgraph in %s", file_data->file_name);
      input_profile_summary (ib, file_data);
      file_data->symtab_node_encoder = lto_symtab_encoder_new (true);
      nodes = input_cgraph_1 (file_data, ib);
      lto_destroy_simple_input_block (file_data, LTO_section_symtab_nodes,
				      ib, data, len);

      ib = lto_create_simple_input_block (file_data, LTO_section_refs,
					  &data, &len);
      if (!ib)
	fatal_error (input_location, "cannot find LTO section refs in %s",
		     file_data->file_name);
      input_refs (ib, nodes);
      lto_destroy_simple_input_block (file_data, LTO_section_refs,
				      ib, data, len);
      if (flag_ltrans)
	input_cgraph_opt_summary (nodes);
      nodes.release ();
    }

  merge_profile_summaries (file_data_vec);

  /* Clear out the aux field that was used to store enough state to
     tell which nodes should be overwritten.  */
  FOR_EACH_FUNCTION (node)
    {
      /* Some nodes may have been created by cgraph_node.  This
	 happens when the callgraph contains nested functions.  If the
	 node for the parent function was never emitted to the gimple
	 file, cgraph_node will create a node for it when setting the
	 context of the nested function.  */
      if (node->lto_file_data)
	node->aux = NULL;
    }
}

static void
omp_requires_to_name (char *buf, size_t size, HOST_WIDE_INT requires_mask)
{
  char *end = buf + size, *p = buf;
  if (requires_mask & GOMP_REQUIRES_UNIFIED_ADDRESS)
    p += snprintf (p, end - p, "unified_address");
  if (requires_mask & GOMP_REQUIRES_UNIFIED_SHARED_MEMORY)
    p += snprintf (p, end - p, "%sunified_shared_memory",
		   (p == buf ? "" : ", "));
  if (requires_mask & GOMP_REQUIRES_REVERSE_OFFLOAD)
    p += snprintf (p, end - p, "%sreverse_offload",
		   (p == buf ? "" : ", "));
}

/* Input function/variable tables that will allow libgomp to look up offload
   target code, and store them into OFFLOAD_FUNCS and OFFLOAD_VARS.  */

void
input_offload_tables (bool do_force_output)
{
  struct lto_file_decl_data **file_data_vec = lto_get_file_decl_data ();
  struct lto_file_decl_data *file_data;
  unsigned int j = 0;
  const char *requires_fn = NULL;
  tree requires_decl = NULL_TREE;

  omp_requires_mask = (omp_requires) 0;

  while ((file_data = file_data_vec[j++]))
    {
      const char *data;
      size_t len;
      class lto_input_block *ib
	= lto_create_simple_input_block (file_data, LTO_section_offload_table,
					 &data, &len);
      if (!ib)
	continue;

      tree tmp_decl = NULL_TREE;
      enum LTO_symtab_tags tag
	= streamer_read_enum (ib, LTO_symtab_tags, LTO_symtab_last_tag);
      while (tag)
	{
	  if (tag == LTO_symtab_unavail_node)
	    {
	      tree fn_decl
		= lto_input_fn_decl_ref (ib, file_data);
	      vec_safe_push (offload_funcs, fn_decl);

	      /* Prevent IPA from removing fn_decl as unreachable, since there
		 may be no refs from the parent function to child_fn in offload
		 LTO mode.  */
	      if (do_force_output)
		cgraph_node::get (fn_decl)->mark_force_output ();
	      tmp_decl = fn_decl;
	    }
	  else if (tag == LTO_symtab_variable)
	    {
	      tree var_decl
		= lto_input_var_decl_ref (ib, file_data);
	      vec_safe_push (offload_vars, var_decl);

	      /* Prevent IPA from removing var_decl as unused, since there
		 may be no refs to var_decl in offload LTO mode.  */
	      if (do_force_output)
		varpool_node::get (var_decl)->force_output = 1;
	      tmp_decl = var_decl;
	    }
	  else if (tag == LTO_symtab_edge)
	    {
	      static bool error_emitted = false;
	      HOST_WIDE_INT val = streamer_read_hwi (ib);

	      if (omp_requires_mask == 0)
		{
		  omp_requires_mask = (omp_requires) val;
		  requires_decl = tmp_decl;
		  requires_fn = file_data->file_name;
		}
	      else if (omp_requires_mask != val && !error_emitted)
		{
		  const char *fn1 = requires_fn;
		  if (requires_decl != NULL_TREE)
		    {
		      while (DECL_CONTEXT (requires_decl) != NULL_TREE
			     && TREE_CODE (requires_decl) != TRANSLATION_UNIT_DECL)
			requires_decl = DECL_CONTEXT (requires_decl);
		      if (requires_decl != NULL_TREE)
			fn1 = IDENTIFIER_POINTER (DECL_NAME (requires_decl));
		    }

		  const char *fn2 = file_data->file_name;
		  if (tmp_decl != NULL_TREE)
		    {
		      while (DECL_CONTEXT (tmp_decl) != NULL_TREE
			     && TREE_CODE (tmp_decl) != TRANSLATION_UNIT_DECL)
			tmp_decl = DECL_CONTEXT (tmp_decl);
		      if (tmp_decl != NULL_TREE)
<<<<<<< HEAD
			fn2 = IDENTIFIER_POINTER (DECL_NAME (requires_decl));
=======
			fn2 = IDENTIFIER_POINTER (DECL_NAME (tmp_decl));
>>>>>>> 2701442d
		    }

		  char buf1[sizeof ("unified_address, unified_shared_memory, "
				    "reverse_offload")];
		  char buf2[sizeof ("unified_address, unified_shared_memory, "
				    "reverse_offload")];
		  omp_requires_to_name (buf2, sizeof (buf2),
					val != OMP_REQUIRES_TARGET_USED
					? val
					: (HOST_WIDE_INT) omp_requires_mask);
		  if (val != OMP_REQUIRES_TARGET_USED
		      && omp_requires_mask != OMP_REQUIRES_TARGET_USED)
		    {
		      omp_requires_to_name (buf1, sizeof (buf1),
					    omp_requires_mask);
		      error ("OpenMP %<requires%> directive with non-identical "
			     "clauses in multiple compilation units: %qs vs. "
			     "%qs", buf1, buf2);
		      inform (UNKNOWN_LOCATION, "%qs has %qs", fn1, buf1);
		      inform (UNKNOWN_LOCATION, "%qs has %qs", fn2, buf2);
		    }
		  else
		    {
		      error ("OpenMP %<requires%> directive with %qs specified "
			     "only in some compilation units", buf2);
		      inform (UNKNOWN_LOCATION, "%qs has %qs",
			      val != OMP_REQUIRES_TARGET_USED ? fn2 : fn1,
			      buf2);
		      inform (UNKNOWN_LOCATION, "but %qs has not",
			      val != OMP_REQUIRES_TARGET_USED ? fn1 : fn2);
		    }
		  error_emitted = true;
		}
	    }
	  else
	    fatal_error (input_location,
			 "invalid offload table in %s", file_data->file_name);

	  tag = streamer_read_enum (ib, LTO_symtab_tags, LTO_symtab_last_tag);
	}

      lto_destroy_simple_input_block (file_data, LTO_section_offload_table,
				      ib, data, len);
    }
#ifdef ACCEL_COMPILER
  char *omp_requires_file = getenv ("GCC_OFFLOAD_OMP_REQUIRES_FILE");
  if (omp_requires_file == NULL || omp_requires_file[0] == '\0')
    fatal_error (input_location, "GCC_OFFLOAD_OMP_REQUIRES_FILE unset");
  FILE *f = fopen (omp_requires_file, "wb");
  if (!f)
    fatal_error (input_location, "Cannot open omp_requires file %qs",
		 omp_requires_file);
  uint32_t req_mask = omp_requires_mask;
  fwrite (&req_mask, sizeof (req_mask), 1, f);
  fclose (f);
#endif
}

/* True when we need optimization summary for NODE.  */

static int
output_cgraph_opt_summary_p (struct cgraph_node *node)
{
  if (node->clone_of || node->former_clone_of)
    return true;
  clone_info *info = clone_info::get (node);
  return info && (info->tree_map || info->param_adjustments);
}

/* Output optimization summary for EDGE to OB.  */
static void
output_edge_opt_summary (struct output_block *ob ATTRIBUTE_UNUSED,
			 struct cgraph_edge *edge ATTRIBUTE_UNUSED)
{
}

/* Output optimization summary for NODE to OB.  */

static void
output_node_opt_summary (struct output_block *ob,
			 struct cgraph_node *node,
			 lto_symtab_encoder_t encoder)
{
  struct ipa_replace_map *map;
  int i;
  struct cgraph_edge *e;

  /* TODO: Should this code be moved to ipa-param-manipulation?  */
  struct bitpack_d bp;
  bp = bitpack_create (ob->main_stream);
  clone_info *info = clone_info::get (node);
  
  bp_pack_value (&bp, (info && info->param_adjustments != NULL), 1);
  streamer_write_bitpack (&bp);
  if (ipa_param_adjustments *adjustments
		 = info ? info->param_adjustments : NULL)
    {
      streamer_write_uhwi (ob, vec_safe_length (adjustments->m_adj_params));
      ipa_adjusted_param *adj;
      FOR_EACH_VEC_SAFE_ELT (adjustments->m_adj_params, i, adj)
	{
	  bp = bitpack_create (ob->main_stream);
	  bp_pack_value (&bp, adj->base_index, IPA_PARAM_MAX_INDEX_BITS);
	  bp_pack_value (&bp, adj->prev_clone_index, IPA_PARAM_MAX_INDEX_BITS);
	  bp_pack_value (&bp, adj->op, 2);
	  bp_pack_value (&bp, adj->param_prefix_index, 2);
	  bp_pack_value (&bp, adj->prev_clone_adjustment, 1);
	  bp_pack_value (&bp, adj->reverse, 1);
	  bp_pack_value (&bp, adj->user_flag, 1);
	  streamer_write_bitpack (&bp);
	  if (adj->op == IPA_PARAM_OP_SPLIT
	      || adj->op == IPA_PARAM_OP_NEW)
	    {
	      stream_write_tree (ob, adj->type, true);
	      if (adj->op == IPA_PARAM_OP_SPLIT)
		{
		  stream_write_tree (ob, adj->alias_ptr_type, true);
		  streamer_write_uhwi (ob, adj->unit_offset);
		}
	    }
	}
      streamer_write_hwi (ob, adjustments->m_always_copy_start);
      bp = bitpack_create (ob->main_stream);
      bp_pack_value (&bp, info->param_adjustments->m_skip_return, 1);
      streamer_write_bitpack (&bp);
    }

  streamer_write_uhwi (ob, info ? vec_safe_length (info->tree_map) : 0);
  if (info)
    FOR_EACH_VEC_SAFE_ELT (info->tree_map, i, map)
      {
	streamer_write_uhwi (ob, map->parm_num);
	gcc_assert (EXPR_LOCATION (map->new_tree) == UNKNOWN_LOCATION);
	stream_write_tree (ob, map->new_tree, true);
      }

  if (lto_symtab_encoder_in_partition_p (encoder, node))
    {
      for (e = node->callees; e; e = e->next_callee)
	output_edge_opt_summary (ob, e);
      for (e = node->indirect_calls; e; e = e->next_callee)
	output_edge_opt_summary (ob, e);
    }
}

/* Output optimization summaries stored in callgraph.
   At the moment it is the clone info structure.  */

static void
output_cgraph_opt_summary (void)
{
  int i, n_nodes;
  lto_symtab_encoder_t encoder;
  struct output_block *ob = create_output_block (LTO_section_cgraph_opt_sum);
  unsigned count = 0;

  ob->symbol = NULL;
  encoder = ob->decl_state->symtab_node_encoder;
  n_nodes = lto_symtab_encoder_size (encoder);
  for (i = 0; i < n_nodes; i++)
    {
      symtab_node *node = lto_symtab_encoder_deref (encoder, i);
      cgraph_node *cnode = dyn_cast <cgraph_node *> (node);
      if (cnode && output_cgraph_opt_summary_p (cnode))
	count++;
    }
  streamer_write_uhwi (ob, count);
  for (i = 0; i < n_nodes; i++)
    {
      symtab_node *node = lto_symtab_encoder_deref (encoder, i);
      cgraph_node *cnode = dyn_cast <cgraph_node *> (node);
      if (cnode && output_cgraph_opt_summary_p (cnode))
	{
	  streamer_write_uhwi (ob, i);
	  output_node_opt_summary (ob, cnode, encoder);
	}
    }
  produce_asm (ob, NULL);
  destroy_output_block (ob);
}

/* Input optimisation summary of EDGE.  */

static void
input_edge_opt_summary (struct cgraph_edge *edge ATTRIBUTE_UNUSED,
			class lto_input_block *ib_main ATTRIBUTE_UNUSED)
{
}

/* Input optimisation summary of NODE.  */

static void
input_node_opt_summary (struct cgraph_node *node,
			class lto_input_block *ib_main,
			class data_in *data_in)
{
  int i;
  int count;
  struct cgraph_edge *e;

  /* TODO: Should this code be moved to ipa-param-manipulation?  */
  struct bitpack_d bp;
  bp = streamer_read_bitpack (ib_main);
  bool have_adjustments = bp_unpack_value (&bp, 1);
  clone_info *info = clone_info::get_create (node);

  if (have_adjustments)
    {
      count = streamer_read_uhwi (ib_main);
      vec<ipa_adjusted_param, va_gc> *new_params = NULL;
      for (i = 0; i < count; i++)
	{
	  ipa_adjusted_param adj;
	  memset (&adj, 0, sizeof (adj));
	  bp = streamer_read_bitpack (ib_main);
	  adj.base_index = bp_unpack_value (&bp, IPA_PARAM_MAX_INDEX_BITS);
	  adj.prev_clone_index
	    = bp_unpack_value (&bp, IPA_PARAM_MAX_INDEX_BITS);
	  adj.op = (enum ipa_parm_op) bp_unpack_value (&bp, 2);
	  adj.param_prefix_index = bp_unpack_value (&bp, 2);
	  adj.prev_clone_adjustment = bp_unpack_value (&bp, 1);
	  adj.reverse = bp_unpack_value (&bp, 1);
	  adj.user_flag = bp_unpack_value (&bp, 1);
	  if (adj.op == IPA_PARAM_OP_SPLIT
	      || adj.op == IPA_PARAM_OP_NEW)
	    {
	      adj.type = stream_read_tree (ib_main, data_in);
	      if (adj.op == IPA_PARAM_OP_SPLIT)
		{
		  adj.alias_ptr_type = stream_read_tree (ib_main, data_in);
		  adj.unit_offset = streamer_read_uhwi (ib_main);
		}
	    }
	  vec_safe_push (new_params, adj);
	}
      int always_copy_start = streamer_read_hwi (ib_main);
      bp = streamer_read_bitpack (ib_main);
      bool skip_return = bp_unpack_value (&bp, 1);
      info->param_adjustments
	= (new (ggc_alloc <ipa_param_adjustments> ())
	   ipa_param_adjustments (new_params, always_copy_start, skip_return));
    }

  count = streamer_read_uhwi (ib_main);
  for (i = 0; i < count; i++)
    {
      struct ipa_replace_map *map = ggc_alloc<ipa_replace_map> ();

      vec_safe_push (info->tree_map, map);
      map->parm_num = streamer_read_uhwi (ib_main);
      map->new_tree = stream_read_tree (ib_main, data_in);
    }
  for (e = node->callees; e; e = e->next_callee)
    input_edge_opt_summary (e, ib_main);
  for (e = node->indirect_calls; e; e = e->next_callee)
    input_edge_opt_summary (e, ib_main);
}

/* Read section in file FILE_DATA of length LEN with data DATA.  */

static void
input_cgraph_opt_section (struct lto_file_decl_data *file_data,
			  const char *data, size_t len,
			  vec<symtab_node *> nodes)
{
  const struct lto_function_header *header =
    (const struct lto_function_header *) data;
  const int cfg_offset = sizeof (struct lto_function_header);
  const int main_offset = cfg_offset + header->cfg_size;
  const int string_offset = main_offset + header->main_size;
  class data_in *data_in;
  unsigned int i;
  unsigned int count;

  lto_input_block ib_main ((const char *) data + main_offset,
			   header->main_size, file_data->mode_table);

  data_in =
    lto_data_in_create (file_data, (const char *) data + string_offset,
			header->string_size, vNULL);
  count = streamer_read_uhwi (&ib_main);

  for (i = 0; i < count; i++)
    {
      int ref = streamer_read_uhwi (&ib_main);
      input_node_opt_summary (dyn_cast<cgraph_node *> (nodes[ref]),
			      &ib_main, data_in);
    }
  lto_free_section_data (file_data, LTO_section_cgraph_opt_sum, NULL, data,
			 len);
  lto_data_in_delete (data_in);
}

/* Input optimization summary of cgraph.  */

static void
input_cgraph_opt_summary (vec<symtab_node *> nodes)
{
  struct lto_file_decl_data **file_data_vec = lto_get_file_decl_data ();
  struct lto_file_decl_data *file_data;
  unsigned int j = 0;

  while ((file_data = file_data_vec[j++]))
    {
      size_t len;
      const char *data
	= lto_get_summary_section_data (file_data, LTO_section_cgraph_opt_sum,
					&len);
      if (data)
	input_cgraph_opt_section (file_data, data, len, nodes);
    }
}<|MERGE_RESOLUTION|>--- conflicted
+++ resolved
@@ -1879,11 +1879,7 @@
 			     && TREE_CODE (tmp_decl) != TRANSLATION_UNIT_DECL)
 			tmp_decl = DECL_CONTEXT (tmp_decl);
 		      if (tmp_decl != NULL_TREE)
-<<<<<<< HEAD
-			fn2 = IDENTIFIER_POINTER (DECL_NAME (requires_decl));
-=======
 			fn2 = IDENTIFIER_POINTER (DECL_NAME (tmp_decl));
->>>>>>> 2701442d
 		    }
 
 		  char buf1[sizeof ("unified_address, unified_shared_memory, "
