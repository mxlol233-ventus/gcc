// expressions.h -- Go frontend expression handling.     -*- C++ -*-

// Copyright 2009 The Go Authors. All rights reserved.
// Use of this source code is governed by a BSD-style
// license that can be found in the LICENSE file.

#ifndef GO_EXPRESSIONS_H
#define GO_EXPRESSIONS_H

#include <mpfr.h>
#include <mpc.h>

#include "operator.h"
#include "runtime.h"

class Gogo;
class Translate_context;
class Traverse;
class Statement_inserter;
class Type;
class Method;
struct Type_context;
class Integer_type;
class Float_type;
class Complex_type;
class Function_type;
class Map_type;
class Struct_type;
class Struct_field;
class Expression_list;
class Var_expression;
class Enclosed_var_expression;
class Temporary_reference_expression;
class Set_and_use_temporary_expression;
class String_expression;
class Type_conversion_expression;
class Unsafe_type_conversion_expression;
class Unary_expression;
class Binary_expression;
class String_concat_expression;
class Call_expression;
class Call_result_expression;
class Func_expression;
class Func_descriptor_expression;
class Unknown_expression;
class Index_expression;
class Array_index_expression;
class String_index_expression;
class Map_index_expression;
class Bound_method_expression;
class Field_reference_expression;
class Interface_field_reference_expression;
class Allocation_expression;
class Composite_literal_expression;
class Struct_construction_expression;
class Array_construction_expression;
class Fixed_array_construction_expression;
class Slice_construction_expression;
class Map_construction_expression;
class Type_guard_expression;
class Heap_expression;
class Receive_expression;
class Conditional_expression;
class Compound_expression;
class Numeric_constant;
class Named_object;
class Export;
class Import;
class Temporary_statement;
class Label;
class Ast_dump_context;
class String_dump;

// The precision to use for complex values represented as an mpc_t.
const int mpc_precision = 256;

// The base class for all expressions.

class Expression
{
 public:
  // The types of expressions.
  enum Expression_classification
  {
    EXPRESSION_ERROR,
    EXPRESSION_TYPE,
    EXPRESSION_UNARY,
    EXPRESSION_BINARY,
    EXPRESSION_STRING_CONCAT,
    EXPRESSION_CONST_REFERENCE,
    EXPRESSION_VAR_REFERENCE,
    EXPRESSION_ENCLOSED_VAR_REFERENCE,
    EXPRESSION_TEMPORARY_REFERENCE,
    EXPRESSION_SET_AND_USE_TEMPORARY,
    EXPRESSION_SINK,
    EXPRESSION_FUNC_REFERENCE,
    EXPRESSION_FUNC_DESCRIPTOR,
    EXPRESSION_FUNC_CODE_REFERENCE,
    EXPRESSION_UNKNOWN_REFERENCE,
    EXPRESSION_BOOLEAN,
    EXPRESSION_STRING,
    EXPRESSION_STRING_INFO,
    EXPRESSION_INTEGER,
    EXPRESSION_FLOAT,
    EXPRESSION_COMPLEX,
    EXPRESSION_NIL,
    EXPRESSION_IOTA,
    EXPRESSION_CALL,
    EXPRESSION_CALL_RESULT,
    EXPRESSION_BOUND_METHOD,
    EXPRESSION_INDEX,
    EXPRESSION_ARRAY_INDEX,
    EXPRESSION_STRING_INDEX,
    EXPRESSION_MAP_INDEX,
    EXPRESSION_SELECTOR,
    EXPRESSION_FIELD_REFERENCE,
    EXPRESSION_INTERFACE_FIELD_REFERENCE,
    EXPRESSION_ALLOCATION,
    EXPRESSION_TYPE_GUARD,
    EXPRESSION_CONVERSION,
    EXPRESSION_UNSAFE_CONVERSION,
    EXPRESSION_STRUCT_CONSTRUCTION,
    EXPRESSION_FIXED_ARRAY_CONSTRUCTION,
    EXPRESSION_SLICE_CONSTRUCTION,
    EXPRESSION_MAP_CONSTRUCTION,
    EXPRESSION_COMPOSITE_LITERAL,
    EXPRESSION_HEAP,
    EXPRESSION_RECEIVE,
    EXPRESSION_TYPE_DESCRIPTOR,
    EXPRESSION_GC_SYMBOL,
    EXPRESSION_PTRMASK_SYMBOL,
    EXPRESSION_TYPE_INFO,
    EXPRESSION_SLICE_INFO,
    EXPRESSION_SLICE_VALUE,
    EXPRESSION_INTERFACE_INFO,
    EXPRESSION_INTERFACE_VALUE,
    EXPRESSION_INTERFACE_MTABLE,
    EXPRESSION_STRUCT_FIELD_OFFSET,
    EXPRESSION_LABEL_ADDR,
    EXPRESSION_CONDITIONAL,
    EXPRESSION_COMPOUND,
    EXPRESSION_BACKEND
  };

  Expression(Expression_classification, Location);

  virtual ~Expression();

  // Make an error expression.  This is used when a parse error occurs
  // to prevent cascading errors.
  static Expression*
  make_error(Location);

  // Make an expression which is really a type.  This is used during
  // parsing.
  static Expression*
  make_type(Type*, Location);

  // Make a unary expression.
  static Expression*
  make_unary(Operator, Expression*, Location);

  // Make a binary expression.
  static Expression*
  make_binary(Operator, Expression*, Expression*, Location);

  // Make a string concatenation expression.
  static Expression*
  make_string_concat(Expression_list*);

  // Make a reference to a constant in an expression.
  static Expression*
  make_const_reference(Named_object*, Location);

  // Make a reference to a variable in an expression.
  static Expression*
  make_var_reference(Named_object*, Location);

  // Make a reference to a variable within an enclosing function.
  static Expression*
  make_enclosing_var_reference(Expression*, Named_object*, Location);

  // Make a reference to a temporary variable.  Temporary variables
  // are always created by a single statement, which is what we use to
  // refer to them.
  static Temporary_reference_expression*
  make_temporary_reference(Temporary_statement*, Location);

  // Make an expressions which sets a temporary variable and then
  // evaluates to a reference to that temporary variable.  This is
  // used to set a temporary variable while retaining the order of
  // evaluation.
  static Set_and_use_temporary_expression*
  make_set_and_use_temporary(Temporary_statement*, Expression*, Location);

  // Make a sink expression--a reference to the blank identifier _.
  static Expression*
  make_sink(Location);

  // Make a reference to a function in an expression.  This returns a
  // pointer to the struct holding the address of the function
  // followed by any closed-over variables.
  static Expression*
  make_func_reference(Named_object*, Expression* closure, Location);

  // Make a function descriptor, an immutable struct with a single
  // field that points to the function code.  This may only be used
  // with functions that do not have closures.  FN is the function for
  // which we are making the descriptor.
  static Func_descriptor_expression*
  make_func_descriptor(Named_object* fn);

  // Make a reference to the code of a function.  This is used to set
  // descriptor and closure fields.
  static Expression*
  make_func_code_reference(Named_object*, Location);

  // Make a reference to an unknown name.  In a correct program this
  // will always be lowered to a real const/var/func reference.
  static Unknown_expression*
  make_unknown_reference(Named_object*, Location);

  // Make a constant bool expression.
  static Expression*
  make_boolean(bool val, Location);

  // Make a constant string expression.
  static Expression*
  make_string(const std::string&, Location);

  // Make an expression that evaluates to some characteristic of an string.
  // For simplicity, the enum values must match the field indexes in the
  // underlying struct.
  enum String_info
    {
      // The underlying data in the string.
      STRING_INFO_DATA,
      // The length of the string.
      STRING_INFO_LENGTH
    };

  static Expression*
  make_string_info(Expression* string, String_info, Location);

  // Make a character constant expression.  TYPE should be NULL for an
  // abstract type.
  static Expression*
  make_character(const mpz_t*, Type*, Location);

  // Make a constant integer expression from a multi-precision
  // integer.  TYPE should be NULL for an abstract type.
  static Expression*
  make_integer_z(const mpz_t*, Type*, Location);

  // Make a constant integer expression from an unsigned long.  TYPE
  // should be NULL for an abstract type.
  static Expression*
  make_integer_ul(unsigned long, Type*, Location);

  // Make a constant integer expression from a signed long.  TYPE
  // should be NULL for an abstract type.
  static Expression*
  make_integer_sl(long, Type*, Location);

  // Make a constant integer expression from an int64_t.  TYPE should
  // be NULL for an abstract type.
  static Expression*
  make_integer_int64(int64_t, Type*, Location);

  // Make a constant float expression.  TYPE should be NULL for an
  // abstract type.
  static Expression*
  make_float(const mpfr_t*, Type*, Location);

  // Make a constant complex expression.  TYPE should be NULL for an
  // abstract type.
  static Expression*
  make_complex(const mpc_t*, Type*, Location);

  // Make a nil expression.
  static Expression*
  make_nil(Location);

  // Make an iota expression.  This is used for the predeclared
  // constant iota.
  static Expression*
  make_iota();

  // Make a call expression.
  static Call_expression*
  make_call(Expression* func, Expression_list* args, bool is_varargs,
	    Location);

  // Make a reference to a specific result of a call expression which
  // returns a tuple.
  static Expression*
  make_call_result(Call_expression*, unsigned int index);

  // Make an expression which is a method bound to its first
  // parameter.  METHOD is the method being called, FUNCTION is the
  // function to call.
  static Bound_method_expression*
  make_bound_method(Expression* object, const Method* method,
		    Named_object* function, Location);

  // Make an index or slice expression.  This is a parser expression
  // which represents LEFT[START:END:CAP].  END may be NULL, meaning an
  // index rather than a slice.  CAP may be NULL, meaning we use the default
  // capacity of LEFT. At parse time we may not know the type of LEFT.
  // After parsing this is lowered to an array index, a string index,
  // or a map index.
  static Expression*
  make_index(Expression* left, Expression* start, Expression* end,
             Expression* cap, Location);

  // Make an array index expression.  END may be NULL, in which case
  // this is an lvalue.  CAP may be NULL, in which case it defaults
  // to cap(ARRAY).
  static Expression*
  make_array_index(Expression* array, Expression* start, Expression* end,
                   Expression* cap, Location);

  // Make a string index expression.  END may be NULL.  This is never
  // an lvalue.
  static Expression*
  make_string_index(Expression* string, Expression* start, Expression* end,
		    Location);

  // Make a map index expression.  This is an lvalue.
  static Map_index_expression*
  make_map_index(Expression* map, Expression* val, Location);

  // Make a selector.  This is a parser expression which represents
  // LEFT.NAME.  At parse time we may not know the type of the left
  // hand side.
  static Expression*
  make_selector(Expression* left, const std::string& name, Location);

  // Make a reference to a field in a struct.
  static Field_reference_expression*
  make_field_reference(Expression*, unsigned int field_index, Location);

  // Make a reference to a field of an interface, with an associated
  // object.
  static Expression*
  make_interface_field_reference(Expression*, const std::string&,
				 Location);

  // Make an allocation expression.
  static Expression*
  make_allocation(Type*, Location);

  // Make a type guard expression.
  static Expression*
  make_type_guard(Expression*, Type*, Location);

  // Make a type cast expression.
  static Expression*
  make_cast(Type*, Expression*, Location);

  // Make an unsafe type cast expression.  This is only used when
  // passing parameter to builtin functions that are part of the Go
  // runtime.
  static Expression*
  make_unsafe_cast(Type*, Expression*, Location);

  // Make a composite literal.  The DEPTH parameter is how far down we
  // are in a list of composite literals with omitted types.  HAS_KEYS
  // is true if the expression list has keys alternating with values.
  // ALL_ARE_NAMES is true if all the keys could be struct field
  // names.
  static Expression*
  make_composite_literal(Type*, int depth, bool has_keys, Expression_list*,
			 bool all_are_names, Location);

  // Make a struct composite literal.
  static Expression*
  make_struct_composite_literal(Type*, Expression_list*, Location);

  // Make an array composite literal.
  static Expression*
  make_array_composite_literal(Type*, Expression_list*, Location);

  // Make a slice composite literal.
  static Slice_construction_expression*
  make_slice_composite_literal(Type*, Expression_list*, Location);

  // Take an expression and allocate it on the heap.
  static Expression*
  make_heap_expression(Expression*, Location);

  // Make a receive expression.  VAL is NULL for a unary receive.
  static Receive_expression*
  make_receive(Expression* channel, Location);

  // Make an expression which evaluates to the address of the type
  // descriptor for TYPE.
  static Expression*
  make_type_descriptor(Type* type, Location);

  // Make an expression which evaluates to the address of the gc
  // symbol for TYPE.
  static Expression*
  make_gc_symbol(Type* type);

  // Make an expression that evaluates to the address of a ptrmask
  // symbol for TYPE.  For most types this will be the same as
  // make_gc_symbol, but for larger types make_gc_symbol will return a
  // gcprog while this will return a ptrmask.
  static Expression*
  make_ptrmask_symbol(Type* type);

  // Make an expression which evaluates to some characteristic of a
  // type.  These are only used for type descriptors, so there is no
  // location parameter.
  enum Type_info
    {
      // The size of a value of the type.
      TYPE_INFO_SIZE,
      // The required alignment of a value of the type.
      TYPE_INFO_ALIGNMENT,
      // The required alignment of a value of the type when used as a
      // field in a struct.
      TYPE_INFO_FIELD_ALIGNMENT,
      // The size of the prefix of a value of the type that contains
      // all the pointers.  This is 0 for a type that contains no
      // pointers.  It is always <= TYPE_INFO_SIZE.
      TYPE_INFO_BACKEND_PTRDATA,
      // Like TYPE_INFO_BACKEND_PTRDATA, but the ptrdata value that we
      // want to store in a type descriptor.  They are the same for
      // most types, but can differ for a type that uses a gcprog.
      TYPE_INFO_DESCRIPTOR_PTRDATA
    };

  static Expression*
  make_type_info(Type* type, Type_info);

  // Make an expression that evaluates to some characteristic of a
  // slice.  For simplicity, the enum values must match the field indexes
  // in the underlying struct.
  enum Slice_info
    {
      // The underlying data of the slice.
      SLICE_INFO_VALUE_POINTER,
      // The length of the slice.
      SLICE_INFO_LENGTH,
      // The capacity of the slice.
      SLICE_INFO_CAPACITY
    };

  static Expression*
  make_slice_info(Expression* slice, Slice_info, Location);

  // Make an expression for a slice value.
  static Expression*
  make_slice_value(Type*, Expression* valptr, Expression* len, Expression* cap,
                   Location);

  // Make an expression that evaluates to some characteristic of an
  // interface.  For simplicity, the enum values must match the field indexes
  // in the underlying struct.
  enum Interface_info
    {
      // The type descriptor of an empty interface.
      INTERFACE_INFO_TYPE_DESCRIPTOR = 0,
      // The methods of an interface.
      INTERFACE_INFO_METHODS = 0,
      // The first argument to pass to an interface method.
      INTERFACE_INFO_OBJECT
    };

  static Expression*
  make_interface_info(Expression* iface, Interface_info, Location);

  // Make an expression for an interface value.
  static Expression*
  make_interface_value(Type*, Expression*, Expression*, Location);

  // Make an expression that builds a reference to the interface method table
  // for TYPE that satisfies interface ITYPE. IS_POINTER is true if this is a
  // reference to the interface method table for the pointer receiver type.
  static Expression*
  make_interface_mtable_ref(Interface_type* itype, Type* type,
                            bool is_pointer, Location);

  // Make an expression which evaluates to the offset of a field in a
  // struct.  This is only used for type descriptors, so there is no
  // location parameter.
  static Expression*
  make_struct_field_offset(Struct_type*, const Struct_field*);

  // Make an expression which evaluates to the address of an unnamed
  // label.
  static Expression*
  make_label_addr(Label*, Location);

  // Make a conditional expression.
  static Expression*
  make_conditional(Expression*, Expression*, Expression*, Location);

  // Make a compound expression.
  static Expression*
  make_compound(Expression*, Expression*, Location);

  // Make a backend expression.
  static Expression*
  make_backend(Bexpression*, Type*, Location);

  // Return the expression classification.
  Expression_classification
  classification() const
  { return this->classification_; }

  // Return the location of the expression.
  Location
  location() const
  { return this->location_; }

  // Return whether this is a constant expression.
  bool
  is_constant() const
  { return this->do_is_constant(); }

  // Return whether this expression can be used as a static
  // initializer.  This is true for an expression that has only
  // numbers and pointers to global variables or composite literals
  // that do not require runtime initialization.  It is false if we
  // must generate code to compute this expression when it is used to
  // initialize a global variable.  This is not a language-level
  // concept, but an implementation-level one.  If this expression is
  // used to initialize a global variable, this is true if we can pass
  // an initializer to the backend, false if we must generate code to
  // initialize the variable.  It is always safe for this method to
  // return false, but the resulting code may be less efficient.
  bool
  is_static_initializer() const
  { return this->do_is_static_initializer(); }

  // If this is not a numeric constant, return false.  If it is one,
  // return true, and set VAL to hold the value.
  bool
  numeric_constant_value(Numeric_constant* val) const
  { return this->do_numeric_constant_value(val); }

  // If this is not a constant expression with string type, return
  // false.  If it is one, return true, and set VAL to the value.
  bool
  string_constant_value(std::string* val) const
  { return this->do_string_constant_value(val); }

  // This is called if the value of this expression is being
  // discarded.  This issues warnings about computed values being
  // unused.  This returns true if all is well, false if it issued an
  // error message.
  bool
  discarding_value()
  { return this->do_discarding_value(); }

  // Return whether this is an error expression.
  bool
  is_error_expression() const
  { return this->classification_ == EXPRESSION_ERROR; }

  // Return whether this expression really represents a type.
  bool
  is_type_expression() const
  { return this->classification_ == EXPRESSION_TYPE; }

  // If this is a variable reference, return the Var_expression
  // structure.  Otherwise, return NULL.  This is a controlled dynamic
  // cast.
  Var_expression*
  var_expression()
  { return this->convert<Var_expression, EXPRESSION_VAR_REFERENCE>(); }

  const Var_expression*
  var_expression() const
  { return this->convert<const Var_expression, EXPRESSION_VAR_REFERENCE>(); }

  // If this is a enclosed_variable reference, return the
  // Enclosed_var_expression structure.  Otherwise, return NULL.
  // This is a controlled dynamic cast.
  Enclosed_var_expression*
  enclosed_var_expression()
  { return this->convert<Enclosed_var_expression,
			 EXPRESSION_ENCLOSED_VAR_REFERENCE>(); }

  const Enclosed_var_expression*
  enclosed_var_expression() const
  { return this->convert<const Enclosed_var_expression,
			 EXPRESSION_ENCLOSED_VAR_REFERENCE>(); }


  // If this is a reference to a temporary variable, return the
  // Temporary_reference_expression.  Otherwise, return NULL.
  Temporary_reference_expression*
  temporary_reference_expression()
  {
    return this->convert<Temporary_reference_expression,
			 EXPRESSION_TEMPORARY_REFERENCE>();
  }

  // If this is a set-and-use-temporary, return the
  // Set_and_use_temporary_expression.  Otherwise, return NULL.
  Set_and_use_temporary_expression*
  set_and_use_temporary_expression()
  {
    return this->convert<Set_and_use_temporary_expression,
			 EXPRESSION_SET_AND_USE_TEMPORARY>();
  }

  // Return whether this is a sink expression.
  bool
  is_sink_expression() const
  { return this->classification_ == EXPRESSION_SINK; }

  // If this is a string expression, return the String_expression
  // structure.  Otherwise, return NULL.
  String_expression*
  string_expression()
  { return this->convert<String_expression, EXPRESSION_STRING>(); }

  // If this is a conversion expression, return the Type_conversion_expression
  // structure.  Otherwise, return NULL.
  Type_conversion_expression*
  conversion_expression()
  { return this->convert<Type_conversion_expression, EXPRESSION_CONVERSION>(); }

  // If this is an unsafe conversion expression, return the
  // Unsafe_type_conversion_expression structure.  Otherwise, return NULL.
  Unsafe_type_conversion_expression*
  unsafe_conversion_expression()
  {
    return this->convert<Unsafe_type_conversion_expression,
			 EXPRESSION_UNSAFE_CONVERSION>();
  }

  // Return whether this is the expression nil.
  bool
  is_nil_expression() const
  { return this->classification_ == EXPRESSION_NIL; }

  // If this is an indirection through a pointer, return the
  // expression being pointed through.  Otherwise return this.
  Expression*
  deref();

  // If this is a unary expression, return the Unary_expression
  // structure.  Otherwise return NULL.
  Unary_expression*
  unary_expression()
  { return this->convert<Unary_expression, EXPRESSION_UNARY>(); }

  // If this is a binary expression, return the Binary_expression
  // structure.  Otherwise return NULL.
  Binary_expression*
  binary_expression()
  { return this->convert<Binary_expression, EXPRESSION_BINARY>(); }

  // If this is a string concatenation expression, return the
  // String_concat_expression structure.  Otherwise, return NULL.
  String_concat_expression*
  string_concat_expression()
  {
    return this->convert<String_concat_expression, EXPRESSION_STRING_CONCAT>();
  }

  // If this is a call expression, return the Call_expression
  // structure.  Otherwise, return NULL.  This is a controlled dynamic
  // cast.
  Call_expression*
  call_expression()
  { return this->convert<Call_expression, EXPRESSION_CALL>(); }

  // If this is a call_result expression, return the Call_result_expression
  // structure.  Otherwise, return NULL.  This is a controlled dynamic
  // cast.
  Call_result_expression*
  call_result_expression()
  { return this->convert<Call_result_expression, EXPRESSION_CALL_RESULT>(); }

  // If this is an expression which refers to a function, return the
  // Func_expression structure.  Otherwise, return NULL.
  Func_expression*
  func_expression()
  { return this->convert<Func_expression, EXPRESSION_FUNC_REFERENCE>(); }

  const Func_expression*
  func_expression() const
  { return this->convert<const Func_expression, EXPRESSION_FUNC_REFERENCE>(); }

  // If this is an expression which refers to an unknown name, return
  // the Unknown_expression structure.  Otherwise, return NULL.
  Unknown_expression*
  unknown_expression()
  { return this->convert<Unknown_expression, EXPRESSION_UNKNOWN_REFERENCE>(); }

  const Unknown_expression*
  unknown_expression() const
  {
    return this->convert<const Unknown_expression,
			 EXPRESSION_UNKNOWN_REFERENCE>();
  }

  // If this is an index expression, return the Index_expression
  // structure.  Otherwise, return NULL.
  Index_expression*
  index_expression()
  { return this->convert<Index_expression, EXPRESSION_INDEX>(); }

  // If this is an expression which refers to indexing in a array,
  // return the Array_index_expression structure.  Otherwise, return
  // NULL.
  Array_index_expression*
  array_index_expression()
  { return this->convert<Array_index_expression, EXPRESSION_ARRAY_INDEX>(); }

  // If this is an expression which refers to indexing in a string,
  // return the String_index_expression structure.  Otherwise, return
  // NULL.
  String_index_expression*
  string_index_expression()
  { return this->convert<String_index_expression, EXPRESSION_STRING_INDEX>(); }

  // If this is an expression which refers to indexing in a map,
  // return the Map_index_expression structure.  Otherwise, return
  // NULL.
  Map_index_expression*
  map_index_expression()
  { return this->convert<Map_index_expression, EXPRESSION_MAP_INDEX>(); }

  // If this is a bound method expression, return the
  // Bound_method_expression structure.  Otherwise, return NULL.
  Bound_method_expression*
  bound_method_expression()
  { return this->convert<Bound_method_expression, EXPRESSION_BOUND_METHOD>(); }

  // If this is a reference to a field in a struct, return the
  // Field_reference_expression structure.  Otherwise, return NULL.
  Field_reference_expression*
  field_reference_expression()
  {
    return this->convert<Field_reference_expression,
			 EXPRESSION_FIELD_REFERENCE>();
  }

  // If this is a reference to a field in an interface, return the
  // Interface_field_reference_expression structure.  Otherwise,
  // return NULL.
  Interface_field_reference_expression*
  interface_field_reference_expression()
  {
    return this->convert<Interface_field_reference_expression,
			 EXPRESSION_INTERFACE_FIELD_REFERENCE>();
  }

  // If this is an allocation expression, return the Allocation_expression
  // structure.  Otherwise, return NULL.
  Allocation_expression*
  allocation_expression()
  { return this->convert<Allocation_expression, EXPRESSION_ALLOCATION>(); }

  // If this is a general composite literal, return the
  // Composite_literal_expression structure.  Otherwise, return NULL.
  Composite_literal_expression*
  complit()
  {
    return this->convert<Composite_literal_expression,
			 EXPRESSION_COMPOSITE_LITERAL>();
  }

  // If this is a struct composite literal, return the
  // Struct_construction_expression structure.  Otherwise, return NULL.
  Struct_construction_expression*
  struct_literal()
  {
    return this->convert<Struct_construction_expression,
			 EXPRESSION_STRUCT_CONSTRUCTION>();
  }

  // If this is a array composite literal, return the
  // Array_construction_expression structure.  Otherwise, return NULL.
  Fixed_array_construction_expression*
  array_literal()
  {
    return this->convert<Fixed_array_construction_expression,
			 EXPRESSION_FIXED_ARRAY_CONSTRUCTION>();
  }

  // If this is a slice composite literal, return the
  // Slice_construction_expression structure.  Otherwise, return NULL.
  Slice_construction_expression*
  slice_literal()
  {
    return this->convert<Slice_construction_expression,
			 EXPRESSION_SLICE_CONSTRUCTION>();
  }

  // If this is a map composite literal, return the
  // Map_construction_expression structure.  Otherwise, return NULL.
  Map_construction_expression*
  map_literal()
  {
    return this->convert<Map_construction_expression,
			 EXPRESSION_MAP_CONSTRUCTION>();
  }

  // If this is a type guard expression, return the
  // Type_guard_expression structure.  Otherwise, return NULL.
  Type_guard_expression*
  type_guard_expression()
  { return this->convert<Type_guard_expression, EXPRESSION_TYPE_GUARD>(); }

  // If this is a heap expression, returhn the Heap_expression structure.
  // Otherwise, return NULL.
  Heap_expression*
  heap_expression()
  { return this->convert<Heap_expression, EXPRESSION_HEAP>(); }

  // If this is a receive expression, return the Receive_expression
  // structure.  Otherwise, return NULL.
  Receive_expression*
  receive_expression()
  { return this->convert<Receive_expression, EXPRESSION_RECEIVE>(); }

  // If this is a conditional expression, return the Conditional_expression
  // structure.  Otherwise, return NULL.
  Conditional_expression*
  conditional_expression()
  { return this->convert<Conditional_expression, EXPRESSION_CONDITIONAL>(); }

  // If this is a compound expression, return the Compound_expression structure.
  // Otherwise, return NULL.
  Compound_expression*
  compound_expression()
  { return this->convert<Compound_expression, EXPRESSION_COMPOUND>(); }

  // Return true if this is a composite literal.
  bool
  is_composite_literal() const;

  // Return true if this is a composite literal which is not constant.
  bool
  is_nonconstant_composite_literal() const;

  // Return true if this is a variable or temporary variable.
  bool
  is_variable() const;

  // Return true if this is a reference to a local variable.
  bool
  is_local_variable() const;

  // Make the builtin function descriptor type, so that it can be
  // converted.
  static void
  make_func_descriptor_type();

  // Traverse an expression.
  static int
  traverse(Expression**, Traverse*);

  // Traverse subexpressions of this expression.
  int
  traverse_subexpressions(Traverse*);

  // Lower an expression.  This is called immediately after parsing.
  // FUNCTION is the function we are in; it will be NULL for an
  // expression initializing a global variable.  INSERTER may be used
  // to insert statements before the statement or initializer
  // containing this expression; it is normally used to create
  // temporary variables.  IOTA_VALUE is the value that we should give
  // to any iota expressions.  This function must resolve expressions
  // which could not be fully parsed into their final form.  It
  // returns the same Expression or a new one.
  Expression*
  lower(Gogo* gogo, Named_object* function, Statement_inserter* inserter,
	int iota_value)
  { return this->do_lower(gogo, function, inserter, iota_value); }

  // Flatten an expression. This is called after order_evaluation.
  // FUNCTION is the function we are in; it will be NULL for an
  // expression initializing a global variable.  INSERTER may be used
  // to insert statements before the statement or initializer
  // containing this expression; it is normally used to create
  // temporary variables. This function must resolve expressions
  // which could not be fully parsed into their final form.  It
  // returns the same Expression or a new one.
  Expression*
  flatten(Gogo* gogo, Named_object* function, Statement_inserter* inserter)
  { return this->do_flatten(gogo, function, inserter); }

  // Determine the real type of an expression with abstract integer,
  // floating point, or complex type.  TYPE_CONTEXT describes the
  // expected type.
  void
  determine_type(const Type_context*);

  // Check types in an expression.
  void
  check_types(Gogo* gogo)
  { this->do_check_types(gogo); }

  // Determine the type when there is no context.
  void
  determine_type_no_context();

  // Return the current type of the expression.  This may be changed
  // by determine_type.
  Type*
  type()
  { return this->do_type(); }

  // Return a copy of an expression.
  Expression*
  copy()
  { return this->do_copy(); }

  // Return whether the expression is addressable--something which may
  // be used as the operand of the unary & operator.
  bool
  is_addressable() const
  { return this->do_is_addressable(); }

  // Note that we are taking the address of this expression.  ESCAPES
  // is true if this address escapes the current function.
  void
  address_taken(bool escapes)
  { this->do_address_taken(escapes); }

  // Note that a nil check must be issued for this expression.
  void
  issue_nil_check()
  { this->do_issue_nil_check(); }

  // Return whether this expression must be evaluated in order
  // according to the order of evaluation rules.  This is basically
  // true of all expressions with side-effects.
  bool
  must_eval_in_order() const
  { return this->do_must_eval_in_order(); }

  // Return whether subexpressions of this expression must be
  // evaluated in order.  This is true of index expressions and
  // pointer indirections.  This sets *SKIP to the number of
  // subexpressions to skip during traversing, as index expressions
  // only requiring moving the index, not the array.
  bool
  must_eval_subexpressions_in_order(int* skip) const
  {
    *skip = 0;
    return this->do_must_eval_subexpressions_in_order(skip);
  }

  // Return the backend representation for this expression.
  Bexpression*
  get_backend(Translate_context*);

  // Return an expression handling any conversions which must be done during
  // assignment.
  static Expression*
  convert_for_assignment(Gogo*, Type* lhs_type, Expression* rhs,
                         Location location);

  // Return an expression converting a value of one interface type to another
  // interface type.  If FOR_TYPE_GUARD is true this is for a type
  // assertion.
  static Expression*
  convert_interface_to_interface(Type* lhs_type,
                                 Expression* rhs, bool for_type_guard,
                                 Location);

  // Return a backend expression implementing the comparison LEFT OP RIGHT.
  // TYPE is the type of both sides.
  static Bexpression*
  comparison(Translate_context*, Type* result_type, Operator op,
	     Expression* left, Expression* right, Location);

  // Return the backend expression for the numeric constant VAL.
  static Bexpression*
  backend_numeric_constant_expression(Translate_context*,
                                      Numeric_constant* val);

  // Export the expression.  This is only used for constants.  It will
  // be used for things like values of named constants and sizes of
  // arrays.
  void
  export_expression(Export* exp) const
  { this->do_export(exp); }

  // Import an expression.
  static Expression*
  import_expression(Import*);

  // Return an expression which checks that VAL, of arbitrary integer type,
  // is non-negative and is not more than the maximum integer value.
  static Expression*
  check_bounds(Expression* val, Location);

  // Dump an expression to a dump constext.
  void
  dump_expression(Ast_dump_context*) const;

 protected:
  // May be implemented by child class: traverse the expressions.
  virtual int
  do_traverse(Traverse*);

  // Return a lowered expression.
  virtual Expression*
  do_lower(Gogo*, Named_object*, Statement_inserter*, int)
  { return this; }

  // Return a flattened expression.
  virtual Expression*
  do_flatten(Gogo*, Named_object*, Statement_inserter*)
  { return this; }


  // Return whether this is a constant expression.
  virtual bool
  do_is_constant() const
  { return false; }

  // Return whether this expression can be used as a constant
  // initializer.
  virtual bool
  do_is_static_initializer() const
  { return false; }

  // Return whether this is a constant expression of numeric type, and
  // set the Numeric_constant to the value.
  virtual bool
  do_numeric_constant_value(Numeric_constant*) const
  { return false; }

  // Return whether this is a constant expression of string type, and
  // set VAL to the value.
  virtual bool
  do_string_constant_value(std::string*) const
  { return false; }

  // Called by the parser if the value is being discarded.
  virtual bool
  do_discarding_value();

  // Child class holds type.
  virtual Type*
  do_type() = 0;

  // Child class implements determining type information.
  virtual void
  do_determine_type(const Type_context*) = 0;

  // Child class implements type checking if needed.
  virtual void
  do_check_types(Gogo*)
  { }

  // Child class implements copying.
  virtual Expression*
  do_copy() = 0;

  // Child class implements whether the expression is addressable.
  virtual bool
  do_is_addressable() const
  { return false; }

  // Child class implements taking the address of an expression.
  virtual void
  do_address_taken(bool)
  { }

  // Child class implements issuing a nil check if the address is taken.
  virtual void
  do_issue_nil_check()
  { }

  // Child class implements whether this expression must be evaluated
  // in order.
  virtual bool
  do_must_eval_in_order() const
  { return false; }

  // Child class implements whether this expressions requires that
  // subexpressions be evaluated in order.  The child implementation
  // may set *SKIP if it should be non-zero.
  virtual bool
  do_must_eval_subexpressions_in_order(int* /* skip */) const
  { return false; }

  // Child class implements conversion to backend representation.
  virtual Bexpression*
  do_get_backend(Translate_context*) = 0;

  // Child class implements export.
  virtual void
  do_export(Export*) const;

  // For children to call to give an error for an unused value.
  void
  unused_value_error();

  // For children to call when they detect that they are in error.
  void
  set_is_error();

  // For children to call to report an error conveniently.
  void
  report_error(const char*);

  // Child class implements dumping to a dump context.
  virtual void
  do_dump_expression(Ast_dump_context*) const = 0;

  // Varargs lowering creates a slice object (unnamed compiler temp)
  // to contain the variable length collection of values. The enum
  // below tells the lowering routine whether it can mark that temp
  // as non-escaping or not. For general varargs calls it is not always
  // safe to stack-allocated the storage, but for specific cases (ex:
  // call to append()) it is legal.
  enum Slice_storage_escape_disp
  {
    SLICE_STORAGE_MAY_ESCAPE,
    SLICE_STORAGE_DOES_NOT_ESCAPE
  };

 private:
  // Convert to the desired statement classification, or return NULL.
  // This is a controlled dynamic cast.
  template<typename Expression_class,
	   Expression_classification expr_classification>
  Expression_class*
  convert()
  {
    return (this->classification_ == expr_classification
	    ? static_cast<Expression_class*>(this)
	    : NULL);
  }

  template<typename Expression_class,
	   Expression_classification expr_classification>
  const Expression_class*
  convert() const
  {
    return (this->classification_ == expr_classification
	    ? static_cast<const Expression_class*>(this)
	    : NULL);
  }

  static Expression*
  convert_type_to_interface(Type*, Expression*, Location);

  static Expression*
  get_interface_type_descriptor(Expression*);

  static Expression*
  convert_interface_to_type(Type*, Expression*, Location);

  // The expression classification.
  Expression_classification classification_;
  // The location in the input file.
  Location location_;
};

// A list of Expressions.

class Expression_list
{
 public:
  Expression_list()
    : entries_()
  { }

  // Return whether the list is empty.
  bool
  empty() const
  { return this->entries_.empty(); }

  // Return the number of entries in the list.
  size_t
  size() const
  { return this->entries_.size(); }

  // Add an entry to the end of the list.
  void
  push_back(Expression* expr)
  { this->entries_.push_back(expr); }

  void
  append(Expression_list* add)
  { this->entries_.insert(this->entries_.end(), add->begin(), add->end()); }

  // Reserve space in the list.
  void
  reserve(size_t size)
  { this->entries_.reserve(size); }

  // Traverse the expressions in the list.
  int
  traverse(Traverse*);

  // Copy the list.
  Expression_list*
  copy();

  // Return true if the list contains an error expression.
  bool
  contains_error() const;

  // Retrieve an element by index.
  Expression*&
  at(size_t i)
  { return this->entries_.at(i); }

  // Return the first and last elements.
  Expression*&
  front()
  { return this->entries_.front(); }

  Expression*
  front() const
  { return this->entries_.front(); }

  Expression*&
  back()
  { return this->entries_.back(); }

  Expression*
  back() const
  { return this->entries_.back(); }

  // Iterators.

  typedef std::vector<Expression*>::iterator iterator;
  typedef std::vector<Expression*>::const_iterator const_iterator;

  iterator
  begin()
  { return this->entries_.begin(); }

  const_iterator
  begin() const
  { return this->entries_.begin(); }

  iterator
  end()
  { return this->entries_.end(); }

  const_iterator
  end() const
  { return this->entries_.end(); }

  // Erase an entry.
  void
  erase(iterator p)
  { this->entries_.erase(p); }

 private:
  std::vector<Expression*> entries_;
};

// An abstract base class for an expression which is only used by the
// parser, and is lowered in the lowering pass.

class Parser_expression : public Expression
{
 public:
  Parser_expression(Expression_classification classification,
		    Location location)
    : Expression(classification, location)
  { }

 protected:
  virtual Expression*
  do_lower(Gogo*, Named_object*, Statement_inserter*, int) = 0;

  Type*
  do_type();

  void
  do_determine_type(const Type_context*)
  { go_unreachable(); }

  void
  do_check_types(Gogo*)
  { go_unreachable(); }

  Bexpression*
  do_get_backend(Translate_context*)
  { go_unreachable(); }
};

// An expression which is simply a variable.

class Var_expression : public Expression
{
 public:
  Var_expression(Named_object* variable, Location location)
    : Expression(EXPRESSION_VAR_REFERENCE, location),
      variable_(variable), in_lvalue_pos_(VE_rvalue)
  { }

  // Return the variable.
  Named_object*
  named_object() const
  { return this->variable_; }

  // Does this var expression appear in an lvalue (assigned-to) context?
  bool
  in_lvalue_pos() const
  { return this->in_lvalue_pos_ == VE_lvalue; }

  // Mark a var_expression as appearing in an lvalue context.
  void
  set_in_lvalue_pos()
  { this->in_lvalue_pos_ = VE_lvalue; }

 protected:
  Expression*
  do_lower(Gogo*, Named_object*, Statement_inserter*, int);

  Type*
  do_type();

  void
  do_determine_type(const Type_context*);

  Expression*
  do_copy()
  { return this; }

  bool
  do_is_addressable() const
  { return true; }

  void
  do_address_taken(bool);

  Bexpression*
  do_get_backend(Translate_context*);

  void
  do_dump_expression(Ast_dump_context*) const;

 private:
  // The variable we are referencing.
  Named_object* variable_;
  // Set to TRUE if var expression appears in lvalue context
  Varexpr_context in_lvalue_pos_;
};

// A reference to a variable within an enclosing function.

class Enclosed_var_expression : public Expression
{
 public:
  Enclosed_var_expression(Expression* reference, Named_object* variable,
			  Location location)
    : Expression(EXPRESSION_ENCLOSED_VAR_REFERENCE, location),
      reference_(reference), variable_(variable)
  { }

  // The reference to the enclosed variable.  This will be an indirection of the
  // the field stored within closure variable.
  Expression*
  reference() const
  { return this->reference_; }

  // The variable being enclosed and referenced.
  Named_object*
  variable() const
  { return this->variable_; }

 protected:
  int
  do_traverse(Traverse*);

  Expression*
  do_lower(Gogo*, Named_object*, Statement_inserter*, int);

  Expression*
  do_flatten(Gogo*, Named_object*, Statement_inserter*);

  Type*
  do_type()
  { return this->reference_->type(); }

  void
  do_determine_type(const Type_context* context)
  { return this->reference_->determine_type(context); }

  Expression*
  do_copy()
  { return this; }

  bool
  do_is_addressable() const
  { return this->reference_->is_addressable(); }

  void
  do_address_taken(bool escapes);

  Bexpression*
  do_get_backend(Translate_context* context)
  { return this->reference_->get_backend(context); }

  void
  do_dump_expression(Ast_dump_context*) const;

 private:
  // The reference to the enclosed variable.
  Expression* reference_;
  // The variable being enclosed.
  Named_object* variable_;
};

// A reference to a temporary variable.

class Temporary_reference_expression : public Expression
{
 public:
  Temporary_reference_expression(Temporary_statement* statement,
				 Location location)
    : Expression(EXPRESSION_TEMPORARY_REFERENCE, location),
      statement_(statement), is_lvalue_(false)
  { }

  // The temporary that this expression refers to.
  Temporary_statement*
  statement() const
  { return this->statement_; }

  // Indicate that this reference appears on the left hand side of an
  // assignment statement.
  void
  set_is_lvalue()
  { this->is_lvalue_ = true; }

 protected:
  Type*
  do_type();

  void
  do_determine_type(const Type_context*)
  { }

  Expression*
  do_copy()
  { return make_temporary_reference(this->statement_, this->location()); }

  bool
  do_is_addressable() const
  { return true; }

  void
  do_address_taken(bool);

  Bexpression*
  do_get_backend(Translate_context*);

  void
  do_dump_expression(Ast_dump_context*) const;

 private:
  // The statement where the temporary variable is defined.
  Temporary_statement* statement_;
  // Whether this reference appears on the left hand side of an
  // assignment statement.
  bool is_lvalue_;
};

// Set and use a temporary variable.

class Set_and_use_temporary_expression : public Expression
{
 public:
  Set_and_use_temporary_expression(Temporary_statement* statement,
				   Expression* expr, Location location)
    : Expression(EXPRESSION_SET_AND_USE_TEMPORARY, location),
      statement_(statement), expr_(expr)
  { }

  // Return the temporary.
  Temporary_statement*
  temporary() const
  { return this->statement_; }

  // Return the expression.
  Expression*
  expression() const
  { return this->expr_; }

 protected:
  int
  do_traverse(Traverse* traverse)
  { return Expression::traverse(&this->expr_, traverse); }

  Type*
  do_type();

  void
  do_determine_type(const Type_context*);

  Expression*
  do_copy()
  {
    return make_set_and_use_temporary(this->statement_, this->expr_,
				      this->location());
  }

  bool
  do_is_addressable() const
  { return true; }

  void
  do_address_taken(bool);

  Bexpression*
  do_get_backend(Translate_context*);

  void
  do_dump_expression(Ast_dump_context*) const;

 private:
  // The statement where the temporary variable is defined.
  Temporary_statement* statement_;
  // The expression to assign to the temporary.
  Expression* expr_;
};

// A string expression.

class String_expression : public Expression
{
 public:
  String_expression(const std::string& val, Location location)
    : Expression(EXPRESSION_STRING, location),
      val_(val), type_(NULL)
  { }

  const std::string&
  val() const
  { return this->val_; }

  static Expression*
  do_import(Import*);

 protected:
  bool
  do_is_constant() const
  { return true; }

  bool
  do_is_static_initializer() const
  { return true; }

  bool
  do_string_constant_value(std::string* val) const
  {
    *val = this->val_;
    return true;
  }

  Type*
  do_type();

  void
  do_determine_type(const Type_context*);

  Expression*
  do_copy()
  { return this; }

  Bexpression*
  do_get_backend(Translate_context*);

  // Write string literal to a string dump.
  static void
  export_string(String_dump* exp, const String_expression* str);

  void
  do_export(Export*) const;

  void
  do_dump_expression(Ast_dump_context*) const;

 private:
  // The string value.  This is immutable.
  const std::string val_;
  // The type as determined by context.
  Type* type_;
};

// A type conversion expression.

class Type_conversion_expression : public Expression
{
 public:
  Type_conversion_expression(Type* type, Expression* expr,
			     Location location)
    : Expression(EXPRESSION_CONVERSION, location),
      type_(type), expr_(expr), may_convert_function_types_(false)
  { }

  // Return the type to which we are converting.
  Type*
  type() const
  { return this->type_; }

  // Return the expression which we are converting.
  Expression*
  expr() const
  { return this->expr_; }

  // Permit converting from one function type to another.  This is
  // used internally for method expressions.
  void
  set_may_convert_function_types()
  {
    this->may_convert_function_types_ = true;
  }

  // Import a type conversion expression.
  static Expression*
  do_import(Import*);

 protected:
  int
  do_traverse(Traverse* traverse);

  Expression*
  do_lower(Gogo*, Named_object*, Statement_inserter*, int);

  Expression*
  do_flatten(Gogo*, Named_object*, Statement_inserter*);

  bool
  do_is_constant() const;

  bool
  do_is_static_initializer() const;

  bool
  do_numeric_constant_value(Numeric_constant*) const;

  bool
  do_string_constant_value(std::string*) const;

  Type*
  do_type()
  { return this->type_; }

  void
  do_determine_type(const Type_context*);

  void
  do_check_types(Gogo*);

  Expression*
  do_copy()
  {
    return new Type_conversion_expression(this->type_, this->expr_->copy(),
					  this->location());
  }

  Bexpression*
  do_get_backend(Translate_context* context);

  void
  do_export(Export*) const;

  void
  do_dump_expression(Ast_dump_context*) const;

 private:
  // The type to convert to.
  Type* type_;
  // The expression to convert.
  Expression* expr_;
  // True if this is permitted to convert function types.  This is
  // used internally for method expressions.
  bool may_convert_function_types_;
};

// An unsafe type conversion, used to pass values to builtin functions.

class Unsafe_type_conversion_expression : public Expression
{
 public:
  Unsafe_type_conversion_expression(Type* type, Expression* expr,
				    Location location)
    : Expression(EXPRESSION_UNSAFE_CONVERSION, location),
      type_(type), expr_(expr)
  { }

  Expression*
  expr() const
  { return this->expr_; }

 protected:
  int
  do_traverse(Traverse* traverse);

  bool
  do_is_static_initializer() const;

  Type*
  do_type()
  { return this->type_; }

  void
  do_determine_type(const Type_context*)
  { this->expr_->determine_type_no_context(); }

  Expression*
  do_copy()
  {
    return new Unsafe_type_conversion_expression(this->type_,
						 this->expr_->copy(),
						 this->location());
  }

  Bexpression*
  do_get_backend(Translate_context*);

  void
  do_dump_expression(Ast_dump_context*) const;

 private:
  // The type to convert to.
  Type* type_;
  // The expression to convert.
  Expression* expr_;
};

// A Unary expression.

class Unary_expression : public Expression
{
 public:
  Unary_expression(Operator op, Expression* expr, Location location)
    : Expression(EXPRESSION_UNARY, location),
      op_(op), escapes_(true), create_temp_(false), is_gc_root_(false),
      is_slice_init_(false), expr_(expr), issue_nil_check_(false)
  { }

  // Return the operator.
  Operator
  op() const
  { return this->op_; }

  // Return the operand.
  Expression*
  operand() const
  { return this->expr_; }

  // Record that an address expression does not escape.
  void
  set_does_not_escape()
  {
    go_assert(this->op_ == OPERATOR_AND);
    this->escapes_ = false;
  }

  // Record that this is an address expression which should create a
  // temporary variable if necessary.  This is used for method calls.
  void
  set_create_temp()
  {
    go_assert(this->op_ == OPERATOR_AND);
    this->create_temp_ = true;
  }

  // Record that this is an address expression of a GC root, which is a
  // mutable composite literal.  This used for registering GC variables.
  void
  set_is_gc_root()
  {
    go_assert(this->op_ == OPERATOR_AND);
    this->is_gc_root_ = true;
  }

  // Record that this is an address expression of a slice value initializer,
  // which is mutable if the values are not copied to the heap.
  void
  set_is_slice_init()
  {
    go_assert(this->op_ == OPERATOR_AND);
    this->is_slice_init_ = true;
  }

  // Call the address_taken method on the operand if necessary.
  void
  check_operand_address_taken(Gogo*);

  // Apply unary opcode OP to UNC, setting NC.  Return true if this
  // could be done, false if not.  On overflow, issues an error and
  // sets *ISSUED_ERROR.
  static bool
  eval_constant(Operator op, const Numeric_constant* unc,
		Location, Numeric_constant* nc, bool *issued_error);

  static Expression*
  do_import(Import*);

 protected:
  int
  do_traverse(Traverse* traverse)
  { return Expression::traverse(&this->expr_, traverse); }

  Expression*
  do_lower(Gogo*, Named_object*, Statement_inserter*, int);

  Expression*
  do_flatten(Gogo*, Named_object*, Statement_inserter*);

  bool
  do_is_constant() const;

  bool
  do_is_static_initializer() const;

  bool
  do_numeric_constant_value(Numeric_constant*) const;

  Type*
  do_type();

  void
  do_determine_type(const Type_context*);

  void
  do_check_types(Gogo*);

  Expression*
  do_copy()
  {
    return Expression::make_unary(this->op_, this->expr_->copy(),
				  this->location());
  }

  bool
  do_must_eval_subexpressions_in_order(int*) const
  { return this->op_ == OPERATOR_MULT; }

  bool
  do_is_addressable() const
  { return this->op_ == OPERATOR_MULT; }

  Bexpression*
  do_get_backend(Translate_context*);

  void
  do_export(Export*) const;

  void
  do_dump_expression(Ast_dump_context*) const;

  void
  do_issue_nil_check()
  { this->issue_nil_check_ = (this->op_ == OPERATOR_MULT); }

 private:
  static bool
  base_is_static_initializer(Expression*);

  // The unary operator to apply.
  Operator op_;
  // Normally true.  False if this is an address expression which does
  // not escape the current function.
  bool escapes_;
  // True if this is an address expression which should create a
  // temporary variable if necessary.
  bool create_temp_;
  // True if this is an address expression for a GC root.  A GC root is a
  // special struct composite literal that is mutable when addressed, meaning
  // it cannot be represented as an immutable_struct in the backend.
  bool is_gc_root_;
  // True if this is an address expression for a slice value with an immutable
  // initializer.  The initializer for a slice's value pointer has an array
  // type, meaning it cannot be represented as an immutable_struct in the
  // backend.
  bool is_slice_init_;
  // The operand.
  Expression* expr_;
  // Whether or not to issue a nil check for this expression if its address
  // is being taken.
  bool issue_nil_check_;
};

// A binary expression.

class Binary_expression : public Expression
{
 public:
  Binary_expression(Operator op, Expression* left, Expression* right,
		    Location location)
    : Expression(EXPRESSION_BINARY, location),
      op_(op), left_(left), right_(right), type_(NULL)
  { }

  // Return the operator.
  Operator
  op()
  { return this->op_; }

  // Return the left hand expression.
  Expression*
  left()
  { return this->left_; }

  // Return the right hand expression.
  Expression*
  right()
  { return this->right_; }

  // Apply binary opcode OP to LEFT_NC and RIGHT_NC, setting NC.
  // Return true if this could be done, false if not.  Issue errors at
  // LOCATION as appropriate, and sets *ISSUED_ERROR if it did.
  static bool
  eval_constant(Operator op, Numeric_constant* left_nc,
		Numeric_constant* right_nc, Location location,
		Numeric_constant* nc, bool* issued_error);

  // Compare constants LEFT_NC and RIGHT_NC according to OP, setting
  // *RESULT.  Return true if this could be done, false if not.  Issue
  // errors at LOCATION as appropriate.
  static bool
  compare_constant(Operator op, Numeric_constant* left_nc,
		   Numeric_constant* right_nc, Location location,
		   bool* result);

  static Expression*
  do_import(Import*);

  // Report an error if OP can not be applied to TYPE.  Return whether
  // it can.  OTYPE is the type of the other operand.
  static bool
  check_operator_type(Operator op, Type* type, Type* otype, Location);

  // Set *RESULT_TYPE to the resulting type when OP is applied to
  // operands of type LEFT_TYPE and RIGHT_TYPE.  Return true on
  // success, false on failure.
  static bool
  operation_type(Operator op, Type* left_type, Type* right_type,
		 Type** result_type);

 protected:
  int
  do_traverse(Traverse* traverse);

  Expression*
  do_lower(Gogo*, Named_object*, Statement_inserter*, int);

  Expression*
  do_flatten(Gogo*, Named_object*, Statement_inserter*);

  bool
  do_is_constant() const
  { return this->left_->is_constant() && this->right_->is_constant(); }

  bool
  do_is_static_initializer() const;

  bool
  do_numeric_constant_value(Numeric_constant*) const;

  bool
  do_discarding_value();

  Type*
  do_type();

  void
  do_determine_type(const Type_context*);

  void
  do_check_types(Gogo*);

  Expression*
  do_copy()
  {
    return Expression::make_binary(this->op_, this->left_->copy(),
				   this->right_->copy(), this->location());
  }

  Bexpression*
  do_get_backend(Translate_context*);

  void
  do_export(Export*) const;

  void
  do_dump_expression(Ast_dump_context*) const;

 private:
  static bool
  cmp_to_bool(Operator op, int cmp);

  static bool
  eval_integer(Operator op, const Numeric_constant*, const Numeric_constant*,
	       Location, Numeric_constant*);

  static bool
  eval_float(Operator op, const Numeric_constant*, const Numeric_constant*,
	     Location, Numeric_constant*);

  static bool
  eval_complex(Operator op, const Numeric_constant*, const Numeric_constant*,
	       Location, Numeric_constant*);

  static bool
  compare_integer(const Numeric_constant*, const Numeric_constant*, int*);

  static bool
  compare_float(const Numeric_constant*, const Numeric_constant *, int*);

  static bool
  compare_complex(const Numeric_constant*, const Numeric_constant*, int*);

  Expression*
  lower_struct_comparison(Gogo*, Statement_inserter*);

  Expression*
  lower_array_comparison(Gogo*, Statement_inserter*);

  Expression*
  lower_interface_value_comparison(Gogo*, Statement_inserter*);

  Expression*
  lower_compare_to_memcmp(Gogo*, Statement_inserter*);

  Expression*
  operand_address(Statement_inserter*, Expression*);

  // The binary operator to apply.
  Operator op_;
  // The left hand side operand.
  Expression* left_;
  // The right hand side operand.
  Expression* right_;
  // The type of a comparison operation.
  Type* type_;
};

// A string concatenation expression.  This is a sequence of strings
// added together.  It is created when lowering Binary_expression.

class String_concat_expression : public Expression
{
 public:
  String_concat_expression(Expression_list* exprs)
    : Expression(EXPRESSION_STRING_CONCAT, exprs->front()->location()),
      exprs_(exprs)
  { }

  // Return the list of string expressions to be concatenated.
  Expression_list*
  exprs()
  { return this->exprs_; }

 protected:
  int
  do_traverse(Traverse* traverse)
  { return this->exprs_->traverse(traverse); }

  Expression*
  do_lower(Gogo*, Named_object*, Statement_inserter*, int)
  { return this; }

  Expression*
  do_flatten(Gogo*, Named_object*, Statement_inserter*);

  bool
  do_is_constant() const;

  bool
  do_is_static_initializer() const;

  Type*
  do_type();

  void
  do_determine_type(const Type_context*);

  void
  do_check_types(Gogo*);

  Expression*
  do_copy()
  { return Expression::make_string_concat(this->exprs_->copy()); }

  Bexpression*
  do_get_backend(Translate_context*)
  { go_unreachable(); }

  void
  do_export(Export*) const
  { go_unreachable(); }

  void
  do_dump_expression(Ast_dump_context*) const;

 private:
  // The string expressions to concatenate.
  Expression_list* exprs_;
};

// A call expression.  The go statement needs to dig inside this.

class Call_expression : public Expression
{
 public:
  Call_expression(Expression* fn, Expression_list* args, bool is_varargs,
		  Location location)
    : Expression(EXPRESSION_CALL, location),
      fn_(fn), args_(args), type_(NULL), results_(NULL), call_(NULL),
      call_temp_(NULL), expected_result_count_(0), is_varargs_(is_varargs),
      varargs_are_lowered_(false), types_are_determined_(false),
      is_deferred_(false), is_concurrent_(false), issued_error_(false),
      is_multi_value_arg_(false), is_flattened_(false)
  { }

  // The function to call.
  Expression*
  fn() const
  { return this->fn_; }

  // The arguments.
  Expression_list*
  args()
  { return this->args_; }

  const Expression_list*
  args() const
  { return this->args_; }

  // Get the function type.
  Function_type*
  get_function_type() const;

  // Return the number of values this call will return.
  size_t
  result_count() const;

  // Return the temporary variable which holds result I.  This is only
  // valid after the expression has been lowered, and is only valid
  // for calls which return multiple results.
  Temporary_statement*
  result(size_t i) const;

  // Set the number of results expected from this call.  This is used
  // when the call appears in a context that expects multiple results,
  // such as a, b = f().
  void
  set_expected_result_count(size_t);

  // Return whether this is a call to the predeclared function
  // recover.
  bool
  is_recover_call() const;

  // Set the argument for a call to recover.
  void
  set_recover_arg(Expression*);

  // Whether the last argument is a varargs argument (f(a...)).
  bool
  is_varargs() const
  { return this->is_varargs_; }

  // Return whether varargs have already been lowered.
  bool
  varargs_are_lowered() const
  { return this->varargs_are_lowered_; }

  // Note that varargs have already been lowered.
  void
  set_varargs_are_lowered()
  { this->varargs_are_lowered_ = true; }

  // Whether this call is being deferred.
  bool
  is_deferred() const
  { return this->is_deferred_; }

  // Note that the call is being deferred.
  void
  set_is_deferred()
  { this->is_deferred_ = true; }

  // Whether this call is concurrently executed.
  bool
  is_concurrent() const
  { return this->is_concurrent_; }

  // Note that the call is concurrently executed.
  void
  set_is_concurrent()
  { this->is_concurrent_ = true; }

  // We have found an error with this call expression; return true if
  // we should report it.
  bool
  issue_error();

  // Whether or not this call contains errors, either in the call or the
  // arguments to the call.
  bool
  is_erroneous_call();

  // Whether this call returns multiple results that are used as an
  // multi-valued argument.
  bool
  is_multi_value_arg() const
  { return this->is_multi_value_arg_; }

  // Note this call is used as a multi-valued argument.
  void
  set_is_multi_value_arg()
  { this->is_multi_value_arg_ = true; }

 protected:
  int
  do_traverse(Traverse*);

  virtual Expression*
  do_lower(Gogo*, Named_object*, Statement_inserter*, int);

  virtual Expression*
  do_flatten(Gogo*, Named_object*, Statement_inserter*);

  bool
  do_discarding_value()
  { return true; }

  virtual Type*
  do_type();

  virtual void
  do_determine_type(const Type_context*);

  virtual void
  do_check_types(Gogo*);

  Expression*
  do_copy();

  bool
  do_must_eval_in_order() const;

  virtual Bexpression*
  do_get_backend(Translate_context*);

  virtual bool
  do_is_recover_call() const;

  virtual void
  do_set_recover_arg(Expression*);

  // Let a builtin expression change the argument list.
  void
  set_args(Expression_list* args)
  { this->args_ = args; }

  // Let a builtin expression lower varargs.
  void
  lower_varargs(Gogo*, Named_object* function, Statement_inserter* inserter,
		Type* varargs_type, size_t param_count,
		Slice_storage_escape_disp escape_disp);

  // Let a builtin expression check whether types have been
  // determined.
  bool
  determining_types();

  void
  do_dump_expression(Ast_dump_context*) const;

 private:
  bool
  check_argument_type(int, const Type*, const Type*, Location, bool);

  Expression*
  lower_to_builtin(Named_object**, const char*, int);

  Expression*
  interface_method_function(Interface_field_reference_expression*,
			    Expression**, Location);

  Bexpression*
  set_results(Translate_context*);

  Bexpression*
<<<<<<< HEAD
  set_results(Translate_context*);

  Bexpression*
=======
>>>>>>> d1609a23
  call_result_ref(Translate_context* context);

  // The function to call.
  Expression* fn_;
  // The arguments to pass.  This may be NULL if there are no
  // arguments.
  Expression_list* args_;
  // The type of the expression, to avoid recomputing it.
  Type* type_;
  // The list of temporaries which will hold the results if the
  // function returns a tuple.
  std::vector<Temporary_statement*>* results_;
  // The backend expression for the call, used for a call which returns a tuple.
  Bexpression* call_;
  // A temporary variable to store this call if the function returns a tuple.
  Temporary_statement* call_temp_;
  // If not 0, the number of results expected from this call, when
  // used in a context that expects multiple values.
  size_t expected_result_count_;
  // True if the last argument is a varargs argument (f(a...)).
  bool is_varargs_;
  // True if varargs have already been lowered.
  bool varargs_are_lowered_;
  // True if types have been determined.
  bool types_are_determined_;
  // True if the call is an argument to a defer statement.
  bool is_deferred_;
  // True if the call is an argument to a go statement.
  bool is_concurrent_;
  // True if we reported an error about a mismatch between call
  // results and uses.  This is to avoid producing multiple errors
  // when there are multiple Call_result_expressions.
  bool issued_error_;
  // True if this call is used as an argument that returns multiple results.
  bool is_multi_value_arg_;
  // True if this expression has already been flattened.
  bool is_flattened_;
};

// A single result from a call which returns multiple results.

class Call_result_expression : public Expression
{
 public:
  Call_result_expression(Call_expression* call, unsigned int index)
    : Expression(EXPRESSION_CALL_RESULT, call->location()),
      call_(call), index_(index)
  { }

  Expression*
  call() const
  { return this->call_; }

  unsigned int
  index() const
  { return this->index_; }

 protected:
  int
  do_traverse(Traverse*);

  Type*
  do_type();

  void
  do_determine_type(const Type_context*);

  void
  do_check_types(Gogo*);

  Expression*
  do_copy()
  {
    return new Call_result_expression(this->call_->call_expression(),
				      this->index_);
  }

  bool
  do_must_eval_in_order() const
  { return true; }

  Bexpression*
  do_get_backend(Translate_context*);

  void
  do_dump_expression(Ast_dump_context*) const;

 private:
  // The underlying call expression.
  Expression* call_;
  // Which result we want.
  unsigned int index_;
};

// An expression which represents a pointer to a function.

class Func_expression : public Expression
{
 public:
  Func_expression(Named_object* function, Expression* closure,
		  Location location)
    : Expression(EXPRESSION_FUNC_REFERENCE, location),
      function_(function), closure_(closure),
      runtime_code_(Runtime::NUMBER_OF_FUNCTIONS)
  { }

  // Return the object associated with the function.
  Named_object*
  named_object() const
  { return this->function_; }

  // Return the closure for this function.  This will return NULL if
  // the function has no closure, which is the normal case.
  Expression*
  closure()
  { return this->closure_; }

  // Return whether this is a reference to a runtime function.
  bool
  is_runtime_function() const
  { return this->runtime_code_ != Runtime::NUMBER_OF_FUNCTIONS; }

  // Return the runtime code for this function expression.
  // Returns Runtime::NUMBER_OF_FUNCTIONS if this is not a reference to a
  // runtime function.
  Runtime::Function
  runtime_code() const
  { return this->runtime_code_; }

  // Set the runtime code for this function expression.
  void
  set_runtime_code(Runtime::Function code)
  { this->runtime_code_ = code; }

  // Return a backend expression for the code of a function.
  static Bexpression*
  get_code_pointer(Gogo*, Named_object* function, Location loc);

 protected:
  int
  do_traverse(Traverse*);

  Type*
  do_type();

  void
  do_determine_type(const Type_context*)
  {
    if (this->closure_ != NULL)
      this->closure_->determine_type_no_context();
  }

  Expression*
  do_copy()
  {
    return Expression::make_func_reference(this->function_,
					   (this->closure_ == NULL
					    ? NULL
					    : this->closure_->copy()),
					   this->location());
  }

  Bexpression*
  do_get_backend(Translate_context*);

  void
  do_dump_expression(Ast_dump_context*) const;

 private:
  // The function itself.
  Named_object* function_;
  // A closure.  This is normally NULL.  For a nested function, it may
  // be a struct holding pointers to all the variables referenced by
  // this function and defined in enclosing functions.
  Expression* closure_;
  // The runtime code for the referenced function.
  Runtime::Function runtime_code_;
};

// A function descriptor.  A function descriptor is a struct with a
// single field pointing to the function code.  This is used for
// functions without closures.

class Func_descriptor_expression : public Expression
{
 public:
  Func_descriptor_expression(Named_object* fn);

  // Make the function descriptor type, so that it can be converted.
  static void
  make_func_descriptor_type();

 protected:
  int
  do_traverse(Traverse*);

  Type*
  do_type();

  void
  do_determine_type(const Type_context*)
  { }

  Expression*
  do_copy()
  { return Expression::make_func_descriptor(this->fn_); }

  bool
  do_is_addressable() const
  { return true; }

  Bexpression*
  do_get_backend(Translate_context*);

  void
  do_dump_expression(Ast_dump_context* context) const;

 private:
  // The type of all function descriptors.
  static Type* descriptor_type;

  // The function for which this is the descriptor.
  Named_object* fn_;
  // The descriptor variable.
  Bvariable* dvar_;
};

// A reference to an unknown name.

class Unknown_expression : public Parser_expression
{
 public:
  Unknown_expression(Named_object* named_object, Location location)
    : Parser_expression(EXPRESSION_UNKNOWN_REFERENCE, location),
      named_object_(named_object), no_error_message_(false),
      is_composite_literal_key_(false)
  { }

  // The associated named object.
  Named_object*
  named_object() const
  { return this->named_object_; }

  // The name of the identifier which was unknown.
  const std::string&
  name() const;

  // Call this to indicate that we should not give an error if this
  // name is never defined.  This is used to avoid knock-on errors
  // during an erroneous parse.
  void
  set_no_error_message()
  { this->no_error_message_ = true; }

  // Note that this expression is being used as the key in a composite
  // literal, so it may be OK if it is not resolved.
  void
  set_is_composite_literal_key()
  { this->is_composite_literal_key_ = true; }

  // Note that this expression should no longer be treated as a
  // composite literal key.
  void
  clear_is_composite_literal_key()
  { this->is_composite_literal_key_ = false; }

 protected:
  Expression*
  do_lower(Gogo*, Named_object*, Statement_inserter*, int);

  Expression*
  do_copy()
  { return new Unknown_expression(this->named_object_, this->location()); }

  void
  do_dump_expression(Ast_dump_context*) const;
  
 private:
  // The unknown name.
  Named_object* named_object_;
  // True if we should not give errors if this is undefined.  This is
  // used if there was a parse failure.
  bool no_error_message_;
  // True if this is the key in a composite literal.
  bool is_composite_literal_key_;
};

// An index expression.  This is lowered to an array index, a string
// index, or a map index.

class Index_expression : public Parser_expression
{
 public:
  Index_expression(Expression* left, Expression* start, Expression* end,
                   Expression* cap, Location location)
    : Parser_expression(EXPRESSION_INDEX, location),
      left_(left), start_(start), end_(end), cap_(cap)
  { }

  // Dump an index expression, i.e. an expression of the form
  // expr[expr], expr[expr:expr], or expr[expr:expr:expr] to a dump context.
  static void
  dump_index_expression(Ast_dump_context*, const Expression* expr, 
                        const Expression* start, const Expression* end,
                        const Expression* cap);

 protected:
  int
  do_traverse(Traverse*);

  Expression*
  do_lower(Gogo*, Named_object*, Statement_inserter*, int);

  Expression*
  do_copy()
  {
    return new Index_expression(this->left_->copy(), this->start_->copy(),
				(this->end_ == NULL
				 ? NULL
				 : this->end_->copy()),
				(this->cap_ == NULL
				 ? NULL
				 : this->cap_->copy()),
				this->location());
  }

  bool
  do_must_eval_subexpressions_in_order(int* skip) const
  {
    *skip = 1;
    return true;
  }

  void
  do_dump_expression(Ast_dump_context*) const;

  void
  do_issue_nil_check()
  { this->left_->issue_nil_check(); }
 private:
  // The expression being indexed.
  Expression* left_;
  // The first index.
  Expression* start_;
  // The second index.  This is NULL for an index, non-NULL for a
  // slice.
  Expression* end_;
  // The capacity argument.  This is NULL for indices and slices that use the
  // default capacity, non-NULL for indices and slices that specify the
  // capacity.
  Expression* cap_;
};

// An array index.  This is used for both indexing and slicing.

class Array_index_expression : public Expression
{
 public:
  Array_index_expression(Expression* array, Expression* start,
			 Expression* end, Expression* cap, Location location)
    : Expression(EXPRESSION_ARRAY_INDEX, location),
      array_(array), start_(start), end_(end), cap_(cap), type_(NULL),
      is_lvalue_(false)
  { }

  // Return the array.
  Expression*
  array()
  { return this->array_; }

  const Expression*
  array() const
  { return this->array_; }

  // Return the index of a simple index expression, or the start index
  // of a slice expression.
  Expression*
  start()
  { return this->start_; }

  const Expression*
  start() const
  { return this->start_; }

  // Return the end index of a slice expression.  This is NULL for a
  // simple index expression.
  Expression*
  end()
  { return this->end_; }

  const Expression*
  end() const
  { return this->end_; }

  // Return whether this array index expression appears in an lvalue
  // (left hand side of assignment) context.
  bool
  is_lvalue() const
  { return this->is_lvalue_; }

  // Update this array index expression to indicate that it appears
  // in a left-hand-side or lvalue context.
  void
  set_is_lvalue()
  { this->is_lvalue_ = true; }

 protected:
  int
  do_traverse(Traverse*);

  Expression*
  do_flatten(Gogo*, Named_object*, Statement_inserter*);

  Type*
  do_type();

  void
  do_determine_type(const Type_context*);

  void
  do_check_types(Gogo*);

  Expression*
  do_copy()
  {
    return Expression::make_array_index(this->array_->copy(),
					this->start_->copy(),
					(this->end_ == NULL
					 ? NULL
					 : this->end_->copy()),
					(this->cap_ == NULL
					 ? NULL
					 : this->cap_->copy()),
					this->location());
  }

  bool
  do_must_eval_subexpressions_in_order(int* skip) const
  {
    *skip = 1;
    return true;
  }

  bool
  do_is_addressable() const;

  void
  do_address_taken(bool escapes)
  { this->array_->address_taken(escapes); }

  void
  do_issue_nil_check()
  { this->array_->issue_nil_check(); }

  Bexpression*
  do_get_backend(Translate_context*);

  void
  do_dump_expression(Ast_dump_context*) const;
  
 private:
  // The array we are getting a value from.
  Expression* array_;
  // The start or only index.
  Expression* start_;
  // The end index of a slice.  This may be NULL for a simple array
  // index, or it may be a nil expression for the length of the array.
  Expression* end_;
  // The capacity argument of a slice.  This may be NULL for an array index or
  // slice.
  Expression* cap_;
  // The type of the expression.
  Type* type_;
  // Whether expr appears in an lvalue context.
  bool is_lvalue_;
};

// A string index.  This is used for both indexing and slicing.

class String_index_expression : public Expression
{
 public:
  String_index_expression(Expression* string, Expression* start,
			  Expression* end, Location location)
    : Expression(EXPRESSION_STRING_INDEX, location),
      string_(string), start_(start), end_(end)
  { }

  // Return the string being indexed.
  Expression*
  string() const
  { return this->string_; }

 protected:
  int
  do_traverse(Traverse*);

  Expression*
  do_flatten(Gogo*, Named_object*, Statement_inserter*);

  Type*
  do_type();

  void
  do_determine_type(const Type_context*);

  void
  do_check_types(Gogo*);

  Expression*
  do_copy()
  {
    return Expression::make_string_index(this->string_->copy(),
					 this->start_->copy(),
					 (this->end_ == NULL
					  ? NULL
					  : this->end_->copy()),
					 this->location());
  }

  bool
  do_must_eval_subexpressions_in_order(int* skip) const
  {
    *skip = 1;
    return true;
  }

  Bexpression*
  do_get_backend(Translate_context*);

  void
  do_dump_expression(Ast_dump_context*) const;

 private:
  // The string we are getting a value from.
  Expression* string_;
  // The start or only index.
  Expression* start_;
  // The end index of a slice.  This may be NULL for a single index,
  // or it may be a nil expression for the length of the string.
  Expression* end_;
};

// An index into a map.

class Map_index_expression : public Expression
{
 public:
  Map_index_expression(Expression* map, Expression* index,
		       Location location)
    : Expression(EXPRESSION_MAP_INDEX, location),
      map_(map), index_(index), value_pointer_(NULL)
  { }

  // Return the map.
  Expression*
  map()
  { return this->map_; }

  const Expression*
  map() const
  { return this->map_; }

  // Return the index.
  Expression*
  index()
  { return this->index_; }

  const Expression*
  index() const
  { return this->index_; }

  // Get the type of the map being indexed.
  Map_type*
  get_map_type() const;

  // Return an expression for the map index.  This returns an
  // expression that evaluates to a pointer to a value in the map.  If
  // the key is not present in the map, this will return a pointer to
  // the zero value.
  Expression*
  get_value_pointer(Gogo*);

 protected:
  int
  do_traverse(Traverse*);

  Expression*
  do_flatten(Gogo*, Named_object*, Statement_inserter*);

  Type*
  do_type();

  void
  do_determine_type(const Type_context*);

  void
  do_check_types(Gogo*);

  Expression*
  do_copy()
  {
    return Expression::make_map_index(this->map_->copy(),
				      this->index_->copy(),
				      this->location());
  }

  bool
  do_must_eval_subexpressions_in_order(int* skip) const
  {
    *skip = 1;
    return true;
  }

  // A map index expression is an lvalue but it is not addressable.

  Bexpression*
  do_get_backend(Translate_context*);

  void
  do_dump_expression(Ast_dump_context*) const;

 private:
  // The map we are looking into.
  Expression* map_;
  // The index.
  Expression* index_;
  // A pointer to the value at this index.
  Expression* value_pointer_;
};

// An expression which represents a method bound to its first
// argument.

class Bound_method_expression : public Expression
{
 public:
  Bound_method_expression(Expression* expr, const Method *method,
			  Named_object* function, Location location)
    : Expression(EXPRESSION_BOUND_METHOD, location),
      expr_(expr), expr_type_(NULL), method_(method), function_(function)
  { }

  // Return the object which is the first argument.
  Expression*
  first_argument()
  { return this->expr_; }

  // Return the implicit type of the first argument.  This will be
  // non-NULL when using a method from an anonymous field without
  // using an explicit stub.
  Type*
  first_argument_type() const
  { return this->expr_type_; }

  // Return the method.
  const Method*
  method() const
  { return this->method_; }

  // Return the function to call.
  Named_object*
  function() const
  { return this->function_; }

  // Set the implicit type of the expression.
  void
  set_first_argument_type(Type* type)
  { this->expr_type_ = type; }

  // Create a thunk to call FUNCTION, for METHOD, when it is used as
  // part of a method value.
  static Named_object*
  create_thunk(Gogo*, const Method* method, Named_object* function);

 protected:
  int
  do_traverse(Traverse*);

  Expression*
  do_flatten(Gogo*, Named_object*, Statement_inserter*);

  Type*
  do_type();

  void
  do_determine_type(const Type_context*);

  void
  do_check_types(Gogo*);

  Expression*
  do_copy()
  {
    return new Bound_method_expression(this->expr_->copy(), this->method_,
				       this->function_, this->location());
  }

  Bexpression*
  do_get_backend(Translate_context*)
  { go_unreachable(); }

  void
  do_dump_expression(Ast_dump_context*) const;

 private:
  // A mapping from method functions to the thunks we have created for
  // them.
  typedef Unordered_map(Named_object*, Named_object*) Method_value_thunks;
  static Method_value_thunks method_value_thunks;

  // The object used to find the method.  This is passed to the method
  // as the first argument.
  Expression* expr_;
  // The implicit type of the object to pass to the method.  This is
  // NULL in the normal case, non-NULL when using a method from an
  // anonymous field which does not require a stub.
  Type* expr_type_;
  // The method.
  const Method* method_;
  // The function to call.  This is not the same as
  // method_->named_object() when the method has a stub.  This will be
  // the real function rather than the stub.
  Named_object* function_;
};

// A reference to a field in a struct.

class Field_reference_expression : public Expression
{
 public:
  Field_reference_expression(Expression* expr, unsigned int field_index,
			     Location location)
    : Expression(EXPRESSION_FIELD_REFERENCE, location),
      expr_(expr), field_index_(field_index), implicit_(false), called_fieldtrack_(false)
  { }

  // Return the struct expression.
  Expression*
  expr() const
  { return this->expr_; }

  // Return the field index.
  unsigned int
  field_index() const
  { return this->field_index_; }

  // Return whether this node was implied by an anonymous field.
  bool
  implicit() const
  { return this->implicit_; }

  void
  set_implicit(bool implicit)
  { this->implicit_ = implicit; }

  // Set the struct expression.  This is used when parsing.
  void
  set_struct_expression(Expression* expr)
  {
    go_assert(this->expr_ == NULL);
    this->expr_ = expr;
  }

 protected:
  int
  do_traverse(Traverse* traverse)
  { return Expression::traverse(&this->expr_, traverse); }

  Expression*
  do_lower(Gogo*, Named_object*, Statement_inserter*, int);

  Type*
  do_type();

  void
  do_determine_type(const Type_context*)
  { this->expr_->determine_type_no_context(); }

  void
  do_check_types(Gogo*);

  Expression*
  do_copy()
  {
    return Expression::make_field_reference(this->expr_->copy(),
					    this->field_index_,
					    this->location());
  }

  bool
  do_is_addressable() const
  { return this->expr_->is_addressable(); }

  void
  do_address_taken(bool escapes)
  { this->expr_->address_taken(escapes); }

  void
  do_issue_nil_check()
  { this->expr_->issue_nil_check(); }

  Bexpression*
  do_get_backend(Translate_context*);

  void
  do_dump_expression(Ast_dump_context*) const;

 private:
  // The expression we are looking into.  This should have a type of
  // struct.
  Expression* expr_;
  // The zero-based index of the field we are retrieving.
  unsigned int field_index_;
  // Whether this node was emitted implicitly for an embedded field,
  // that is, expr_ is not the expr_ of the original user node.
  bool implicit_;
  // Whether we have already emitted a fieldtrack call.
  bool called_fieldtrack_;
};

// A reference to a field of an interface.

class Interface_field_reference_expression : public Expression
{
 public:
  Interface_field_reference_expression(Expression* expr,
				       const std::string& name,
				       Location location)
    : Expression(EXPRESSION_INTERFACE_FIELD_REFERENCE, location),
      expr_(expr), name_(name)
  { }

  // Return the expression for the interface object.
  Expression*
  expr()
  { return this->expr_; }

  // Return the name of the method to call.
  const std::string&
  name() const
  { return this->name_; }

  // Create a thunk to call the method NAME in TYPE when it is used as
  // part of a method value.
  static Named_object*
  create_thunk(Gogo*, Interface_type* type, const std::string& name);

  // Return an expression for the pointer to the function to call.
  Expression*
  get_function();

  // Return an expression for the first argument to pass to the interface
  // function.  This is the real object associated with the interface object.
  Expression*
  get_underlying_object();

 protected:
  int
  do_traverse(Traverse* traverse);

  Expression*
  do_flatten(Gogo*, Named_object*, Statement_inserter*);

  Type*
  do_type();

  void
  do_determine_type(const Type_context*);

  void
  do_check_types(Gogo*);

  Expression*
  do_copy()
  {
    return Expression::make_interface_field_reference(this->expr_->copy(),
						      this->name_,
						      this->location());
  }

  Bexpression*
  do_get_backend(Translate_context*);

  void
  do_dump_expression(Ast_dump_context*) const;

 private:
  // A mapping from interface types to a list of thunks we have
  // created for methods.
  typedef std::vector<std::pair<std::string, Named_object*> > Method_thunks;
  typedef Unordered_map(Interface_type*, Method_thunks*)
    Interface_method_thunks;
  static Interface_method_thunks interface_method_thunks;

  // The expression for the interface object.  This should have a type
  // of interface or pointer to interface.
  Expression* expr_;
  // The field we are retrieving--the name of the method.
  std::string name_;
};

// Implement the builtin function new.

class Allocation_expression : public Expression
{
 public:
  Allocation_expression(Type* type, Location location)
    : Expression(EXPRESSION_ALLOCATION, location),
      type_(type), allocate_on_stack_(false)
  { }

  void
  set_allocate_on_stack()
  { this->allocate_on_stack_ = true; }

 protected:
  int
  do_traverse(Traverse*);

  Type*
  do_type();

  void
  do_determine_type(const Type_context*)
  { }

  Expression*
  do_copy();

  Bexpression*
  do_get_backend(Translate_context*);

  void
  do_dump_expression(Ast_dump_context*) const;

 private:
  // The type we are allocating.
  Type* type_;
  // Whether or not this is a stack allocation.
  bool allocate_on_stack_;
};

// A general composite literal.  This is lowered to a type specific
// version.

class Composite_literal_expression : public Parser_expression
{
 public:
  Composite_literal_expression(Type* type, int depth, bool has_keys,
			       Expression_list* vals, bool all_are_names,
			       Location location)
    : Parser_expression(EXPRESSION_COMPOSITE_LITERAL, location),
      type_(type), depth_(depth), vals_(vals), has_keys_(has_keys),
      all_are_names_(all_are_names), key_path_(std::vector<bool>(depth))
  {}


  // Mark the DEPTH entry of KEY_PATH as containing a key.
  void
  update_key_path(size_t depth)
  {
    go_assert(depth < this->key_path_.size());
    this->key_path_[depth] = true;
  }

 protected:
  int
  do_traverse(Traverse* traverse);

  Expression*
  do_lower(Gogo*, Named_object*, Statement_inserter*, int);

  Expression*
  do_copy()
  {
    Composite_literal_expression *ret =
      new Composite_literal_expression(this->type_, this->depth_,
				       this->has_keys_,
				       (this->vals_ == NULL
					? NULL
					: this->vals_->copy()),
				       this->all_are_names_,
				       this->location());
    ret->key_path_ = this->key_path_;
    return ret;
  }

  void
  do_dump_expression(Ast_dump_context*) const;

 private:
  Expression*
  lower_struct(Gogo*, Type*);

  Expression*
  lower_array(Type*);

  Expression*
  make_array(Type*, const std::vector<unsigned long>*, Expression_list*);

  Expression*
  lower_map(Gogo*, Named_object*, Statement_inserter*, Type*);

  // The type of the composite literal.
  Type* type_;
  // The depth within a list of composite literals within a composite
  // literal, when the type is omitted.
  int depth_;
  // The values to put in the composite literal.
  Expression_list* vals_;
  // If this is true, then VALS_ is a list of pairs: a key and a
  // value.  In an array initializer, a missing key will be NULL.
  bool has_keys_;
  // If this is true, then HAS_KEYS_ is true, and every key is a
  // simple identifier.
  bool all_are_names_;
  // A complement to DEPTH that indicates for each level starting from 0 to
  // DEPTH-1 whether or not this composite literal is nested inside of key or
  // a value.  This is used to decide which type to use when given a map literal
  // with omitted key types.
  std::vector<bool> key_path_;
};

// Helper/mixin class for struct and array construction expressions;
// encapsulates a list of values plus an optional traversal order
// recording the order in which the values should be visited.

class Ordered_value_list
{
 public:
  Ordered_value_list(Expression_list* vals)
      : vals_(vals), traverse_order_(NULL)
  { }

  Expression_list*
  vals() const
  { return this->vals_; }

  int
  traverse_vals(Traverse* traverse);

  // Get the traversal order (may be NULL)
  std::vector<unsigned long>*
  traverse_order()
  { return traverse_order_; }

  // Set the traversal order, used to ensure that we implement the
  // order of evaluation rules.  Takes ownership of the argument.
  void
  set_traverse_order(std::vector<unsigned long>* traverse_order)
  { this->traverse_order_ = traverse_order; }

 private:
  // The list of values, in order of the fields in the struct or in
  // order of indices in an array. A NULL value of vals_ means that
  // all fields/slots should be zero-initialized; a single NULL entry
  // in the list means that the corresponding field or array slot
  // should be zero-initialized.
  Expression_list* vals_;
  // If not NULL, the order in which to traverse vals_.  This is used
  // so that we implement the order of evaluation rules correctly.
  std::vector<unsigned long>* traverse_order_;
};

// Construct a struct.

class Struct_construction_expression : public Expression,
				       public Ordered_value_list
{
 public:
  Struct_construction_expression(Type* type, Expression_list* vals,
				 Location location)
      : Expression(EXPRESSION_STRUCT_CONSTRUCTION, location),
	Ordered_value_list(vals),
	type_(type)
  { }

 // Return whether this is a constant initializer.
  bool
  is_constant_struct() const;

 protected:
  int
  do_traverse(Traverse* traverse);

  bool
  do_is_static_initializer() const;

  Type*
  do_type()
  { return this->type_; }

  void
  do_determine_type(const Type_context*);

  void
  do_check_types(Gogo*);

  Expression*
  do_copy()
  {
    Struct_construction_expression* ret =
      new Struct_construction_expression(this->type_,
					 (this->vals() == NULL
					  ? NULL
					  : this->vals()->copy()),
					 this->location());
    if (this->traverse_order() != NULL)
      ret->set_traverse_order(this->traverse_order());
    return ret;
  }

  Expression*
  do_flatten(Gogo*, Named_object*, Statement_inserter*);

  Bexpression*
  do_get_backend(Translate_context*);

  void
  do_export(Export*) const;

  void
  do_dump_expression(Ast_dump_context*) const;

 private:
  // The type of the struct to construct.
  Type* type_;
};

// Construct an array.  This class is not used directly; instead we
// use the child classes, Fixed_array_construction_expression and
// Slice_construction_expression.

class Array_construction_expression : public Expression,
				      public Ordered_value_list
{
 protected:
  Array_construction_expression(Expression_classification classification,
				Type* type,
				const std::vector<unsigned long>* indexes,
				Expression_list* vals, Location location)
    : Expression(classification, location),
      Ordered_value_list(vals),
      type_(type), indexes_(indexes)
  { go_assert(indexes == NULL || indexes->size() == vals->size()); }

 public:
  // Return whether this is a constant initializer.
  bool
  is_constant_array() const;

  // Return the number of elements.
  size_t
  element_count() const
  { return this->vals() == NULL ? 0 : this->vals()->size(); }

protected:
  virtual int
  do_traverse(Traverse* traverse);

  bool
  do_is_static_initializer() const;

  Type*
  do_type()
  { return this->type_; }

  void
  do_determine_type(const Type_context*);

  void
  do_check_types(Gogo*);

  void
  do_export(Export*) const;

  // The indexes.
  const std::vector<unsigned long>*
  indexes()
  { return this->indexes_; }

  Expression*
  do_flatten(Gogo*, Named_object*, Statement_inserter*);

  // Get the backend constructor for the array values.
  Bexpression*
  get_constructor(Translate_context* context, Btype* btype);

  void
  do_dump_expression(Ast_dump_context*) const;

  virtual void
  dump_slice_storage_expression(Ast_dump_context*) const { }

 private:
  // The type of the array to construct.
  Type* type_;
  // The list of indexes into the array, one for each value.  This may
  // be NULL, in which case the indexes start at zero and increment.
  const std::vector<unsigned long>* indexes_;
};

// Construct a fixed array.

class Fixed_array_construction_expression :
  public Array_construction_expression
{
 public:
  Fixed_array_construction_expression(Type* type,
				      const std::vector<unsigned long>* indexes,
				      Expression_list* vals, Location location);

 protected:
  Expression*
  do_copy()
  {
    return new Fixed_array_construction_expression(this->type(),
						   this->indexes(),
						   (this->vals() == NULL
						    ? NULL
						    : this->vals()->copy()),
						   this->location());
  }

  Bexpression*
  do_get_backend(Translate_context*);
};

// Construct a slice.

class Slice_construction_expression : public Array_construction_expression
{
 public:
  Slice_construction_expression(Type* type,
				const std::vector<unsigned long>* indexes,
				Expression_list* vals, Location location);

  Expression*
  do_flatten(Gogo*, Named_object*, Statement_inserter*);

  // Record that the storage for this slice (e.g. vals) cannot escape,
  // hence it can be stack-allocated.
  void
  set_storage_does_not_escape()
  {
    this->storage_escapes_ = false;
  }

 protected:
  // Note that taking the address of a slice literal is invalid.

  int
  do_traverse(Traverse* traverse);

  Expression*
  do_copy()
  {
    return new Slice_construction_expression(this->type(), this->indexes(),
					     (this->vals() == NULL
					      ? NULL
					      : this->vals()->copy()),
					     this->location());
  }

  Bexpression*
  do_get_backend(Translate_context*);

  void
  dump_slice_storage_expression(Ast_dump_context* ast_dump_context) const;

  // Create an array value for the constructed slice. Invoked during
  // flattening if slice storage does not escape, otherwise invoked
  // later on during do_get_backend().
  Expression*
  create_array_val();

 private:
  // The type of the values in this slice.
  Type* valtype_;
  // Array value expression, optionally filled in during flattening.
  Expression* array_val_;
  // Slice storage expression, optionally filled in during flattening.
  Expression* slice_storage_;
  // Normally true. Can be set to false if we know that the resulting
  // storage for the slice cannot escape.
  bool storage_escapes_;
};

// Construct a map.

class Map_construction_expression : public Expression
{
 public:
  Map_construction_expression(Type* type, Expression_list* vals,
			      Location location)
    : Expression(EXPRESSION_MAP_CONSTRUCTION, location),
      type_(type), vals_(vals), element_type_(NULL), constructor_temp_(NULL)
  { go_assert(vals == NULL || vals->size() % 2 == 0); }

  Expression_list*
  vals() const
  { return this->vals_; }

 protected:
  int
  do_traverse(Traverse* traverse);

  Expression*
  do_flatten(Gogo*, Named_object*, Statement_inserter*);

  Type*
  do_type()
  { return this->type_; }

  void
  do_determine_type(const Type_context*);

  void
  do_check_types(Gogo*);

  Expression*
  do_copy()
  {
    return new Map_construction_expression(this->type_,
					   (this->vals_ == NULL
					    ? NULL
					    : this->vals_->copy()),
					   this->location());
  }

  Bexpression*
  do_get_backend(Translate_context*);

  void
  do_export(Export*) const;

  void
  do_dump_expression(Ast_dump_context*) const;
  
 private:
  // The type of the map to construct.
  Type* type_;
  // The list of values.
  Expression_list* vals_;
  // The type of the key-value pair struct for each map element.
  Struct_type* element_type_;
  // A temporary reference to the variable storing the constructor initializer.
  Temporary_statement* constructor_temp_;
};

// A type guard expression.

class Type_guard_expression : public Expression
{
 public:
  Type_guard_expression(Expression* expr, Type* type, Location location)
    : Expression(EXPRESSION_TYPE_GUARD, location),
      expr_(expr), type_(type)
  { }

  // Return the expression to convert.
  Expression*
  expr()
  { return this->expr_; }

  // Return the type to which to convert.
  Type*
  type()
  { return this->type_; }

 protected:
  int
  do_traverse(Traverse* traverse);

  Expression*
  do_flatten(Gogo*, Named_object*, Statement_inserter*);

  Type*
  do_type()
  { return this->type_; }

  void
  do_determine_type(const Type_context*)
  { this->expr_->determine_type_no_context(); }

  void
  do_check_types(Gogo*);

  Expression*
  do_copy()
  {
    return new Type_guard_expression(this->expr_->copy(), this->type_,
				     this->location());
  }

  Bexpression*
  do_get_backend(Translate_context*);

  void
  do_dump_expression(Ast_dump_context*) const;

 private:
  // The expression to convert.
  Expression* expr_;
  // The type to which to convert.
  Type* type_;
};

// Class Heap_expression.

// When you take the address of an escaping expression, it is allocated
// on the heap.  This class implements that.

class Heap_expression : public Expression
{
 public:
  Heap_expression(Expression* expr, Location location)
    : Expression(EXPRESSION_HEAP, location),
      expr_(expr)
  { }

  Expression*
  expr() const
  { return this->expr_; }

 protected:
  int
  do_traverse(Traverse* traverse)
  { return Expression::traverse(&this->expr_, traverse); }

  Type*
  do_type();
  void
  do_determine_type(const Type_context*)
  { this->expr_->determine_type_no_context(); }

  Expression*
  do_copy()
  {
    return Expression::make_heap_expression(this->expr_->copy(),
                                            this->location());
  }

  Bexpression*
  do_get_backend(Translate_context*);

  // We only export global objects, and the parser does not generate
  // this in global scope.
  void
  do_export(Export*) const
  { go_unreachable(); }

  void
  do_dump_expression(Ast_dump_context*) const;

 private:
  // The expression which is being put on the heap.
  Expression* expr_;
};

// A receive expression.

class Receive_expression : public Expression
{
 public:
  Receive_expression(Expression* channel, Location location)
    : Expression(EXPRESSION_RECEIVE, location),
      channel_(channel), temp_receiver_(NULL)
  { }

  // Return the channel.
  Expression*
  channel()
  { return this->channel_; }

 protected:
  int
  do_traverse(Traverse* traverse)
  { return Expression::traverse(&this->channel_, traverse); }

  bool
  do_discarding_value()
  { return true; }

  Type*
  do_type();

  Expression*
  do_flatten(Gogo*, Named_object*, Statement_inserter*);

  void
  do_determine_type(const Type_context*)
  { this->channel_->determine_type_no_context(); }

  void
  do_check_types(Gogo*);

  Expression*
  do_copy()
  {
    return Expression::make_receive(this->channel_->copy(), this->location());
  }

  bool
  do_must_eval_in_order() const
  { return true; }

  Bexpression*
  do_get_backend(Translate_context*);

  void
  do_dump_expression(Ast_dump_context*) const;

 private:
  // The channel from which we are receiving.
  Expression* channel_;
  // A temporary reference to the variable storing the received data.
  Temporary_statement* temp_receiver_;
};

// Conditional expressions.

class Conditional_expression : public Expression
{
 public:
  Conditional_expression(Expression* cond, Expression* then_expr,
                         Expression* else_expr, Location location)
      : Expression(EXPRESSION_CONDITIONAL, location),
        cond_(cond), then_(then_expr), else_(else_expr)
  {}

  Expression*
  condition() const
  { return this->cond_; }

 protected:
  int
  do_traverse(Traverse*);

  Type*
  do_type();

  void
  do_determine_type(const Type_context*);

  Expression*
  do_copy()
  {
    return new Conditional_expression(this->cond_->copy(), this->then_->copy(),
                                      this->else_->copy(), this->location());
  }

  Bexpression*
  do_get_backend(Translate_context* context);

  void
  do_dump_expression(Ast_dump_context*) const;

 private:
  // The condition to be checked.
  Expression* cond_;
  // The expression to execute if the condition is true.
  Expression* then_;
  // The expression to execute if the condition is false.
  Expression* else_;
};

// Compound expressions.

class Compound_expression : public Expression
{
 public:
  Compound_expression(Expression* init, Expression* expr, Location location)
      : Expression(EXPRESSION_COMPOUND, location), init_(init), expr_(expr)
  {}

  Expression*
  init() const
  { return this->init_; }

 protected:
  int
  do_traverse(Traverse*);

  Type*
  do_type();

  void
  do_determine_type(const Type_context*);

  Expression*
  do_copy()
  {
    return new Compound_expression(this->init_->copy(), this->expr_->copy(),
                                   this->location());
  }

  Bexpression*
  do_get_backend(Translate_context* context);

  void
  do_dump_expression(Ast_dump_context*) const;

 private:
  // The expression that is evaluated first and discarded.
  Expression* init_;
  // The expression that is evaluated and returned.
  Expression* expr_;
};

// A backend expression.  This is a backend expression wrapped in an
// Expression, for convenience during backend generation.

class Backend_expression : public Expression
{
 public:
  Backend_expression(Bexpression* bexpr, Type* type, Location location)
    : Expression(EXPRESSION_BACKEND, location), bexpr_(bexpr), type_(type)
  {}

 protected:
  int
  do_traverse(Traverse*);

  // For now these are always valid static initializers.  If that
  // changes we can change this.
  bool
  do_is_static_initializer() const
  { return true; }

  Type*
  do_type()
  { return this->type_; }

  void
  do_determine_type(const Type_context*)
  { }

  Expression*
  do_copy()
  {
    return new Backend_expression(this->bexpr_, this->type_, this->location());
  }

  Bexpression*
  do_get_backend(Translate_context*)
  { return this->bexpr_; }

  void
  do_dump_expression(Ast_dump_context*) const;

 private:
  // The backend expression we are wrapping.
  Bexpression* bexpr_;
  // The type of the expression;
  Type* type_;
};

// A numeric constant.  This is used both for untyped constants and
// for constants that have a type.

class Numeric_constant
{
 public:
  Numeric_constant()
    : classification_(NC_INVALID), type_(NULL)
  { }

  ~Numeric_constant();

  Numeric_constant(const Numeric_constant&);

  Numeric_constant& operator=(const Numeric_constant&);

  // Set to an unsigned long value.
  void
  set_unsigned_long(Type*, unsigned long);

  // Set to an integer value.
  void
  set_int(Type*, const mpz_t);

  // Set to a rune value.
  void
  set_rune(Type*, const mpz_t);

  // Set to a floating point value.
  void
  set_float(Type*, const mpfr_t);

  // Set to a complex value.
  void
  set_complex(Type*, const mpc_t);

  // Mark numeric constant as invalid.
  void
  set_invalid()
  { this->classification_ = NC_INVALID; }

  // Classifiers.
  bool
  is_int() const
  { return this->classification_ == Numeric_constant::NC_INT; }

  bool
  is_rune() const
  { return this->classification_ == Numeric_constant::NC_RUNE; }

  bool
  is_float() const
  { return this->classification_ == Numeric_constant::NC_FLOAT; }

  bool
  is_complex() const
  { return this->classification_ == Numeric_constant::NC_COMPLEX; }

  bool
  is_invalid() const
  { return this->classification_ == Numeric_constant::NC_INVALID; }

  // Value retrievers.  These will initialize the values as well as
  // set them.  GET_INT is only valid if IS_INT returns true, and
  // likewise respectively.
  void
  get_int(mpz_t*) const;

  void
  get_rune(mpz_t*) const;

  void
  get_float(mpfr_t*) const;

  void
  get_complex(mpc_t*) const;

  // Codes returned by to_unsigned_long.
  enum To_unsigned_long
  {
    // Value is integer and fits in unsigned long.
    NC_UL_VALID,
    // Value is not integer.
    NC_UL_NOTINT,
    // Value is integer but is negative.
    NC_UL_NEGATIVE,
    // Value is non-negative integer but does not fit in unsigned
    // long.
    NC_UL_BIG
  };

  // If the value can be expressed as an integer that fits in an
  // unsigned long, set *VAL and return NC_UL_VALID.  Otherwise return
  // one of the other To_unsigned_long codes.
  To_unsigned_long
  to_unsigned_long(unsigned long* val) const;

  // If the value can be expressed as an integer that describes the
  // size of an object in memory, set *VAL and return true.
  // Otherwise, return false.  Currently we use int64_t to represent a
  // memory size, as in Type::backend_type_size.
  bool
  to_memory_size(int64_t* val) const;

  // If the value can be expressed as an int, return true and
  // initialize and set VAL.  This will return false for a value with
  // an explicit float or complex type, even if the value is integral.
  bool
  to_int(mpz_t* val) const;

  // If the value can be expressed as a float, return true and
  // initialize and set VAL.
  bool
  to_float(mpfr_t* val) const;

  // If the value can be expressed as a complex, return true and
  // initialize and set VR and VI.
  bool
  to_complex(mpc_t* val) const;

  // Get the type.
  Type*
  type() const;

  // If the constant can be expressed in TYPE, then set the type of
  // the constant to TYPE and return true.  Otherwise return false,
  // and, if ISSUE_ERROR is true, issue an error message.  LOCATION is
  // the location to use for the error.
  bool
  set_type(Type* type, bool issue_error, Location location);

  // Return an Expression for this value.
  Expression*
  expression(Location) const;

 private:
  void
  clear();

  To_unsigned_long
  mpz_to_unsigned_long(const mpz_t ival, unsigned long *val) const;

  To_unsigned_long
  mpfr_to_unsigned_long(const mpfr_t fval, unsigned long *val) const;

  bool
  mpz_to_memory_size(const mpz_t ival, int64_t* val) const;

  bool
  mpfr_to_memory_size(const mpfr_t fval, int64_t* val) const;

  bool
  check_int_type(Integer_type*, bool, Location);

  bool
  check_float_type(Float_type*, bool, Location);

  bool
  check_complex_type(Complex_type*, bool, Location);

  // The kinds of constants.
  enum Classification
  {
    NC_INVALID,
    NC_RUNE,
    NC_INT,
    NC_FLOAT,
    NC_COMPLEX
  };

  // The kind of constant.
  Classification classification_;
  // The value.
  union
  {
    // If NC_INT or NC_RUNE.
    mpz_t int_val;
    // If NC_FLOAT.
    mpfr_t float_val;
    // If NC_COMPLEX.
    mpc_t complex_val;
  } u_;
  // The type if there is one.  This will be NULL for an untyped
  // constant.
  Type* type_;
};

#endif // !defined(GO_EXPRESSIONS_H)<|MERGE_RESOLUTION|>--- conflicted
+++ resolved
@@ -2293,12 +2293,6 @@
   set_results(Translate_context*);
 
   Bexpression*
-<<<<<<< HEAD
-  set_results(Translate_context*);
-
-  Bexpression*
-=======
->>>>>>> d1609a23
   call_result_ref(Translate_context* context);
 
   // The function to call.
