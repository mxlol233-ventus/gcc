--- conflicted
+++ resolved
@@ -424,7 +424,6 @@
       return error_mark_node;
     }
 
-<<<<<<< HEAD
   /* Can't optimize the conversion of UPC shared pointer difference.  */
   if (ex_form == MINUS_EXPR
       && POINTER_TYPE_P (TREE_TYPE (TREE_OPERAND (expr, 0)))
@@ -434,7 +433,7 @@
   {
       return build1 (CONVERT_EXPR, type, expr);
   }
-=======
+
   if (ex_form == COMPOUND_EXPR)
     {
       tree t = convert_to_integer (type, TREE_OPERAND (expr, 1));
@@ -443,7 +442,6 @@
       return build2_loc (EXPR_LOCATION (expr), COMPOUND_EXPR, TREE_TYPE (t),
 			 TREE_OPERAND (expr, 0), t);
     }    
->>>>>>> 2625bb5d
 
   /* Convert e.g. (long)round(d) -> lround(d).  */
   /* If we're converting to char, we may encounter differing behavior
