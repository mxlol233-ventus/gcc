<<<<<<< HEAD
=======
2022-07-31  Harald Anlauf  <anlauf@gmx.de>
	    Steven G. Kargl  <kargl@gcc.gnu.org>

	PR fortran/92805
	* match.cc (gfc_match_small_literal_int): Make gobbling of leading
	whitespace optional.
	(gfc_match_name): Likewise.
	(gfc_match_char): Likewise.
	* match.h (gfc_match_small_literal_int): Adjust prototype.
	(gfc_match_name): Likewise.
	(gfc_match_char): Likewise.
	* primary.cc (match_kind_param): Match small literal int or name
	without gobbling whitespace.
	(get_kind): Do not skip over blanks.
	(match_string_constant): Likewise.

2022-07-31  Harald Anlauf  <anlauf@gmx.de>

	PR fortran/77652
	* check.cc (gfc_check_associated): Make the rank check of POINTER
	vs. TARGET match the allowed forms of pointer assignment for the
	selected Fortran standard.

2022-07-29  Tobias Burnus  <tobias@codesourcery.com>

	* openmp.cc (resolve_omp_clauses): Permit assumed-size arrays
	in uniform clause.

>>>>>>> 4a7274dd
2022-07-26  Harald Anlauf  <anlauf@gmx.de>

	PR fortran/103504
	* interface.cc (get_sym_storage_size): Array bounds and character
	length can only be of integer type.

2022-07-21  Martin Liska  <mliska@suse.cz>

	* intrinsic.texi: Remove trailing dots for 2 Fortran fns.

2022-07-20  Harald Anlauf  <anlauf@gmx.de>

	PR fortran/101330
	* openmp.cc (gfc_match_iterator): Remove left-over code from
	development that could lead to a crash on invalid input.

2022-07-19  Harald Anlauf  <anlauf@gmx.de>

	PR fortran/103590
	* resolve.cc (find_array_spec): Change function result to bool to
	enable error recovery.  Generate error message for invalid array
	reference of non-array entity instead of an internal error.
	(gfc_resolve_ref): Use function result from find_array_spec for
	error recovery.

2022-07-15  Steve Kargl  <kargl@gcc.gnu.org>

	PR fortran/104313
	* trans-decl.cc (gfc_generate_return): Do not generate conflicting
	fake results for functions with no result variable under -ff2c.

2022-07-14  Harald Anlauf  <anlauf@gmx.de>
	    Steven G. Kargl  <kargl@gcc.gnu.org>

	PR fortran/106209
	* decl.cc (add_init_expr_to_sym): Handle bad initializers for
	implied-shape arrays.

2022-07-12  Harald Anlauf  <anlauf@gmx.de>

	PR fortran/106049
	* simplify.cc (is_constant_array_expr): A non-zero-sized constant
	array shall have a non-empty constructor.  When the constructor is
	empty or missing, treat as non-constant.

2022-07-04  Tobias Burnus  <tobias@codesourcery.com>
	    Jakub Jelinek  <jakub@redhat.com>

	* gfortran.h (gfc_omp_namelist): Update by creating 'linear' struct,
	move 'linear_op' as 'op' to id and add 'old_modifier' to it.
	* dump-parse-tree.cc (show_omp_namelist): Update accordingly.
	* module.cc (mio_omp_declare_simd): Likewise.
	* trans-openmp.cc (gfc_trans_omp_clauses): Likewise.
	* openmp.cc (resolve_omp_clauses): Likewise; accept new-style
	'val' modifier with do/simd.
	(gfc_match_omp_clauses): Handle OpenMP 5.2 linear clause syntax.

2022-07-04  Tobias Burnus  <tobias@codesourcery.com>
	    Chung-Lin Tang  <cltang@codesourcery.com>
	    Thomas Schwinge  <thomas@codesourcery.com>

	* openmp.cc (gfc_match_omp_requires): Remove sorry.
	* parse.cc (decode_omp_directive): Don't regard 'declare target'
	as target usage for 'omp requires'; add more flags to
	omp_requires_mask.

2022-07-01  Tobias Burnus  <tobias@codesourcery.com>

	* dump-parse-tree.cc (show_omp_namelist): For the map-type,
	also handle the always modifer and release/delete.
	* openmp.cc (resolve_omp_clauses): Accept tofrom
	map-type modifier for target enter/exit data,
	but use 'to' / 'from' internally.

2022-06-30  Harald Anlauf  <anlauf@gmx.de>
	    Steven G. Kargl  <kargl@gcc.gnu.org>

	PR fortran/103137
	PR fortran/103138
	PR fortran/103693
	PR fortran/105243
	* decl.cc (gfc_match_data_decl): Reject CLASS entity declaration
	when it is given the PARAMETER attribute.

2022-06-29  Harald Anlauf  <anlauf@gmx.de>
	    Steven G. Kargl  <kargl@gcc.gnu.org>

	PR fortran/106121
	* simplify.cc (gfc_simplify_extends_type_of): Do not attempt to
	simplify when one of the arguments is a CLASS variable that was
	not properly declared.

2022-06-28  Jakub Jelinek  <jakub@redhat.com>

	* gfortran.h (gfc_real_info): Add use_iec_60559 bitfield.
	* trans-types.h (gfc_real16_use_iec_60559): Declare.
	* trans-types.cc (gfc_real16_use_iec_60559): Define.
	(gfc_init_kinds): When building powerpc64le-linux libgfortran
	on glibc 2.26 to 2.31, set gfc_real16_use_iec_60559 and
	use_iec_60559.
	(gfc_build_real_type): Set gfc_real16_use_iec_60559 and use_iec_60559
	on glibc 2.26 or later.
	* trans-intrinsic.cc (gfc_build_intrinsic_lib_fndecls): Adjust
	comment.  Handle gfc_real16_use_iec_60559.
	(gfc_get_intrinsic_lib_fndecl): Handle use_iec_60559.

2022-06-26  Harald Anlauf  <anlauf@gmx.de>

	PR fortran/105691
	* simplify.cc (gfc_simplify_index): Replace old simplification
	code by the equivalent of the runtime library implementation.  Use
	HOST_WIDE_INT instead of int for string index, length variables.

2022-06-26  Harald Anlauf  <anlauf@gmx.de>

	PR fortran/105954
	* decl.cc (variable_decl): Adjust upper bounds for explicit-shape
	specs with constant bound expressions to ensure non-negative
	extents.

2022-06-24  Harald Anlauf  <anlauf@gmx.de>

	PR fortran/105813
	* check.cc (gfc_check_unpack): Try to simplify MASK argument to
	UNPACK so that checking of the VECTOR argument can work when MASK
	is a variable.

2022-06-18  Harald Anlauf  <anlauf@gmx.de>

	PR fortran/105986
	* simplify.cc (gfc_simplify_btest): Add check for POS argument.
	(gfc_simplify_ibclr): Add check for POS argument.
	(gfc_simplify_ibits): Add check for POS and LEN arguments.
	(gfc_simplify_ibset): Add check for POS argument.

2022-06-08  Tobias Burnus  <tobias@codesourcery.com>

	* openmp.cc (gfc_match_omp_clauses): Check also parent namespace
	for 'requires reverse_offload'.

2022-06-07  Jakub Jelinek  <jakub@redhat.com>

	* trans-openmp.cc (gfc_trans_omp_clauses): Set
	OMP_CLAUSE_LINEAR_OLD_LINEAR_MODIFIER on OMP_CLAUSE_LINEAR
	clauses unconditionally for now.

2022-06-03  Tobias Burnus  <tobias@codesourcery.com>

	* openmp.cc (OMP_SCOPE_CLAUSES): Add firstprivate and allocate.

2022-06-02  David Malcolm  <dmalcolm@redhat.com>

	* f95-lang.cc (gfc_get_sarif_source_language): New.
	(LANG_HOOKS_GET_SARIF_SOURCE_LANGUAGE): Redefine.

2022-05-31  Jason Merrill  <jason@redhat.com>

	* Make-lang.in (fortran.tags): Look at *.cc.

2022-05-30  Harald Anlauf  <anlauf@gmx.de>

	PR fortran/91300
	* libgfortran.h: Define new error code LIBERROR_NO_MEMORY.
	* trans-stmt.cc (gfc_trans_allocate): Generate code for setting
	ERRMSG depending on result of STAT result of ALLOCATE.
	* trans.cc (gfc_allocate_using_malloc): Use STAT value of
	LIBERROR_NO_MEMORY in case of failed malloc.

2022-05-28  Tobias Burnus  <tobias@codesourcery.com>

	* dump-parse-tree.cc (show_omp_clauses): Handle OMP_LIST_ENTER.
	* gfortran.h: Add OMP_LIST_ENTER.
	* openmp.cc (enum omp_mask2, OMP_DECLARE_TARGET_CLAUSES): Add
	OMP_CLAUSE_ENTER.
	(gfc_match_omp_clauses, gfc_match_omp_declare_target,
	resolve_omp_clauses): Handle 'enter' clause.

2022-05-27  Tobias Burnus  <tobias@codesourcery.com>
	    Chung-Lin Tang  <cltang@codesourcery.com>

	* openmp.cc (gfc_check_omp_requires): Fix clause name in error.

2022-05-24  Tobias Burnus  <tobias@codesourcery.com>

	PR c/105378
	* openmp.cc (gfc_match_omp_taskwait): Accept nowait.

2022-05-23  Tobias Burnus  <tobias@codesourcery.com>

	PR fortran/104949
	* f95-lang.cc (LANG_HOOKS_OMP_ARRAY_SIZE): Redefine.
	* trans-openmp.cc (gfc_omp_array_size): New.
	(gfc_trans_omp_variable_list): Never turn has_device_addr
	to firstprivate.
	* trans.h (gfc_omp_array_size): New.

2022-05-18  Tobias Burnus  <tobias@codesourcery.com>

	* gfortran.h (enum gfc_omp_depend_op): Add OMP_DEPEND_INOUTSET.
	(gfc_omp_clauses): Enlarge ENUM_BITFIELD.
	* dump-parse-tree.cc (show_omp_namelist, show_omp_clauses): Handle
	'inoutset' depend modifier.
	* openmp.cc (gfc_match_omp_clauses, gfc_match_omp_depobj): Likewise.
	* trans-openmp.cc (gfc_trans_omp_clauses, gfc_trans_omp_depobj):
	Likewise.

2022-05-17  Tobias Burnus  <tobias@codesourcery.com>

	* dump-parse-tree.cc (show_omp_namelist): Handle omp_all_memory.
	* openmp.cc (gfc_match_omp_variable_list, gfc_match_omp_depend_sink,
	gfc_match_omp_clauses, resolve_omp_clauses): Likewise.
	* trans-openmp.cc (gfc_trans_omp_clauses, gfc_trans_omp_depobj):
	Likewise.
	* resolve.cc (resolve_symbol): Reject it as symbol.

2022-05-16  Martin Liska  <mliska@suse.cz>

	* frontend-passes.cc (gfc_code_walker): Use ARRAY_SIZE.
	* openmp.cc (gfc_match_omp_context_selector_specification): Likewise.
	* trans-intrinsic.cc (conv_intrinsic_ieee_builtin): Likewise.
	* trans-types.cc (gfc_get_array_descr_info): Likewise.

2022-05-13  Tobias Burnus  <tobias@codesourcery.com>

	* trans-openmp.cc (gfc_trans_omp_clauses): When mapping nondescriptor
	array sections, use GOMP_MAP_FIRSTPRIVATE_POINTER instead of
	GOMP_MAP_POINTER for the pointer attachment.

2022-05-11  Harald Anlauf  <anlauf@gmx.de>
	    Steven G. Kargl  <kargl@gcc.gnu.org>

	PR fortran/105230
	* expr.cc (find_array_section): Correct logic to avoid NULL
	pointer dereference on invalid array section.

2022-05-10  Harald Anlauf  <anlauf@gmx.de>

	PR fortran/105526
	* resolve.cc (check_team): New.
	(gfc_resolve_code): Add checks for arguments to coarray intrinsics
	FORM TEAM, CHANGE TEAM, and SYNC TEAM.

2022-05-09  Harald Anlauf  <anlauf@gmx.de>

	PR fortran/105501
	* match.cc (gfc_match_if): Adjust patterns used for matching.
	(gfc_match_select_rank): Likewise.
	* parse.cc (decode_statement): Likewise.

2022-05-05  Sandra Loosemore  <sandra@codesourcery.com>

	* gfortran.h (struct gfc_omp_clauses): Add non_rectangular bit.
	* openmp.cc (is_outer_iteration_variable): New function.
	(expr_is_invariant): New function.
	(bound_expr_is_canonical): New function.
	(resolve_omp_do): Replace existing non-rectangularity error with
	check for canonical form and setting non_rectangular bit.
	* trans-openmp.cc (gfc_trans_omp_do): Transfer non_rectangular
	flag to generated tree structure.

2022-05-02  Sandra Loosemore  <sandra@codesourcery.com>

	* trans-openmp.cc (gfc_trans_omp_critical): Set location on OMP
	tree node.
	(gfc_trans_omp_do): Likewise.
	(gfc_trans_omp_masked): Likewise.
	(gfc_trans_omp_do_simd): Likewise.
	(gfc_trans_omp_scope): Likewise.
	(gfc_trans_omp_taskgroup): Likewise.
	(gfc_trans_omp_taskwait): Likewise.
	(gfc_trans_omp_distribute): Likewise.
	(gfc_trans_omp_taskloop): Likewise.
	(gfc_trans_omp_master_masked_taskloop): Likewise.

2022-04-29  Thomas Koenig  <tkoenig@gcc.gnu.org>

	* gfortran.texi: Fix exchanged period and letter.

2022-04-28  Thomas Koenig  <tkoenig@gcc.gnu.org>

	* gfortran.texi: Mention r16_ieee and r16_ibm.
	* invoke.texi: Likewise.

2022-04-27  Mikael Morin  <mikael@gcc.gnu.org>

	PR fortran/103662
	PR fortran/105379
	* array.cc (compare_bounds): Use bool as return type.
	Support non-constant expressions.
	(gfc_compare_array_spec): Update call to compare_bounds.

2022-04-27  Mikael Morin  <mikael@gcc.gnu.org>

	PR fortran/102043
	PR fortran/105381
	* trans-array.cc (non_negative_strides_array_p): Inline variable
	orig_decl and merge nested if conditions.  Add condition to not
	recurse if the next argument is the same as the current.

2022-04-25  Jakub Jelinek  <jakub@redhat.com>
	    Thomas Schwinge  <thomas@codesourcery.com>

	PR fortran/104717
	* trans-openmp.cc (gfc_trans_oacc_construct): Wrap construct body
	in an extra BIND_EXPR.

2022-04-24  Mikael Morin  <mikael@gcc.gnu.org>
	    Jakub Jelinek  <jakub@redhat.com>

	PR fortran/103662
	* interface.cc (gfc_compare_derived_types): Support comparing
	unlimited polymorphic fake symbols.  Recursively compare class
	descriptor types and virtual table types.
	* resolve.cc (resolve_fl_derived): Add type to the types list
	on unlimited polymorphic short-circuit return.

2022-04-22  Mikael Morin  <mikael@gcc.gnu.org>
	    Richard Biener  <rguenther@suse.de>

	PR fortran/102043
	* trans.h (gfc_build_array_ref): Add non_negative_offset
	argument.
	* trans.cc (gfc_build_array_ref): Ditto. Use pointer arithmetic
	if non_negative_offset is false.
	* trans-expr.cc (gfc_conv_substring): Set flag in the call to
	gfc_build_array_ref.
	* trans-array.cc (gfc_get_cfi_dim_item,
	gfc_conv_descriptor_dimension): Same.
	(build_array_ref): Decide on whether to set the flag and update
	the call.
	(gfc_conv_scalarized_array_ref): Same.  New argument tmp_array.
	(gfc_conv_tmp_array_ref): Update call to
	gfc_conv_scalarized_ref.
	(non_negative_strides_array_p): New function.

2022-04-22  Mikael Morin  <mikael@gcc.gnu.org>

	PR fortran/102043
	* trans-array.cc (gfc_conv_expr_descriptor): Use
	gfc_conv_tmp_array_ref.

2022-04-22  Mikael Morin  <mikael@gcc.gnu.org>

	PR fortran/102043
	* trans-io.cc: Add handling for the case where the array
	is referenced using pointer arithmetic.

2022-04-22  Mikael Morin  <mikael@gcc.gnu.org>

	PR fortran/102043
	* trans-expr.cc: Pre-evaluate src and dest to variables
	before using them.

2022-04-21  Fritz Reese  <foreese@gcc.gnu.org>

	PR fortran/105310
	* trans-expr.cc (gfc_conv_union_initializer): Pass vec* by reference.

2022-04-13  Tobias Burnus  <tobias@codesourcery.com>

	PR fortran/105242
	* match.cc (match_exit_cycle): Handle missing OMP LOOP, DO and SIMD
	directives in the EXIT/CYCLE diagnostic.

2022-04-10  Harald Anlauf  <anlauf@gmx.de>

	PR fortran/105184
	* array.cc (match_subscript): Reject assumed size coarray
	specification with missing lower bound.
	* resolve.cc (resolve_allocate_expr): Fix logic for checking
	allocate-coshape-spec in ALLOCATE statement.

2022-04-05  Sandra Loosemore  <sandra@codesourcery.com>

	* trans-openmp.cc (gfc_split_omp_clauses): Fix mask for
	EXEC_OMP_MASKED_TASKLOOP.

2022-04-05  Harald Anlauf  <anlauf@gmx.de>

	PR fortran/104210
	* arith.cc (eval_intrinsic): Avoid NULL pointer dereference.
	(gfc_zero_size_array): Likewise.

2022-04-05  Harald Anlauf  <anlauf@gmx.de>
	    Steven G. Kargl  <kargl@gcc.gnu.org>

	PR fortran/105138
	* intrinsic.cc (gfc_is_intrinsic): When a symbol refers to a
	RECURSIVE procedure, it cannot be an INTRINSIC.

2022-03-30  Harald Anlauf  <anlauf@gmx.de>

	PR fortran/100892
	* check.cc (gfc_check_associated): Avoid NULL pointer dereference.

2022-03-29  Harald Anlauf  <anlauf@gmx.de>
	    Steven G. Kargl  <kargl@gcc.gnu.org>

	PR fortran/104571
	* resolve.cc (resolve_elemental_actual): Avoid NULL pointer
	dereference.

2022-03-29  Harald Anlauf  <anlauf@gmx.de>

	PR fortran/50549
	* resolve.cc (resolve_structure_cons): Reject pointer assignments
	of character with different lengths in structure constructor.

2022-03-25  Jakub Jelinek  <jakub@redhat.com>

	PR fortran/103691
	* trans-array.cc (gfc_conv_array_initializer): If TYPE_MAX_VALUE is
	smaller than TYPE_MIN_VALUE (i.e. empty array), ignore the
	initializer; if TYPE_MIN_VALUE is equal to TYPE_MAX_VALUE, use just
	the TYPE_MIN_VALUE as index instead of RANGE_EXPR.

2022-03-23  Tobias Burnus  <tobias@codesourcery.com>

	PR fortran/103560
	* scanner.cc (add_path_to_list): Don't append '/' to the
	save include path.
	(open_included_file): Use '/' in concatenating path + file name.
	* module.cc (gzopen_included_file_1): Likewise.

2022-03-22  Harald Anlauf  <anlauf@gmx.de>

	PR fortran/104999
	* simplify.cc (gfc_simplify_cshift): Ensure temporary holding
	source array stride is initialized.

2022-03-19  Mikael Morin  <mikael@gcc.gnu.org>

	PR fortran/104228
	PR fortran/104570
	* parse.cc (parse_associate): Use a new distinct gfc_charlen if the
	copied type has one whose length is not known to be constant.
	* resolve.cc (resolve_assoc_var): Reset charlen if it’s shared with
	the associate target regardless of the expression type.
	Don’t reinitialize charlen if it’s deferred.

2022-03-18  Tobias Burnus  <tobias@codesourcery.com>

	PR fortran/103039
	* trans-openmp.cc (gfc_omp_clause_copy_ctor, gfc_omp_clause_dtor):
	Only privatize pointer for associate names.

2022-03-18  Tobias Burnus  <tobias@codesourcery.com>

	PR fortran/103039
	* openmp.cc (resolve_omp_clauses): Improve associate-name diagnostic
	for select type/rank.

2022-03-11  Tobias Burnus  <tobias@codesourcery.com>

	* trans-openmp.cc (gfc_trans_omp_clauses, gfc_omp_finish_clause):
	Obtain size for mapping only if allocatable array is allocated.

2022-03-09  Harald Anlauf  <anlauf@gmx.de>

	PR fortran/104849
	* expr.cc (find_array_section): Avoid NULL pointer dereference on
	invalid array section.

2022-03-09  Tobias Burnus  <tobias@codesourcery.com>

	* trans-intrinsic.cc (gfc_conv_intrinsic_sizeof): Fix CLASS handling.

2022-03-08  Tobias Burnus  <tobias@codesourcery.com>

	PR fortran/104126
	* trans-expr.cc (gfc_conv_gfc_desc_to_cfi_desc): Handle NULL
	without MOLD.

2022-03-08  Harald Anlauf  <anlauf@gmx.de>

	PR fortran/104811
	* frontend-passes.cc (optimize_minmaxloc): Do not attempt
	frontend-optimization of MINLOC/MAXLOC for character arrays, as
	there is no suitable code yet for inline expansion.

2022-03-07  Tobias Burnus  <tobias@codesourcery.com>

	PR fortran/99585
	PR fortran/104430
	* trans-expr.cc (conv_parent_component_references): Fix comment;
	simplify comparison.
	(gfc_maybe_dereference_var): Avoid d referencing a nonpointer.

2022-03-07  Tobias Burnus  <tobias@codesourcery.com>

	* array.cc (gfc_ref_dimen_size): Fix comment typo.
	* dump-parse-tree.cc (gfc_dump_c_prototypes): Likewise.
	* frontend-passes.cc (cfe_code): Likewise.
	* gfortran.texi: Likewise.
	* resolve.cc (generate_component_assignments): Likewise.
	* simplify.cc (gfc_simplify_this_image): Likewise.
	* trans-expr.cc (trans_scalar_class_assign,
	gfc_maybe_dereference_var): Likewise.
	* intrinsic.texi: Remove word duplication.
	* invoke.texi: Likewise.

2022-03-07  Jakub Jelinek  <jakub@redhat.com>

	* trans-expr.cc: Fix up duplicated word issue in a comment.
	* gfortran.h: Likewise.
	* scanner.cc: Likewise.

2022-03-07  Martin Liska  <mliska@suse.cz>

	* intrinsic.cc (gfc_is_intrinsic): Remove asterisk from error
	message.

2022-03-07  Martin Liska  <mliska@suse.cz>

	PR translation/90148
	* intrinsic.cc (gfc_is_intrinsic): Put
	quote to a proper place.

2022-03-03  Kwok Cheung Yeung  <kcy@codesourcery.com>

	PR fortran/104131
	* openmp.cc (gfc_match_omp_detach): Move check for type of event
	handle to...
	(resolve_omp_clauses) ...here.  Also check that the event handle is
	not an array, or an array access or structure element access.

2022-03-02  Harald Anlauf  <anlauf@gmx.de>

	PR fortran/104573
	* resolve.cc (resolve_structure_cons): Avoid NULL pointer
	dereference when there is no valid component.

2022-02-24  Harald Anlauf  <anlauf@gmx.de>

	PR fortran/84519
	* dump-parse-tree.cc (show_code_node): Dump QUIET specifier when
	present.
	* match.cc (gfc_match_stopcode): Implement parsing of F2018 QUIET
	specifier.  F2018 stopcodes may have non-default integer kind.
	* resolve.cc (gfc_resolve_code): Add checks for QUIET argument.
	* trans-stmt.cc (gfc_trans_stop): Pass QUIET specifier to call of
	library function.

2022-02-22  Harald Anlauf  <anlauf@gmx.de>

	PR fortran/104619
	* resolve.cc (resolve_structure_cons): Skip shape check if shape
	of constructor cannot be determined at compile time.

2022-02-20  Harald Anlauf  <anlauf@gmx.de>

	PR fortran/77693
	* data.cc (gfc_assign_data_value): If a variable in a data
	statement has the POINTER attribute, check for allowed initial
	data target that is compatible with pointer assignment.
	* gfortran.h (IS_POINTER): New macro.

2022-02-15  Tobias Burnus  <tobias@codesourcery.com>

	* trans-openmp.cc (gfc_trans_omp_depobj): Fix to alloc/ptr dummy
	and for c_ptr.

2022-02-15  Tobias Burnus  <tobias@codesourcery.com>

	* trans-openmp.cc (gfc_trans_omp_clauses, gfc_trans_omp_depobj):
	Depend on the proper addr, for ptr/alloc depend on pointee.

2022-02-14  Harald Anlauf  <anlauf@gmx.de>

	PR fortran/104211
	* expr.cc (find_array_section): Replace assertion by error
	recovery when encountering bad array constructor.

2022-02-13  Mikael Morin  <mikael@gcc.gnu.org>

	PR fortran/104228
	* resolve.cc (resolve_assoc_var): Also create a new character
	length for non-dummy associate targets.
	* trans-stmt.cc (trans_associate_var): Initialize character length
	even if no temporary is used for the associate variable.

2022-02-10  Roger Sayle  <roger@nextmovesoftware.com>
	    Tobias Burnus  <tobias@codesourcery.com>

	* trans-common.cc (GFC_EQUIV_FMT): New macro respecting the
	target's NO_DOT_IN_LABEL and NO_DOLLAR_IN_LABEL preferences.
	(build_equiv_decl): Use GFC_EQUIV_FMT here.

2022-02-10  Tobias Burnus  <tobias@codesourcery.com>

	PR fortran/104329
	* openmp.cc (resolve_omp_atomic): Defer extra-code assert after
	other diagnostics.

2022-02-10  Marcel Vollweiler  <marcel@codesourcery.com>

	* dump-parse-tree.cc (show_omp_clauses): Added OMP_LIST_HAS_DEVICE_ADDR
	case.
	* gfortran.h: Added OMP_LIST_HAS_DEVICE_ADDR.
	* openmp.cc (enum omp_mask2): Added OMP_CLAUSE_HAS_DEVICE_ADDR.
	(gfc_match_omp_clauses): Parse HAS_DEVICE_ADDR clause.
	(resolve_omp_clauses): Same.
	* trans-openmp.cc (gfc_trans_omp_variable_list): Added
	OMP_LIST_HAS_DEVICE_ADDR case.
	(gfc_trans_omp_clauses): Firstprivatize of array descriptors.

2022-02-09  Harald Anlauf  <anlauf@gmx.de>

	PR fortran/66193
	* arith.cc (reduce_binary_ac): When reducing binary expressions,
	try simplification.  Handle case of empty constructor.
	(reduce_binary_ca): Likewise.

2022-02-03  Harald Anlauf  <anlauf@gmx.de>

	PR fortran/104311
	* check.cc (gfc_calculate_transfer_sizes): Checks for case when
	storage size of SOURCE is greater than zero while the storage size
	of MOLD is zero and MOLD is an array shall not depend on SIZE.

2022-02-03  Jakub Jelinek  <jakub@redhat.com>

	PR fortran/104328
	* openmp.cc (is_scalar_intrinsic_expr): If must_be_var && conv_ok
	and expr is conversion, verify it is a conversion from EXPR_VARIABLE
	with non-NULL symtree.  Check ->block->next before dereferencing it.

2022-02-01  Harald Anlauf  <anlauf@gmx.de>

	PR fortran/104331
	* simplify.cc (gfc_simplify_eoshift): Avoid NULL pointer
	dereference when shape is not set.

2022-01-28  Andre Vehreschild  <vehre@gcc.gnu.org>

	PR fortran/103790
	* trans-array.cc (structure_alloc_comps): Prevent descriptor
	stacking for non-array data; do not broadcast caf-tokens.
	* trans-intrinsic.cc (conv_co_collective): Prevent generation
	of unused descriptor.

2022-01-28  Andre Vehreschild  <vehre@gcc.gnu.org>

	Revert:
	2022-01-28  Andre Vehreschild  <vehre@gcc.gnu.org>

	PR fortran/103790
	* trans-array.cc (structure_alloc_comps): Prevent descriptor
	stacking for non-array data; do not broadcast caf-tokens.
	* trans-intrinsic.cc (conv_co_collective): Prevent generation
	of unused descriptor.

2022-01-28  Andre Vehreschild  <vehre@gcc.gnu.org>

	PR fortran/103790
	* trans-array.cc (structure_alloc_comps): Prevent descriptor
	stacking for non-array data; do not broadcast caf-tokens.
	* trans-intrinsic.cc (conv_co_collective): Prevent generation
	of unused descriptor.

2022-01-27  Harald Anlauf  <anlauf@gmx.de>

	PR fortran/104128
	* expr.cc (gfc_copy_expr): Convert internal representation of
	string to wide char in value only for default character kind.
	* target-memory.cc (interpret_array): Pass flag for conversion of
	wide chars.
	(gfc_target_interpret_expr): Likewise.

2022-01-27  Harald Anlauf  <anlauf@gmx.de>

	PR fortran/84784
	* trans-intrinsic.cc (conv_intrinsic_image_status): Convert result
	to resulting (default) integer type.
	(conv_intrinsic_team_number): Likewise.
	(gfc_conv_intrinsic_popcnt_poppar): Likewise.

2022-01-25  Harald Anlauf  <anlauf@gmx.de>

	PR fortran/104227
	* check.cc (gfc_calculate_transfer_sizes): Fix checking of arrays
	passed as MOLD argument to the TRANSFER intrinsic for having
	storage size zero.

2022-01-25  Harald Anlauf  <anlauf@gmx.de>

	PR fortran/104212
	* check.cc (gfc_check_norm2): Check that optional argument DIM is
	scalar.
	(gfc_check_parity): Likewise.

2022-01-24  Jakub Jelinek  <jakub@redhat.com>

	* lang.opt (fconvert=): Add EnumSet property and mention also
	r16_ieee and r16_ibm arguments.
	(big-endian, little-endian, native, swap): Add Set(1) property.
	(r16_ieee, r16_ibm): New EnumValue entries with Set(2) property.
	* trans-types.cc (gfc_init_kinds): Emit gfc_fatal_error for
	-fconvert=r16_ieee or -fconvert=r16_ibm when R16_IEEE <=> R16_IBM
	conversions aren't supported.

2022-01-22  Harald Anlauf  <anlauf@gmx.de>

	PR fortran/104127
	* simplify.cc (gfc_simplify_transfer): Ensure that the result
	typespec is set up for TRANSFER with MOLD of type CHARACTER
	including character length even if the result is a zero-sized
	array.

2022-01-20  Sandra Loosemore  <sandra@codesourcery.com>

	PR fortran/103695
	PR fortran/102621
	* gfortran.h (struct gfc_namespace) Add omp_affinity_iterator
	field.
	* dump-parse-tree.cc (show_iterator): Use it.
	* openmp.cc (gfc_match_iterator): Likewise.
	(resolve_omp_clauses): Likewise.
	* trans-decl.cc (gfc_finish_var_decl): Likewise.
	* trans-openmp.cc (handle_iterator): Likewise.

2022-01-18  Harald Anlauf  <anlauf@gmx.de>

	PR fortran/103692
	* array.cc (gfc_expand_constructor): Handle zero-sized array
	constructors.

2022-01-17  Martin Liska  <mliska@suse.cz>

	* check.cc (gfc_check_all_any): Rename .c names to .cc.
	* class.cc (find_intrinsic_vtab): Likewise.
	* config-lang.in: Likewise.
	* cpp.cc (cpp_define_builtins): Likewise.
	* data.cc (get_array_index): Likewise.
	* decl.cc (match_clist_expr): Likewise.
	(get_proc_name): Likewise.
	(gfc_verify_c_interop_param): Likewise.
	(gfc_get_pdt_instance): Likewise.
	(gfc_match_formal_arglist): Likewise.
	(gfc_get_type_attr_spec): Likewise.
	* dependency.cc: Likewise.
	* error.cc (gfc_format_decoder): Likewise.
	* expr.cc (check_restricted): Likewise.
	(gfc_build_default_init_expr): Likewise.
	* f95-lang.cc: Likewise.
	* gfc-internals.texi: Likewise.
	* gfortran.h (enum match): Likewise.
	(enum procedure_type): Likewise.
	(enum oacc_routine_lop): Likewise.
	(gfc_get_pdt_instance): Likewise.
	(gfc_end_source_files): Likewise.
	(gfc_mpz_set_hwi): Likewise.
	(gfc_get_option_string): Likewise.
	(gfc_find_sym_in_expr): Likewise.
	(gfc_errors_to_warnings): Likewise.
	(gfc_real_4_kind): Likewise.
	(gfc_free_finalizer): Likewise.
	(gfc_sym_get_dummy_args): Likewise.
	(gfc_check_intrinsic_standard): Likewise.
	(gfc_free_case_list): Likewise.
	(gfc_resolve_oacc_routines): Likewise.
	(gfc_check_vardef_context): Likewise.
	(gfc_free_association_list): Likewise.
	(gfc_implicit_pure_function): Likewise.
	(gfc_ref_dimen_size): Likewise.
	(gfc_compare_actual_formal): Likewise.
	(gfc_resolve_wait): Likewise.
	(gfc_dt_upper_string): Likewise.
	(gfc_generate_module_code): Likewise.
	(gfc_delete_bbt): Likewise.
	(debug): Likewise.
	(gfc_build_block_ns): Likewise.
	(gfc_dep_difference): Likewise.
	(gfc_invalid_null_arg): Likewise.
	(gfc_is_finalizable): Likewise.
	(gfc_fix_implicit_pure): Likewise.
	(gfc_is_size_zero_array): Likewise.
	(gfc_is_reallocatable_lhs): Likewise.
	* gfortranspec.cc: Likewise.
	* interface.cc (compare_actual_expr): Likewise.
	* intrinsic.cc (add_functions): Likewise.
	* iresolve.cc (gfc_resolve_matmul): Likewise.
	(gfc_resolve_alarm_sub): Likewise.
	* iso-c-binding.def: Likewise.
	* lang-specs.h: Likewise.
	* libgfortran.h (GFC_STDERR_UNIT_NUMBER): Likewise.
	* match.cc (gfc_match_label): Likewise.
	(gfc_match_symbol): Likewise.
	(match_derived_type_spec): Likewise.
	(copy_ts_from_selector_to_associate): Likewise.
	* match.h (gfc_match_call): Likewise.
	(gfc_get_common): Likewise.
	(gfc_match_omp_end_single): Likewise.
	(gfc_match_volatile): Likewise.
	(gfc_match_bind_c): Likewise.
	(gfc_match_literal_constant): Likewise.
	(gfc_match_init_expr): Likewise.
	(gfc_match_array_constructor): Likewise.
	(gfc_match_end_interface): Likewise.
	(gfc_match_print): Likewise.
	(gfc_match_expr): Likewise.
	* matchexp.cc (next_operator): Likewise.
	* mathbuiltins.def: Likewise.
	* module.cc (free_true_name): Likewise.
	* openmp.cc (gfc_resolve_omp_parallel_blocks): Likewise.
	(gfc_omp_save_and_clear_state): Likewise.
	* parse.cc (parse_union): Likewise.
	(set_syms_host_assoc): Likewise.
	* resolve.cc (resolve_actual_arglist): Likewise.
	(resolve_elemental_actual): Likewise.
	(check_host_association): Likewise.
	(resolve_typebound_function): Likewise.
	(resolve_typebound_subroutine): Likewise.
	(gfc_resolve_expr): Likewise.
	(resolve_assoc_var): Likewise.
	(resolve_typebound_procedures): Likewise.
	(resolve_equivalence_derived): Likewise.
	* simplify.cc (simplify_bound): Likewise.
	* symbol.cc (gfc_set_default_type): Likewise.
	(gfc_add_ext_attribute): Likewise.
	* target-memory.cc (gfc_target_interpret_expr): Likewise.
	* target-memory.h (gfc_target_interpret_expr): Likewise.
	* trans-array.cc (gfc_get_cfi_dim_sm): Likewise.
	(gfc_conv_shift_descriptor_lbound): Likewise.
	(gfc_could_be_alias): Likewise.
	(gfc_get_dataptr_offset): Likewise.
	* trans-const.cc: Likewise.
	* trans-decl.cc (trans_function_start): Likewise.
	(gfc_trans_deferred_vars): Likewise.
	(generate_local_decl): Likewise.
	(gfc_generate_function_code): Likewise.
	* trans-expr.cc (gfc_vptr_size_get): Likewise.
	(gfc_trans_class_array_init_assign): Likewise.
	(POWI_TABLE_SIZE): Likewise.
	(gfc_conv_procedure_call): Likewise.
	(gfc_trans_arrayfunc_assign): Likewise.
	* trans-intrinsic.cc (gfc_conv_intrinsic_len): Likewise.
	(gfc_conv_intrinsic_loc): Likewise.
	(conv_intrinsic_event_query): Likewise.
	* trans-io.cc (gfc_build_st_parameter): Likewise.
	* trans-openmp.cc (gfc_omp_check_optional_argument): Likewise.
	(gfc_omp_unshare_expr_r): Likewise.
	(gfc_trans_omp_array_section): Likewise.
	(gfc_trans_omp_clauses): Likewise.
	* trans-stmt.cc (trans_associate_var): Likewise.
	(gfc_trans_deallocate): Likewise.
	* trans-stmt.h (gfc_trans_class_init_assign): Likewise.
	(gfc_trans_deallocate): Likewise.
	(gfc_trans_oacc_declare): Likewise.
	* trans-types.cc: Likewise.
	* trans-types.h (enum gfc_packed): Likewise.
	* trans.cc (N_): Likewise.
	(trans_code): Likewise.
	* trans.h (gfc_build_compare_string): Likewise.
	(gfc_conv_expr_type): Likewise.
	(gfc_trans_deferred_vars): Likewise.
	(getdecls): Likewise.
	(gfc_get_array_descr_info): Likewise.
	(gfc_omp_firstprivatize_type_sizes): Likewise.
	(GTY): Likewise.

2022-01-17  Martin Liska  <mliska@suse.cz>

	* arith.c: Moved to...
	* arith.cc: ...here.
	* array.c: Moved to...
	* array.cc: ...here.
	* bbt.c: Moved to...
	* bbt.cc: ...here.
	* check.c: Moved to...
	* check.cc: ...here.
	* class.c: Moved to...
	* class.cc: ...here.
	* constructor.c: Moved to...
	* constructor.cc: ...here.
	* convert.c: Moved to...
	* convert.cc: ...here.
	* cpp.c: Moved to...
	* cpp.cc: ...here.
	* data.c: Moved to...
	* data.cc: ...here.
	* decl.c: Moved to...
	* decl.cc: ...here.
	* dependency.c: Moved to...
	* dependency.cc: ...here.
	* dump-parse-tree.c: Moved to...
	* dump-parse-tree.cc: ...here.
	* error.c: Moved to...
	* error.cc: ...here.
	* expr.c: Moved to...
	* expr.cc: ...here.
	* f95-lang.c: Moved to...
	* f95-lang.cc: ...here.
	* frontend-passes.c: Moved to...
	* frontend-passes.cc: ...here.
	* gfortranspec.c: Moved to...
	* gfortranspec.cc: ...here.
	* interface.c: Moved to...
	* interface.cc: ...here.
	* intrinsic.c: Moved to...
	* intrinsic.cc: ...here.
	* io.c: Moved to...
	* io.cc: ...here.
	* iresolve.c: Moved to...
	* iresolve.cc: ...here.
	* match.c: Moved to...
	* match.cc: ...here.
	* matchexp.c: Moved to...
	* matchexp.cc: ...here.
	* misc.c: Moved to...
	* misc.cc: ...here.
	* module.c: Moved to...
	* module.cc: ...here.
	* openmp.c: Moved to...
	* openmp.cc: ...here.
	* options.c: Moved to...
	* options.cc: ...here.
	* parse.c: Moved to...
	* parse.cc: ...here.
	* primary.c: Moved to...
	* primary.cc: ...here.
	* resolve.c: Moved to...
	* resolve.cc: ...here.
	* scanner.c: Moved to...
	* scanner.cc: ...here.
	* simplify.c: Moved to...
	* simplify.cc: ...here.
	* st.c: Moved to...
	* st.cc: ...here.
	* symbol.c: Moved to...
	* symbol.cc: ...here.
	* target-memory.c: Moved to...
	* target-memory.cc: ...here.
	* trans-array.c: Moved to...
	* trans-array.cc: ...here.
	* trans-common.c: Moved to...
	* trans-common.cc: ...here.
	* trans-const.c: Moved to...
	* trans-const.cc: ...here.
	* trans-decl.c: Moved to...
	* trans-decl.cc: ...here.
	* trans-expr.c: Moved to...
	* trans-expr.cc: ...here.
	* trans-intrinsic.c: Moved to...
	* trans-intrinsic.cc: ...here.
	* trans-io.c: Moved to...
	* trans-io.cc: ...here.
	* trans-openmp.c: Moved to...
	* trans-openmp.cc: ...here.
	* trans-stmt.c: Moved to...
	* trans-stmt.cc: ...here.
	* trans-types.c: Moved to...
	* trans-types.cc: ...here.
	* trans.c: Moved to...
	* trans.cc: ...here.

2022-01-17  Andrew Stubbs  <ams@codesourcery.com>

	* openmp.c (gfc_match_omp_requires): Don't "sorry" dynamic_allocators.

2022-01-15  Harald Anlauf  <anlauf@gmx.de>

	PR fortran/83079
	* target-memory.c (gfc_interpret_character): Result length is
	in bytes and thus depends on the character kind.
	* trans-intrinsic.c (gfc_conv_intrinsic_transfer): Compute correct
	string length for the result of the TRANSFER intrinsic and for
	temporaries for the different character kinds.

2022-01-14  Harald Anlauf  <anlauf@gmx.de>

	PR fortran/99256
	* intrinsic.c: Do not check formal argument type when checking
	arguments of intrinsics for alternate return specifiers.

2022-01-14  Harald Anlauf  <anlauf@gmx.de>

	PR fortran/103782
	* expr.c (gfc_simplify_expr): Adjust logic for when to scalarize a
	call of an intrinsic which may have been overloaded.

2022-01-13  Hafiz Abid Qadeer  <abidh@codesourcery.com>

	* dump-parse-tree.c (show_omp_clauses): Handle OMP_LIST_ALLOCATE.
	* gfortran.h (OMP_LIST_ALLOCATE): New enum value.
	* openmp.c (enum omp_mask1): Add OMP_CLAUSE_ALLOCATE.
	(gfc_match_omp_clauses): Handle OMP_CLAUSE_ALLOCATE
	(OMP_PARALLEL_CLAUSES, OMP_DO_CLAUSES, OMP_SECTIONS_CLAUSES)
	(OMP_TASK_CLAUSES, OMP_TASKLOOP_CLAUSES, OMP_TARGET_CLAUSES)
	(OMP_TEAMS_CLAUSES, OMP_DISTRIBUTE_CLAUSES)
	(OMP_SINGLE_CLAUSES): Add OMP_CLAUSE_ALLOCATE.
	(OMP_TASKGROUP_CLAUSES): New.
	(gfc_match_omp_taskgroup): Use OMP_TASKGROUP_CLAUSES instead of
	OMP_CLAUSE_TASK_REDUCTION.
	(resolve_omp_clauses): Handle OMP_LIST_ALLOCATE.
	(resolve_omp_do): Avoid warning when loop iteration variable is
	in allocate clause.
	* trans-openmp.c (gfc_trans_omp_clauses): Handle translation of
	allocate clause.
	(gfc_split_omp_clauses): Update for OMP_LIST_ALLOCATE.

2022-01-13  Harald Anlauf  <anlauf@gmx.de>

	PR fortran/67804
	* primary.c (gfc_match_structure_constructor): Recover from errors
	that occurred while checking for a valid structure constructor in
	a DATA statement.

2022-01-11  Thomas Koenig  <tkoenig@gcc.gnu.org>

	* libgfortran.h (unit_convert): Add flags.

2022-01-11  Jakub Jelinek  <jakub@redhat.com>

	* trans-types.c (gfc_init_kinds): When setting abi_kind to 17, if not
	targetting glibc 2.32 or later and -fbuilding-libgfortran, set
	gfc_real16_is_float128 and c_float128 in gfc_real_kinds.
	(gfc_build_real_type): Don't set c_long_double if c_float128 is
	already set.
	* trans-intrinsic.c (builtin_decl_for_precision): Don't use
	long_double_built_in if gfc_real16_is_float128 and
	long_double_type_node == gfc_float128_type_node.
	* lang.opt (fbuilding-libgfortran): New undocumented option.

2022-01-11  Jakub Jelinek  <jakub@redhat.com>

	* trans-intrinsic.c (gfc_get_intrinsic_lib_fndecl): Use
	gfc_type_abi_kind.

2022-01-11  Jakub Jelinek  <jakub@redhat.com>

	* trans-io.c (transfer_array_desc): Pass abi kind instead of kind
	to libgfortran.

2022-01-11  Jakub Jelinek  <jakub@redhat.com>

	* trans-io.c (transfer_namelist_element): Use gfc_type_abi_kind,
	formatting fixes.
	(transfer_expr): Use gfc_type_abi_kind, use *REAL128* APIs even
	for abi_kind == 17.

2022-01-11  Jakub Jelinek  <jakub@redhat.com>

	* gfortran.h (gfc_real_info): Add abi_kind member.
	(gfc_type_abi_kind): Declare.
	* trans-types.c (gfc_init_kinds): Initialize abi_kind.
	* intrinsic.c (gfc_type_abi_kind): New function.
	(conv_name): Use it.
	* iresolve.c (resolve_transformational, gfc_resolve_abs,
	gfc_resolve_char_achar, gfc_resolve_acos, gfc_resolve_acosh,
	gfc_resolve_aimag, gfc_resolve_and, gfc_resolve_aint, gfc_resolve_all,
	gfc_resolve_anint, gfc_resolve_any, gfc_resolve_asin,
	gfc_resolve_asinh, gfc_resolve_atan, gfc_resolve_atanh,
	gfc_resolve_atan2, gfc_resolve_bessel_n2, gfc_resolve_ceiling,
	gfc_resolve_cmplx, gfc_resolve_complex, gfc_resolve_cos,
	gfc_resolve_cosh, gfc_resolve_count, gfc_resolve_dble,
	gfc_resolve_dim, gfc_resolve_dot_product, gfc_resolve_dprod,
	gfc_resolve_exp, gfc_resolve_floor, gfc_resolve_hypot,
	gfc_resolve_int, gfc_resolve_int2, gfc_resolve_int8, gfc_resolve_long,
	gfc_resolve_log, gfc_resolve_log10, gfc_resolve_logical,
	gfc_resolve_matmul, gfc_resolve_minmax, gfc_resolve_maxloc,
	gfc_resolve_findloc, gfc_resolve_maxval, gfc_resolve_merge,
	gfc_resolve_minloc, gfc_resolve_minval, gfc_resolve_mod,
	gfc_resolve_modulo, gfc_resolve_nearest, gfc_resolve_or,
	gfc_resolve_real, gfc_resolve_realpart, gfc_resolve_reshape,
	gfc_resolve_sign, gfc_resolve_sin, gfc_resolve_sinh, gfc_resolve_sqrt,
	gfc_resolve_tan, gfc_resolve_tanh, gfc_resolve_transpose,
	gfc_resolve_trigd, gfc_resolve_xor, gfc_resolve_random_number):
	Likewise.
	* trans-decl.c (gfc_build_intrinsic_function_decls): Likewise.

2022-01-10  Paul Thomas  <pault@gcc.gnu.org>

	PR fortran/103366
	* trans-expr.c (gfc_conv_gfc_desc_to_cfi_desc): Allow unlimited
	polymorphic actual argument passed to assumed type formal.

2022-01-09  Harald Anlauf  <anlauf@gmx.de>

	PR fortran/103777
	* simplify.c (gfc_simplify_maskr): Check validity of argument 'I'
	before simplifying.
	(gfc_simplify_maskl): Likewise.

2022-01-09  Harald Anlauf  <anlauf@gmx.de>

	PR fortran/101762
	* expr.c (gfc_check_pointer_assign): For pointer initialization
	targets, check that subscripts and substring indices in
	specifications are constant expressions.

2022-01-09  Mikael Morin  <mikael@gcc.gnu.org>

	PR fortran/103789
	* trans-array.c (arg_evaluated_for_scalarization): Add MASKL, MASKR,
	SCAN and VERIFY to the list of intrinsics whose KIND argument is to be
	ignored.

2022-01-07  Sandra Loosemore  <sandra@codesourcery.com>

	PR fortran/103898
	* trans-intrinsic.c (gfc_conv_intrinsic_size): Make size_var
	actually be a variable and fix surrounding code.

2022-01-06  Steve Kargl  <kargl@gcc.gnu.org>
	    Sandra Loosemore  <sandra@codesourcery.com>

	PR fortran/103287
	* interface.c (argument_rank_mismatch): Replace incorrect assertion
	with return.

2022-01-05  Sandra Loosemore  <sandra@codesourcery.com>

	PR fortran/103258
	* decl.c (gfc_match_char_spec): Suppress errors around call
	to gfc_reduce_init_expr.
	* error.c (gfc_query_suppress_errors): New.
	* gfortran.h (gfc_query_suppress_errors): Declare.
	* symbol.c (gfc_set_default_type): Check gfc_query_suppress_errors.

2022-01-03  Sandra Loosemore  <sandra@codesourcery.com>

	PR fortran/103390
	* expr.c (gfc_is_simply_contiguous): Make it smarter about
	function calls.
	* trans-expr.c (gfc_conv_gfc_desc_to_cfi_desc): Do not generate
	copy loops for array expressions that are not "variables" (lvalues).

2022-01-03  Jakub Jelinek  <jakub@redhat.com>

	* gfortranspec.c (lang_specific_driver): Update copyright notice
	dates.
	* gfc-internals.texi: Bump @copying's copyright year.
	* gfortran.texi: Ditto.
	* intrinsic.texi: Ditto.
	* invoke.texi: Ditto.


Copyright (C) 2022 Free Software Foundation, Inc.

Copying and distribution of this file, with or without modification,
are permitted in any medium without royalty provided the copyright
notice and this notice are preserved.<|MERGE_RESOLUTION|>--- conflicted
+++ resolved
@@ -1,5 +1,3 @@
-<<<<<<< HEAD
-=======
 2022-07-31  Harald Anlauf  <anlauf@gmx.de>
 	    Steven G. Kargl  <kargl@gcc.gnu.org>
 
@@ -28,7 +26,6 @@
 	* openmp.cc (resolve_omp_clauses): Permit assumed-size arrays
 	in uniform clause.
 
->>>>>>> 4a7274dd
 2022-07-26  Harald Anlauf  <anlauf@gmx.de>
 
 	PR fortran/103504
