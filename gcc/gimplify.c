--- conflicted
+++ resolved
@@ -11222,63 +11222,6 @@
   *expr_p = NULL_TREE;
 }
 
-<<<<<<< HEAD
-/* Helper function of gimplify_omp_for, find OMP_FOR resp. OMP_SIMD
-   with non-NULL OMP_FOR_INIT.  Also, fill in pdata array,
-   pdata[0] non-NULL if there is anything non-trivial in between, pdata[1]
-   is address of OMP_PARALLEL in between if any, pdata[2] is address of
-   OMP_FOR in between if any and pdata[3] is address of the inner
-   OMP_FOR/OMP_SIMD.  */
-
-static tree
-find_combined_omp_for (tree *tp, int *walk_subtrees, void *data)
-{
-  tree **pdata = (tree **) data;
-  *walk_subtrees = 0;
-  switch (TREE_CODE (*tp))
-    {
-    case OMP_FOR:
-      if (OMP_FOR_INIT (*tp) != NULL_TREE)
-	{
-	  pdata[3] = tp;
-	  return *tp;
-	}
-      pdata[2] = tp;
-      *walk_subtrees = 1;
-      break;
-    case OMP_SIMD:
-      if (OMP_FOR_INIT (*tp) != NULL_TREE)
-	{
-	  pdata[3] = tp;
-	  return *tp;
-	}
-      break;
-    case BIND_EXPR:
-      if (BIND_EXPR_VARS (*tp)
-	  || (BIND_EXPR_BLOCK (*tp)
-	      && BLOCK_VARS (BIND_EXPR_BLOCK (*tp))))
-	pdata[0] = tp;
-      *walk_subtrees = 1;
-      break;
-    case STATEMENT_LIST:
-      if (!tsi_one_before_end_p (tsi_start (*tp)))
-	pdata[0] = tp;
-      *walk_subtrees = 1;
-      break;
-    case TRY_FINALLY_EXPR:
-      pdata[0] = tp;
-      *walk_subtrees = 1;
-      break;
-    case OMP_PARALLEL:
-      pdata[1] = tp;
-      *walk_subtrees = 1;
-      break;
-    default:
-      break;
-    }
-  return NULL_TREE;
-}
-
 /* Helper function for localize_reductions.  Replace all uses of REF_VAR with
    LOCAL_VAR.  */
 
@@ -11369,8 +11312,6 @@
 }
 
 
-=======
->>>>>>> 8a345378
 /* Gimplify the gross structure of an OMP_FOR statement.  */
 
 static enum gimplify_status
