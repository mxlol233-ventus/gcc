/* Core data structures for the 'tree' type.
   Copyright (C) 1989-2013 Free Software Foundation, Inc.

This file is part of GCC.

GCC is free software; you can redistribute it and/or modify it under
the terms of the GNU General Public License as published by the Free
Software Foundation; either version 3, or (at your option) any later
version.

GCC is distributed in the hope that it will be useful, but WITHOUT ANY
WARRANTY; without even the implied warranty of MERCHANTABILITY or
FITNESS FOR A PARTICULAR PURPOSE.  See the GNU General Public License
for more details.

You should have received a copy of the GNU General Public License
along with GCC; see the file COPYING3.  If not see
<http://www.gnu.org/licenses/>.  */

#ifndef GCC_TREE_CORE_H
#define GCC_TREE_CORE_H

#include "hashtab.h"
#include "machmode.h"
#include "input.h"
#include "statistics.h"
#include "vec.h"
#include "double-int.h"
#include "real.h"
#include "fixed-value.h"
#include "alias.h"
#include "flags.h"
#include "symtab.h"

/* This file contains all the data structures that define the 'tree' type.
   There are no accessor macros nor functions in this file. Only the
   basic data structures, extern declarations and type definitions.  */

/*---------------------------------------------------------------------------
   Forward type declarations.  Mostly to avoid including unnecessary headers
---------------------------------------------------------------------------*/
struct function;
struct real_value;
struct fixed_value;
struct ptr_info_def;
struct range_info_def;
struct die_struct;
struct pointer_set_t;


/*---------------------------------------------------------------------------
                              #defined constants
---------------------------------------------------------------------------*/
/* Nonzero if this is a call to a function whose return value depends
   solely on its arguments, has no side effects, and does not read
   global memory.  This corresponds to TREE_READONLY for function
   decls.  */
#define ECF_CONST		  (1 << 0)

/* Nonzero if this is a call to "pure" function (like const function,
   but may read memory.  This corresponds to DECL_PURE_P for function
   decls.  */
#define ECF_PURE		  (1 << 1)

/* Nonzero if this is ECF_CONST or ECF_PURE but cannot be proven to no
   infinite loop.  This corresponds to DECL_LOOPING_CONST_OR_PURE_P
   for function decls.*/
#define ECF_LOOPING_CONST_OR_PURE (1 << 2)

/* Nonzero if this call will never return.  */
#define ECF_NORETURN		  (1 << 3)

/* Nonzero if this is a call to malloc or a related function.  */
#define ECF_MALLOC		  (1 << 4)

/* Nonzero if it is plausible that this is a call to alloca.  */
#define ECF_MAY_BE_ALLOCA	  (1 << 5)

/* Nonzero if this is a call to a function that won't throw an exception.  */
#define ECF_NOTHROW		  (1 << 6)

/* Nonzero if this is a call to setjmp or a related function.  */
#define ECF_RETURNS_TWICE	  (1 << 7)

/* Nonzero if this call replaces the current stack frame.  */
#define ECF_SIBCALL		  (1 << 8)

/* Function does not read or write memory (but may have side effects, so
   it does not necessarily fit ECF_CONST).  */
#define ECF_NOVOPS		  (1 << 9)

/* The function does not lead to calls within current function unit.  */
#define ECF_LEAF		  (1 << 10)

/* Nonzero if this call does not affect transactions.  */
#define ECF_TM_PURE		  (1 << 11)

/* Nonzero if this call is into the transaction runtime library.  */
#define ECF_TM_BUILTIN		  (1 << 12)

/* Call argument flags.  */
/* Nonzero if the argument is not dereferenced recursively, thus only
   directly reachable memory is read or written.  */
#define EAF_DIRECT		(1 << 0)

/* Nonzero if memory reached by the argument is not clobbered.  */
#define EAF_NOCLOBBER		(1 << 1)

/* Nonzero if the argument does not escape.  */
#define EAF_NOESCAPE		(1 << 2)

/* Nonzero if the argument is not used by the function.  */
#define EAF_UNUSED		(1 << 3)

/* Call return flags.  */
/* Mask for the argument number that is returned.  Lower two bits of
   the return flags, encodes argument slots zero to three.  */
#define ERF_RETURN_ARG_MASK	(3)

/* Nonzero if the return value is equal to the argument number
   flags & ERF_RETURN_ARG_MASK.  */
#define ERF_RETURNS_ARG		(1 << 2)

/* Nonzero if the return value does not alias with anything.  Functions
   with the malloc attribute have this set on their return value.  */
#define ERF_NOALIAS		(1 << 3)


/*---------------------------------------------------------------------------
                                  Enumerations
---------------------------------------------------------------------------*/
/* Codes of tree nodes.  */
#define DEFTREECODE(SYM, STRING, TYPE, NARGS)   SYM,
#define END_OF_BASE_TREE_CODES LAST_AND_UNUSED_TREE_CODE,

enum tree_code {
#include "all-tree.def"
MAX_TREE_CODES
};

#undef DEFTREECODE
#undef END_OF_BASE_TREE_CODES

/* Number of language-independent tree codes.  */
#define NUM_TREE_CODES \
  ((int) LAST_AND_UNUSED_TREE_CODE)

#define CODE_CONTAINS_STRUCT(CODE, STRUCT) \
  (tree_contains_struct[(CODE)][(STRUCT)])


/* Classify which part of the compiler has defined a given builtin function.
   Note that we assume below that this is no more than two bits.  */
enum built_in_class {
  NOT_BUILT_IN = 0,
  BUILT_IN_FRONTEND,
  BUILT_IN_MD,
  BUILT_IN_NORMAL
};

/* Last marker used for LTO stremaing of built_in_class.  We can not add it
   to the enum since we need the enumb to fit in 2 bits.  */
#define BUILT_IN_LAST (BUILT_IN_NORMAL + 1)

/* Codes that identify the various built in functions
   so that expand_call can identify them quickly.  */
#define DEF_BUILTIN(ENUM, N, C, T, LT, B, F, NA, AT, IM, COND) ENUM,
enum built_in_function {
#include "builtins.def"

  /* Complex division routines in libgcc.  These are done via builtins
     because emit_library_call_value can't handle complex values.  */
  BUILT_IN_COMPLEX_MUL_MIN,
  BUILT_IN_COMPLEX_MUL_MAX
    = BUILT_IN_COMPLEX_MUL_MIN
      + MAX_MODE_COMPLEX_FLOAT
      - MIN_MODE_COMPLEX_FLOAT,

  BUILT_IN_COMPLEX_DIV_MIN,
  BUILT_IN_COMPLEX_DIV_MAX
    = BUILT_IN_COMPLEX_DIV_MIN
      + MAX_MODE_COMPLEX_FLOAT
      - MIN_MODE_COMPLEX_FLOAT,

  /* Upper bound on non-language-specific builtins.  */
  END_BUILTINS
};
#undef DEF_BUILTIN

/* Tree code classes.  Each tree_code has an associated code class
   represented by a TREE_CODE_CLASS.  */
enum tree_code_class {
  tcc_exceptional, /* An exceptional code (fits no category).  */
  tcc_constant,    /* A constant.  */
  /* Order of tcc_type and tcc_declaration is important.  */
  tcc_type,        /* A type object code.  */
  tcc_declaration, /* A declaration (also serving as variable refs).  */
  tcc_reference,   /* A reference to storage.  */
  tcc_comparison,  /* A comparison expression.  */
  tcc_unary,       /* A unary arithmetic expression.  */
  tcc_binary,      /* A binary arithmetic expression.  */
  tcc_statement,   /* A statement expression, which have side effects
		      but usually no interesting value.  */
  tcc_vl_exp,      /* A function call or other expression with a
		      variable-length operand vector.  */
  tcc_expression   /* Any other expression.  */
};

/* OMP_CLAUSE codes.  Do not reorder, as this is used to index into
   the tables omp_clause_num_ops and omp_clause_code_name.  */
enum omp_clause_code {
  /* Clause zero is special-cased inside the parser
     (c_parser_omp_variable_list).  */
  OMP_CLAUSE_ERROR = 0,

  /* OpenMP clause: private (variable_list).  */
  OMP_CLAUSE_PRIVATE,

  /* OpenMP clause: shared (variable_list).  */
  OMP_CLAUSE_SHARED,

  /* OpenMP clause: firstprivate (variable_list).  */
  OMP_CLAUSE_FIRSTPRIVATE,

  /* OpenMP clause: lastprivate (variable_list).  */
  OMP_CLAUSE_LASTPRIVATE,

  /* OpenMP clause: reduction (operator:variable_list).
     OMP_CLAUSE_REDUCTION_CODE: The tree_code of the operator.
     Operand 1: OMP_CLAUSE_REDUCTION_INIT: Stmt-list to initialize the var.
     Operand 2: OMP_CLAUSE_REDUCTION_MERGE: Stmt-list to merge private var
                into the shared one.
     Operand 3: OMP_CLAUSE_REDUCTION_PLACEHOLDER: A dummy VAR_DECL
                placeholder used in OMP_CLAUSE_REDUCTION_{INIT,MERGE}.  */
  OMP_CLAUSE_REDUCTION,

  /* OpenMP clause: copyin (variable_list).  */
  OMP_CLAUSE_COPYIN,

  /* OpenMP clause: copyprivate (variable_list).  */
  OMP_CLAUSE_COPYPRIVATE,

  /* OpenMP clause: linear (variable-list[:linear-step]).  */
  OMP_CLAUSE_LINEAR,

  /* OpenMP clause: aligned (variable-list[:alignment]).  */
  OMP_CLAUSE_ALIGNED,

  /* OpenMP clause: depend ({in,out,inout}:variable-list).  */
  OMP_CLAUSE_DEPEND,

  /* OpenMP clause: uniform (argument-list).  */
  OMP_CLAUSE_UNIFORM,

  /* OpenMP clause: from (variable-list).  */
  OMP_CLAUSE_FROM,

  /* OpenMP clause: to (variable-list).  */
  OMP_CLAUSE_TO,

  /* OpenMP clause: map ({alloc:,to:,from:,tofrom:,}variable-list).  */
  OMP_CLAUSE_MAP,

  /* Internal clause: temporary for combined loops expansion.  */
  OMP_CLAUSE__LOOPTEMP_,

  /* OpenMP clause: if (scalar-expression).  */
  OMP_CLAUSE_IF,

  /* OpenMP clause: num_threads (integer-expression).  */
  OMP_CLAUSE_NUM_THREADS,

  /* OpenMP clause: schedule.  */
  OMP_CLAUSE_SCHEDULE,

  /* OpenMP clause: nowait.  */
  OMP_CLAUSE_NOWAIT,

  /* OpenMP clause: ordered.  */
  OMP_CLAUSE_ORDERED,

  /* OpenMP clause: default.  */
  OMP_CLAUSE_DEFAULT,

  /* OpenMP clause: collapse (constant-integer-expression).  */
  OMP_CLAUSE_COLLAPSE,

  /* OpenMP clause: untied.  */
  OMP_CLAUSE_UNTIED,

  /* OpenMP clause: final (scalar-expression).  */
  OMP_CLAUSE_FINAL,

  /* OpenMP clause: mergeable.  */
  OMP_CLAUSE_MERGEABLE,

  /* OpenMP clause: device (integer-expression).  */
  OMP_CLAUSE_DEVICE,

  /* OpenMP clause: dist_schedule (static[:chunk-size]).  */
  OMP_CLAUSE_DIST_SCHEDULE,

  /* OpenMP clause: inbranch.  */
  OMP_CLAUSE_INBRANCH,

  /* OpenMP clause: notinbranch.  */
  OMP_CLAUSE_NOTINBRANCH,

  /* OpenMP clause: num_teams(integer-expression).  */
  OMP_CLAUSE_NUM_TEAMS,

  /* OpenMP clause: thread_limit(integer-expression).  */
  OMP_CLAUSE_THREAD_LIMIT,

  /* OpenMP clause: proc_bind ({master,close,spread}).  */
  OMP_CLAUSE_PROC_BIND,

  /* OpenMP clause: safelen (constant-integer-expression).  */
  OMP_CLAUSE_SAFELEN,

  /* OpenMP clause: simdlen (constant-integer-expression).  */
  OMP_CLAUSE_SIMDLEN,

  /* OpenMP clause: for.  */
  OMP_CLAUSE_FOR,

  /* OpenMP clause: parallel.  */
  OMP_CLAUSE_PARALLEL,

  /* OpenMP clause: sections.  */
  OMP_CLAUSE_SECTIONS,

  /* OpenMP clause: taskgroup.  */
  OMP_CLAUSE_TASKGROUP,

  /* Internally used only clause, holding SIMD uid.  */
  OMP_CLAUSE__SIMDUID_
};

#undef DEFTREESTRUCT
#define DEFTREESTRUCT(ENUM, NAME) ENUM,
enum tree_node_structure_enum {
#include "treestruct.def"
  LAST_TS_ENUM
};
#undef DEFTREESTRUCT

enum omp_clause_schedule_kind {
  OMP_CLAUSE_SCHEDULE_STATIC,
  OMP_CLAUSE_SCHEDULE_DYNAMIC,
  OMP_CLAUSE_SCHEDULE_GUIDED,
  OMP_CLAUSE_SCHEDULE_AUTO,
  OMP_CLAUSE_SCHEDULE_RUNTIME,
  OMP_CLAUSE_SCHEDULE_LAST
};

enum omp_clause_default_kind {
  OMP_CLAUSE_DEFAULT_UNSPECIFIED,
  OMP_CLAUSE_DEFAULT_SHARED,
  OMP_CLAUSE_DEFAULT_NONE,
  OMP_CLAUSE_DEFAULT_PRIVATE,
  OMP_CLAUSE_DEFAULT_FIRSTPRIVATE,
  OMP_CLAUSE_DEFAULT_LAST
};

/* There is a TYPE_QUAL value for each type qualifier.  They can be
   combined by bitwise-or to form the complete set of qualifiers for a
   type.  */
enum cv_qualifier {
  TYPE_UNQUALIFIED   = 0x0,
  TYPE_QUAL_CONST    = 0x1,
  TYPE_QUAL_VOLATILE = 0x2,
  TYPE_QUAL_RESTRICT = 0x4,
  TYPE_QUAL_ATOMIC   = 0x8,
  /* UPC qualifiers */
  TYPE_QUAL_SHARED   = 0x10,
  TYPE_QUAL_RELAXED  = 0x20,
  TYPE_QUAL_STRICT   = 0x40
};

/* Enumerate visibility settings.  */
#ifndef SYMBOL_VISIBILITY_DEFINED
#define SYMBOL_VISIBILITY_DEFINED
enum symbol_visibility {
  VISIBILITY_DEFAULT,
  VISIBILITY_PROTECTED,
  VISIBILITY_HIDDEN,
  VISIBILITY_INTERNAL
};
#endif  // SYMBOL_VISIBILITY_DEFINED

/* Standard named or nameless data types of the C compiler.  */
enum tree_index {
  TI_ERROR_MARK,
  TI_INTQI_TYPE,
  TI_INTHI_TYPE,
  TI_INTSI_TYPE,
  TI_INTDI_TYPE,
  TI_INTTI_TYPE,

  TI_UINTQI_TYPE,
  TI_UINTHI_TYPE,
  TI_UINTSI_TYPE,
  TI_UINTDI_TYPE,
  TI_UINTTI_TYPE,

  TI_ATOMICQI_TYPE,
  TI_ATOMICHI_TYPE,
  TI_ATOMICSI_TYPE,
  TI_ATOMICDI_TYPE,
  TI_ATOMICTI_TYPE,

  TI_UINT16_TYPE,
  TI_UINT32_TYPE,
  TI_UINT64_TYPE,

  TI_INTEGER_ZERO,
  TI_INTEGER_ONE,
  TI_INTEGER_THREE,
  TI_INTEGER_MINUS_ONE,
  TI_NULL_POINTER,

  TI_SIZE_ZERO,
  TI_SIZE_ONE,

  TI_BITSIZE_ZERO,
  TI_BITSIZE_ONE,
  TI_BITSIZE_UNIT,

  TI_PUBLIC,
  TI_PROTECTED,
  TI_PRIVATE,

  TI_BOOLEAN_FALSE,
  TI_BOOLEAN_TRUE,

  TI_COMPLEX_INTEGER_TYPE,
  TI_COMPLEX_FLOAT_TYPE,
  TI_COMPLEX_DOUBLE_TYPE,
  TI_COMPLEX_LONG_DOUBLE_TYPE,

  TI_FLOAT_TYPE,
  TI_DOUBLE_TYPE,
  TI_LONG_DOUBLE_TYPE,

  TI_FLOAT_PTR_TYPE,
  TI_DOUBLE_PTR_TYPE,
  TI_LONG_DOUBLE_PTR_TYPE,
  TI_INTEGER_PTR_TYPE,

  TI_VOID_TYPE,
  TI_PTR_TYPE,
  TI_CONST_PTR_TYPE,
  TI_SIZE_TYPE,
  TI_PID_TYPE,
  TI_PTRDIFF_TYPE,
  TI_VA_LIST_TYPE,
  TI_VA_LIST_GPR_COUNTER_FIELD,
  TI_VA_LIST_FPR_COUNTER_FIELD,
  TI_BOOLEAN_TYPE,
  TI_FILEPTR_TYPE,
  TI_POINTER_SIZED_TYPE,

<<<<<<< HEAD
  TI_POINTER_BOUNDS_TYPE,

  TI_UPC_PTS_TYPE,
  TI_UPC_PTS_REP_TYPE,
  TI_UPC_CHAR_PTS_TYPE,
  TI_UPC_PHASE_FIELD,
  TI_UPC_THREAD_FIELD,
  TI_UPC_VADDR_FIELD,
  TI_UPC_PHASE_MASK,
  TI_UPC_THREAD_MASK,
  TI_UPC_VADDR_MASK,
  TI_UPC_PHASE_SHIFT,
  TI_UPC_THREAD_SHIFT,
  TI_UPC_VADDR_SHIFT,
  TI_UPC_NULL_PTS,

=======
>>>>>>> 95044b50
  TI_DFLOAT32_TYPE,
  TI_DFLOAT64_TYPE,
  TI_DFLOAT128_TYPE,
  TI_DFLOAT32_PTR_TYPE,
  TI_DFLOAT64_PTR_TYPE,
  TI_DFLOAT128_PTR_TYPE,

  TI_VOID_LIST_NODE,

  TI_MAIN_IDENTIFIER,

  TI_SAT_SFRACT_TYPE,
  TI_SAT_FRACT_TYPE,
  TI_SAT_LFRACT_TYPE,
  TI_SAT_LLFRACT_TYPE,
  TI_SAT_USFRACT_TYPE,
  TI_SAT_UFRACT_TYPE,
  TI_SAT_ULFRACT_TYPE,
  TI_SAT_ULLFRACT_TYPE,
  TI_SFRACT_TYPE,
  TI_FRACT_TYPE,
  TI_LFRACT_TYPE,
  TI_LLFRACT_TYPE,
  TI_USFRACT_TYPE,
  TI_UFRACT_TYPE,
  TI_ULFRACT_TYPE,
  TI_ULLFRACT_TYPE,
  TI_SAT_SACCUM_TYPE,
  TI_SAT_ACCUM_TYPE,
  TI_SAT_LACCUM_TYPE,
  TI_SAT_LLACCUM_TYPE,
  TI_SAT_USACCUM_TYPE,
  TI_SAT_UACCUM_TYPE,
  TI_SAT_ULACCUM_TYPE,
  TI_SAT_ULLACCUM_TYPE,
  TI_SACCUM_TYPE,
  TI_ACCUM_TYPE,
  TI_LACCUM_TYPE,
  TI_LLACCUM_TYPE,
  TI_USACCUM_TYPE,
  TI_UACCUM_TYPE,
  TI_ULACCUM_TYPE,
  TI_ULLACCUM_TYPE,
  TI_QQ_TYPE,
  TI_HQ_TYPE,
  TI_SQ_TYPE,
  TI_DQ_TYPE,
  TI_TQ_TYPE,
  TI_UQQ_TYPE,
  TI_UHQ_TYPE,
  TI_USQ_TYPE,
  TI_UDQ_TYPE,
  TI_UTQ_TYPE,
  TI_SAT_QQ_TYPE,
  TI_SAT_HQ_TYPE,
  TI_SAT_SQ_TYPE,
  TI_SAT_DQ_TYPE,
  TI_SAT_TQ_TYPE,
  TI_SAT_UQQ_TYPE,
  TI_SAT_UHQ_TYPE,
  TI_SAT_USQ_TYPE,
  TI_SAT_UDQ_TYPE,
  TI_SAT_UTQ_TYPE,
  TI_HA_TYPE,
  TI_SA_TYPE,
  TI_DA_TYPE,
  TI_TA_TYPE,
  TI_UHA_TYPE,
  TI_USA_TYPE,
  TI_UDA_TYPE,
  TI_UTA_TYPE,
  TI_SAT_HA_TYPE,
  TI_SAT_SA_TYPE,
  TI_SAT_DA_TYPE,
  TI_SAT_TA_TYPE,
  TI_SAT_UHA_TYPE,
  TI_SAT_USA_TYPE,
  TI_SAT_UDA_TYPE,
  TI_SAT_UTA_TYPE,

  TI_OPTIMIZATION_DEFAULT,
  TI_OPTIMIZATION_CURRENT,
  TI_TARGET_OPTION_DEFAULT,
  TI_TARGET_OPTION_CURRENT,
  TI_CURRENT_TARGET_PRAGMA,
  TI_CURRENT_OPTIMIZE_PRAGMA,

  TI_MAX
};

/* An enumeration of the standard C integer types.  These must be
   ordered so that shorter types appear before longer ones, and so
   that signed types appear before unsigned ones, for the correct
   functioning of interpret_integer() in c-lex.c.  */
enum integer_type_kind {
  itk_char,
  itk_signed_char,
  itk_unsigned_char,
  itk_short,
  itk_unsigned_short,
  itk_int,
  itk_unsigned_int,
  itk_long,
  itk_unsigned_long,
  itk_long_long,
  itk_unsigned_long_long,
  itk_int128,
  itk_unsigned_int128,
  itk_none
};

/* A pointer-to-function member type looks like:

     struct {
       __P __pfn;
       ptrdiff_t __delta;
     };

   If __pfn is NULL, it is a NULL pointer-to-member-function.

   (Because the vtable is always the first thing in the object, we
   don't need its offset.)  If the function is virtual, then PFN is
   one plus twice the index into the vtable; otherwise, it is just a
   pointer to the function.

   Unfortunately, using the lowest bit of PFN doesn't work in
   architectures that don't impose alignment requirements on function
   addresses, or that use the lowest bit to tell one ISA from another,
   for example.  For such architectures, we use the lowest bit of
   DELTA instead of the lowest bit of the PFN, and DELTA will be
   multiplied by 2.  */
enum ptrmemfunc_vbit_where_t {
  ptrmemfunc_vbit_in_pfn,
  ptrmemfunc_vbit_in_delta
};

/* Flags that may be passed in the third argument of decl_attributes, and
   to handler functions for attributes.  */
enum attribute_flags {
  /* The type passed in is the type of a DECL, and any attributes that
     should be passed in again to be applied to the DECL rather than the
     type should be returned.  */
  ATTR_FLAG_DECL_NEXT = 1,
  /* The type passed in is a function return type, and any attributes that
     should be passed in again to be applied to the function type rather
     than the return type should be returned.  */
  ATTR_FLAG_FUNCTION_NEXT = 2,
  /* The type passed in is an array element type, and any attributes that
     should be passed in again to be applied to the array type rather
     than the element type should be returned.  */
  ATTR_FLAG_ARRAY_NEXT = 4,
  /* The type passed in is a structure, union or enumeration type being
     created, and should be modified in place.  */
  ATTR_FLAG_TYPE_IN_PLACE = 8,
  /* The attributes are being applied by default to a library function whose
     name indicates known behavior, and should be silently ignored if they
     are not in fact compatible with the function type.  */
  ATTR_FLAG_BUILT_IN = 16,
  /* A given attribute has been parsed as a C++-11 attribute.  */
  ATTR_FLAG_CXX11 = 32
};

/* Types used to represent sizes.  */
enum size_type_kind {
  stk_sizetype,		/* Normal representation of sizes in bytes.  */
  stk_ssizetype,	/* Signed representation of sizes in bytes.  */
  stk_bitsizetype,	/* Normal representation of sizes in bits.  */
  stk_sbitsizetype,	/* Signed representation of sizes in bits.  */
  stk_type_kind_last
};

enum operand_equal_flag {
  OEP_ONLY_CONST = 1,
  OEP_PURE_SAME = 2,
  OEP_CONSTANT_ADDRESS_OF = 4
};

/* Enum and arrays used for tree allocation stats.
   Keep in sync with tree.c:tree_node_kind_names.  */
enum tree_node_kind {
  d_kind,
  t_kind,
  b_kind,
  s_kind,
  r_kind,
  e_kind,
  c_kind,
  id_kind,
  vec_kind,
  binfo_kind,
  ssa_name_kind,
  constr_kind,
  x_kind,
  lang_decl,
  lang_type,
  omp_clause_kind,
  all_kinds
};

enum annot_expr_kind {
  annot_expr_ivdep_kind
};


/*---------------------------------------------------------------------------
                                Type definitions
---------------------------------------------------------------------------*/
/* When processing aliases at the symbol table level, we need the
   declaration of target. For this reason we need to queue aliases and
   process them after all declarations has been produced.  */
typedef struct GTY(()) alias_pair {
  tree decl;
  tree target;
} alias_pair;

/* An initialization priority.  */
typedef unsigned short priority_type;

/* The type of a callback function for walking over tree structure.  */
typedef tree (*walk_tree_fn) (tree *, int *, void *);

/* The type of a callback function that represents a custom walk_tree.  */
typedef tree (*walk_tree_lh) (tree *, int *, tree (*) (tree *, int *, void *),
			      void *, struct pointer_set_t*);


/*---------------------------------------------------------------------------
                              Main data structures
---------------------------------------------------------------------------*/
/* A tree node can represent a data type, a variable, an expression
   or a statement.  Each node has a TREE_CODE which says what kind of
   thing it represents.  Some common codes are:
   INTEGER_TYPE -- represents a type of integers.
   ARRAY_TYPE -- represents a type of pointer.
   VAR_DECL -- represents a declared variable.
   INTEGER_CST -- represents a constant integer value.
   PLUS_EXPR -- represents a sum (an expression).

   As for the contents of a tree node: there are some fields
   that all nodes share.  Each TREE_CODE has various special-purpose
   fields as well.  The fields of a node are never accessed directly,
   always through accessor macros.  */

/* Every kind of tree node starts with this structure,
   so all nodes have these fields.

   See the accessor macros, defined below, for documentation of the
   fields, and the table below which connects the fields and the
   accessor macros.  */

struct GTY(()) tree_base {
  ENUM_BITFIELD(tree_code) code : 16;

  unsigned side_effects_flag : 1;
  unsigned constant_flag : 1;
  unsigned addressable_flag : 1;
  unsigned volatile_flag : 1;
  unsigned readonly_flag : 1;
  unsigned asm_written_flag: 1;
  unsigned nowarning_flag : 1;
  unsigned visited : 1;

  unsigned used_flag : 1;
  unsigned nothrow_flag : 1;
  unsigned static_flag : 1;
  unsigned public_flag : 1;
  unsigned private_flag : 1;
  unsigned protected_flag : 1;
  unsigned deprecated_flag : 1;
  unsigned default_def_flag : 1;

  union {
    /* The bits in the following structure should only be used with
       accessor macros that constrain inputs with tree checking.  */
    struct {
      unsigned lang_flag_0 : 1;
      unsigned lang_flag_1 : 1;
      unsigned lang_flag_2 : 1;
      unsigned lang_flag_3 : 1;
      unsigned lang_flag_4 : 1;
      unsigned lang_flag_5 : 1;
      unsigned lang_flag_6 : 1;
      unsigned saturating_flag : 1;

      unsigned unsigned_flag : 1;
      unsigned packed_flag : 1;
      unsigned user_align : 1;
      unsigned nameless_flag : 1;
      unsigned atomic_flag : 1;
      unsigned upc_shared_flag : 1;
      unsigned upc_strict_flag : 1;
      unsigned upc_relaxed_flag : 1;

      unsigned spare1 : 8;

      /* This field is only used with TREE_TYPE nodes; the only reason it is
	 present in tree_base instead of tree_type is to save space.  The size
	 of the field must be large enough to hold addr_space_t values.  */
      unsigned address_space : 8;
    } bits;
    /* The following fields are present in tree_base to save space.  The
       nodes using them do not require any of the flags above and so can
       make better use of the 4-byte sized word.  */
    /* VEC length.  This field is only used with TREE_VEC.  */
    int length;
    /* SSA version number.  This field is only used with SSA_NAME.  */
    unsigned int version;
  } GTY((skip(""))) u;
};

/* The following table lists the uses of each of the above flags and
   for which types of nodes they are defined.

   addressable_flag:

       TREE_ADDRESSABLE in
           VAR_DECL, PARM_DECL, RESULT_DECL, FUNCTION_DECL, LABEL_DECL
           SSA_NAME
           all types
           CONSTRUCTOR, IDENTIFIER_NODE
           STMT_EXPR

       CALL_EXPR_TAILCALL in
           CALL_EXPR

       CASE_LOW_SEEN in
           CASE_LABEL_EXPR

       PREDICT_EXPR_OUTCOME in
	   PREDICT_EXPR

   static_flag:

       TREE_STATIC in
           VAR_DECL, FUNCTION_DECL
           CONSTRUCTOR

       TREE_NO_TRAMPOLINE in
           ADDR_EXPR

       BINFO_VIRTUAL_P in
           TREE_BINFO

       TREE_SYMBOL_REFERENCED in
           IDENTIFIER_NODE

       CLEANUP_EH_ONLY in
           TARGET_EXPR, WITH_CLEANUP_EXPR

       TRY_CATCH_IS_CLEANUP in
           TRY_CATCH_EXPR

       ASM_INPUT_P in
           ASM_EXPR

       TYPE_REF_CAN_ALIAS_ALL in
           POINTER_TYPE, REFERENCE_TYPE

       CASE_HIGH_SEEN in
           CASE_LABEL_EXPR

       ENUM_IS_SCOPED in
	   ENUMERAL_TYPE

       TRANSACTION_EXPR_OUTER in
	   TRANSACTION_EXPR

       SSA_NAME_ANTI_RANGE_P in
	   SSA_NAME

   public_flag:

       TREE_OVERFLOW in
           INTEGER_CST, REAL_CST, COMPLEX_CST, VECTOR_CST

       TREE_PUBLIC in
           VAR_DECL, FUNCTION_DECL
           IDENTIFIER_NODE

       CONSTRUCTOR_NO_CLEARING in
           CONSTRUCTOR

       ASM_VOLATILE_P in
           ASM_EXPR

       CALL_EXPR_VA_ARG_PACK in
           CALL_EXPR

       TYPE_CACHED_VALUES_P in
           all types

       SAVE_EXPR_RESOLVED_P in
           SAVE_EXPR

       OMP_CLAUSE_LASTPRIVATE_FIRSTPRIVATE in
           OMP_CLAUSE_LASTPRIVATE

       OMP_CLAUSE_PRIVATE_DEBUG in
           OMP_CLAUSE_PRIVATE

       OMP_CLAUSE_LINEAR_NO_COPYIN in
	   OMP_CLAUSE_LINEAR

       OMP_CLAUSE_MAP_ZERO_BIAS_ARRAY_SECTION in
	   OMP_CLAUSE_MAP

       OMP_CLAUSE_REDUCTION_OMP_ORIG_REF in
	   OMP_CLAUSE_REDUCTION

       TRANSACTION_EXPR_RELAXED in
	   TRANSACTION_EXPR

   private_flag:

       TREE_PRIVATE in
           all decls

       CALL_EXPR_RETURN_SLOT_OPT in
           CALL_EXPR

       OMP_SECTION_LAST in
           OMP_SECTION

       OMP_PARALLEL_COMBINED in
           OMP_PARALLEL

       OMP_ATOMIC_SEQ_CST in
	   OMP_ATOMIC*

       OMP_CLAUSE_PRIVATE_OUTER_REF in
	   OMP_CLAUSE_PRIVATE

       OMP_CLAUSE_LINEAR_NO_COPYOUT in
	   OMP_CLAUSE_LINEAR

       TYPE_REF_IS_RVALUE in
	   REFERENCE_TYPE

       ENUM_IS_OPAQUE in
	   ENUMERAL_TYPE

   protected_flag:

       TREE_PROTECTED in
           BLOCK
           all decls

       CALL_FROM_THUNK_P and
       CALL_ALLOCA_FOR_VAR_P in
           CALL_EXPR

       OMP_CLAUSE_LINEAR_VARIABLE_STRIDE in
	   OMP_CLAUSE_LINEAR

   side_effects_flag:

       TREE_SIDE_EFFECTS in
           all expressions
           all decls
           all constants

       FORCED_LABEL in
           LABEL_DECL

   volatile_flag:

       TREE_THIS_VOLATILE in
           all expressions
           all decls

       TYPE_VOLATILE in
           all types

   readonly_flag:

       TREE_READONLY in
           all expressions
           all decls

       TYPE_READONLY in
           all types

   constant_flag:

       TREE_CONSTANT in
           all expressions
           all decls
           all constants

       TYPE_SIZES_GIMPLIFIED in
           all types

   unsigned_flag:

       TYPE_UNSIGNED in
           all types

       DECL_UNSIGNED in
           all decls

   asm_written_flag:

       TREE_ASM_WRITTEN in
           VAR_DECL, FUNCTION_DECL, TYPE_DECL
           RECORD_TYPE, UNION_TYPE, QUAL_UNION_TYPE
           BLOCK, STRING_CST

       SSA_NAME_OCCURS_IN_ABNORMAL_PHI in
           SSA_NAME

   used_flag:

       TREE_USED in
           all expressions
           all decls
           IDENTIFIER_NODE

   nothrow_flag:

       TREE_NOTHROW in
           CALL_EXPR
           FUNCTION_DECL

       TYPE_ALIGN_OK in
           all types

       TREE_THIS_NOTRAP in
          INDIRECT_REF, MEM_REF, TARGET_MEM_REF, ARRAY_REF, ARRAY_RANGE_REF

       SSA_NAME_IN_FREELIST in
          SSA_NAME

   deprecated_flag:

       TREE_DEPRECATED in
           all decls
	   all types

       IDENTIFIER_TRANSPARENT_ALIAS in
           IDENTIFIER_NODE

   visited:

       TREE_VISITED in
           all trees (used liberally by many passes)

   saturating_flag:

       TYPE_SATURATING in
           all types

       VAR_DECL_IS_VIRTUAL_OPERAND in
	   VAR_DECL

   nowarning_flag:

       TREE_NO_WARNING in
           all expressions
           all decls

       TYPE_ARTIFICIAL in
           all types

   default_def_flag:

       TYPE_VECTOR_OPAQUE in
	   VECTOR_TYPE

       SSA_NAME_IS_DEFAULT_DEF in
           SSA_NAME

       DECL_NONLOCAL_FRAME in
	   VAR_DECL

       TYPE_FINAL_P in
	   RECORD_TYPE, UNION_TYPE and QUAL_UNION_TYPE
*/

struct GTY(()) tree_typed {
  struct tree_base base;
  tree type;
};

struct GTY(()) tree_common {
  struct tree_typed typed;
  tree chain;
};

struct GTY(()) tree_int_cst {
  struct tree_typed typed;
  double_int int_cst;
};


struct GTY(()) tree_real_cst {
  struct tree_typed typed;
  struct real_value * real_cst_ptr;
};

struct GTY(()) tree_fixed_cst {
  struct tree_typed typed;
  struct fixed_value * fixed_cst_ptr;
};

struct GTY(()) tree_string {
  struct tree_typed typed;
  int length;
  char str[1];
};

struct GTY(()) tree_complex {
  struct tree_typed typed;
  tree real;
  tree imag;
};

struct GTY(()) tree_vector {
  struct tree_typed typed;
  tree GTY ((length ("TYPE_VECTOR_SUBPARTS (TREE_TYPE ((tree)&%h))"))) elts[1];
};

struct GTY(()) tree_identifier {
  struct tree_common common;
  struct ht_identifier id;
};

struct GTY(()) tree_list {
  struct tree_common common;
  tree purpose;
  tree value;
};

struct GTY(()) tree_vec {
  struct tree_common common;
  tree GTY ((length ("TREE_VEC_LENGTH ((tree)&%h)"))) a[1];
};

/* A single element of a CONSTRUCTOR. VALUE holds the actual value of the
   element. INDEX can optionally design the position of VALUE: in arrays,
   it is the index where VALUE has to be placed; in structures, it is the
   FIELD_DECL of the member.  */
typedef struct GTY(()) constructor_elt_d {
  tree index;
  tree value;
} constructor_elt;

struct GTY(()) tree_constructor {
  struct tree_typed typed;
  vec<constructor_elt, va_gc> *elts;
};

enum omp_clause_depend_kind
{
  OMP_CLAUSE_DEPEND_IN,
  OMP_CLAUSE_DEPEND_OUT,
  OMP_CLAUSE_DEPEND_INOUT,
  OMP_CLAUSE_DEPEND_LAST
};

enum omp_clause_map_kind
{
  OMP_CLAUSE_MAP_ALLOC,
  OMP_CLAUSE_MAP_TO,
  OMP_CLAUSE_MAP_FROM,
  OMP_CLAUSE_MAP_TOFROM,
  /* The following kind is an internal only map kind, used for pointer based
     array sections.  OMP_CLAUSE_SIZE for these is not the pointer size,
     which is implicitly POINTER_SIZE / BITS_PER_UNIT, but the bias.  */
  OMP_CLAUSE_MAP_POINTER,
  OMP_CLAUSE_MAP_LAST
};

enum omp_clause_proc_bind_kind
{
  /* Numbers should match omp_proc_bind_t enum in omp.h.  */
  OMP_CLAUSE_PROC_BIND_FALSE = 0,
  OMP_CLAUSE_PROC_BIND_TRUE = 1,
  OMP_CLAUSE_PROC_BIND_MASTER = 2,
  OMP_CLAUSE_PROC_BIND_CLOSE = 3,
  OMP_CLAUSE_PROC_BIND_SPREAD = 4,
  OMP_CLAUSE_PROC_BIND_LAST
};

struct GTY(()) tree_exp {
  struct tree_typed typed;
  location_t locus;
  tree GTY ((special ("tree_exp"),
	     desc ("TREE_CODE ((tree) &%0)")))
    operands[1];
};

/* Immediate use linking structure.  This structure is used for maintaining
   a doubly linked list of uses of an SSA_NAME.  */
typedef struct GTY(()) ssa_use_operand_d {
  struct ssa_use_operand_d* GTY((skip(""))) prev;
  struct ssa_use_operand_d* GTY((skip(""))) next;
  /* Immediate uses for a given SSA name are maintained as a cyclic
     list.  To recognize the root of this list, the location field
     needs to point to the original SSA name.  Since statements and
     SSA names are of different data types, we need this union.  See
     the explanation in struct immediate_use_iterator_d.  */
  union { gimple stmt; tree ssa_name; } GTY((skip(""))) loc;
  tree *GTY((skip(""))) use;
} ssa_use_operand_t;

struct GTY(()) tree_ssa_name {
  struct tree_typed typed;

  /* _DECL wrapped by this SSA name.  */
  tree var;

  /* Statement that defines this SSA name.  */
  gimple def_stmt;

  /* Value range information.  */
  union ssa_name_info_type {
    /* Pointer attributes used for alias analysis.  */
    struct GTY ((tag ("0"))) ptr_info_def *ptr_info;
    /* Value range attributes used for zero/sign extension elimination.  */
    struct GTY ((tag ("1"))) range_info_def *range_info;
  } GTY ((desc ("%1.typed.type ?" \
		"!POINTER_TYPE_P (TREE_TYPE ((tree)&%1)) : 2"))) info;

  /* Immediate uses list for this SSA_NAME.  */
  struct ssa_use_operand_d imm_uses;
};

struct GTY(()) phi_arg_d {
  /* imm_use MUST be the first element in struct because we do some
     pointer arithmetic with it.  See phi_arg_index_from_use.  */
  struct ssa_use_operand_d imm_use;
  tree def;
  location_t locus;
};

struct GTY(()) tree_omp_clause {
  struct tree_common common;
  location_t locus;
  enum omp_clause_code code;
  union omp_clause_subcode {
    enum omp_clause_default_kind   default_kind;
    enum omp_clause_schedule_kind  schedule_kind;
    enum omp_clause_depend_kind    depend_kind;
    enum omp_clause_map_kind       map_kind;
    enum omp_clause_proc_bind_kind proc_bind_kind;
    enum tree_code                 reduction_code;
  } GTY ((skip)) subcode;

  /* The gimplification of OMP_CLAUSE_REDUCTION_{INIT,MERGE} for omp-low's
     usage.  */
  gimple_seq gimple_reduction_init;
  gimple_seq gimple_reduction_merge;

  tree GTY ((length ("omp_clause_num_ops[OMP_CLAUSE_CODE ((tree)&%h)]")))
    ops[1];
};

struct GTY(()) tree_block {
  struct tree_base base;
  tree chain;

  unsigned abstract_flag : 1;
  unsigned block_num : 31;

  location_t locus;

  tree vars;
  vec<tree, va_gc> *nonlocalized_vars;

  tree subblocks;
  tree supercontext;
  tree abstract_origin;
  tree fragment_origin;
  tree fragment_chain;
};

struct GTY(()) tree_type_common {
  struct tree_common common;
  tree size;
  tree size_unit;
  tree attributes;
  unsigned int uid;

  unsigned int precision : 10;
  unsigned no_force_blk_flag : 1;
  unsigned needs_constructing_flag : 1;
  unsigned transparent_aggr_flag : 1;
  unsigned restrict_flag : 1;
  unsigned contains_placeholder_bits : 2;

  ENUM_BITFIELD(machine_mode) mode : 8;

  unsigned string_flag : 1;
  unsigned lang_flag_0 : 1;
  unsigned lang_flag_1 : 1;
  unsigned lang_flag_2 : 1;
  unsigned lang_flag_3 : 1;
  unsigned lang_flag_4 : 1;
  unsigned lang_flag_5 : 1;
  unsigned lang_flag_6 : 1;

  unsigned int align;
  alias_set_type alias_set;
  tree pointer_to;
  tree reference_to;
  union tree_type_symtab {
    int GTY ((tag ("TYPE_SYMTAB_IS_ADDRESS"))) address;
    const char * GTY ((tag ("TYPE_SYMTAB_IS_POINTER"))) pointer;
    struct die_struct * GTY ((tag ("TYPE_SYMTAB_IS_DIE"))) die;
  } GTY ((desc ("debug_hooks->tree_type_symtab_field"))) symtab;
  tree name;
  tree next_variant;
  tree main_variant;
  tree context;
  tree canonical;
};

struct GTY(()) tree_type_with_lang_specific {
  struct tree_type_common common;
  /* Points to a structure whose details depend on the language in use.  */
  struct lang_type *lang_specific;
};

struct GTY(()) tree_type_non_common {
  struct tree_type_with_lang_specific with_lang_specific;
  tree values;
  tree minval;
  tree maxval;
  tree binfo;
};

struct GTY (()) tree_binfo {
  struct tree_common common;

  tree offset;
  tree vtable;
  tree virtuals;
  tree vptr_field;
  vec<tree, va_gc> *base_accesses;
  tree inheritance;

  tree vtt_subvtt;
  tree vtt_vptr;

  vec<tree, va_gc> base_binfos;
};

struct GTY(()) tree_decl_minimal {
  struct tree_common common;
  location_t locus;
  unsigned int uid;
  tree name;
  tree context;
};

struct GTY(()) tree_decl_common {
  struct tree_decl_minimal common;
  tree size;

  ENUM_BITFIELD(machine_mode) mode : 8;

  unsigned nonlocal_flag : 1;
  unsigned virtual_flag : 1;
  unsigned ignored_flag : 1;
  unsigned abstract_flag : 1;
  unsigned artificial_flag : 1;
  unsigned preserve_flag: 1;
  unsigned debug_expr_is_from : 1;

  unsigned lang_flag_0 : 1;
  unsigned lang_flag_1 : 1;
  unsigned lang_flag_2 : 1;
  unsigned lang_flag_3 : 1;
  unsigned lang_flag_4 : 1;
  unsigned lang_flag_5 : 1;
  unsigned lang_flag_6 : 1;
  unsigned lang_flag_7 : 1;
  unsigned lang_flag_8 : 1;

  /* In VAR_DECL and PARM_DECL, this is DECL_REGISTER.  */
  unsigned decl_flag_0 : 1;
  /* In FIELD_DECL, this is DECL_BIT_FIELD
     In VAR_DECL and FUNCTION_DECL, this is DECL_EXTERNAL.
     In TYPE_DECL, this is TYPE_DECL_SUPPRESS_DEBUG.  */
  unsigned decl_flag_1 : 1;
  /* In FIELD_DECL, this is DECL_NONADDRESSABLE_P
     In VAR_DECL, PARM_DECL and RESULT_DECL, this is
     DECL_HAS_VALUE_EXPR_P.  */
  unsigned decl_flag_2 : 1;
  /* 1 bit unused.  */
  unsigned decl_flag_3 : 1;
  /* Logically, these two would go in a theoretical base shared by var and
     parm decl. */
  unsigned gimple_reg_flag : 1;
  /* In VAR_DECL, PARM_DECL and RESULT_DECL, this is DECL_BY_REFERENCE.  */
  unsigned decl_by_reference_flag : 1;
  /* In a VAR_DECL and PARM_DECL, this is DECL_READ_P.  */
  unsigned decl_read_flag : 1;
  /* In a VAR_DECL or RESULT_DECL, this is DECL_NONSHAREABLE.  */
  unsigned decl_nonshareable_flag : 1;

  /* DECL_OFFSET_ALIGN, used only for FIELD_DECLs.  */
  unsigned int off_align : 8;

  /* 24 bits unused.  */

  /* DECL_ALIGN.  It should have the same size as TYPE_ALIGN.  */
  unsigned int align;

  /* UID for points-to sets, stable over copying from inlining.  */
  unsigned int pt_uid;

  tree size_unit;
  tree initial;
  tree attributes;
  tree abstract_origin;

  /* Points to a structure whose details depend on the language in use.  */
  struct lang_decl *lang_specific;
};

struct GTY(()) tree_decl_with_rtl {
  struct tree_decl_common common;
  rtx rtl;
};

struct GTY(()) tree_field_decl {
  struct tree_decl_common common;

  tree offset;
  tree bit_field_type;
  tree qualifier;
  tree bit_offset;
  tree fcontext;
};

struct GTY(()) tree_label_decl {
  struct tree_decl_with_rtl common;
  int label_decl_uid;
  int eh_landing_pad_nr;
};

struct GTY(()) tree_result_decl {
  struct tree_decl_with_rtl common;
};

struct GTY(()) tree_const_decl {
  struct tree_decl_common common;
};

struct GTY(()) tree_parm_decl {
  struct tree_decl_with_rtl common;
  rtx incoming_rtl;
};

struct GTY(()) tree_decl_with_vis {
 struct tree_decl_with_rtl common;
 tree assembler_name;
 tree section_name;
 tree comdat_group;

 /* Belong to VAR_DECL exclusively.  */
 unsigned defer_output : 1;
 unsigned hard_register : 1;
 unsigned common_flag : 1;
 unsigned in_text_section : 1;
 unsigned in_constant_pool : 1;
 unsigned dllimport_flag : 1;
 /* Don't belong to VAR_DECL exclusively.  */
 unsigned weak_flag : 1;
 /* When SECTION_NAME is implied by -ffunction-section.  */
 unsigned implicit_section_name_p : 1;

 unsigned seen_in_bind_expr : 1;
 unsigned comdat_flag : 1;
 ENUM_BITFIELD(symbol_visibility) visibility : 2;
 unsigned visibility_specified : 1;
 /* Belongs to VAR_DECL exclusively.  */
 ENUM_BITFIELD(tls_model) tls_model : 3;

 /* Belong to FUNCTION_DECL exclusively.  */
 unsigned init_priority_p : 1;
 /* Used by C++ only.  Might become a generic decl flag.  */
 unsigned shadowed_for_var_p : 1;
 /* Belong to FUNCTION_DECL exclusively.  */
 unsigned cxx_constructor : 1;
 /* Belong to FUNCTION_DECL exclusively.  */
 unsigned cxx_destructor : 1;
 /* Belong to FUNCTION_DECL exclusively.  */
 unsigned final : 1;
 /* 11 unused bits. */
};

struct GTY(()) tree_var_decl {
  struct tree_decl_with_vis common;
};

struct GTY(()) tree_decl_non_common {
  struct tree_decl_with_vis common;
  /* C++ uses this in namespaces.  */
  tree saved_tree;
  /* C++ uses this in templates.  */
  tree arguments;
  /* Almost all FE's use this.  */
  tree result;
  /* C++ uses this in namespaces and function_decls.  */
  tree vindex;
};

/* FUNCTION_DECL inherits from DECL_NON_COMMON because of the use of the
   arguments/result/saved_tree fields by front ends.   It was either inherit
   FUNCTION_DECL from non_common, or inherit non_common from FUNCTION_DECL,
   which seemed a bit strange.  */

struct GTY(()) tree_function_decl {
  struct tree_decl_non_common common;

  struct function *f;

  /* The personality function. Used for stack unwinding. */
  tree personality;

  /* Function specific options that are used by this function.  */
  tree function_specific_target;	/* target options */
  tree function_specific_optimization;	/* optimization options */

  /* In a FUNCTION_DECL for which DECL_BUILT_IN holds, this is
     DECL_FUNCTION_CODE.  Otherwise unused.
     ???  The bitfield needs to be able to hold all target function
	  codes as well.  */
  ENUM_BITFIELD(built_in_function) function_code : 11;
  ENUM_BITFIELD(built_in_class) built_in_class : 2;

  unsigned static_ctor_flag : 1;
  unsigned static_dtor_flag : 1;
  unsigned uninlinable : 1;

  unsigned possibly_inlined : 1;
  unsigned novops_flag : 1;
  unsigned returns_twice_flag : 1;
  unsigned malloc_flag : 1;
  unsigned operator_new_flag : 1;
  unsigned declared_inline_flag : 1;
  unsigned regdecl_flag : 1;
  unsigned no_inline_warning_flag : 1;

  unsigned no_instrument_function_entry_exit : 1;
  unsigned no_limit_stack : 1;
  unsigned disregard_inline_limits : 1;
  unsigned pure_flag : 1;
  unsigned looping_const_or_pure_flag : 1;
  unsigned has_debug_args_flag : 1;
  unsigned tm_clone_flag : 1;
  unsigned versioned_function : 1;
  /* No bits left.  */
};

struct GTY(()) tree_translation_unit_decl {
  struct tree_decl_common common;
  /* Source language of this translation unit.  Used for DWARF output.  */
  const char * GTY((skip(""))) language;
  /* TODO: Non-optimization used to build this translation unit.  */
  /* TODO: Root of a partial DWARF tree for global types and decls.  */
};

struct GTY(()) tree_type_decl {
  struct tree_decl_non_common common;

};

struct GTY ((chain_next ("%h.next"), chain_prev ("%h.prev"))) tree_statement_list_node
 {
  struct tree_statement_list_node *prev;
  struct tree_statement_list_node *next;
  tree stmt;
};

struct GTY(()) tree_statement_list
 {
  struct tree_typed typed;
  struct tree_statement_list_node *head;
  struct tree_statement_list_node *tail;
};


/* Optimization options used by a function.  */

struct GTY(()) tree_optimization_option {
  struct tree_common common;

  /* The optimization options used by the user.  */
  struct cl_optimization opts;

  /* Target optabs for this set of optimization options.  This is of
     type `struct target_optabs *'.  */
  unsigned char *GTY ((atomic)) optabs;

  /* The value of this_target_optabs against which the optabs above were
     generated.  */
  struct target_optabs *GTY ((skip)) base_optabs;
};

/* Target options used by a function.  */

struct GTY(()) tree_target_option {
  struct tree_common common;

  /* The optimization options used by the user.  */
  struct cl_target_option opts;
};

/* Define the overall contents of a tree node.
   It may be any of the structures declared above
   for various types of node.  */
union GTY ((ptr_alias (union lang_tree_node),
	    desc ("tree_node_structure (&%h)"), variable_size)) tree_node {
  struct tree_base GTY ((tag ("TS_BASE"))) base;
  struct tree_typed GTY ((tag ("TS_TYPED"))) typed;
  struct tree_common GTY ((tag ("TS_COMMON"))) common;
  struct tree_int_cst GTY ((tag ("TS_INT_CST"))) int_cst;
  struct tree_real_cst GTY ((tag ("TS_REAL_CST"))) real_cst;
  struct tree_fixed_cst GTY ((tag ("TS_FIXED_CST"))) fixed_cst;
  struct tree_vector GTY ((tag ("TS_VECTOR"))) vector;
  struct tree_string GTY ((tag ("TS_STRING"))) string;
  struct tree_complex GTY ((tag ("TS_COMPLEX"))) complex;
  struct tree_identifier GTY ((tag ("TS_IDENTIFIER"))) identifier;
  struct tree_decl_minimal GTY((tag ("TS_DECL_MINIMAL"))) decl_minimal;
  struct tree_decl_common GTY ((tag ("TS_DECL_COMMON"))) decl_common;
  struct tree_decl_with_rtl GTY ((tag ("TS_DECL_WRTL"))) decl_with_rtl;
  struct tree_decl_non_common  GTY ((tag ("TS_DECL_NON_COMMON")))
    decl_non_common;
  struct tree_parm_decl  GTY  ((tag ("TS_PARM_DECL"))) parm_decl;
  struct tree_decl_with_vis GTY ((tag ("TS_DECL_WITH_VIS"))) decl_with_vis;
  struct tree_var_decl GTY ((tag ("TS_VAR_DECL"))) var_decl;
  struct tree_field_decl GTY ((tag ("TS_FIELD_DECL"))) field_decl;
  struct tree_label_decl GTY ((tag ("TS_LABEL_DECL"))) label_decl;
  struct tree_result_decl GTY ((tag ("TS_RESULT_DECL"))) result_decl;
  struct tree_const_decl GTY ((tag ("TS_CONST_DECL"))) const_decl;
  struct tree_type_decl GTY ((tag ("TS_TYPE_DECL"))) type_decl;
  struct tree_function_decl GTY ((tag ("TS_FUNCTION_DECL"))) function_decl;
  struct tree_translation_unit_decl GTY ((tag ("TS_TRANSLATION_UNIT_DECL")))
    translation_unit_decl;
  struct tree_type_common GTY ((tag ("TS_TYPE_COMMON"))) type_common;
  struct tree_type_with_lang_specific GTY ((tag ("TS_TYPE_WITH_LANG_SPECIFIC")))
    type_with_lang_specific;
  struct tree_type_non_common GTY ((tag ("TS_TYPE_NON_COMMON")))
    type_non_common;
  struct tree_list GTY ((tag ("TS_LIST"))) list;
  struct tree_vec GTY ((tag ("TS_VEC"))) vec;
  struct tree_exp GTY ((tag ("TS_EXP"))) exp;
  struct tree_ssa_name GTY ((tag ("TS_SSA_NAME"))) ssa_name;
  struct tree_block GTY ((tag ("TS_BLOCK"))) block;
  struct tree_binfo GTY ((tag ("TS_BINFO"))) binfo;
  struct tree_statement_list GTY ((tag ("TS_STATEMENT_LIST"))) stmt_list;
  struct tree_constructor GTY ((tag ("TS_CONSTRUCTOR"))) constructor;
  struct tree_omp_clause GTY ((tag ("TS_OMP_CLAUSE"))) omp_clause;
  struct tree_optimization_option GTY ((tag ("TS_OPTIMIZATION"))) optimization;
  struct tree_target_option GTY ((tag ("TS_TARGET_OPTION"))) target_option;
};

/* Structure describing an attribute and a function to handle it.  */
struct attribute_spec {
  /* The name of the attribute (without any leading or trailing __),
     or NULL to mark the end of a table of attributes.  */
  const char *name;
  /* The minimum length of the list of arguments of the attribute.  */
  int min_length;
  /* The maximum length of the list of arguments of the attribute
     (-1 for no maximum).  */
  int max_length;
  /* Whether this attribute requires a DECL.  If it does, it will be passed
     from types of DECLs, function return types and array element types to
     the DECLs, function types and array types respectively; but when
     applied to a type in any other circumstances, it will be ignored with
     a warning.  (If greater control is desired for a given attribute,
     this should be false, and the flags argument to the handler may be
     used to gain greater control in that case.)  */
  bool decl_required;
  /* Whether this attribute requires a type.  If it does, it will be passed
     from a DECL to the type of that DECL.  */
  bool type_required;
  /* Whether this attribute requires a function (or method) type.  If it does,
     it will be passed from a function pointer type to the target type,
     and from a function return type (which is not itself a function
     pointer type) to the function type.  */
  bool function_type_required;
  /* Function to handle this attribute.  NODE points to the node to which
     the attribute is to be applied.  If a DECL, it should be modified in
     place; if a TYPE, a copy should be created.  NAME is the name of the
     attribute (possibly with leading or trailing __).  ARGS is the TREE_LIST
     of the arguments (which may be NULL).  FLAGS gives further information
     about the context of the attribute.  Afterwards, the attributes will
     be added to the DECL_ATTRIBUTES or TYPE_ATTRIBUTES, as appropriate,
     unless *NO_ADD_ATTRS is set to true (which should be done on error,
     as well as in any other cases when the attributes should not be added
     to the DECL or TYPE).  Depending on FLAGS, any attributes to be
     applied to another type or DECL later may be returned;
     otherwise the return value should be NULL_TREE.  This pointer may be
     NULL if no special handling is required beyond the checks implied
     by the rest of this structure.  */
  tree (*handler) (tree *node, tree name, tree args,
		   int flags, bool *no_add_attrs);
  /* Specifies if attribute affects type's identity.  */
  bool affects_type_identity;
};

/* These functions allow a front-end to perform a manual layout of a
   RECORD_TYPE.  (For instance, if the placement of subsequent fields
   depends on the placement of fields so far.)  Begin by calling
   start_record_layout.  Then, call place_field for each of the
   fields.  Then, call finish_record_layout.  See layout_type for the
   default way in which these functions are used.  */
typedef struct record_layout_info_s {
  /* The RECORD_TYPE that we are laying out.  */
  tree t;
  /* The offset into the record so far, in bytes, not including bits in
     BITPOS.  */
  tree offset;
  /* The last known alignment of SIZE.  */
  unsigned int offset_align;
  /* The bit position within the last OFFSET_ALIGN bits, in bits.  */
  tree bitpos;
  /* The alignment of the record so far, in bits.  */
  unsigned int record_align;
  /* The alignment of the record so far, ignoring #pragma pack and
     __attribute__ ((packed)), in bits.  */
  unsigned int unpacked_align;
  /* The previous field laid out.  */
  tree prev_field;
  /* The static variables (i.e., class variables, as opposed to
     instance variables) encountered in T.  */
  vec<tree, va_gc> *pending_statics;
  /* Bits remaining in the current alignment group */
  int remaining_in_alignment;
  /* True if we've seen a packed field that didn't have normal
     alignment anyway.  */
  int packed_maybe_necessary;
} *record_layout_info;

/* Iterator for going through the function arguments.  */
struct function_args_iterator {
  tree next;			/* TREE_LIST pointing to the next argument */
};

/* Structures to map from a tree to another tree.  */
struct GTY(()) tree_map_base {
  tree from;
};

/* Map from a tree to another tree.  */

struct GTY(()) tree_map {
  struct tree_map_base base;
  unsigned int hash;
  tree to;
};

/* Map from a decl tree to another tree.  */
struct GTY(()) tree_decl_map {
  struct tree_map_base base;
  tree to;
};

/* Map from a tree to an int.  */
struct GTY(()) tree_int_map {
  struct tree_map_base base;
  unsigned int to;
};

/* Map from a tree to initialization/finalization priorities.  */
struct GTY(()) tree_priority_map {
  struct tree_map_base base;
  priority_type init;
  priority_type fini;
};

/* Map from a decl tree to a tree vector.  */
struct GTY(()) tree_vec_map {
  struct tree_map_base base;
  vec<tree, va_gc> *to;
};

/* Abstract iterators for CALL_EXPRs.  These static inline definitions
   have to go towards the end of tree.h so that union tree_node is fully
   defined by this point.  */

/* Structure containing iterator state.  */
struct call_expr_arg_iterator {
  tree t;	/* the call_expr */
  int n;	/* argument count */
  int i;	/* next argument index */
};

struct const_call_expr_arg_iterator {
  const_tree t;	/* the call_expr */
  int n;	/* argument count */
  int i;	/* next argument index */
};

/* The builtin_info structure holds the FUNCTION_DECL of the standard builtin
   function, and a flag that says if the function is available implicitly, or
   whether the user has to code explicit calls to __builtin_<xxx>.  */
struct GTY(()) builtin_info_type {
  tree decl[(int)END_BUILTINS];
  bool implicit_p[(int)END_BUILTINS];
};


/*---------------------------------------------------------------------------
                                Global variables
---------------------------------------------------------------------------*/
/* Matrix describing the structures contained in a given tree code.  */
extern unsigned char tree_contains_struct[MAX_TREE_CODES][64];

/* Class of tree given its code.  */
extern const enum tree_code_class tree_code_type[];

/* Each tree code class has an associated string representation.
   These must correspond to the tree_code_class entries.  */
extern const char *const tree_code_class_strings[];

/* Number of argument-words in each kind of tree-node.  */
extern const unsigned char tree_code_length[];

/* Vector of all alias pairs for global symbols.  */
extern GTY(()) vec<alias_pair, va_gc> *alias_pairs;

/* Names of all the built_in classes.  */
extern const char *const built_in_class_names[BUILT_IN_LAST];

/* Names of all the built_in functions.  */
extern const char * built_in_names[(int) END_BUILTINS];

/* Number of operands and names for each OMP_CLAUSE node.  */
extern unsigned const char omp_clause_num_ops[];
extern const char * const omp_clause_code_name[];

/* A vector of all translation-units.  */
extern GTY (()) vec<tree, va_gc> *all_translation_units;

/* Vector of standard trees used by the C compiler.  */
extern GTY(()) tree global_trees[TI_MAX];

/* The standard C integer types.  Use integer_type_kind to index into
   this array.  */
extern GTY(()) tree integer_types[itk_none];

/* Types used to represent sizes.  */
extern GTY(()) tree sizetype_tab[(int) stk_type_kind_last];

/* Arrays for keeping track of tree node statistics.  */
extern int tree_node_counts[];
extern int tree_node_sizes[];

/* True if we are in gimple form and the actions of the folders need to
   be restricted.  False if we are not in gimple form and folding is not
   restricted to creating gimple expressions.  */
extern bool in_gimple_form;

/* Functional interface to the builtin functions.  */
extern GTY(()) builtin_info_type builtin_info;

/* If nonzero, an upper limit on alignment of structure fields, in bits,  */
extern unsigned int maximum_field_alignment;

/* Nonzero means lvalues are limited to those valid in pedantic ANSI C.
   Zero means allow extended lvalues.  */
extern int pedantic_lvalues;

/* Points to the FUNCTION_DECL of the function whose body we are reading.  */
extern GTY(()) tree current_function_decl;

/* Nonzero means a FUNC_BEGIN label was emitted.  */
extern GTY(()) const char * current_function_func_begin_label;

#endif  // GCC_TREE_CORE_H<|MERGE_RESOLUTION|>--- conflicted
+++ resolved
@@ -461,9 +461,6 @@
   TI_FILEPTR_TYPE,
   TI_POINTER_SIZED_TYPE,
 
-<<<<<<< HEAD
-  TI_POINTER_BOUNDS_TYPE,
-
   TI_UPC_PTS_TYPE,
   TI_UPC_PTS_REP_TYPE,
   TI_UPC_CHAR_PTS_TYPE,
@@ -478,8 +475,6 @@
   TI_UPC_VADDR_SHIFT,
   TI_UPC_NULL_PTS,
 
-=======
->>>>>>> 95044b50
   TI_DFLOAT32_TYPE,
   TI_DFLOAT64_TYPE,
   TI_DFLOAT128_TYPE,
