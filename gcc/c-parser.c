/* Parser for C and Objective-C.
   Copyright (C) 1987, 1988, 1989, 1992, 1993, 1994, 1995, 1996, 1997, 1998,
   1999, 2000, 2001, 2002, 2003, 2004, 2005, 2007, 2008, 2009, 2010
   Free Software Foundation, Inc.

   Parser actions based on the old Bison parser; structure somewhat
   influenced by and fragments based on the C++ parser.

This file is part of GCC.

GCC is free software; you can redistribute it and/or modify it under
the terms of the GNU General Public License as published by the Free
Software Foundation; either version 3, or (at your option) any later
version.

GCC is distributed in the hope that it will be useful, but WITHOUT ANY
WARRANTY; without even the implied warranty of MERCHANTABILITY or
FITNESS FOR A PARTICULAR PURPOSE.  See the GNU General Public License
for more details.

You should have received a copy of the GNU General Public License
along with GCC; see the file COPYING3.  If not see
<http://www.gnu.org/licenses/>.  */

/* TODO:

   Make sure all relevant comments, and all relevant code from all
   actions, brought over from old parser.  Verify exact correspondence
   of syntax accepted.

   Add testcases covering every input symbol in every state in old and
   new parsers.

   Include full syntax for GNU C, including erroneous cases accepted
   with error messages, in syntax productions in comments.

   Make more diagnostics in the front end generally take an explicit
   location rather than implicitly using input_location.  */

#include "config.h"
#include "system.h"
#include "coretypes.h"
#include "tm.h"			/* For rtl.h: needs enum reg_class.  */
#include "tree.h"
#include "langhooks.h"
#include "input.h"
#include "cpplib.h"
#include "timevar.h"
#include "c-family/c-pragma.h"
#include "c-tree.h"
#include "flags.h"
#include "output.h"
#include "ggc.h"
#include "c-family/c-common.h"
#include "vec.h"
#include "target.h"
#include "cgraph.h"
#include "plugin.h"

#include "upc/upc-tree.h"


/* Initialization routine for this file.  */

void
c_parse_init (void)
{
  /* The only initialization required is of the reserved word
     identifiers.  */
  unsigned int i;
  tree id;
  int mask = 0;

  /* Make sure RID_MAX hasn't grown past the 8 bits used to hold the keyword in
     the c_token structure.  */
  gcc_assert (RID_MAX <= 255);

  mask |= D_CXXONLY;
  if (!flag_isoc99)
    mask |= D_C99;
  if (flag_no_asm)
    {
      mask |= D_ASM | D_EXT;
      if (!flag_isoc99)
	mask |= D_EXT89;
    }
  if (!c_dialect_objc ())
    mask |= D_OBJC | D_CXX_OBJC;

  if (!c_dialect_upc ())
    mask |= D_UPC;

  ridpointers = ggc_alloc_cleared_vec_tree ((int) RID_MAX);
  for (i = 0; i < num_c_common_reswords; i++)
    {
      /* If a keyword is disabled, do not enter it into the table
	 and so create a canonical spelling that isn't a keyword.  */
      if (c_common_reswords[i].disable & mask)
	{
	  if (warn_cxx_compat
	      && (c_common_reswords[i].disable & D_CXXWARN))
	    {
	      id = get_identifier (c_common_reswords[i].word);
	      C_SET_RID_CODE (id, RID_CXX_COMPAT_WARN);
	      C_IS_RESERVED_WORD (id) = 1;
	    }
	  continue;
	}

      id = get_identifier (c_common_reswords[i].word);
      C_SET_RID_CODE (id, c_common_reswords[i].rid);
      C_IS_RESERVED_WORD (id) = 1;
      ridpointers [(int) c_common_reswords[i].rid] = id;
    }
}

/* The C lexer intermediates between the lexer in cpplib and c-lex.c
   and the C parser.  Unlike the C++ lexer, the parser structure
   stores the lexer information instead of using a separate structure.
   Identifiers are separated into ordinary identifiers, type names,
   keywords and some other Objective-C types of identifiers, and some
   look-ahead is maintained.

   ??? It might be a good idea to lex the whole file up front (as for
   C++).  It would then be possible to share more of the C and C++
   lexer code, if desired.  */

/* The following local token type is used.  */

/* A keyword.  */
#define CPP_KEYWORD ((enum cpp_ttype) (N_TTYPES + 1))

/* More information about the type of a CPP_NAME token.  */
typedef enum c_id_kind {
  /* An ordinary identifier.  */
  C_ID_ID,
  /* An identifier declared as a typedef name.  */
  C_ID_TYPENAME,
  /* An identifier declared as an Objective-C class name.  */
  C_ID_CLASSNAME,
  /* An address space identifier.  */
  C_ID_ADDRSPACE,
  /* Not an identifier.  */
  C_ID_NONE
} c_id_kind;

/* A single C token after string literal concatenation and conversion
   of preprocessing tokens to tokens.  */
typedef struct GTY (()) c_token {
  /* The kind of token.  */
  ENUM_BITFIELD (cpp_ttype) type : 8;
  /* If this token is a CPP_NAME, this value indicates whether also
     declared as some kind of type.  Otherwise, it is C_ID_NONE.  */
  ENUM_BITFIELD (c_id_kind) id_kind : 8;
  /* If this token is a keyword, this value indicates which keyword.
     Otherwise, this value is RID_MAX.  */
  ENUM_BITFIELD (rid) keyword : 8;
  /* If this token is a CPP_PRAGMA, this indicates the pragma that
     was seen.  Otherwise it is PRAGMA_NONE.  */
  ENUM_BITFIELD (pragma_kind) pragma_kind : 8;
  /* The location at which this token was found.  */
  location_t location;
  /* The value associated with this token, if any.  */
  tree value;
} c_token;

/* A parser structure recording information about the state and
   context of parsing.  Includes lexer information with up to two
   tokens of look-ahead; more are not needed for C.  */
typedef struct GTY(()) c_parser {
  /* The look-ahead tokens.  */
  c_token tokens[2];
  /* How many look-ahead tokens are available (0, 1 or 2).  */
  short tokens_avail;
  /* True if a syntax error is being recovered from; false otherwise.
     c_parser_error sets this flag.  It should clear this flag when
     enough tokens have been consumed to recover from the error.  */
  BOOL_BITFIELD error : 1;
  /* True if we're processing a pragma, and shouldn't automatically
     consume CPP_PRAGMA_EOL.  */
  BOOL_BITFIELD in_pragma : 1;
  /* True if we're parsing the outermost block of an if statement.  */
  BOOL_BITFIELD in_if_block : 1;
  /* True if we want to lex an untranslated string.  */
  BOOL_BITFIELD lex_untranslated_string : 1;

  /* Objective-C specific parser/lexer information.  */

  /* True if we are in a context where the Objective-C "PQ" keywords
     are considered keywords.  */
  BOOL_BITFIELD objc_pq_context : 1;
  /* True if we are parsing a (potential) Objective-C foreach
     statement.  This is set to true after we parsed 'for (' and while
     we wait for 'in' or ';' to decide if it's a standard C for loop or an
     Objective-C foreach loop.  */
  BOOL_BITFIELD objc_could_be_foreach_context : 1;
  /* The following flag is needed to contextualize Objective-C lexical
     analysis.  In some cases (e.g., 'int NSObject;'), it is
     undesirable to bind an identifier to an Objective-C class, even
     if a class with that name exists.  */
  BOOL_BITFIELD objc_need_raw_identifier : 1;
  /* True if we are in a context where the Objective-C "Property attribute"
     keywords are valid.  */
  BOOL_BITFIELD objc_property_attr_context : 1;
} c_parser;


/* The actual parser and external interface.  ??? Does this need to be
   garbage-collected?  */

static GTY (()) c_parser *the_parser;

/* Read in and lex a single token, storing it in *TOKEN.  */

static void
c_lex_one_token (c_parser *parser, c_token *token)
{
  timevar_push (TV_LEX);

  token->type = c_lex_with_flags (&token->value, &token->location, NULL,
				  (parser->lex_untranslated_string
				   ? C_LEX_STRING_NO_TRANSLATE : 0));
  token->id_kind = C_ID_NONE;
  token->keyword = RID_MAX;
  token->pragma_kind = PRAGMA_NONE;

  switch (token->type)
    {
    case CPP_NAME:
      {
	tree decl;

	bool objc_force_identifier = parser->objc_need_raw_identifier;
	if (c_dialect_objc ())
	  parser->objc_need_raw_identifier = false;

	if (C_IS_RESERVED_WORD (token->value))
	  {
	    enum rid rid_code = C_RID_CODE (token->value);

	    if (rid_code == RID_CXX_COMPAT_WARN)
	      {
		warning_at (token->location,
			    OPT_Wc___compat,
			    "identifier %qE conflicts with C++ keyword",
			    token->value);
	      }
	    else if (rid_code >= RID_FIRST_ADDR_SPACE
		     && rid_code <= RID_LAST_ADDR_SPACE)
	      {
		token->id_kind = C_ID_ADDRSPACE;
		token->keyword = rid_code;
		break;
	      }
	    else if (c_dialect_objc () && OBJC_IS_PQ_KEYWORD (rid_code))
	      {
		/* We found an Objective-C "pq" keyword (in, out,
		   inout, bycopy, byref, oneway).  They need special
		   care because the interpretation depends on the
		   context.
		 */
		if (parser->objc_pq_context)
		  {
		    token->type = CPP_KEYWORD;
		    token->keyword = rid_code;
		    break;
		  }
		else if (parser->objc_could_be_foreach_context
			 && rid_code == RID_IN)
		  {
		    /* We are in Objective-C, inside a (potential)
		       foreach context (which means after having
		       parsed 'for (', but before having parsed ';'),
		       and we found 'in'.  We consider it the keyword
		       which terminates the declaration at the
		       beginning of a foreach-statement.  Note that
		       this means you can't use 'in' for anything else
		       in that context; in particular, in Objective-C
		       you can't use 'in' as the name of the running
		       variable in a C for loop.  We could potentially
		       try to add code here to disambiguate, but it
		       seems a reasonable limitation.
		    */
		    token->type = CPP_KEYWORD;
		    token->keyword = rid_code;
		    break;
		  }
		/* Else, "pq" keywords outside of the "pq" context are
		   not keywords, and we fall through to the code for
		   normal tokens.
		*/
	      }
	    else if (c_dialect_objc () && OBJC_IS_PATTR_KEYWORD (rid_code))
	      {
		/* We found an Objective-C "property attribute" keyword 
		   (readonly, copies, getter, setter, ivar). These are 
		   only valid in the property context.  */
		if (parser->objc_property_attr_context)
		  {
		    token->type = CPP_KEYWORD;
		    token->keyword = rid_code;
		    break;
		  }
		/* Else they are not special keywords.
		*/
	      }
	    else if (c_dialect_objc () 
		     && (OBJC_IS_AT_KEYWORD (rid_code)
			 || OBJC_IS_CXX_KEYWORD (rid_code)))
	      {
		/* We found one of the Objective-C "@" keywords (defs,
		   selector, synchronized, etc) or one of the
		   Objective-C "cxx" keywords (class, private,
		   protected, public, try, catch, throw) without a
		   preceding '@' sign.  Do nothing and fall through to
		   the code for normal tokens (in C++ we would still
		   consider the CXX ones keywords, but not in C).
		*/
		;
	      }
	    else
	      {
		token->type = CPP_KEYWORD;
		token->keyword = rid_code;
		break;
	      }
	  }

	decl = lookup_name (token->value);
	if (decl)
	  {
	    if (TREE_CODE (decl) == TYPE_DECL)
	      {
		token->id_kind = C_ID_TYPENAME;
		break;
	      }
	  }
	else if (c_dialect_objc ())
	  {
	    tree objc_interface_decl = objc_is_class_name (token->value);
	    /* Objective-C class names are in the same namespace as
	       variables and typedefs, and hence are shadowed by local
	       declarations.  */
	    if (objc_interface_decl
		&& (global_bindings_p ()
		    || (!objc_force_identifier && !decl)))
	      {
		token->value = objc_interface_decl;
		token->id_kind = C_ID_CLASSNAME;
		break;
	      }
	  }
        token->id_kind = C_ID_ID;
      }
      break;
    case CPP_AT_NAME:
      /* This only happens in Objective-C; it must be a keyword.  */
      token->type = CPP_KEYWORD;
      switch (C_RID_CODE (token->value))
	{
	  /* Replace 'class' with '@class', 'private' with '@private',
	     etc.  This prevents confusion with the C++ keyword
	     'class', and makes the tokens consistent with other
	     Objective-C 'AT' keywords.  For example '@class' is
	     reported as RID_AT_CLASS which is consistent with
	     '@synchronized', which is reported as
	     RID_AT_SYNCHRONIZED.
	  */
	case RID_CLASS:     token->keyword = RID_AT_CLASS; break;
	case RID_PRIVATE:   token->keyword = RID_AT_PRIVATE; break;
	case RID_PROTECTED: token->keyword = RID_AT_PROTECTED; break;
	case RID_PUBLIC:    token->keyword = RID_AT_PUBLIC; break;
	case RID_THROW:     token->keyword = RID_AT_THROW; break;
	case RID_TRY:       token->keyword = RID_AT_TRY; break;
	case RID_CATCH:     token->keyword = RID_AT_CATCH; break;
	default:            token->keyword = C_RID_CODE (token->value);
	}
      break;
    case CPP_COLON:
    case CPP_COMMA:
    case CPP_CLOSE_PAREN:
    case CPP_SEMICOLON:
      /* These tokens may affect the interpretation of any identifiers
	 following, if doing Objective-C.  */
      if (c_dialect_objc ())
	parser->objc_need_raw_identifier = false;
      break;
    case CPP_PRAGMA:
      /* We smuggled the cpp_token->u.pragma value in an INTEGER_CST.  */
      token->pragma_kind = (enum pragma_kind) TREE_INT_CST_LOW (token->value);
      token->value = NULL;
      break;
    default:
      break;
    }
  timevar_pop (TV_LEX);
}

/* Return a pointer to the next token from PARSER, reading it in if
   necessary.  */

static inline c_token *
c_parser_peek_token (c_parser *parser)
{
  if (parser->tokens_avail == 0)
    {
      c_lex_one_token (parser, &parser->tokens[0]);
      parser->tokens_avail = 1;
    }
  return &parser->tokens[0];
}

/* Return true if the next token from PARSER has the indicated
   TYPE.  */

static inline bool
c_parser_next_token_is (c_parser *parser, enum cpp_ttype type)
{
  return c_parser_peek_token (parser)->type == type;
}

/* Return true if the next token from PARSER does not have the
   indicated TYPE.  */

static inline bool
c_parser_next_token_is_not (c_parser *parser, enum cpp_ttype type)
{
  return !c_parser_next_token_is (parser, type);
}

/* Return true if the next token from PARSER is the indicated
   KEYWORD.  */

static inline bool
c_parser_next_token_is_keyword (c_parser *parser, enum rid keyword)
{
  return c_parser_peek_token (parser)->keyword == keyword;
}

/* Return true if TOKEN can start a type name,
   false otherwise.  */
static bool
c_token_starts_typename (c_token *token)
{
  switch (token->type)
    {
    case CPP_NAME:
      switch (token->id_kind)
	{
	case C_ID_ID:
	  return false;
	case C_ID_ADDRSPACE:
	  return true;
	case C_ID_TYPENAME:
	  return true;
	case C_ID_CLASSNAME:
	  gcc_assert (c_dialect_objc ());
	  return true;
	default:
	  gcc_unreachable ();
	}
    case CPP_KEYWORD:
      switch (token->keyword)
	{
	case RID_UNSIGNED:
	case RID_LONG:
	case RID_INT128:
	case RID_SHORT:
	case RID_SIGNED:
	case RID_COMPLEX:
	case RID_INT:
	case RID_CHAR:
	case RID_FLOAT:
	case RID_DOUBLE:
	case RID_VOID:
	case RID_DFLOAT32:
	case RID_DFLOAT64:
	case RID_DFLOAT128:
	case RID_BOOL:
	case RID_ENUM:
	case RID_STRUCT:
	case RID_UNION:
	case RID_TYPEOF:
	case RID_CONST:
	case RID_VOLATILE:
	case RID_RESTRICT:
	case RID_ATTRIBUTE:
	case RID_FRACT:
	case RID_ACCUM:
	case RID_SAT:
	  return true;
        /* UPC qualifiers */
	case RID_SHARED:
	case RID_STRICT:
	case RID_RELAXED:
	  return true;
	default:
	  return false;
	}
    case CPP_LESS:
      if (c_dialect_objc ())
	return true;
      return false;
    default:
      return false;
    }
}

/* Return true if the next token from PARSER can start a type name,
   false otherwise.  */
static inline bool
c_parser_next_token_starts_typename (c_parser *parser)
{
  c_token *token = c_parser_peek_token (parser);
  return c_token_starts_typename (token);
}

/* Return true if TOKEN is a type qualifier, false otherwise.  */
static bool
c_token_is_qualifier (c_token *token)
{
  switch (token->type)
    {
    case CPP_NAME:
      switch (token->id_kind)
	{
	case C_ID_ADDRSPACE:
	  return true;
	default:
	  return false;
	}
    case CPP_KEYWORD:
      switch (token->keyword)
	{
	case RID_CONST:
	case RID_VOLATILE:
	case RID_RESTRICT:
	case RID_ATTRIBUTE:
	  return true;
	default:
	  return false;
	}
    case CPP_LESS:
      return false;
    default:
      gcc_unreachable ();
    }
}

/* Return true if the next token from PARSER is a type qualifier,
   false otherwise.  */
static inline bool
c_parser_next_token_is_qualifier (c_parser *parser)
{
  c_token *token = c_parser_peek_token (parser);
  return c_token_is_qualifier (token);
}

/* Return true if TOKEN can start declaration specifiers, false
   otherwise.  */
static bool
c_token_starts_declspecs (c_token *token)
{
  switch (token->type)
    {
    case CPP_NAME:
      switch (token->id_kind)
	{
	case C_ID_ID:
	  return false;
	case C_ID_ADDRSPACE:
	  return true;
	case C_ID_TYPENAME:
	  return true;
	case C_ID_CLASSNAME:
	  gcc_assert (c_dialect_objc ());
	  return true;
	default:
	  gcc_unreachable ();
	}
    case CPP_KEYWORD:
      switch (token->keyword)
	{
	case RID_STATIC:
	case RID_EXTERN:
	case RID_REGISTER:
	case RID_TYPEDEF:
	case RID_INLINE:
	case RID_AUTO:
	case RID_THREAD:
	case RID_UNSIGNED:
	case RID_LONG:
	case RID_INT128:
	case RID_SHORT:
	case RID_SIGNED:
	case RID_COMPLEX:
	case RID_INT:
	case RID_CHAR:
	case RID_FLOAT:
	case RID_DOUBLE:
	case RID_VOID:
	case RID_DFLOAT32:
	case RID_DFLOAT64:
	case RID_DFLOAT128:
	case RID_BOOL:
	case RID_ENUM:
	case RID_STRUCT:
	case RID_UNION:
	case RID_TYPEOF:
	case RID_CONST:
	case RID_VOLATILE:
	case RID_RESTRICT:
	case RID_ATTRIBUTE:
	case RID_FRACT:
	case RID_ACCUM:
	case RID_SAT:
	  return true;
        /* UPC qualifiers */
	case RID_SHARED:
	case RID_STRICT:
	case RID_RELAXED:
	  return true;
	default:
	  return false;
	}
    case CPP_LESS:
      if (c_dialect_objc ())
	return true;
      return false;
    default:
      return false;
    }
}


/* Return true if TOKEN can start declaration specifiers or a static
   assertion, false otherwise.  */
static bool
c_token_starts_declaration (c_token *token)
{
  if (c_token_starts_declspecs (token)
      || token->keyword == RID_STATIC_ASSERT)
    return true;
  else
    return false;
}

static c_token *c_parser_peek_2nd_token (c_parser *parser);

/* Return true if the next token from PARSER can start declaration
   specifiers, false otherwise.  */
static inline bool
c_parser_next_token_starts_declspecs (c_parser *parser)
{
  c_token *token = c_parser_peek_token (parser);

  /* In Objective-C, a classname normally starts a declspecs unless it
     is immediately followed by a dot.  In that case, it is the
     Objective-C 2.0 "dot-syntax" for class objects, ie, calls the
     setter/getter on the class.  c_token_starts_declspecs() can't
     differentiate between the two cases because it only checks the
     current token, so we have a special check here.  */
  if (c_dialect_objc () 
      && token->type == CPP_NAME
      && token->id_kind == C_ID_CLASSNAME 
      && c_parser_peek_2nd_token (parser)->type == CPP_DOT)
    return false;

  return c_token_starts_declspecs (token);
}

/* Return true if the next tokens from PARSER can start declaration
   specifiers or a static assertion, false otherwise.  */
static inline bool
c_parser_next_tokens_start_declaration (c_parser *parser)
{
  c_token *token = c_parser_peek_token (parser);

  /* Same as above.  */
  if (c_dialect_objc () 
      && token->type == CPP_NAME
      && token->id_kind == C_ID_CLASSNAME 
      && c_parser_peek_2nd_token (parser)->type == CPP_DOT)
    return false;

  /* Labels do not start declarations.  */
  if (token->type == CPP_NAME
      && c_parser_peek_2nd_token (parser)->type == CPP_COLON)
    return false;

  if (c_token_starts_declaration (token))
    return true;

  /* Try a bit harder to detect an unknown typename.  */
  if (token->type == CPP_NAME
      && token->id_kind == C_ID_ID
      && (c_parser_peek_2nd_token (parser)->type == CPP_NAME
          || c_parser_peek_2nd_token (parser)->type == CPP_MULT)
      && !lookup_name (token->value)

      /* Do not try too hard when we could have "object in array".  */
      && !parser->objc_could_be_foreach_context)
    return true;

  return false;
}

/* Return a pointer to the next-but-one token from PARSER, reading it
   in if necessary.  The next token is already read in.  */

static c_token *
c_parser_peek_2nd_token (c_parser *parser)
{
  if (parser->tokens_avail >= 2)
    return &parser->tokens[1];
  gcc_assert (parser->tokens_avail == 1);
  gcc_assert (parser->tokens[0].type != CPP_EOF);
  gcc_assert (parser->tokens[0].type != CPP_PRAGMA_EOL);
  c_lex_one_token (parser, &parser->tokens[1]);
  parser->tokens_avail = 2;
  return &parser->tokens[1];
}

/* Consume the next token from PARSER.  */

static void
c_parser_consume_token (c_parser *parser)
{
  gcc_assert (parser->tokens_avail >= 1);
  gcc_assert (parser->tokens[0].type != CPP_EOF);
  gcc_assert (!parser->in_pragma || parser->tokens[0].type != CPP_PRAGMA_EOL);
  gcc_assert (parser->error || parser->tokens[0].type != CPP_PRAGMA);
  if (parser->tokens_avail == 2)
    parser->tokens[0] = parser->tokens[1];
  parser->tokens_avail--;
}

/* Expect the current token to be a #pragma.  Consume it and remember
   that we've begun parsing a pragma.  */

static void
c_parser_consume_pragma (c_parser *parser)
{
  gcc_assert (!parser->in_pragma);
  gcc_assert (parser->tokens_avail >= 1);
  gcc_assert (parser->tokens[0].type == CPP_PRAGMA);
  if (parser->tokens_avail == 2)
    parser->tokens[0] = parser->tokens[1];
  parser->tokens_avail--;
  parser->in_pragma = true;
}

/* Update the globals input_location and in_system_header from
   TOKEN.  */
static inline void
c_parser_set_source_position_from_token (c_token *token)
{
  if (token->type != CPP_EOF)
    {
      input_location = token->location;
    }
}

/* Issue a diagnostic of the form
      FILE:LINE: MESSAGE before TOKEN
   where TOKEN is the next token in the input stream of PARSER.
   MESSAGE (specified by the caller) is usually of the form "expected
   OTHER-TOKEN".

   Do not issue a diagnostic if still recovering from an error.

   ??? This is taken from the C++ parser, but building up messages in
   this way is not i18n-friendly and some other approach should be
   used.  */

static void
c_parser_error (c_parser *parser, const char *gmsgid)
{
  c_token *token = c_parser_peek_token (parser);
  if (parser->error)
    return;
  parser->error = true;
  if (!gmsgid)
    return;
  /* This diagnostic makes more sense if it is tagged to the line of
     the token we just peeked at.  */
  c_parser_set_source_position_from_token (token);
  c_parse_error (gmsgid,
		 /* Because c_parse_error does not understand
		    CPP_KEYWORD, keywords are treated like
		    identifiers.  */
		 (token->type == CPP_KEYWORD ? CPP_NAME : token->type),
		 /* ??? The C parser does not save the cpp flags of a
		    token, we need to pass 0 here and we will not get
		    the source spelling of some tokens but rather the
		    canonical spelling.  */
		 token->value, /*flags=*/0);
}

/* If the next token is of the indicated TYPE, consume it.  Otherwise,
   issue the error MSGID.  If MSGID is NULL then a message has already
   been produced and no message will be produced this time.  Returns
   true if found, false otherwise.  */

static bool
c_parser_require (c_parser *parser,
		  enum cpp_ttype type,
		  const char *msgid)
{
  if (c_parser_next_token_is (parser, type))
    {
      c_parser_consume_token (parser);
      return true;
    }
  else
    {
      c_parser_error (parser, msgid);
      return false;
    }
}

/* If the next token is the indicated keyword, consume it.  Otherwise,
   issue the error MSGID.  Returns true if found, false otherwise.  */

static bool
c_parser_require_keyword (c_parser *parser,
			  enum rid keyword,
			  const char *msgid)
{
  if (c_parser_next_token_is_keyword (parser, keyword))
    {
      c_parser_consume_token (parser);
      return true;
    }
  else
    {
      c_parser_error (parser, msgid);
      return false;
    }
}

/* Like c_parser_require, except that tokens will be skipped until the
   desired token is found.  An error message is still produced if the
   next token is not as expected.  If MSGID is NULL then a message has
   already been produced and no message will be produced this
   time.  */

static void
c_parser_skip_until_found (c_parser *parser,
			   enum cpp_ttype type,
			   const char *msgid)
{
  unsigned nesting_depth = 0;

  if (c_parser_require (parser, type, msgid))
    return;

  /* Skip tokens until the desired token is found.  */
  while (true)
    {
      /* Peek at the next token.  */
      c_token *token = c_parser_peek_token (parser);
      /* If we've reached the token we want, consume it and stop.  */
      if (token->type == type && !nesting_depth)
	{
	  c_parser_consume_token (parser);
	  break;
	}

      /* If we've run out of tokens, stop.  */
      if (token->type == CPP_EOF)
	return;
      if (token->type == CPP_PRAGMA_EOL && parser->in_pragma)
	return;
      if (token->type == CPP_OPEN_BRACE
	  || token->type == CPP_OPEN_PAREN
	  || token->type == CPP_OPEN_SQUARE)
	++nesting_depth;
      else if (token->type == CPP_CLOSE_BRACE
	       || token->type == CPP_CLOSE_PAREN
	       || token->type == CPP_CLOSE_SQUARE)
	{
	  if (nesting_depth-- == 0)
	    break;
	}
      /* Consume this token.  */
      c_parser_consume_token (parser);
    }
  parser->error = false;
}

/* Skip tokens until the end of a parameter is found, but do not
   consume the comma, semicolon or closing delimiter.  */

static void
c_parser_skip_to_end_of_parameter (c_parser *parser)
{
  unsigned nesting_depth = 0;

  while (true)
    {
      c_token *token = c_parser_peek_token (parser);
      if ((token->type == CPP_COMMA || token->type == CPP_SEMICOLON)
	  && !nesting_depth)
	break;
      /* If we've run out of tokens, stop.  */
      if (token->type == CPP_EOF)
	return;
      if (token->type == CPP_PRAGMA_EOL && parser->in_pragma)
	return;
      if (token->type == CPP_OPEN_BRACE
	  || token->type == CPP_OPEN_PAREN
	  || token->type == CPP_OPEN_SQUARE)
	++nesting_depth;
      else if (token->type == CPP_CLOSE_BRACE
	       || token->type == CPP_CLOSE_PAREN
	       || token->type == CPP_CLOSE_SQUARE)
	{
	  if (nesting_depth-- == 0)
	    break;
	}
      /* Consume this token.  */
      c_parser_consume_token (parser);
    }
  parser->error = false;
}

/* Expect to be at the end of the pragma directive and consume an
   end of line marker.  */

static void
c_parser_skip_to_pragma_eol (c_parser *parser)
{
  gcc_assert (parser->in_pragma);
  parser->in_pragma = false;

  if (!c_parser_require (parser, CPP_PRAGMA_EOL, "expected end of line"))
    while (true)
      {
	c_token *token = c_parser_peek_token (parser);
	if (token->type == CPP_EOF)
	  break;
	if (token->type == CPP_PRAGMA_EOL)
	  {
	    c_parser_consume_token (parser);
	    break;
	  }
	c_parser_consume_token (parser);
      }

  parser->error = false;
}

/* Skip tokens until we have consumed an entire block, or until we
   have consumed a non-nested ';'.  */

static void
c_parser_skip_to_end_of_block_or_statement (c_parser *parser)
{
  unsigned nesting_depth = 0;
  bool save_error = parser->error;

  while (true)
    {
      c_token *token;

      /* Peek at the next token.  */
      token = c_parser_peek_token (parser);

      switch (token->type)
	{
	case CPP_EOF:
	  return;

	case CPP_PRAGMA_EOL:
	  if (parser->in_pragma)
	    return;
	  break;

	case CPP_SEMICOLON:
	  /* If the next token is a ';', we have reached the
	     end of the statement.  */
	  if (!nesting_depth)
	    {
	      /* Consume the ';'.  */
	      c_parser_consume_token (parser);
	      goto finished;
	    }
	  break;

	case CPP_CLOSE_BRACE:
	  /* If the next token is a non-nested '}', then we have
	     reached the end of the current block.  */
	  if (nesting_depth == 0 || --nesting_depth == 0)
	    {
	      c_parser_consume_token (parser);
	      goto finished;
	    }
	  break;

	case CPP_OPEN_BRACE:
	  /* If it the next token is a '{', then we are entering a new
	     block.  Consume the entire block.  */
	  ++nesting_depth;
	  break;

	case CPP_PRAGMA:
	  /* If we see a pragma, consume the whole thing at once.  We
	     have some safeguards against consuming pragmas willy-nilly.
	     Normally, we'd expect to be here with parser->error set,
	     which disables these safeguards.  But it's possible to get
	     here for secondary error recovery, after parser->error has
	     been cleared.  */
	  c_parser_consume_pragma (parser);
	  c_parser_skip_to_pragma_eol (parser);
	  parser->error = save_error;
	  continue;

	default:
	  break;
	}

      c_parser_consume_token (parser);
    }

 finished:
  parser->error = false;
}

/* CPP's options (initialized by c-opts.c).  */
extern cpp_options *cpp_opts;

/* Save the warning flags which are controlled by __extension__.  */

static inline int
disable_extension_diagnostics (void)
{
  int ret = (pedantic
	     | (warn_pointer_arith << 1)
	     | (warn_traditional << 2)
	     | (flag_iso << 3)
	     | (warn_long_long << 4)
	     | (warn_cxx_compat << 5));
  cpp_opts->cpp_pedantic = pedantic = 0;
  warn_pointer_arith = 0;
  cpp_opts->cpp_warn_traditional = warn_traditional = 0;
  flag_iso = 0;
  cpp_opts->cpp_warn_long_long = warn_long_long = 0;
  warn_cxx_compat = 0;
  return ret;
}

/* Restore the warning flags which are controlled by __extension__.
   FLAGS is the return value from disable_extension_diagnostics.  */

static inline void
restore_extension_diagnostics (int flags)
{
  cpp_opts->cpp_pedantic = pedantic = flags & 1;
  warn_pointer_arith = (flags >> 1) & 1;
  cpp_opts->cpp_warn_traditional = warn_traditional = (flags >> 2) & 1;
  flag_iso = (flags >> 3) & 1;
  cpp_opts->cpp_warn_long_long = warn_long_long = (flags >> 4) & 1;
  warn_cxx_compat = (flags >> 5) & 1;
}

/* Possibly kinds of declarator to parse.  */
typedef enum c_dtr_syn {
  /* A normal declarator with an identifier.  */
  C_DTR_NORMAL,
  /* An abstract declarator (maybe empty).  */
  C_DTR_ABSTRACT,
  /* A parameter declarator: may be either, but after a type name does
     not redeclare a typedef name as an identifier if it can
     alternatively be interpreted as a typedef name; see DR#009,
     applied in C90 TC1, omitted from C99 and reapplied in C99 TC2
     following DR#249.  For example, given a typedef T, "int T" and
     "int *T" are valid parameter declarations redeclaring T, while
     "int (T)" and "int * (T)" and "int (T[])" and "int (T (int))" are
     abstract declarators rather than involving redundant parentheses;
     the same applies with attributes inside the parentheses before
     "T".  */
  C_DTR_PARM
} c_dtr_syn;

static void c_parser_external_declaration (c_parser *);
static void c_parser_asm_definition (c_parser *);
static void c_parser_declaration_or_fndef (c_parser *, bool, bool, bool,
					   bool, bool, tree *);
static void c_parser_static_assert_declaration_no_semi (c_parser *);
static void c_parser_static_assert_declaration (c_parser *);
static void c_parser_declspecs (c_parser *, struct c_declspecs *, bool, bool,
				bool);
static struct c_typespec c_parser_enum_specifier (c_parser *);
static struct c_typespec c_parser_struct_or_union_specifier (c_parser *);
static tree c_parser_struct_declaration (c_parser *);
static struct c_typespec c_parser_typeof_specifier (c_parser *);
static struct c_declarator *c_parser_declarator (c_parser *, bool, c_dtr_syn,
						 bool *);
static struct c_declarator *c_parser_direct_declarator (c_parser *, bool,
							c_dtr_syn, bool *);
static struct c_declarator *c_parser_direct_declarator_inner (c_parser *,
							      bool,
							      struct c_declarator *);
static struct c_arg_info *c_parser_parms_declarator (c_parser *, bool, tree);
static struct c_arg_info *c_parser_parms_list_declarator (c_parser *, tree);
static struct c_parm *c_parser_parameter_declaration (c_parser *, tree);
static tree c_parser_simple_asm_expr (c_parser *);
static tree c_parser_attributes (c_parser *);
static struct c_type_name *c_parser_type_name (c_parser *);
static struct c_expr c_parser_initializer (c_parser *);
static struct c_expr c_parser_braced_init (c_parser *, tree, bool);
static void c_parser_initelt (c_parser *, struct obstack *);
static void c_parser_initval (c_parser *, struct c_expr *,
			      struct obstack *);
static tree c_parser_compound_statement (c_parser *);
static void c_parser_compound_statement_nostart (c_parser *);
static void c_parser_label (c_parser *);
static void c_parser_statement (c_parser *);
static void c_parser_statement_after_labels (c_parser *);
static void c_parser_if_statement (c_parser *);
static void c_parser_switch_statement (c_parser *);
static void c_parser_while_statement (c_parser *);
static void c_parser_do_statement (c_parser *);
static void c_parser_for_statement (c_parser *);
static tree c_parser_asm_statement (c_parser *);
static tree c_parser_asm_operands (c_parser *, bool);
static tree c_parser_asm_goto_operands (c_parser *);
static tree c_parser_asm_clobbers (c_parser *);
static struct c_expr c_parser_expr_no_commas (c_parser *, struct c_expr *);
static struct c_expr c_parser_conditional_expression (c_parser *,
						      struct c_expr *);
static struct c_expr c_parser_binary_expression (c_parser *, struct c_expr *);
static struct c_expr c_parser_cast_expression (c_parser *, struct c_expr *);
static struct c_expr c_parser_unary_expression (c_parser *);
static struct c_expr c_parser_sizeof_expression (c_parser *);
static struct c_expr c_parser_alignof_expression (c_parser *);
static struct c_expr c_parser_postfix_expression (c_parser *);
static struct c_expr c_parser_postfix_expression_after_paren_type (c_parser *,
								   struct c_type_name *,
								   location_t);
static struct c_expr c_parser_postfix_expression_after_primary (c_parser *,
								location_t loc,
								struct c_expr);
static struct c_expr c_parser_expression (c_parser *);
static struct c_expr c_parser_expression_conv (c_parser *);
static VEC(tree,gc) *c_parser_expr_list (c_parser *, bool, bool,
					 VEC(tree,gc) **);
static void c_parser_omp_construct (c_parser *);
static void c_parser_omp_threadprivate (c_parser *);
static void c_parser_omp_barrier (c_parser *);
static void c_parser_omp_flush (c_parser *);
static void c_parser_omp_taskwait (c_parser *);

enum pragma_context { pragma_external, pragma_stmt, pragma_compound };
static bool c_parser_pragma (c_parser *, enum pragma_context);

/* These Objective-C parser functions are only ever called when
   compiling Objective-C.  */
static void c_parser_objc_class_definition (c_parser *, tree);
static void c_parser_objc_class_instance_variables (c_parser *);
static void c_parser_objc_class_declaration (c_parser *);
static void c_parser_objc_alias_declaration (c_parser *);
static void c_parser_objc_protocol_definition (c_parser *, tree);
static bool c_parser_objc_method_type (c_parser *);
static void c_parser_objc_method_definition (c_parser *);
static void c_parser_objc_methodprotolist (c_parser *);
static void c_parser_objc_methodproto (c_parser *);
static tree c_parser_objc_method_decl (c_parser *, bool, tree *);
static tree c_parser_objc_type_name (c_parser *);
static tree c_parser_objc_protocol_refs (c_parser *);
static void c_parser_objc_try_catch_finally_statement (c_parser *);
static void c_parser_objc_synchronized_statement (c_parser *);
static tree c_parser_objc_selector (c_parser *);
static tree c_parser_objc_selector_arg (c_parser *);
static tree c_parser_objc_receiver (c_parser *);
static tree c_parser_objc_message_args (c_parser *);
static tree c_parser_objc_keywordexpr (c_parser *);
static void c_parser_objc_at_property_declaration (c_parser *);
static void c_parser_objc_at_synthesize_declaration (c_parser *);
static void c_parser_objc_at_dynamic_declaration (c_parser *);
static bool c_parser_objc_diagnose_bad_element_prefix
  (c_parser *, struct c_declspecs *);

/* These UPC parser functions are only ever called when
   compiling UPC.  */
static void c_parser_upc_forall_statement (c_parser *);
static void c_parser_upc_sync_statement (c_parser *, int);
static void c_parser_upc_shared_qual (c_parser *, struct c_declspecs *);

/* Parse a translation unit (C90 6.7, C99 6.9).

   translation-unit:
     external-declarations

   external-declarations:
     external-declaration
     external-declarations external-declaration

   GNU extensions:

   translation-unit:
     empty
*/

static void
c_parser_translation_unit (c_parser *parser)
{
  if (c_parser_next_token_is (parser, CPP_EOF))
    {
      pedwarn (c_parser_peek_token (parser)->location, OPT_pedantic,
	       "ISO C forbids an empty translation unit");
    }
  else
    {
      void *obstack_position = obstack_alloc (&parser_obstack, 0);
      mark_valid_location_for_stdc_pragma (false);
      do
	{
	  ggc_collect ();
	  c_parser_external_declaration (parser);
	  obstack_free (&parser_obstack, obstack_position);
	}
      while (c_parser_next_token_is_not (parser, CPP_EOF));
    }
}

/* Parse an external declaration (C90 6.7, C99 6.9).

   external-declaration:
     function-definition
     declaration

   GNU extensions:

   external-declaration:
     asm-definition
     ;
     __extension__ external-declaration

   Objective-C:

   external-declaration:
     objc-class-definition
     objc-class-declaration
     objc-alias-declaration
     objc-protocol-definition
     objc-method-definition
     @end
*/

static void
c_parser_external_declaration (c_parser *parser)
{
  int ext;
  switch (c_parser_peek_token (parser)->type)
    {
    case CPP_KEYWORD:
      switch (c_parser_peek_token (parser)->keyword)
	{
	case RID_EXTENSION:
	  ext = disable_extension_diagnostics ();
	  c_parser_consume_token (parser);
	  c_parser_external_declaration (parser);
	  restore_extension_diagnostics (ext);
	  break;
	case RID_ASM:
	  c_parser_asm_definition (parser);
	  break;
	case RID_AT_INTERFACE:
	case RID_AT_IMPLEMENTATION:
	  gcc_assert (c_dialect_objc ());
	  c_parser_objc_class_definition (parser, NULL_TREE);
	  break;
	case RID_AT_CLASS:
	  gcc_assert (c_dialect_objc ());
	  c_parser_objc_class_declaration (parser);
	  break;
	case RID_AT_ALIAS:
	  gcc_assert (c_dialect_objc ());
	  c_parser_objc_alias_declaration (parser);
	  break;
	case RID_AT_PROTOCOL:
	  gcc_assert (c_dialect_objc ());
	  c_parser_objc_protocol_definition (parser, NULL_TREE);
	  break;
	case RID_AT_PROPERTY:
	  gcc_assert (c_dialect_objc ());
	  c_parser_objc_at_property_declaration (parser);
	  break;
	case RID_AT_SYNTHESIZE:
	  gcc_assert (c_dialect_objc ());
	  c_parser_objc_at_synthesize_declaration (parser);
	  break;
	case RID_AT_DYNAMIC:
	  gcc_assert (c_dialect_objc ());
	  c_parser_objc_at_dynamic_declaration (parser);
	  break;
	case RID_AT_END:
	  gcc_assert (c_dialect_objc ());
	  c_parser_consume_token (parser);
	  objc_finish_implementation ();
	  break;
	default:
	  goto decl_or_fndef;
	}
      break;
    case CPP_SEMICOLON:
      pedwarn (c_parser_peek_token (parser)->location, OPT_pedantic,
	       "ISO C does not allow extra %<;%> outside of a function");
      c_parser_consume_token (parser);
      break;
    case CPP_PRAGMA:
      mark_valid_location_for_stdc_pragma (true);
      c_parser_pragma (parser, pragma_external);
      mark_valid_location_for_stdc_pragma (false);
      break;
    case CPP_PLUS:
    case CPP_MINUS:
      if (c_dialect_objc ())
	{
	  c_parser_objc_method_definition (parser);
	  break;
	}
      /* Else fall through, and yield a syntax error trying to parse
	 as a declaration or function definition.  */
    default:
    decl_or_fndef:
      /* A declaration or a function definition (or, in Objective-C,
	 an @interface or @protocol with prefix attributes).  We can
	 only tell which after parsing the declaration specifiers, if
	 any, and the first declarator.  */
      c_parser_declaration_or_fndef (parser, true, true, true, false, true, NULL);
      break;
    }
}

/* Parse a declaration or function definition (C90 6.5, 6.7.1, C99
   6.7, 6.9.1).  If FNDEF_OK is true, a function definition is
   accepted; otherwise (old-style parameter declarations) only other
   declarations are accepted.  If STATIC_ASSERT_OK is true, a static
   assertion is accepted; otherwise (old-style parameter declarations)
   it is not.  If NESTED is true, we are inside a function or parsing
   old-style parameter declarations; any functions encountered are
   nested functions and declaration specifiers are required; otherwise
   we are at top level and functions are normal functions and
   declaration specifiers may be optional.  If EMPTY_OK is true, empty
   declarations are OK (subject to all other constraints); otherwise
   (old-style parameter declarations) they are diagnosed.  If
   START_ATTR_OK is true, the declaration specifiers may start with
   attributes; otherwise they may not.
   OBJC_FOREACH_OBJECT_DECLARATION can be used to get back the parsed
   declaration when parsing an Objective-C foreach statement.

   declaration:
     declaration-specifiers init-declarator-list[opt] ;
     static_assert-declaration

   function-definition:
     declaration-specifiers[opt] declarator declaration-list[opt]
       compound-statement

   declaration-list:
     declaration
     declaration-list declaration

   init-declarator-list:
     init-declarator
     init-declarator-list , init-declarator

   init-declarator:
     declarator simple-asm-expr[opt] attributes[opt]
     declarator simple-asm-expr[opt] attributes[opt] = initializer

   GNU extensions:

   nested-function-definition:
     declaration-specifiers declarator declaration-list[opt]
       compound-statement

   Objective-C:
     attributes objc-class-definition
     attributes objc-category-definition
     attributes objc-protocol-definition

   The simple-asm-expr and attributes are GNU extensions.

   This function does not handle __extension__; that is handled in its
   callers.  ??? Following the old parser, __extension__ may start
   external declarations, declarations in functions and declarations
   at the start of "for" loops, but not old-style parameter
   declarations.

   C99 requires declaration specifiers in a function definition; the
   absence is diagnosed through the diagnosis of implicit int.  In GNU
   C we also allow but diagnose declarations without declaration
   specifiers, but only at top level (elsewhere they conflict with
   other syntax).

   In Objective-C, declarations of the looping variable in a foreach
   statement are exceptionally terminated by 'in' (for example, 'for
   (NSObject *object in array) { ... }').

   OpenMP:

   declaration:
     threadprivate-directive  */

static void
c_parser_declaration_or_fndef (c_parser *parser, bool fndef_ok,
			       bool static_assert_ok, bool empty_ok,
			       bool nested, bool start_attr_ok,
			       tree *objc_foreach_object_declaration)
{
  struct c_declspecs *specs;
  tree prefix_attrs;
  tree all_prefix_attrs;
  bool diagnosed_no_specs = false;
  location_t here = c_parser_peek_token (parser)->location;

  if (static_assert_ok
      && c_parser_next_token_is_keyword (parser, RID_STATIC_ASSERT))
    {
      c_parser_static_assert_declaration (parser);
      return;
    }
  specs = build_null_declspecs ();

  /* Try to detect an unknown type name when we have "A B" or "A *B".  */
  if (c_parser_peek_token (parser)->type == CPP_NAME
      && c_parser_peek_token (parser)->id_kind == C_ID_ID
      && (c_parser_peek_2nd_token (parser)->type == CPP_NAME
          || c_parser_peek_2nd_token (parser)->type == CPP_MULT)
      && (!nested || !lookup_name (c_parser_peek_token (parser)->value)))
    {
      error_at (here, "unknown type name %qE",
                c_parser_peek_token (parser)->value);

      /* Parse declspecs normally to get a correct pointer type, but avoid
         a further "fails to be a type name" error.  Refuse nested functions
         since it is not how the user likely wants us to recover.  */
      c_parser_peek_token (parser)->type = CPP_KEYWORD;
      c_parser_peek_token (parser)->keyword = RID_VOID;
      c_parser_peek_token (parser)->value = error_mark_node;
      fndef_ok = !nested;
    }

  c_parser_declspecs (parser, specs, true, true, start_attr_ok);
  if (parser->error)
    {
      c_parser_skip_to_end_of_block_or_statement (parser);
      return;
    }
  if (nested && !specs->declspecs_seen_p)
    {
      c_parser_error (parser, "expected declaration specifiers");
      c_parser_skip_to_end_of_block_or_statement (parser);
      return;
    }
  finish_declspecs (specs);
  if (c_parser_next_token_is (parser, CPP_SEMICOLON))
    {
      if (empty_ok)
	shadow_tag (specs);
      else
	{
	  shadow_tag_warned (specs, 1);
	  pedwarn (here, 0, "empty declaration");
	}
      c_parser_consume_token (parser);
      return;
    }

  /* Provide better error recovery.  Note that a type name here is usually
     better diagnosed as a redeclaration.  */
  if (empty_ok
      && specs->typespec_kind == ctsk_tagdef
      && c_parser_next_token_starts_declspecs (parser)
      && !c_parser_next_token_is (parser, CPP_NAME))
    {
      c_parser_error (parser, "expected %<;%>, identifier or %<(%>");
      parser->error = false;
      shadow_tag_warned (specs, 1);
      return;
    }
  else if (c_dialect_objc ())
    {
      /* Prefix attributes are an error on method decls.  */
      switch (c_parser_peek_token (parser)->type)
	{
	  case CPP_PLUS:
	  case CPP_MINUS:
	    if (c_parser_objc_diagnose_bad_element_prefix (parser, specs))
	      return;
	    if (specs->attrs)
	      {
		warning_at (c_parser_peek_token (parser)->location, 
			    OPT_Wattributes,
	       		    "prefix attributes are ignored for methods");
		specs->attrs = NULL_TREE;
	      }
	    if (fndef_ok)
	      c_parser_objc_method_definition (parser);
	    else
	      c_parser_objc_methodproto (parser);
	    return;
	    break;
	  default:
	    break;
	}
      /* This is where we parse 'attributes @interface ...',
	 'attributes @implementation ...', 'attributes @protocol ...'
	 (where attributes could be, for example, __attribute__
	 ((deprecated)).
      */
      switch (c_parser_peek_token (parser)->keyword)
	{
	case RID_AT_INTERFACE:
	  {
	    if (c_parser_objc_diagnose_bad_element_prefix (parser, specs))
	      return;
	    c_parser_objc_class_definition (parser, specs->attrs);
	    return;
	  }
	  break;
	case RID_AT_IMPLEMENTATION:
	  {
	    if (c_parser_objc_diagnose_bad_element_prefix (parser, specs))
	      return;
	    if (specs->attrs)
	      {
		warning_at (c_parser_peek_token (parser)->location, 
			OPT_Wattributes,
			"prefix attributes are ignored for implementations");
		specs->attrs = NULL_TREE;
	      }
	    c_parser_objc_class_definition (parser, NULL_TREE);	    
	    return;
	  }
	  break;
	case RID_AT_PROTOCOL:
	  {
	    if (c_parser_objc_diagnose_bad_element_prefix (parser, specs))
	      return;
	    c_parser_objc_protocol_definition (parser, specs->attrs);
	    return;
	  }
	  break;
	case RID_AT_ALIAS:
	case RID_AT_CLASS:
	case RID_AT_END:
	case RID_AT_PROPERTY:
	  if (specs->attrs)
	    {
	      c_parser_error (parser, 
	      		      "attributes may not be specified before" );
	      specs->attrs = NULL;
	    }
	  break;
	default:
	  break;
	}
    }
  
  pending_xref_error ();
  prefix_attrs = specs->attrs;
  all_prefix_attrs = prefix_attrs;
  specs->attrs = NULL_TREE;
  while (true)
    {
      struct c_declarator *declarator;
      bool dummy = false;
      tree fnbody;
      /* Declaring either one or more declarators (in which case we
	 should diagnose if there were no declaration specifiers) or a
	 function definition (in which case the diagnostic for
	 implicit int suffices).  */
      declarator = c_parser_declarator (parser, 
					specs->typespec_kind != ctsk_none,
					C_DTR_NORMAL, &dummy);
      if (declarator == NULL)
	{
	  c_parser_skip_to_end_of_block_or_statement (parser);
	  return;
	}
      if (c_parser_next_token_is (parser, CPP_EQ)
	  || c_parser_next_token_is (parser, CPP_COMMA)
	  || c_parser_next_token_is (parser, CPP_SEMICOLON)
	  || c_parser_next_token_is_keyword (parser, RID_ASM)
	  || c_parser_next_token_is_keyword (parser, RID_ATTRIBUTE)
	  || c_parser_next_token_is_keyword (parser, RID_IN))
	{
	  tree asm_name = NULL_TREE;
	  tree postfix_attrs = NULL_TREE;
	  if (!diagnosed_no_specs && !specs->declspecs_seen_p)
	    {
	      diagnosed_no_specs = true;
	      pedwarn (here, 0, "data definition has no type or storage class");
	    }
	  /* Having seen a data definition, there cannot now be a
	     function definition.  */
	  fndef_ok = false;
	  if (c_parser_next_token_is_keyword (parser, RID_ASM))
	    asm_name = c_parser_simple_asm_expr (parser);
	  if (c_parser_next_token_is_keyword (parser, RID_ATTRIBUTE))
	    postfix_attrs = c_parser_attributes (parser);
	  if (c_parser_next_token_is (parser, CPP_EQ))
	    {
	      tree d;
	      struct c_expr init;
	      location_t init_loc;
	      c_parser_consume_token (parser);
	      /* The declaration of the variable is in effect while
		 its initializer is parsed.  */
	      d = start_decl (declarator, specs, true,
			      chainon (postfix_attrs, all_prefix_attrs));
	      if (!d)
		d = error_mark_node;
	      start_init (d, asm_name, global_bindings_p ());
	      init_loc = c_parser_peek_token (parser)->location;
	      init = c_parser_initializer (parser);
	      finish_init ();
	      if (d != error_mark_node)
		{
		  maybe_warn_string_init (TREE_TYPE (d), init);
		  finish_decl (d, init_loc, init.value,
		      	       init.original_type, asm_name);
		}
	    }
	  else
	    {
	      tree d = start_decl (declarator, specs, false,
				   chainon (postfix_attrs,
					    all_prefix_attrs));
	      if (d)
		finish_decl (d, UNKNOWN_LOCATION, NULL_TREE,
			     NULL_TREE, asm_name);
	      
	      if (c_parser_next_token_is_keyword (parser, RID_IN))
		{
		  if (d)
		    *objc_foreach_object_declaration = d;
		  else
		    *objc_foreach_object_declaration = error_mark_node;		    
		}
	    }
	  if (c_parser_next_token_is (parser, CPP_COMMA))
	    {
	      c_parser_consume_token (parser);
	      if (c_parser_next_token_is_keyword (parser, RID_ATTRIBUTE))
		all_prefix_attrs = chainon (c_parser_attributes (parser),
					    prefix_attrs);
	      else
		all_prefix_attrs = prefix_attrs;
	      continue;
	    }
	  else if (c_parser_next_token_is (parser, CPP_SEMICOLON))
	    {
	      c_parser_consume_token (parser);
	      return;
	    }
	  else if (c_parser_next_token_is_keyword (parser, RID_IN))
	    {
	      /* This can only happen in Objective-C: we found the
		 'in' that terminates the declaration inside an
		 Objective-C foreach statement.  Do not consume the
		 token, so that the caller can use it to determine
		 that this indeed is a foreach context.  */
	      return;
	    }
	  else
	    {
	      c_parser_error (parser, "expected %<,%> or %<;%>");
	      c_parser_skip_to_end_of_block_or_statement (parser);
	      return;
	    }
	}
      else if (!fndef_ok)
	{
	  c_parser_error (parser, "expected %<=%>, %<,%>, %<;%>, "
			  "%<asm%> or %<__attribute__%>");
	  c_parser_skip_to_end_of_block_or_statement (parser);
	  return;
	}
      /* Function definition (nested or otherwise).  */
      if (nested)
	{
	  pedwarn (here, OPT_pedantic, "ISO C forbids nested functions");
	  c_push_function_context ();
	}
      if (!start_function (specs, declarator, all_prefix_attrs))
	{
	  /* This can appear in many cases looking nothing like a
	     function definition, so we don't give a more specific
	     error suggesting there was one.  */
	  c_parser_error (parser, "expected %<=%>, %<,%>, %<;%>, %<asm%> "
			  "or %<__attribute__%>");
	  if (nested)
	    c_pop_function_context ();
	  break;
	}
      /* Parse old-style parameter declarations.  ??? Attributes are
	 not allowed to start declaration specifiers here because of a
	 syntax conflict between a function declaration with attribute
	 suffix and a function definition with an attribute prefix on
	 first old-style parameter declaration.  Following the old
	 parser, they are not accepted on subsequent old-style
	 parameter declarations either.  However, there is no
	 ambiguity after the first declaration, nor indeed on the
	 first as long as we don't allow postfix attributes after a
	 declarator with a nonempty identifier list in a definition;
	 and postfix attributes have never been accepted here in
	 function definitions either.  */
      while (c_parser_next_token_is_not (parser, CPP_EOF)
	     && c_parser_next_token_is_not (parser, CPP_OPEN_BRACE))
	c_parser_declaration_or_fndef (parser, false, false, false,
				       true, false, NULL);
      store_parm_decls ();
      DECL_STRUCT_FUNCTION (current_function_decl)->function_start_locus
	= c_parser_peek_token (parser)->location;
      fnbody = c_parser_compound_statement (parser);
      if (nested)
	{
	  tree decl = current_function_decl;
	  /* Mark nested functions as needing static-chain initially.
	     lower_nested_functions will recompute it but the
	     DECL_STATIC_CHAIN flag is also used before that happens,
	     by initializer_constant_valid_p.  See gcc.dg/nested-fn-2.c.  */
	  DECL_STATIC_CHAIN (decl) = 1;
	  add_stmt (fnbody);
	  finish_function ();
	  c_pop_function_context ();
	  add_stmt (build_stmt (DECL_SOURCE_LOCATION (decl), DECL_EXPR, decl));
	}
      else
	{
	  add_stmt (fnbody);
	  finish_function ();
	}
      break;
    }
}

/* Parse an asm-definition (asm() outside a function body).  This is a
   GNU extension.

   asm-definition:
     simple-asm-expr ;
*/

static void
c_parser_asm_definition (c_parser *parser)
{
  tree asm_str = c_parser_simple_asm_expr (parser);
  if (asm_str)
    cgraph_add_asm_node (asm_str);
  c_parser_skip_until_found (parser, CPP_SEMICOLON, "expected %<;%>");
}

/* Parse a static assertion (C1X N1425 6.7.10).

   static_assert-declaration:
     static_assert-declaration-no-semi ;
*/

static void
c_parser_static_assert_declaration (c_parser *parser)
{
  c_parser_static_assert_declaration_no_semi (parser);
  if (parser->error
      || !c_parser_require (parser, CPP_SEMICOLON, "expected %<;%>"))
    c_parser_skip_to_end_of_block_or_statement (parser);
}

/* Parse a static assertion (C1X N1425 6.7.10), without the trailing
   semicolon.

   static_assert-declaration-no-semi:
     _Static_assert ( constant-expression , string-literal )
*/

static void
c_parser_static_assert_declaration_no_semi (c_parser *parser)
{
  location_t assert_loc, value_loc;
  tree value;
  tree string;

  gcc_assert (c_parser_next_token_is_keyword (parser, RID_STATIC_ASSERT));
  assert_loc = c_parser_peek_token (parser)->location;
  if (!flag_isoc1x)
    {
      if (flag_isoc99)
	pedwarn (assert_loc, OPT_pedantic,
		 "ISO C99 does not support %<_Static_assert%>");
      else
	pedwarn (assert_loc, OPT_pedantic,
		 "ISO C90 does not support %<_Static_assert%>");
    }
  c_parser_consume_token (parser);
  if (!c_parser_require (parser, CPP_OPEN_PAREN, "expected %<(%>"))
    return;
  value_loc = c_parser_peek_token (parser)->location;
  value = c_parser_expr_no_commas (parser, NULL).value;
  parser->lex_untranslated_string = true;
  if (!c_parser_require (parser, CPP_COMMA, "expected %<,%>"))
    {
      parser->lex_untranslated_string = false;
      return;
    }
  switch (c_parser_peek_token (parser)->type)
    {
    case CPP_STRING:
    case CPP_STRING16:
    case CPP_STRING32:
    case CPP_WSTRING:
    case CPP_UTF8STRING:
      string = c_parser_peek_token (parser)->value;
      c_parser_consume_token (parser);
      parser->lex_untranslated_string = false;
      break;
    default:
      c_parser_error (parser, "expected string literal");
      parser->lex_untranslated_string = false;
      return;
    }
  c_parser_require (parser, CPP_CLOSE_PAREN, "expected %<)%>");

  if (!INTEGRAL_TYPE_P (TREE_TYPE (value)))
    {
      error_at (value_loc, "expression in static assertion is not an integer");
      return;
    }
  if (TREE_CODE (value) != INTEGER_CST)
    {
      value = c_fully_fold (value, false, NULL);
      if (TREE_CODE (value) == INTEGER_CST)
	pedwarn (value_loc, OPT_pedantic, "expression in static assertion "
		 "is not an integer constant expression");
    }
  if (TREE_CODE (value) != INTEGER_CST)
    {
      error_at (value_loc, "expression in static assertion is not constant");
      return;
    }
  constant_expression_warning (value);
  if (integer_zerop (value))
    error_at (assert_loc, "static assertion failed: %E", string);
}

/* Parse some declaration specifiers (possibly none) (C90 6.5, C99
   6.7), adding them to SPECS (which may already include some).
   Storage class specifiers are accepted iff SCSPEC_OK; type
   specifiers are accepted iff TYPESPEC_OK; attributes are accepted at
   the start iff START_ATTR_OK.

   declaration-specifiers:
     storage-class-specifier declaration-specifiers[opt]
     type-specifier declaration-specifiers[opt]
     type-qualifier declaration-specifiers[opt]
     function-specifier declaration-specifiers[opt]

   Function specifiers (inline) are from C99, and are currently
   handled as storage class specifiers, as is __thread.

   C90 6.5.1, C99 6.7.1:
   storage-class-specifier:
     typedef
     extern
     static
     auto
     register

   C99 6.7.4:
   function-specifier:
     inline

   C90 6.5.2, C99 6.7.2:
   type-specifier:
     void
     char
     short
     int
     long
     float
     double
     signed
     unsigned
     _Bool
     _Complex
     [_Imaginary removed in C99 TC2]
     struct-or-union-specifier
     enum-specifier
     typedef-name

   (_Bool and _Complex are new in C99.)

   C90 6.5.3, C99 6.7.3:

   type-qualifier:
     const
     restrict
     volatile
     address-space-qualifier

   (restrict is new in C99.)

   GNU extensions:

   declaration-specifiers:
     attributes declaration-specifiers[opt]

   type-qualifier:
     address-space

   address-space:
     identifier recognized by the target

   storage-class-specifier:
     __thread

   type-specifier:
     typeof-specifier
     __int128
     _Decimal32
     _Decimal64
     _Decimal128
     _Fract
     _Accum
     _Sat

  (_Fract, _Accum, and _Sat are new from ISO/IEC DTR 18037:
   http://www.open-std.org/jtc1/sc22/wg14/www/docs/n1169.pdf)

   Objective-C:

   type-specifier:
     class-name objc-protocol-refs[opt]
     typedef-name objc-protocol-refs
     objc-protocol-refs
*/

static void
c_parser_declspecs (c_parser *parser, struct c_declspecs *specs,
		    bool scspec_ok, bool typespec_ok, bool start_attr_ok)
{
  bool attrs_ok = start_attr_ok;
  bool seen_type = specs->typespec_kind != ctsk_none;
  while ((c_parser_next_token_is (parser, CPP_NAME)
	  && c_parser_peek_token (parser)->id_kind != C_ID_ID)
	 || c_parser_next_token_is (parser, CPP_KEYWORD)
	 || (c_dialect_objc () && c_parser_next_token_is (parser, CPP_LESS)))
    {
      struct c_typespec t;
      tree attrs;
      location_t loc = c_parser_peek_token (parser)->location;

      if (!c_parser_next_token_is_qualifier (parser))
        {
	  /* Exit for TYPENAMEs after any type because they can appear as a
	     field name.  */
          if (seen_type && c_parser_next_token_is (parser, CPP_NAME))
            break;

          /* If we cannot accept a type, and the next token must start one,
	     exit.  Do the same if we already have seen a tagged definition,
	     since it would be an error anyway and likely the user has simply
	     forgotten a semicolon.  */
          if ((!typespec_ok || specs->typespec_kind == ctsk_tagdef)
	      && c_parser_next_token_starts_typename (parser))
            break;
        }

      if (c_parser_next_token_is (parser, CPP_NAME))
	{
	  tree value = c_parser_peek_token (parser)->value;
	  c_id_kind kind = c_parser_peek_token (parser)->id_kind;

	  if (kind == C_ID_ADDRSPACE)
	    {
	      addr_space_t as
		= c_parser_peek_token (parser)->keyword - RID_FIRST_ADDR_SPACE;
	      declspecs_add_addrspace (specs, as);
	      c_parser_consume_token (parser);
	      attrs_ok = true;
	      continue;
	    }

	  /* Now at a C_ID_TYPENAME or C_ID_CLASSNAME.  */
	  c_parser_consume_token (parser);
	  seen_type = true;
	  attrs_ok = true;
	  if (kind == C_ID_TYPENAME
	      && (!c_dialect_objc ()
		  || c_parser_next_token_is_not (parser, CPP_LESS)))
	    {
	      t.kind = ctsk_typedef;
	      /* For a typedef name, record the meaning, not the name.
		 In case of 'foo foo, bar;'.  */
	      t.spec = lookup_name (value);
	      t.expr = NULL_TREE;
	      t.expr_const_operands = true;
	    }
	  else
	    {
	      tree proto = NULL_TREE;
	      gcc_assert (c_dialect_objc ());
	      t.kind = ctsk_objc;
	      if (c_parser_next_token_is (parser, CPP_LESS))
		proto = c_parser_objc_protocol_refs (parser);
	      t.spec = objc_get_protocol_qualified_type (value, proto);
	      t.expr = NULL_TREE;
	      t.expr_const_operands = true;
	    }
	  declspecs_add_type (loc, specs, t);
	  continue;
	}
      if (c_parser_next_token_is (parser, CPP_LESS))
	{
	  /* Make "<SomeProtocol>" equivalent to "id <SomeProtocol>" -
	     nisse@lysator.liu.se.  */
	  tree proto;
	  gcc_assert (c_dialect_objc ());
	  if (!typespec_ok || seen_type)
	    break;
	  proto = c_parser_objc_protocol_refs (parser);
	  t.kind = ctsk_objc;
	  t.spec = objc_get_protocol_qualified_type (NULL_TREE, proto);
	  t.expr = NULL_TREE;
	  t.expr_const_operands = true;
	  declspecs_add_type (loc, specs, t);
	  continue;
	}
      gcc_assert (c_parser_next_token_is (parser, CPP_KEYWORD));
      switch (c_parser_peek_token (parser)->keyword)
	{
	case RID_STATIC:
	case RID_EXTERN:
	case RID_REGISTER:
	case RID_TYPEDEF:
	case RID_INLINE:
	case RID_AUTO:
	case RID_THREAD:
	  if (!scspec_ok)
	    goto out;
	  attrs_ok = true;
	  /* TODO: Distinguish between function specifiers (inline)
	     and storage class specifiers, either here or in
	     declspecs_add_scspec.  */
	  declspecs_add_scspec (specs, c_parser_peek_token (parser)->value);
	  c_parser_consume_token (parser);
	  break;
	case RID_UNSIGNED:
	case RID_LONG:
	case RID_INT128:
	case RID_SHORT:
	case RID_SIGNED:
	case RID_COMPLEX:
	case RID_INT:
	case RID_CHAR:
	case RID_FLOAT:
	case RID_DOUBLE:
	case RID_VOID:
	case RID_DFLOAT32:
	case RID_DFLOAT64:
	case RID_DFLOAT128:
	case RID_BOOL:
	case RID_FRACT:
	case RID_ACCUM:
	case RID_SAT:
	  if (!typespec_ok)
	    goto out;
	  attrs_ok = true;
	  seen_type = true;
	  if (c_dialect_objc ())
	    parser->objc_need_raw_identifier = true;
	  t.kind = ctsk_resword;
	  t.spec = c_parser_peek_token (parser)->value;
	  t.expr = NULL_TREE;
	  t.expr_const_operands = true;
	  declspecs_add_type (loc, specs, t);
	  c_parser_consume_token (parser);
	  break;
	case RID_ENUM:
	  if (!typespec_ok)
	    goto out;
	  attrs_ok = true;
	  seen_type = true;
	  t = c_parser_enum_specifier (parser);
	  declspecs_add_type (loc, specs, t);
	  break;
	case RID_STRUCT:
	case RID_UNION:
	  if (!typespec_ok)
	    goto out;
	  attrs_ok = true;
	  seen_type = true;
	  t = c_parser_struct_or_union_specifier (parser);
          invoke_plugin_callbacks (PLUGIN_FINISH_TYPE, t.spec);
	  declspecs_add_type (loc, specs, t);
	  break;
	case RID_TYPEOF:
	  /* ??? The old parser rejected typeof after other type
	     specifiers, but is a syntax error the best way of
	     handling this?  */
	  if (!typespec_ok || seen_type)
	    goto out;
	  attrs_ok = true;
	  seen_type = true;
	  t = c_parser_typeof_specifier (parser);
	  declspecs_add_type (loc, specs, t);
	  break;
	case RID_CONST:
	case RID_VOLATILE:
	case RID_RESTRICT:
	  attrs_ok = true;
	  declspecs_add_qual (specs, c_parser_peek_token (parser)->value);
	  c_parser_consume_token (parser);
	  break;
        /* UPC qualifiers */
	case RID_SHARED:
	  attrs_ok = true;
          c_parser_upc_shared_qual (parser, specs);
	  break;
	case RID_STRICT:
	case RID_RELAXED:
	  attrs_ok = true;
	  declspecs_add_qual (specs, c_parser_peek_token (parser)->value);
	  c_parser_consume_token (parser);
	  break;
	case RID_ATTRIBUTE:
	  if (!attrs_ok)
	    goto out;
	  attrs = c_parser_attributes (parser);
	  declspecs_add_attrs (specs, attrs);
	  break;
	default:
	  goto out;
	}
    }
 out: ;
}

/* Parse an enum specifier (C90 6.5.2.2, C99 6.7.2.2).

   enum-specifier:
     enum attributes[opt] identifier[opt] { enumerator-list } attributes[opt]
     enum attributes[opt] identifier[opt] { enumerator-list , } attributes[opt]
     enum attributes[opt] identifier

   The form with trailing comma is new in C99.  The forms with
   attributes are GNU extensions.  In GNU C, we accept any expression
   without commas in the syntax (assignment expressions, not just
   conditional expressions); assignment expressions will be diagnosed
   as non-constant.

   enumerator-list:
     enumerator
     enumerator-list , enumerator

   enumerator:
     enumeration-constant
     enumeration-constant = constant-expression
*/

static struct c_typespec
c_parser_enum_specifier (c_parser *parser)
{
  struct c_typespec ret;
  tree attrs;
  tree ident = NULL_TREE;
  location_t enum_loc;
  location_t ident_loc = UNKNOWN_LOCATION;  /* Quiet warning.  */
  gcc_assert (c_parser_next_token_is_keyword (parser, RID_ENUM));
  enum_loc = c_parser_peek_token (parser)->location;
  c_parser_consume_token (parser);
  attrs = c_parser_attributes (parser);
  enum_loc = c_parser_peek_token (parser)->location;
  /* Set the location in case we create a decl now.  */
  c_parser_set_source_position_from_token (c_parser_peek_token (parser));
  if (c_parser_next_token_is (parser, CPP_NAME))
    {
      ident = c_parser_peek_token (parser)->value;
      ident_loc = c_parser_peek_token (parser)->location;
      enum_loc = ident_loc;
      c_parser_consume_token (parser);
    }
  if (c_parser_next_token_is (parser, CPP_OPEN_BRACE))
    {
      /* Parse an enum definition.  */
      struct c_enum_contents the_enum;
      tree type = start_enum (enum_loc, &the_enum, ident);
      tree postfix_attrs;
      /* We chain the enumerators in reverse order, then put them in
	 forward order at the end.  */
      tree values = NULL_TREE;
      c_parser_consume_token (parser);
      while (true)
	{
	  tree enum_id;
	  tree enum_value;
	  tree enum_decl;
	  bool seen_comma;
	  c_token *token;
	  location_t comma_loc = UNKNOWN_LOCATION;  /* Quiet warning.  */
	  location_t decl_loc, value_loc;
	  if (c_parser_next_token_is_not (parser, CPP_NAME))
	    {
	      c_parser_error (parser, "expected identifier");
	      c_parser_skip_until_found (parser, CPP_CLOSE_BRACE, NULL);
	      values = error_mark_node;
	      break;
	    }
	  token = c_parser_peek_token (parser);
	  enum_id = token->value;
	  /* Set the location in case we create a decl now.  */
	  c_parser_set_source_position_from_token (token);
	  decl_loc = value_loc = token->location;
	  c_parser_consume_token (parser);
	  if (c_parser_next_token_is (parser, CPP_EQ))
	    {
	      c_parser_consume_token (parser);
	      value_loc = c_parser_peek_token (parser)->location;
	      enum_value = c_parser_expr_no_commas (parser, NULL).value;
	    }
	  else
	    enum_value = NULL_TREE;
	  enum_decl = build_enumerator (decl_loc, value_loc,
	      				&the_enum, enum_id, enum_value);
	  TREE_CHAIN (enum_decl) = values;
	  values = enum_decl;
	  seen_comma = false;
	  if (c_parser_next_token_is (parser, CPP_COMMA))
	    {
	      comma_loc = c_parser_peek_token (parser)->location;
	      seen_comma = true;
	      c_parser_consume_token (parser);
	    }
	  if (c_parser_next_token_is (parser, CPP_CLOSE_BRACE))
	    {
	      if (seen_comma && !flag_isoc99)
		pedwarn (comma_loc, OPT_pedantic, "comma at end of enumerator list");
	      c_parser_consume_token (parser);
	      break;
	    }
	  if (!seen_comma)
	    {
	      c_parser_error (parser, "expected %<,%> or %<}%>");
	      c_parser_skip_until_found (parser, CPP_CLOSE_BRACE, NULL);
	      values = error_mark_node;
	      break;
	    }
	}
      postfix_attrs = c_parser_attributes (parser);
      ret.spec = finish_enum (type, nreverse (values),
			      chainon (attrs, postfix_attrs));
      ret.kind = ctsk_tagdef;
      ret.expr = NULL_TREE;
      ret.expr_const_operands = true;
      return ret;
    }
  else if (!ident)
    {
      c_parser_error (parser, "expected %<{%>");
      ret.spec = error_mark_node;
      ret.kind = ctsk_tagref;
      ret.expr = NULL_TREE;
      ret.expr_const_operands = true;
      return ret;
    }
  ret = parser_xref_tag (ident_loc, ENUMERAL_TYPE, ident);
  /* In ISO C, enumerated types can be referred to only if already
     defined.  */
  if (pedantic && !COMPLETE_TYPE_P (ret.spec))
    {
      gcc_assert (ident);
      pedwarn (enum_loc, OPT_pedantic,
	       "ISO C forbids forward references to %<enum%> types");
    }
  return ret;
}

/* Parse a struct or union specifier (C90 6.5.2.1, C99 6.7.2.1).

   struct-or-union-specifier:
     struct-or-union attributes[opt] identifier[opt]
       { struct-contents } attributes[opt]
     struct-or-union attributes[opt] identifier

   struct-contents:
     struct-declaration-list

   struct-declaration-list:
     struct-declaration ;
     struct-declaration-list struct-declaration ;

   GNU extensions:

   struct-contents:
     empty
     struct-declaration
     struct-declaration-list struct-declaration

   struct-declaration-list:
     struct-declaration-list ;
     ;

   (Note that in the syntax here, unlike that in ISO C, the semicolons
   are included here rather than in struct-declaration, in order to
   describe the syntax with extra semicolons and missing semicolon at
   end.)

   Objective-C:

   struct-declaration-list:
     @defs ( class-name )

   (Note this does not include a trailing semicolon, but can be
   followed by further declarations, and gets a pedwarn-if-pedantic
   when followed by a semicolon.)  */

static struct c_typespec
c_parser_struct_or_union_specifier (c_parser *parser)
{
  struct c_typespec ret;
  tree attrs;
  tree ident = NULL_TREE;
  location_t struct_loc;
  location_t ident_loc = UNKNOWN_LOCATION;
  enum tree_code code;
  switch (c_parser_peek_token (parser)->keyword)
    {
    case RID_STRUCT:
      code = RECORD_TYPE;
      break;
    case RID_UNION:
      code = UNION_TYPE;
      break;
    default:
      gcc_unreachable ();
    }
  struct_loc = c_parser_peek_token (parser)->location;
  c_parser_consume_token (parser);
  attrs = c_parser_attributes (parser);

  /* Set the location in case we create a decl now.  */
  c_parser_set_source_position_from_token (c_parser_peek_token (parser));

  if (c_parser_next_token_is (parser, CPP_NAME))
    {
      ident = c_parser_peek_token (parser)->value;
      ident_loc = c_parser_peek_token (parser)->location;
      struct_loc = ident_loc;
      c_parser_consume_token (parser);
    }
  if (c_parser_next_token_is (parser, CPP_OPEN_BRACE))
    {
      /* Parse a struct or union definition.  Start the scope of the
	 tag before parsing components.  */
      struct c_struct_parse_info *struct_info;
      tree type = start_struct (struct_loc, code, ident, &struct_info);
      tree postfix_attrs;
      /* We chain the components in reverse order, then put them in
	 forward order at the end.  Each struct-declaration may
	 declare multiple components (comma-separated), so we must use
	 chainon to join them, although when parsing each
	 struct-declaration we can use TREE_CHAIN directly.

	 The theory behind all this is that there will be more
	 semicolon separated fields than comma separated fields, and
	 so we'll be minimizing the number of node traversals required
	 by chainon.  */
      tree contents = NULL_TREE;
      c_parser_consume_token (parser);
      /* Handle the Objective-C @defs construct,
	 e.g. foo(sizeof(struct{ @defs(ClassName) }));.  */
      if (c_parser_next_token_is_keyword (parser, RID_AT_DEFS))
	{
	  tree name;
	  gcc_assert (c_dialect_objc ());
	  c_parser_consume_token (parser);
	  if (!c_parser_require (parser, CPP_OPEN_PAREN, "expected %<(%>"))
	    goto end_at_defs;
	  if (c_parser_next_token_is (parser, CPP_NAME)
	      && c_parser_peek_token (parser)->id_kind == C_ID_CLASSNAME)
	    {
	      name = c_parser_peek_token (parser)->value;
	      c_parser_consume_token (parser);
	    }
	  else
	    {
	      c_parser_error (parser, "expected class name");
	      c_parser_skip_until_found (parser, CPP_CLOSE_PAREN, NULL);
	      goto end_at_defs;
	    }
	  c_parser_skip_until_found (parser, CPP_CLOSE_PAREN,
				     "expected %<)%>");
	  contents = nreverse (objc_get_class_ivars (name));
	}
    end_at_defs:
      /* Parse the struct-declarations and semicolons.  Problems with
	 semicolons are diagnosed here; empty structures are diagnosed
	 elsewhere.  */
      while (true)
	{
	  tree decls;
	  /* Parse any stray semicolon.  */
	  if (c_parser_next_token_is (parser, CPP_SEMICOLON))
	    {
	      pedwarn (c_parser_peek_token (parser)->location, OPT_pedantic,
		       "extra semicolon in struct or union specified");
	      c_parser_consume_token (parser);
	      continue;
	    }
	  /* Stop if at the end of the struct or union contents.  */
	  if (c_parser_next_token_is (parser, CPP_CLOSE_BRACE))
	    {
	      c_parser_consume_token (parser);
	      break;
	    }
	  /* Accept #pragmas at struct scope.  */
	  if (c_parser_next_token_is (parser, CPP_PRAGMA))
	    {
	      c_parser_pragma (parser, pragma_external);
	      continue;
	    }
	  /* Parse some comma-separated declarations, but not the
	     trailing semicolon if any.  */
	  decls = c_parser_struct_declaration (parser);
	  contents = chainon (decls, contents);
	  /* If no semicolon follows, either we have a parse error or
	     are at the end of the struct or union and should
	     pedwarn.  */
	  if (c_parser_next_token_is (parser, CPP_SEMICOLON))
	    c_parser_consume_token (parser);
	  else
	    {
	      if (c_parser_next_token_is (parser, CPP_CLOSE_BRACE))
		pedwarn (c_parser_peek_token (parser)->location, 0,
			 "no semicolon at end of struct or union");
	      else if (parser->error
		       || !c_parser_next_token_starts_declspecs (parser))
		{
		  c_parser_error (parser, "expected %<;%>");
		  c_parser_skip_until_found (parser, CPP_CLOSE_BRACE, NULL);
		  break;
		}

	      /* If we come here, we have already emitted an error
		 for an expected `;', identifier or `(', and we also
	         recovered already.  Go on with the next field. */
	    }
	}
      postfix_attrs = c_parser_attributes (parser);
      ret.spec = finish_struct (struct_loc, type, nreverse (contents),
				chainon (attrs, postfix_attrs), struct_info);
      ret.kind = ctsk_tagdef;
      ret.expr = NULL_TREE;
      ret.expr_const_operands = true;
      return ret;
    }
  else if (!ident)
    {
      c_parser_error (parser, "expected %<{%>");
      ret.spec = error_mark_node;
      ret.kind = ctsk_tagref;
      ret.expr = NULL_TREE;
      ret.expr_const_operands = true;
      return ret;
    }
  ret = parser_xref_tag (ident_loc, code, ident);
  return ret;
}

/* Parse a struct-declaration (C90 6.5.2.1, C99 6.7.2.1), *without*
   the trailing semicolon.

   struct-declaration:
     specifier-qualifier-list struct-declarator-list
     static_assert-declaration-no-semi

   specifier-qualifier-list:
     type-specifier specifier-qualifier-list[opt]
     type-qualifier specifier-qualifier-list[opt]
     attributes specifier-qualifier-list[opt]

   struct-declarator-list:
     struct-declarator
     struct-declarator-list , attributes[opt] struct-declarator

   struct-declarator:
     declarator attributes[opt]
     declarator[opt] : constant-expression attributes[opt]

   GNU extensions:

   struct-declaration:
     __extension__ struct-declaration
     specifier-qualifier-list

   Unlike the ISO C syntax, semicolons are handled elsewhere.  The use
   of attributes where shown is a GNU extension.  In GNU C, we accept
   any expression without commas in the syntax (assignment
   expressions, not just conditional expressions); assignment
   expressions will be diagnosed as non-constant.  */

static tree
c_parser_struct_declaration (c_parser *parser)
{
  struct c_declspecs *specs;
  tree prefix_attrs;
  tree all_prefix_attrs;
  tree decls;
  location_t decl_loc;
  if (c_parser_next_token_is_keyword (parser, RID_EXTENSION))
    {
      int ext;
      tree decl;
      ext = disable_extension_diagnostics ();
      c_parser_consume_token (parser);
      decl = c_parser_struct_declaration (parser);
      restore_extension_diagnostics (ext);
      return decl;
    }
  if (c_parser_next_token_is_keyword (parser, RID_STATIC_ASSERT))
    {
      c_parser_static_assert_declaration_no_semi (parser);
      return NULL_TREE;
    }
  specs = build_null_declspecs ();
  decl_loc = c_parser_peek_token (parser)->location;
  c_parser_declspecs (parser, specs, false, true, true);
  if (parser->error)
    return NULL_TREE;
  if (!specs->declspecs_seen_p)
    {
      c_parser_error (parser, "expected specifier-qualifier-list");
      return NULL_TREE;
    }
  finish_declspecs (specs);
  if (c_parser_next_token_is (parser, CPP_SEMICOLON)
      || c_parser_next_token_is (parser, CPP_CLOSE_BRACE))
    {
      tree ret;
      if (specs->typespec_kind == ctsk_none)
	{
	  pedwarn (decl_loc, OPT_pedantic,
		   "ISO C forbids member declarations with no members");
	  shadow_tag_warned (specs, pedantic);
	  ret = NULL_TREE;
	}
      else
	{
	  /* Support for unnamed structs or unions as members of
	     structs or unions (which is [a] useful and [b] supports
	     MS P-SDK).  */
	  tree attrs = NULL;

	  ret = grokfield (c_parser_peek_token (parser)->location,
			   build_id_declarator (NULL_TREE), specs,
			   NULL_TREE, &attrs);
	  if (ret)
	    decl_attributes (&ret, attrs, 0);
	}
      return ret;
    }

  /* Provide better error recovery.  Note that a type name here is valid,
     and will be treated as a field name.  */
  if (specs->typespec_kind == ctsk_tagdef
      && TREE_CODE (specs->type) != ENUMERAL_TYPE
      && c_parser_next_token_starts_declspecs (parser)
      && !c_parser_next_token_is (parser, CPP_NAME))
    {
      c_parser_error (parser, "expected %<;%>, identifier or %<(%>");
      parser->error = false;
      return NULL_TREE;
    }

  pending_xref_error ();
  prefix_attrs = specs->attrs;
  all_prefix_attrs = prefix_attrs;
  specs->attrs = NULL_TREE;
  decls = NULL_TREE;
  while (true)
    {
      /* Declaring one or more declarators or un-named bit-fields.  */
      struct c_declarator *declarator;
      bool dummy = false;
      if (c_parser_next_token_is (parser, CPP_COLON))
	declarator = build_id_declarator (NULL_TREE);
      else
	declarator = c_parser_declarator (parser,
					  specs->typespec_kind != ctsk_none,
					  C_DTR_NORMAL, &dummy);
      if (declarator == NULL)
	{
	  c_parser_skip_to_end_of_block_or_statement (parser);
	  break;
	}
      if (c_parser_next_token_is (parser, CPP_COLON)
	  || c_parser_next_token_is (parser, CPP_COMMA)
	  || c_parser_next_token_is (parser, CPP_SEMICOLON)
	  || c_parser_next_token_is (parser, CPP_CLOSE_BRACE)
	  || c_parser_next_token_is_keyword (parser, RID_ATTRIBUTE))
	{
	  tree postfix_attrs = NULL_TREE;
	  tree width = NULL_TREE;
	  tree d;
	  if (c_parser_next_token_is (parser, CPP_COLON))
	    {
	      c_parser_consume_token (parser);
	      width = c_parser_expr_no_commas (parser, NULL).value;
	    }
	  if (c_parser_next_token_is_keyword (parser, RID_ATTRIBUTE))
	    postfix_attrs = c_parser_attributes (parser);
	  d = grokfield (c_parser_peek_token (parser)->location,
			 declarator, specs, width, &all_prefix_attrs);
	  decl_attributes (&d, chainon (postfix_attrs,
					all_prefix_attrs), 0);
	  DECL_CHAIN (d) = decls;
	  decls = d;
	  if (c_parser_next_token_is_keyword (parser, RID_ATTRIBUTE))
	    all_prefix_attrs = chainon (c_parser_attributes (parser),
					prefix_attrs);
	  else
	    all_prefix_attrs = prefix_attrs;
	  if (c_parser_next_token_is (parser, CPP_COMMA))
	    c_parser_consume_token (parser);
	  else if (c_parser_next_token_is (parser, CPP_SEMICOLON)
		   || c_parser_next_token_is (parser, CPP_CLOSE_BRACE))
	    {
	      /* Semicolon consumed in caller.  */
	      break;
	    }
	  else
	    {
	      c_parser_error (parser, "expected %<,%>, %<;%> or %<}%>");
	      break;
	    }
	}
      else
	{
	  c_parser_error (parser,
			  "expected %<:%>, %<,%>, %<;%>, %<}%> or "
			  "%<__attribute__%>");
	  break;
	}
    }
  return decls;
}

/* Parse a typeof specifier (a GNU extension).

   typeof-specifier:
     typeof ( expression )
     typeof ( type-name )
*/

static struct c_typespec
c_parser_typeof_specifier (c_parser *parser)
{
  struct c_typespec ret;
  ret.kind = ctsk_typeof;
  ret.spec = error_mark_node;
  ret.expr = NULL_TREE;
  ret.expr_const_operands = true;
  gcc_assert (c_parser_next_token_is_keyword (parser, RID_TYPEOF));
  c_parser_consume_token (parser);
  c_inhibit_evaluation_warnings++;
  in_typeof++;
  if (!c_parser_require (parser, CPP_OPEN_PAREN, "expected %<(%>"))
    {
      c_inhibit_evaluation_warnings--;
      in_typeof--;
      return ret;
    }
  if (c_parser_next_token_starts_typename (parser))
    {
      struct c_type_name *type = c_parser_type_name (parser);
      c_inhibit_evaluation_warnings--;
      in_typeof--;
      if (type != NULL)
	{
	  ret.spec = groktypename (type, &ret.expr, &ret.expr_const_operands);
	  pop_maybe_used (variably_modified_type_p (ret.spec, NULL_TREE));
	}
    }
  else
    {
      bool was_vm;
      location_t here = c_parser_peek_token (parser)->location;
      struct c_expr expr = c_parser_expression (parser);
      c_inhibit_evaluation_warnings--;
      in_typeof--;
      if (TREE_CODE (expr.value) == COMPONENT_REF
	  && DECL_C_BIT_FIELD (TREE_OPERAND (expr.value, 1)))
	error_at (here, "%<typeof%> applied to a bit-field");
      mark_exp_read (expr.value);
      ret.spec = TREE_TYPE (expr.value);
      if (c_dialect_objc() 
	  && ret.spec != error_mark_node
	  && lookup_attribute ("objc_volatilized", TYPE_ATTRIBUTES (ret.spec)))
	ret.spec = build_qualified_type
	  (ret.spec, (TYPE_QUALS (ret.spec) & ~TYPE_QUAL_VOLATILE));
      was_vm = variably_modified_type_p (ret.spec, NULL_TREE);
      /* This is returned with the type so that when the type is
	 evaluated, this can be evaluated.  */
      if (was_vm)
	ret.expr = c_fully_fold (expr.value, false, &ret.expr_const_operands);
      pop_maybe_used (was_vm);
    }
  c_parser_skip_until_found (parser, CPP_CLOSE_PAREN, "expected %<)%>");
  return ret;
}

/* Parse a declarator, possibly an abstract declarator (C90 6.5.4,
   6.5.5, C99 6.7.5, 6.7.6).  If TYPE_SEEN_P then a typedef name may
   be redeclared; otherwise it may not.  KIND indicates which kind of
   declarator is wanted.  Returns a valid declarator except in the
   case of a syntax error in which case NULL is returned.  *SEEN_ID is
   set to true if an identifier being declared is seen; this is used
   to diagnose bad forms of abstract array declarators and to
   determine whether an identifier list is syntactically permitted.

   declarator:
     pointer[opt] direct-declarator

   direct-declarator:
     identifier
     ( attributes[opt] declarator )
     direct-declarator array-declarator
     direct-declarator ( parameter-type-list )
     direct-declarator ( identifier-list[opt] )

   pointer:
     * type-qualifier-list[opt]
     * type-qualifier-list[opt] pointer

   type-qualifier-list:
     type-qualifier
     attributes
     type-qualifier-list type-qualifier
     type-qualifier-list attributes

   parameter-type-list:
     parameter-list
     parameter-list , ...

   parameter-list:
     parameter-declaration
     parameter-list , parameter-declaration

   parameter-declaration:
     declaration-specifiers declarator attributes[opt]
     declaration-specifiers abstract-declarator[opt] attributes[opt]

   identifier-list:
     identifier
     identifier-list , identifier

   abstract-declarator:
     pointer
     pointer[opt] direct-abstract-declarator

   direct-abstract-declarator:
     ( attributes[opt] abstract-declarator )
     direct-abstract-declarator[opt] array-declarator
     direct-abstract-declarator[opt] ( parameter-type-list[opt] )

   GNU extensions:

   direct-declarator:
     direct-declarator ( parameter-forward-declarations
			 parameter-type-list[opt] )

   direct-abstract-declarator:
     direct-abstract-declarator[opt] ( parameter-forward-declarations
				       parameter-type-list[opt] )

   parameter-forward-declarations:
     parameter-list ;
     parameter-forward-declarations parameter-list ;

   The uses of attributes shown above are GNU extensions.

   Some forms of array declarator are not included in C99 in the
   syntax for abstract declarators; these are disallowed elsewhere.
   This may be a defect (DR#289).

   This function also accepts an omitted abstract declarator as being
   an abstract declarator, although not part of the formal syntax.  */

static struct c_declarator *
c_parser_declarator (c_parser *parser, bool type_seen_p, c_dtr_syn kind,
		     bool *seen_id)
{
  /* Parse any initial pointer part.  */
  if (c_parser_next_token_is (parser, CPP_MULT))
    {
      struct c_declspecs *quals_attrs = build_null_declspecs ();
      struct c_declarator *inner;
      c_parser_consume_token (parser);
      c_parser_declspecs (parser, quals_attrs, false, false, true);
      inner = c_parser_declarator (parser, type_seen_p, kind, seen_id);
      if (inner == NULL)
	return NULL;
      else
	return make_pointer_declarator (quals_attrs, inner);
    }
  /* Now we have a direct declarator, direct abstract declarator or
     nothing (which counts as a direct abstract declarator here).  */
  return c_parser_direct_declarator (parser, type_seen_p, kind, seen_id);
}

/* Parse a direct declarator or direct abstract declarator; arguments
   as c_parser_declarator.  */

static struct c_declarator *
c_parser_direct_declarator (c_parser *parser, bool type_seen_p, c_dtr_syn kind,
			    bool *seen_id)
{
  /* The direct declarator must start with an identifier (possibly
     omitted) or a parenthesized declarator (possibly abstract).  In
     an ordinary declarator, initial parentheses must start a
     parenthesized declarator.  In an abstract declarator or parameter
     declarator, they could start a parenthesized declarator or a
     parameter list.  To tell which, the open parenthesis and any
     following attributes must be read.  If a declaration specifier
     follows, then it is a parameter list; if the specifier is a
     typedef name, there might be an ambiguity about redeclaring it,
     which is resolved in the direction of treating it as a typedef
     name.  If a close parenthesis follows, it is also an empty
     parameter list, as the syntax does not permit empty abstract
     declarators.  Otherwise, it is a parenthesized declarator (in
     which case the analysis may be repeated inside it, recursively).

     ??? There is an ambiguity in a parameter declaration "int
     (__attribute__((foo)) x)", where x is not a typedef name: it
     could be an abstract declarator for a function, or declare x with
     parentheses.  The proper resolution of this ambiguity needs
     documenting.  At present we follow an accident of the old
     parser's implementation, whereby the first parameter must have
     some declaration specifiers other than just attributes.  Thus as
     a parameter declaration it is treated as a parenthesized
     parameter named x, and as an abstract declarator it is
     rejected.

     ??? Also following the old parser, attributes inside an empty
     parameter list are ignored, making it a list not yielding a
     prototype, rather than giving an error or making it have one
     parameter with implicit type int.

     ??? Also following the old parser, typedef names may be
     redeclared in declarators, but not Objective-C class names.  */

  if (kind != C_DTR_ABSTRACT
      && c_parser_next_token_is (parser, CPP_NAME)
      && ((type_seen_p
	   && (c_parser_peek_token (parser)->id_kind == C_ID_TYPENAME
	       || c_parser_peek_token (parser)->id_kind == C_ID_CLASSNAME))
	  || c_parser_peek_token (parser)->id_kind == C_ID_ID))
    {
      struct c_declarator *inner
	= build_id_declarator (c_parser_peek_token (parser)->value);
      *seen_id = true;
      inner->id_loc = c_parser_peek_token (parser)->location;
      c_parser_consume_token (parser);
      return c_parser_direct_declarator_inner (parser, *seen_id, inner);
    }

  if (kind != C_DTR_NORMAL
      && c_parser_next_token_is (parser, CPP_OPEN_SQUARE))
    {
      struct c_declarator *inner = build_id_declarator (NULL_TREE);
      return c_parser_direct_declarator_inner (parser, *seen_id, inner);
    }

  /* Either we are at the end of an abstract declarator, or we have
     parentheses.  */

  if (c_parser_next_token_is (parser, CPP_OPEN_PAREN))
    {
      tree attrs;
      struct c_declarator *inner;
      c_parser_consume_token (parser);
      attrs = c_parser_attributes (parser);
      if (kind != C_DTR_NORMAL
	  && (c_parser_next_token_starts_declspecs (parser)
	      || c_parser_next_token_is (parser, CPP_CLOSE_PAREN)))
	{
	  struct c_arg_info *args
	    = c_parser_parms_declarator (parser, kind == C_DTR_NORMAL,
					 attrs);
	  if (args == NULL)
	    return NULL;
	  else
	    {
	      inner
		= build_function_declarator (args,
					     build_id_declarator (NULL_TREE));
	      return c_parser_direct_declarator_inner (parser, *seen_id,
						       inner);
	    }
	}
      /* A parenthesized declarator.  */
      inner = c_parser_declarator (parser, type_seen_p, kind, seen_id);
      if (inner != NULL && attrs != NULL)
	inner = build_attrs_declarator (attrs, inner);
      if (c_parser_next_token_is (parser, CPP_CLOSE_PAREN))
	{
	  c_parser_consume_token (parser);
	  if (inner == NULL)
	    return NULL;
	  else
	    return c_parser_direct_declarator_inner (parser, *seen_id, inner);
	}
      else
	{
	  c_parser_skip_until_found (parser, CPP_CLOSE_PAREN,
				     "expected %<)%>");
	  return NULL;
	}
    }
  else
    {
      if (kind == C_DTR_NORMAL)
	{
	  c_parser_error (parser, "expected identifier or %<(%>");
	  return NULL;
	}
      else
	return build_id_declarator (NULL_TREE);
    }
}

/* Parse part of a direct declarator or direct abstract declarator,
   given that some (in INNER) has already been parsed; ID_PRESENT is
   true if an identifier is present, false for an abstract
   declarator.  */

static struct c_declarator *
c_parser_direct_declarator_inner (c_parser *parser, bool id_present,
				  struct c_declarator *inner)
{
  /* Parse a sequence of array declarators and parameter lists.  */
  if (c_parser_next_token_is (parser, CPP_OPEN_SQUARE))
    {
      location_t brace_loc = c_parser_peek_token (parser)->location;
      struct c_declarator *declarator;
      struct c_declspecs *quals_attrs = build_null_declspecs ();
      bool static_seen;
      bool star_seen;
      tree dimen;
      c_parser_consume_token (parser);
      c_parser_declspecs (parser, quals_attrs, false, false, true);
      static_seen = c_parser_next_token_is_keyword (parser, RID_STATIC);
      if (static_seen)
	c_parser_consume_token (parser);
      if (static_seen && !quals_attrs->declspecs_seen_p)
	c_parser_declspecs (parser, quals_attrs, false, false, true);
      if (!quals_attrs->declspecs_seen_p)
	quals_attrs = NULL;
      /* If "static" is present, there must be an array dimension.
	 Otherwise, there may be a dimension, "*", or no
	 dimension.  */
      if (static_seen)
	{
	  star_seen = false;
	  dimen = c_parser_expr_no_commas (parser, NULL).value;
	}
      else
	{
	  if (c_parser_next_token_is (parser, CPP_CLOSE_SQUARE))
	    {
	      dimen = NULL_TREE;
	      star_seen = false;
	    }
	  else if (c_parser_next_token_is (parser, CPP_MULT))
	    {
	      if (c_parser_peek_2nd_token (parser)->type == CPP_CLOSE_SQUARE)
		{
		  dimen = NULL_TREE;
		  star_seen = true;
		  c_parser_consume_token (parser);
		}
	      else
		{
		  star_seen = false;
		  dimen = c_parser_expr_no_commas (parser, NULL).value;
		}
	    }
	  else
	    {
	      star_seen = false;
	      dimen = c_parser_expr_no_commas (parser, NULL).value;
	    }
	}
      if (c_parser_next_token_is (parser, CPP_CLOSE_SQUARE))
	c_parser_consume_token (parser);
      else
	{
	  c_parser_skip_until_found (parser, CPP_CLOSE_SQUARE,
				     "expected %<]%>");
	  return NULL;
	}
      if (dimen)
	mark_exp_read (dimen);
      declarator = build_array_declarator (brace_loc, dimen, quals_attrs,
					   static_seen, star_seen);
      if (declarator == NULL)
	return NULL;
      inner = set_array_declarator_inner (declarator, inner);
      return c_parser_direct_declarator_inner (parser, id_present, inner);
    }
  else if (c_parser_next_token_is (parser, CPP_OPEN_PAREN))
    {
      tree attrs;
      struct c_arg_info *args;
      c_parser_consume_token (parser);
      attrs = c_parser_attributes (parser);
      args = c_parser_parms_declarator (parser, id_present, attrs);
      if (args == NULL)
	return NULL;
      else
	{
	  inner = build_function_declarator (args, inner);
	  return c_parser_direct_declarator_inner (parser, id_present, inner);
	}
    }
  return inner;
}

/* Parse a parameter list or identifier list, including the closing
   parenthesis but not the opening one.  ATTRS are the attributes at
   the start of the list.  ID_LIST_OK is true if an identifier list is
   acceptable; such a list must not have attributes at the start.  */

static struct c_arg_info *
c_parser_parms_declarator (c_parser *parser, bool id_list_ok, tree attrs)
{
  push_scope ();
  declare_parm_level ();
  /* If the list starts with an identifier, it is an identifier list.
     Otherwise, it is either a prototype list or an empty list.  */
  if (id_list_ok
      && !attrs
      && c_parser_next_token_is (parser, CPP_NAME)
      && c_parser_peek_token (parser)->id_kind == C_ID_ID)
    {
      tree list = NULL_TREE, *nextp = &list;
      while (c_parser_next_token_is (parser, CPP_NAME)
	     && c_parser_peek_token (parser)->id_kind == C_ID_ID)
	{
	  *nextp = build_tree_list (NULL_TREE,
				    c_parser_peek_token (parser)->value);
	  nextp = & TREE_CHAIN (*nextp);
	  c_parser_consume_token (parser);
	  if (c_parser_next_token_is_not (parser, CPP_COMMA))
	    break;
	  c_parser_consume_token (parser);
	  if (c_parser_next_token_is (parser, CPP_CLOSE_PAREN))
	    {
	      c_parser_error (parser, "expected identifier");
	      break;
	    }
	}
      if (c_parser_next_token_is (parser, CPP_CLOSE_PAREN))
	{
	  struct c_arg_info *ret = build_arg_info ();
	  ret->types = list;
	  c_parser_consume_token (parser);
	  pop_scope ();
	  return ret;
	}
      else
	{
	  c_parser_skip_until_found (parser, CPP_CLOSE_PAREN,
				     "expected %<)%>");
	  pop_scope ();
	  return NULL;
	}
    }
  else
    {
      struct c_arg_info *ret = c_parser_parms_list_declarator (parser, attrs);
      pop_scope ();
      return ret;
    }
}

/* Parse a parameter list (possibly empty), including the closing
   parenthesis but not the opening one.  ATTRS are the attributes at
   the start of the list.  */

static struct c_arg_info *
c_parser_parms_list_declarator (c_parser *parser, tree attrs)
{
  bool bad_parm = false;
  /* ??? Following the old parser, forward parameter declarations may
     use abstract declarators, and if no real parameter declarations
     follow the forward declarations then this is not diagnosed.  Also
     note as above that attributes are ignored as the only contents of
     the parentheses, or as the only contents after forward
     declarations.  */
  if (c_parser_next_token_is (parser, CPP_CLOSE_PAREN))
    {
      struct c_arg_info *ret = build_arg_info ();
      c_parser_consume_token (parser);
      return ret;
    }
  if (c_parser_next_token_is (parser, CPP_ELLIPSIS))
    {
      struct c_arg_info *ret = build_arg_info ();
      /* Suppress -Wold-style-definition for this case.  */
      ret->types = error_mark_node;
      error_at (c_parser_peek_token (parser)->location,
		"ISO C requires a named argument before %<...%>");
      c_parser_consume_token (parser);
      if (c_parser_next_token_is (parser, CPP_CLOSE_PAREN))
	{
	  c_parser_consume_token (parser);
	  return ret;
	}
      else
	{
	  c_parser_skip_until_found (parser, CPP_CLOSE_PAREN,
				     "expected %<)%>");
	  return NULL;
	}
    }
  /* Nonempty list of parameters, either terminated with semicolon
     (forward declarations; recurse) or with close parenthesis (normal
     function) or with ", ... )" (variadic function).  */
  while (true)
    {
      /* Parse a parameter.  */
      struct c_parm *parm = c_parser_parameter_declaration (parser, attrs);
      attrs = NULL_TREE;
      if (parm == NULL)
	bad_parm = true;
      else
	push_parm_decl (parm);
      if (c_parser_next_token_is (parser, CPP_SEMICOLON))
	{
	  tree new_attrs;
	  c_parser_consume_token (parser);
	  mark_forward_parm_decls ();
	  new_attrs = c_parser_attributes (parser);
	  return c_parser_parms_list_declarator (parser, new_attrs);
	}
      if (c_parser_next_token_is (parser, CPP_CLOSE_PAREN))
	{
	  c_parser_consume_token (parser);
	  if (bad_parm)
	    {
	      get_pending_sizes ();
	      return NULL;
	    }
	  else
	    return get_parm_info (false);
	}
      if (!c_parser_require (parser, CPP_COMMA,
			     "expected %<;%>, %<,%> or %<)%>"))
	{
	  c_parser_skip_until_found (parser, CPP_CLOSE_PAREN, NULL);
	  get_pending_sizes ();
	  return NULL;
	}
      if (c_parser_next_token_is (parser, CPP_ELLIPSIS))
	{
	  c_parser_consume_token (parser);
	  if (c_parser_next_token_is (parser, CPP_CLOSE_PAREN))
	    {
	      c_parser_consume_token (parser);
	      if (bad_parm)
		{
		  get_pending_sizes ();
		  return NULL;
		}
	      else
		return get_parm_info (true);
	    }
	  else
	    {
	      c_parser_skip_until_found (parser, CPP_CLOSE_PAREN,
					 "expected %<)%>");
	      get_pending_sizes ();
	      return NULL;
	    }
	}
    }
}

/* Parse a parameter declaration.  ATTRS are the attributes at the
   start of the declaration if it is the first parameter.  */

static struct c_parm *
c_parser_parameter_declaration (c_parser *parser, tree attrs)
{
  struct c_declspecs *specs;
  struct c_declarator *declarator;
  tree prefix_attrs;
  tree postfix_attrs = NULL_TREE;
  bool dummy = false;
  if (!c_parser_next_token_starts_declspecs (parser))
    {
      c_token *token = c_parser_peek_token (parser);
      if (parser->error)
	return NULL;
      c_parser_set_source_position_from_token (token);
      if (token->type == CPP_NAME
	  && c_parser_peek_2nd_token (parser)->type != CPP_COMMA
	  && c_parser_peek_2nd_token (parser)->type != CPP_CLOSE_PAREN)
	{
	  error ("unknown type name %qE", token->value);
	  parser->error = true;
	}
      /* ??? In some Objective-C cases '...' isn't applicable so there
	 should be a different message.  */
      else
	c_parser_error (parser,
			"expected declaration specifiers or %<...%>");
      c_parser_skip_to_end_of_parameter (parser);
      return NULL;
    }
  specs = build_null_declspecs ();
  if (attrs)
    {
      declspecs_add_attrs (specs, attrs);
      attrs = NULL_TREE;
    }
  c_parser_declspecs (parser, specs, true, true, true);
  finish_declspecs (specs);
  pending_xref_error ();
  prefix_attrs = specs->attrs;
  specs->attrs = NULL_TREE;
  declarator = c_parser_declarator (parser,
				    specs->typespec_kind != ctsk_none,
				    C_DTR_PARM, &dummy);
  if (declarator == NULL)
    {
      c_parser_skip_until_found (parser, CPP_COMMA, NULL);
      return NULL;
    }
  if (c_parser_next_token_is_keyword (parser, RID_ATTRIBUTE))
    postfix_attrs = c_parser_attributes (parser);
  return build_c_parm (specs, chainon (postfix_attrs, prefix_attrs),
		       declarator);
}

/* Parse a string literal in an asm expression.  It should not be
   translated, and wide string literals are an error although
   permitted by the syntax.  This is a GNU extension.

   asm-string-literal:
     string-literal

   ??? At present, following the old parser, the caller needs to have
   set lex_untranslated_string to 1.  It would be better to follow the
   C++ parser rather than using this kludge.  */

static tree
c_parser_asm_string_literal (c_parser *parser)
{
  tree str;
  if (c_parser_next_token_is (parser, CPP_STRING))
    {
      str = c_parser_peek_token (parser)->value;
      c_parser_consume_token (parser);
    }
  else if (c_parser_next_token_is (parser, CPP_WSTRING))
    {
      error_at (c_parser_peek_token (parser)->location,
		"wide string literal in %<asm%>");
      str = build_string (1, "");
      c_parser_consume_token (parser);
    }
  else
    {
      c_parser_error (parser, "expected string literal");
      str = NULL_TREE;
    }
  return str;
}

/* Parse a simple asm expression.  This is used in restricted
   contexts, where a full expression with inputs and outputs does not
   make sense.  This is a GNU extension.

   simple-asm-expr:
     asm ( asm-string-literal )
*/

static tree
c_parser_simple_asm_expr (c_parser *parser)
{
  tree str;
  gcc_assert (c_parser_next_token_is_keyword (parser, RID_ASM));
  /* ??? Follow the C++ parser rather than using the
     lex_untranslated_string kludge.  */
  parser->lex_untranslated_string = true;
  c_parser_consume_token (parser);
  if (!c_parser_require (parser, CPP_OPEN_PAREN, "expected %<(%>"))
    {
      parser->lex_untranslated_string = false;
      return NULL_TREE;
    }
  str = c_parser_asm_string_literal (parser);
  parser->lex_untranslated_string = false;
  if (!c_parser_require (parser, CPP_CLOSE_PAREN, "expected %<)%>"))
    {
      c_parser_skip_until_found (parser, CPP_CLOSE_PAREN, NULL);
      return NULL_TREE;
    }
  return str;
}

/* Parse (possibly empty) attributes.  This is a GNU extension.

   attributes:
     empty
     attributes attribute

   attribute:
     __attribute__ ( ( attribute-list ) )

   attribute-list:
     attrib
     attribute_list , attrib

   attrib:
     empty
     any-word
     any-word ( identifier )
     any-word ( identifier , nonempty-expr-list )
     any-word ( expr-list )

   where the "identifier" must not be declared as a type, and
   "any-word" may be any identifier (including one declared as a
   type), a reserved word storage class specifier, type specifier or
   type qualifier.  ??? This still leaves out most reserved keywords
   (following the old parser), shouldn't we include them, and why not
   allow identifiers declared as types to start the arguments?  */

static tree
c_parser_attributes (c_parser *parser)
{
  tree attrs = NULL_TREE;
  while (c_parser_next_token_is_keyword (parser, RID_ATTRIBUTE))
    {
      /* ??? Follow the C++ parser rather than using the
	 lex_untranslated_string kludge.  */
      parser->lex_untranslated_string = true;
      c_parser_consume_token (parser);
      if (!c_parser_require (parser, CPP_OPEN_PAREN, "expected %<(%>"))
	{
	  parser->lex_untranslated_string = false;
	  return attrs;
	}
      if (!c_parser_require (parser, CPP_OPEN_PAREN, "expected %<(%>"))
	{
	  parser->lex_untranslated_string = false;
	  c_parser_skip_until_found (parser, CPP_CLOSE_PAREN, NULL);
	  return attrs;
	}
      /* Parse the attribute list.  */
      while (c_parser_next_token_is (parser, CPP_COMMA)
	     || c_parser_next_token_is (parser, CPP_NAME)
	     || c_parser_next_token_is (parser, CPP_KEYWORD))
	{
	  tree attr, attr_name, attr_args;
	  VEC(tree,gc) *expr_list;
	  if (c_parser_next_token_is (parser, CPP_COMMA))
	    {
	      c_parser_consume_token (parser);
	      continue;
	    }
	  if (c_parser_next_token_is (parser, CPP_KEYWORD))
	    {
	      /* ??? See comment above about what keywords are
		 accepted here.  */
	      bool ok;
	      switch (c_parser_peek_token (parser)->keyword)
		{
		case RID_STATIC:
		case RID_UNSIGNED:
		case RID_LONG:
		case RID_INT128:
		case RID_CONST:
		case RID_EXTERN:
		case RID_REGISTER:
		case RID_TYPEDEF:
		case RID_SHORT:
		case RID_INLINE:
		case RID_VOLATILE:
		case RID_SIGNED:
		case RID_AUTO:
		case RID_RESTRICT:
		case RID_COMPLEX:
		case RID_THREAD:
		case RID_INT:
		case RID_CHAR:
		case RID_FLOAT:
		case RID_DOUBLE:
		case RID_VOID:
		case RID_DFLOAT32:
		case RID_DFLOAT64:
		case RID_DFLOAT128:
		case RID_BOOL:
		case RID_FRACT:
		case RID_ACCUM:
		case RID_SAT:
		  ok = true;
		  break;
		/* UPC qualifiers */
		case RID_SHARED:
		case RID_STRICT:
		case RID_RELAXED:
		  ok = true;
		  break;
		default:
		  ok = false;
		  break;
		}
	      if (!ok)
		break;
	      /* Accept __attribute__((__const)) as __attribute__((const))
		 etc.  */
	      attr_name
		= ridpointers[(int) c_parser_peek_token (parser)->keyword];
	    }
	  else
	    attr_name = c_parser_peek_token (parser)->value;
	  c_parser_consume_token (parser);
	  if (c_parser_next_token_is_not (parser, CPP_OPEN_PAREN))
	    {
	      attr = build_tree_list (attr_name, NULL_TREE);
	      attrs = chainon (attrs, attr);
	      continue;
	    }
	  c_parser_consume_token (parser);
	  /* Parse the attribute contents.  If they start with an
	     identifier which is followed by a comma or close
	     parenthesis, then the arguments start with that
	     identifier; otherwise they are an expression list.  
	     In objective-c the identifier may be a classname.  */
	  if (c_parser_next_token_is (parser, CPP_NAME)
	      && (c_parser_peek_token (parser)->id_kind == C_ID_ID
		  || (c_dialect_objc () 
		      && c_parser_peek_token (parser)->id_kind == C_ID_CLASSNAME))
	      && ((c_parser_peek_2nd_token (parser)->type == CPP_COMMA)
		  || (c_parser_peek_2nd_token (parser)->type
		      == CPP_CLOSE_PAREN)))
	    {
	      tree arg1 = c_parser_peek_token (parser)->value;
	      c_parser_consume_token (parser);
	      if (c_parser_next_token_is (parser, CPP_CLOSE_PAREN))
		attr_args = build_tree_list (NULL_TREE, arg1);
	      else
		{
		  tree tree_list;
		  c_parser_consume_token (parser);
		  expr_list = c_parser_expr_list (parser, false, true, NULL);
		  tree_list = build_tree_list_vec (expr_list);
		  attr_args = tree_cons (NULL_TREE, arg1, tree_list);
		  release_tree_vector (expr_list);
		}
	    }
	  else
	    {
	      if (c_parser_next_token_is (parser, CPP_CLOSE_PAREN))
		attr_args = NULL_TREE;
	      else
		{
		  expr_list = c_parser_expr_list (parser, false, true, NULL);
		  attr_args = build_tree_list_vec (expr_list);
		  release_tree_vector (expr_list);
		}
	    }
	  attr = build_tree_list (attr_name, attr_args);
	  if (c_parser_next_token_is (parser, CPP_CLOSE_PAREN))
	    c_parser_consume_token (parser);
	  else
	    {
	      parser->lex_untranslated_string = false;
	      c_parser_skip_until_found (parser, CPP_CLOSE_PAREN,
					 "expected %<)%>");
	      return attrs;
	    }
	  attrs = chainon (attrs, attr);
	}
      if (c_parser_next_token_is (parser, CPP_CLOSE_PAREN))
	c_parser_consume_token (parser);
      else
	{
	  parser->lex_untranslated_string = false;
	  c_parser_skip_until_found (parser, CPP_CLOSE_PAREN,
				     "expected %<)%>");
	  return attrs;
	}
      if (c_parser_next_token_is (parser, CPP_CLOSE_PAREN))
	c_parser_consume_token (parser);
      else
	{
	  parser->lex_untranslated_string = false;
	  c_parser_skip_until_found (parser, CPP_CLOSE_PAREN,
				     "expected %<)%>");
	  return attrs;
	}
      parser->lex_untranslated_string = false;
    }
  return attrs;
}

/* Parse a type name (C90 6.5.5, C99 6.7.6).

   type-name:
     specifier-qualifier-list abstract-declarator[opt]
*/

static struct c_type_name *
c_parser_type_name (c_parser *parser)
{
  struct c_declspecs *specs = build_null_declspecs ();
  struct c_declarator *declarator;
  struct c_type_name *ret;
  bool dummy = false;
  c_parser_declspecs (parser, specs, false, true, true);
  if (!specs->declspecs_seen_p)
    {
      c_parser_error (parser, "expected specifier-qualifier-list");
      return NULL;
    }
  pending_xref_error ();
  finish_declspecs (specs);
  declarator = c_parser_declarator (parser,
				    specs->typespec_kind != ctsk_none,
				    C_DTR_ABSTRACT, &dummy);
  if (declarator == NULL)
    return NULL;
  ret = XOBNEW (&parser_obstack, struct c_type_name);
  ret->specs = specs;
  ret->declarator = declarator;
  return ret;
}

/* Parse an initializer (C90 6.5.7, C99 6.7.8).

   initializer:
     assignment-expression
     { initializer-list }
     { initializer-list , }

   initializer-list:
     designation[opt] initializer
     initializer-list , designation[opt] initializer

   designation:
     designator-list =

   designator-list:
     designator
     designator-list designator

   designator:
     array-designator
     . identifier

   array-designator:
     [ constant-expression ]

   GNU extensions:

   initializer:
     { }

   designation:
     array-designator
     identifier :

   array-designator:
     [ constant-expression ... constant-expression ]

   Any expression without commas is accepted in the syntax for the
   constant-expressions, with non-constant expressions rejected later.

   This function is only used for top-level initializers; for nested
   ones, see c_parser_initval.  */

static struct c_expr
c_parser_initializer (c_parser *parser)
{
  if (c_parser_next_token_is (parser, CPP_OPEN_BRACE))
    return c_parser_braced_init (parser, NULL_TREE, false);
  else
    {
      struct c_expr ret;
      location_t loc = c_parser_peek_token (parser)->location;
      ret = c_parser_expr_no_commas (parser, NULL);
      if (TREE_CODE (ret.value) != STRING_CST
	  && TREE_CODE (ret.value) != COMPOUND_LITERAL_EXPR)
	ret = default_function_array_read_conversion (loc, ret);
      return ret;
    }
}

/* Parse a braced initializer list.  TYPE is the type specified for a
   compound literal, and NULL_TREE for other initializers and for
   nested braced lists.  NESTED_P is true for nested braced lists,
   false for the list of a compound literal or the list that is the
   top-level initializer in a declaration.  */

static struct c_expr
c_parser_braced_init (c_parser *parser, tree type, bool nested_p)
{
  struct c_expr ret;
  struct obstack braced_init_obstack;
  location_t brace_loc = c_parser_peek_token (parser)->location;
  gcc_obstack_init (&braced_init_obstack);
  gcc_assert (c_parser_next_token_is (parser, CPP_OPEN_BRACE));
  c_parser_consume_token (parser);
  if (nested_p)
    push_init_level (0, &braced_init_obstack);
  else
    really_start_incremental_init (type);
  if (c_parser_next_token_is (parser, CPP_CLOSE_BRACE))
    {
      pedwarn (brace_loc, OPT_pedantic, "ISO C forbids empty initializer braces");
    }
  else
    {
      /* Parse a non-empty initializer list, possibly with a trailing
	 comma.  */
      while (true)
	{
	  c_parser_initelt (parser, &braced_init_obstack);
	  if (parser->error)
	    break;
	  if (c_parser_next_token_is (parser, CPP_COMMA))
	    c_parser_consume_token (parser);
	  else
	    break;
	  if (c_parser_next_token_is (parser, CPP_CLOSE_BRACE))
	    break;
	}
    }
  if (c_parser_next_token_is_not (parser, CPP_CLOSE_BRACE))
    {
      ret.value = error_mark_node;
      ret.original_code = ERROR_MARK;
      ret.original_type = NULL;
      c_parser_skip_until_found (parser, CPP_CLOSE_BRACE, "expected %<}%>");
      pop_init_level (0, &braced_init_obstack);
      obstack_free (&braced_init_obstack, NULL);
      return ret;
    }
  c_parser_consume_token (parser);
  ret = pop_init_level (0, &braced_init_obstack);
  obstack_free (&braced_init_obstack, NULL);
  return ret;
}

/* Parse a nested initializer, including designators.  */

static void
c_parser_initelt (c_parser *parser, struct obstack * braced_init_obstack)
{
  /* Parse any designator or designator list.  A single array
     designator may have the subsequent "=" omitted in GNU C, but a
     longer list or a structure member designator may not.  */
  if (c_parser_next_token_is (parser, CPP_NAME)
      && c_parser_peek_2nd_token (parser)->type == CPP_COLON)
    {
      /* Old-style structure member designator.  */
      set_init_label (c_parser_peek_token (parser)->value,
		      braced_init_obstack);
      /* Use the colon as the error location.  */
      pedwarn (c_parser_peek_2nd_token (parser)->location, OPT_pedantic,
	       "obsolete use of designated initializer with %<:%>");
      c_parser_consume_token (parser);
      c_parser_consume_token (parser);
    }
  else
    {
      /* des_seen is 0 if there have been no designators, 1 if there
	 has been a single array designator and 2 otherwise.  */
      int des_seen = 0;
      /* Location of a designator.  */
      location_t des_loc = UNKNOWN_LOCATION;  /* Quiet warning.  */
      while (c_parser_next_token_is (parser, CPP_OPEN_SQUARE)
	     || c_parser_next_token_is (parser, CPP_DOT))
	{
	  int des_prev = des_seen;
	  if (!des_seen)
	    des_loc = c_parser_peek_token (parser)->location;
	  if (des_seen < 2)
	    des_seen++;
	  if (c_parser_next_token_is (parser, CPP_DOT))
	    {
	      des_seen = 2;
	      c_parser_consume_token (parser);
	      if (c_parser_next_token_is (parser, CPP_NAME))
		{
		  set_init_label (c_parser_peek_token (parser)->value,
				  braced_init_obstack);
		  c_parser_consume_token (parser);
		}
	      else
		{
		  struct c_expr init;
		  init.value = error_mark_node;
		  init.original_code = ERROR_MARK;
		  init.original_type = NULL;
		  c_parser_error (parser, "expected identifier");
		  c_parser_skip_until_found (parser, CPP_COMMA, NULL);
		  process_init_element (init, false, braced_init_obstack);
		  return;
		}
	    }
	  else
	    {
	      tree first, second;
	      location_t ellipsis_loc = UNKNOWN_LOCATION;  /* Quiet warning.  */
	      /* ??? Following the old parser, [ objc-receiver
		 objc-message-args ] is accepted as an initializer,
		 being distinguished from a designator by what follows
		 the first assignment expression inside the square
		 brackets, but after a first array designator a
		 subsequent square bracket is for Objective-C taken to
		 start an expression, using the obsolete form of
		 designated initializer without '=', rather than
		 possibly being a second level of designation: in LALR
		 terms, the '[' is shifted rather than reducing
		 designator to designator-list.  */
	      if (des_prev == 1 && c_dialect_objc ())
		{
		  des_seen = des_prev;
		  break;
		}
	      if (des_prev == 0 && c_dialect_objc ())
		{
		  /* This might be an array designator or an
		     Objective-C message expression.  If the former,
		     continue parsing here; if the latter, parse the
		     remainder of the initializer given the starting
		     primary-expression.  ??? It might make sense to
		     distinguish when des_prev == 1 as well; see
		     previous comment.  */
		  tree rec, args;
		  struct c_expr mexpr;
		  c_parser_consume_token (parser);
		  if (c_parser_peek_token (parser)->type == CPP_NAME
		      && ((c_parser_peek_token (parser)->id_kind
			   == C_ID_TYPENAME)
			  || (c_parser_peek_token (parser)->id_kind
			      == C_ID_CLASSNAME)))
		    {
		      /* Type name receiver.  */
		      tree id = c_parser_peek_token (parser)->value;
		      c_parser_consume_token (parser);
		      rec = objc_get_class_reference (id);
		      goto parse_message_args;
		    }
		  first = c_parser_expr_no_commas (parser, NULL).value;
		  mark_exp_read (first);
		  if (c_parser_next_token_is (parser, CPP_ELLIPSIS)
		      || c_parser_next_token_is (parser, CPP_CLOSE_SQUARE))
		    goto array_desig_after_first;
		  /* Expression receiver.  So far only one part
		     without commas has been parsed; there might be
		     more of the expression.  */
		  rec = first;
		  while (c_parser_next_token_is (parser, CPP_COMMA))
		    {
		      struct c_expr next;
		      location_t comma_loc, exp_loc;
		      comma_loc = c_parser_peek_token (parser)->location;
		      c_parser_consume_token (parser);
		      exp_loc = c_parser_peek_token (parser)->location;
		      next = c_parser_expr_no_commas (parser, NULL);
		      next = default_function_array_read_conversion (exp_loc,
								     next);
		      rec = build_compound_expr (comma_loc, rec, next.value);
		    }
		parse_message_args:
		  /* Now parse the objc-message-args.  */
		  args = c_parser_objc_message_args (parser);
		  c_parser_skip_until_found (parser, CPP_CLOSE_SQUARE,
					     "expected %<]%>");
		  mexpr.value
		    = objc_build_message_expr (build_tree_list (rec, args));
		  mexpr.original_code = ERROR_MARK;
		  mexpr.original_type = NULL;
		  /* Now parse and process the remainder of the
		     initializer, starting with this message
		     expression as a primary-expression.  */
		  c_parser_initval (parser, &mexpr, braced_init_obstack);
		  return;
		}
	      c_parser_consume_token (parser);
	      first = c_parser_expr_no_commas (parser, NULL).value;
	      mark_exp_read (first);
	    array_desig_after_first:
	      if (c_parser_next_token_is (parser, CPP_ELLIPSIS))
		{
		  ellipsis_loc = c_parser_peek_token (parser)->location;
		  c_parser_consume_token (parser);
		  second = c_parser_expr_no_commas (parser, NULL).value;
		  mark_exp_read (second);
		}
	      else
		second = NULL_TREE;
	      if (c_parser_next_token_is (parser, CPP_CLOSE_SQUARE))
		{
		  c_parser_consume_token (parser);
		  set_init_index (first, second, braced_init_obstack);
		  if (second)
		    pedwarn (ellipsis_loc, OPT_pedantic,
			     "ISO C forbids specifying range of elements to initialize");
		}
	      else
		c_parser_skip_until_found (parser, CPP_CLOSE_SQUARE,
					   "expected %<]%>");
	    }
	}
      if (des_seen >= 1)
	{
	  if (c_parser_next_token_is (parser, CPP_EQ))
	    {
	      if (!flag_isoc99)
		pedwarn (des_loc, OPT_pedantic,
			 "ISO C90 forbids specifying subobject to initialize");
	      c_parser_consume_token (parser);
	    }
	  else
	    {
	      if (des_seen == 1)
		pedwarn (c_parser_peek_token (parser)->location, OPT_pedantic,
			 "obsolete use of designated initializer without %<=%>");
	      else
		{
		  struct c_expr init;
		  init.value = error_mark_node;
		  init.original_code = ERROR_MARK;
		  init.original_type = NULL;
		  c_parser_error (parser, "expected %<=%>");
		  c_parser_skip_until_found (parser, CPP_COMMA, NULL);
		  process_init_element (init, false, braced_init_obstack);
		  return;
		}
	    }
	}
    }
  c_parser_initval (parser, NULL, braced_init_obstack);
}

/* Parse a nested initializer; as c_parser_initializer but parses
   initializers within braced lists, after any designators have been
   applied.  If AFTER is not NULL then it is an Objective-C message
   expression which is the primary-expression starting the
   initializer.  */

static void
c_parser_initval (c_parser *parser, struct c_expr *after,
		  struct obstack * braced_init_obstack)
{
  struct c_expr init;
  gcc_assert (!after || c_dialect_objc ());
  if (c_parser_next_token_is (parser, CPP_OPEN_BRACE) && !after)
    init = c_parser_braced_init (parser, NULL_TREE, true);
  else
    {
      location_t loc = c_parser_peek_token (parser)->location;
      init = c_parser_expr_no_commas (parser, after);
      if (init.value != NULL_TREE
	  && TREE_CODE (init.value) != STRING_CST
	  && TREE_CODE (init.value) != COMPOUND_LITERAL_EXPR)
	init = default_function_array_read_conversion (loc, init);
    }
  process_init_element (init, false, braced_init_obstack);
}

/* Parse a compound statement (possibly a function body) (C90 6.6.2,
   C99 6.8.2).

   compound-statement:
     { block-item-list[opt] }
     { label-declarations block-item-list }

   block-item-list:
     block-item
     block-item-list block-item

   block-item:
     nested-declaration
     statement

   nested-declaration:
     declaration

   GNU extensions:

   compound-statement:
     { label-declarations block-item-list }

   nested-declaration:
     __extension__ nested-declaration
     nested-function-definition

   label-declarations:
     label-declaration
     label-declarations label-declaration

   label-declaration:
     __label__ identifier-list ;

   Allowing the mixing of declarations and code is new in C99.  The
   GNU syntax also permits (not shown above) labels at the end of
   compound statements, which yield an error.  We don't allow labels
   on declarations; this might seem like a natural extension, but
   there would be a conflict between attributes on the label and
   prefix attributes on the declaration.  ??? The syntax follows the
   old parser in requiring something after label declarations.
   Although they are erroneous if the labels declared aren't defined,
   is it useful for the syntax to be this way?

   OpenMP:

   block-item:
     openmp-directive

   openmp-directive:
     barrier-directive
     flush-directive  */

static tree
c_parser_compound_statement (c_parser *parser)
{
  tree stmt;
  location_t brace_loc;
  brace_loc = c_parser_peek_token (parser)->location;
  if (!c_parser_require (parser, CPP_OPEN_BRACE, "expected %<{%>"))
    {
      /* Ensure a scope is entered and left anyway to avoid confusion
	 if we have just prepared to enter a function body.  */
      stmt = c_begin_compound_stmt (true);
      c_end_compound_stmt (brace_loc, stmt, true);
      return error_mark_node;
    }
  stmt = c_begin_compound_stmt (true);
  c_parser_compound_statement_nostart (parser);
  return c_end_compound_stmt (brace_loc, stmt, true);
}

/* Parse a compound statement except for the opening brace.  This is
   used for parsing both compound statements and statement expressions
   (which follow different paths to handling the opening).  */

static void
c_parser_compound_statement_nostart (c_parser *parser)
{
  bool last_stmt = false;
  bool last_label = false;
  bool save_valid_for_pragma = valid_location_for_stdc_pragma_p ();
  location_t label_loc = UNKNOWN_LOCATION;  /* Quiet warning.  */
  if (c_parser_next_token_is (parser, CPP_CLOSE_BRACE))
    {
      c_parser_consume_token (parser);
      return;
    }
  mark_valid_location_for_stdc_pragma (true);
  if (c_parser_next_token_is_keyword (parser, RID_LABEL))
    {
      /* Read zero or more forward-declarations for labels that nested
	 functions can jump to.  */
      mark_valid_location_for_stdc_pragma (false);
      while (c_parser_next_token_is_keyword (parser, RID_LABEL))
	{
	  label_loc = c_parser_peek_token (parser)->location;
	  c_parser_consume_token (parser);
	  /* Any identifiers, including those declared as type names,
	     are OK here.  */
	  while (true)
	    {
	      tree label;
	      if (c_parser_next_token_is_not (parser, CPP_NAME))
		{
		  c_parser_error (parser, "expected identifier");
		  break;
		}
	      label
		= declare_label (c_parser_peek_token (parser)->value);
	      C_DECLARED_LABEL_FLAG (label) = 1;
	      add_stmt (build_stmt (label_loc, DECL_EXPR, label));
	      c_parser_consume_token (parser);
	      if (c_parser_next_token_is (parser, CPP_COMMA))
		c_parser_consume_token (parser);
	      else
		break;
	    }
	  c_parser_skip_until_found (parser, CPP_SEMICOLON, "expected %<;%>");
	}
      pedwarn (label_loc, OPT_pedantic, "ISO C forbids label declarations");
    }
  /* We must now have at least one statement, label or declaration.  */
  if (c_parser_next_token_is (parser, CPP_CLOSE_BRACE))
    {
      mark_valid_location_for_stdc_pragma (save_valid_for_pragma);
      c_parser_error (parser, "expected declaration or statement");
      c_parser_consume_token (parser);
      return;
    }
  /* Process all #pragma's just after the opening brace.  This
     handles #pragma upc, which can only appear just after
     the opening brace, when it appears within a function body.  */
  push_upc_consistency_mode ();
  permit_pragma_upc ();
  while (c_parser_next_token_is (parser, CPP_PRAGMA))
    {
      location_t loc ATTRIBUTE_UNUSED = c_parser_peek_token (parser)->location;
      if (c_parser_pragma (parser, pragma_compound))
        last_label = false, last_stmt = true;
      parser->error = false;
    }
  deny_pragma_upc ();
  while (c_parser_next_token_is_not (parser, CPP_CLOSE_BRACE))
    {
      location_t loc = c_parser_peek_token (parser)->location;
      if (c_parser_next_token_is_keyword (parser, RID_CASE)
	  || c_parser_next_token_is_keyword (parser, RID_DEFAULT)
	  || (c_parser_next_token_is (parser, CPP_NAME)
	      && c_parser_peek_2nd_token (parser)->type == CPP_COLON))
	{
	  if (c_parser_next_token_is_keyword (parser, RID_CASE))
	    label_loc = c_parser_peek_2nd_token (parser)->location;
	  else
	    label_loc = c_parser_peek_token (parser)->location;
	  last_label = true;
	  last_stmt = false;
	  mark_valid_location_for_stdc_pragma (false);
	  c_parser_label (parser);
	}
      else if (!last_label
	       && c_parser_next_tokens_start_declaration (parser))
	{
	  last_label = false;
	  mark_valid_location_for_stdc_pragma (false);
	  c_parser_declaration_or_fndef (parser, true, true, true, true, true, NULL);
	  if (last_stmt)
	    pedwarn_c90 (loc,
			 (pedantic && !flag_isoc99)
			 ? OPT_pedantic
			 : OPT_Wdeclaration_after_statement,
			 "ISO C90 forbids mixed declarations and code");
	  last_stmt = false;
	}
      else if (!last_label
	       && c_parser_next_token_is_keyword (parser, RID_EXTENSION))
	{
	  /* __extension__ can start a declaration, but is also an
	     unary operator that can start an expression.  Consume all
	     but the last of a possible series of __extension__ to
	     determine which.  */
	  while (c_parser_peek_2nd_token (parser)->type == CPP_KEYWORD
		 && (c_parser_peek_2nd_token (parser)->keyword
		     == RID_EXTENSION))
	    c_parser_consume_token (parser);
	  if (c_token_starts_declaration (c_parser_peek_2nd_token (parser)))
	    {
	      int ext;
	      ext = disable_extension_diagnostics ();
	      c_parser_consume_token (parser);
	      last_label = false;
	      mark_valid_location_for_stdc_pragma (false);
	      c_parser_declaration_or_fndef (parser, true, true, true, true,
					     true, NULL);
	      /* Following the old parser, __extension__ does not
		 disable this diagnostic.  */
	      restore_extension_diagnostics (ext);
	      if (last_stmt)
		pedwarn_c90 (loc, (pedantic && !flag_isoc99)
			     ? OPT_pedantic
			     : OPT_Wdeclaration_after_statement,
			     "ISO C90 forbids mixed declarations and code");
	      last_stmt = false;
	    }
	  else
	    goto statement;
	}
      else if (c_parser_next_token_is (parser, CPP_PRAGMA))
	{
	  /* External pragmas, and some omp pragmas, are not associated
	     with regular c code, and so are not to be considered statements
	     syntactically.  This ensures that the user doesn't put them
	     places that would turn into syntax errors if the directive
	     were ignored.  */
	  if (c_parser_pragma (parser, pragma_compound))
	    last_label = false, last_stmt = true;
	}
      else if (c_parser_next_token_is (parser, CPP_EOF))
	{
	  mark_valid_location_for_stdc_pragma (save_valid_for_pragma);
	  c_parser_error (parser, "expected declaration or statement");
	  return;
	}
      else if (c_parser_next_token_is_keyword (parser, RID_ELSE))
        {
          if (parser->in_if_block)
            {
	      mark_valid_location_for_stdc_pragma (save_valid_for_pragma);
              error_at (loc, """expected %<}%> before %<else%>");
              return;
            }
          else
            {
              error_at (loc, "%<else%> without a previous %<if%>");
              c_parser_consume_token (parser);
              continue;
            }
        }
      else
	{
	statement:
	  last_label = false;
	  last_stmt = true;
	  mark_valid_location_for_stdc_pragma (false);
	  c_parser_statement_after_labels (parser);
	}

      parser->error = false;
    }
  if (last_label)
    error_at (label_loc, "label at end of compound statement");
  c_parser_consume_token (parser);
  pop_upc_consistency_mode ();
  /* Restore the value we started with.  */
  mark_valid_location_for_stdc_pragma (save_valid_for_pragma);
}

/* Parse a label (C90 6.6.1, C99 6.8.1).

   label:
     identifier : attributes[opt]
     case constant-expression :
     default :

   GNU extensions:

   label:
     case constant-expression ... constant-expression :

   The use of attributes on labels is a GNU extension.  The syntax in
   GNU C accepts any expressions without commas, non-constant
   expressions being rejected later.  */

static void
c_parser_label (c_parser *parser)
{
  location_t loc1 = c_parser_peek_token (parser)->location;
  tree label = NULL_TREE;
  if (c_parser_next_token_is_keyword (parser, RID_CASE))
    {
      tree exp1, exp2;
      c_parser_consume_token (parser);
      exp1 = c_parser_expr_no_commas (parser, NULL).value;
      if (c_parser_next_token_is (parser, CPP_COLON))
	{
	  c_parser_consume_token (parser);
	  label = do_case (loc1, exp1, NULL_TREE);
	}
      else if (c_parser_next_token_is (parser, CPP_ELLIPSIS))
	{
	  c_parser_consume_token (parser);
	  exp2 = c_parser_expr_no_commas (parser, NULL).value;
	  if (c_parser_require (parser, CPP_COLON, "expected %<:%>"))
	    label = do_case (loc1, exp1, exp2);
	}
      else
	c_parser_error (parser, "expected %<:%> or %<...%>");
    }
  else if (c_parser_next_token_is_keyword (parser, RID_DEFAULT))
    {
      c_parser_consume_token (parser);
      if (c_parser_require (parser, CPP_COLON, "expected %<:%>"))
	label = do_case (loc1, NULL_TREE, NULL_TREE);
    }
  else
    {
      tree name = c_parser_peek_token (parser)->value;
      tree tlab;
      tree attrs;
      location_t loc2 = c_parser_peek_token (parser)->location;
      gcc_assert (c_parser_next_token_is (parser, CPP_NAME));
      c_parser_consume_token (parser);
      gcc_assert (c_parser_next_token_is (parser, CPP_COLON));
      c_parser_consume_token (parser);
      attrs = c_parser_attributes (parser);
      tlab = define_label (loc2, name);
      if (tlab)
	{
	  decl_attributes (&tlab, attrs, 0);
	  label = add_stmt (build_stmt (loc1, LABEL_EXPR, tlab));
	}
    }
  if (label)
    {
      if (c_parser_next_tokens_start_declaration (parser))
	{
	  error_at (c_parser_peek_token (parser)->location,
		    "a label can only be part of a statement and "
		    "a declaration is not a statement");
	  c_parser_declaration_or_fndef (parser, /*fndef_ok*/ false,
					 /*static_assert_ok*/ true,
					 /*nested*/ true, /*empty_ok*/ false,
					 /*start_attr_ok*/ true, NULL);
	}
    }
}

/* Parse a statement (C90 6.6, C99 6.8).

   statement:
     labeled-statement
     compound-statement
     expression-statement
     selection-statement
     iteration-statement
     jump-statement

   labeled-statement:
     label statement

   expression-statement:
     expression[opt] ;

   selection-statement:
     if-statement
     switch-statement

   iteration-statement:
     while-statement
     do-statement
     for-statement

   jump-statement:
     goto identifier ;
     continue ;
     break ;
     return expression[opt] ;

   GNU extensions:

   statement:
     asm-statement

   jump-statement:
     goto * expression ;

   Objective-C:

   statement:
     objc-throw-statement
     objc-try-catch-statement
     objc-synchronized-statement

   objc-throw-statement:
     @throw expression ;
     @throw ;

   OpenMP:

   statement:
     openmp-construct

   openmp-construct:
     parallel-construct
     for-construct
     sections-construct
     single-construct
     parallel-for-construct
     parallel-sections-construct
     master-construct
     critical-construct
     atomic-construct
     ordered-construct

   parallel-construct:
     parallel-directive structured-block

   for-construct:
     for-directive iteration-statement

   sections-construct:
     sections-directive section-scope

   single-construct:
     single-directive structured-block

   parallel-for-construct:
     parallel-for-directive iteration-statement

   parallel-sections-construct:
     parallel-sections-directive section-scope

   master-construct:
     master-directive structured-block

   critical-construct:
     critical-directive structured-block

   atomic-construct:
     atomic-directive expression-statement

   ordered-construct:
     ordered-directive structured-block  */

static void
c_parser_statement (c_parser *parser)
{
  while (c_parser_next_token_is_keyword (parser, RID_CASE)
	 || c_parser_next_token_is_keyword (parser, RID_DEFAULT)
	 || (c_parser_next_token_is (parser, CPP_NAME)
	     && c_parser_peek_2nd_token (parser)->type == CPP_COLON))
    c_parser_label (parser);
  c_parser_statement_after_labels (parser);
}

/* Parse a statement, other than a labeled statement.  */

static void
c_parser_statement_after_labels (c_parser *parser)
{
  location_t loc = c_parser_peek_token (parser)->location;
  tree stmt = NULL_TREE;
  bool in_if_block = parser->in_if_block;
  parser->in_if_block = false;
  switch (c_parser_peek_token (parser)->type)
    {
    case CPP_OPEN_BRACE:
      add_stmt (c_parser_compound_statement (parser));
      break;
    case CPP_KEYWORD:
      switch (c_parser_peek_token (parser)->keyword)
	{
	case RID_IF:
	  c_parser_if_statement (parser);
	  break;
	case RID_SWITCH:
	  c_parser_switch_statement (parser);
	  break;
	case RID_WHILE:
	  c_parser_while_statement (parser);
	  break;
	case RID_DO:
	  c_parser_do_statement (parser);
	  break;
	case RID_FOR:
	  c_parser_for_statement (parser);
	  break;
	case RID_GOTO:
	  c_parser_consume_token (parser);
	  if (c_parser_next_token_is (parser, CPP_NAME))
	    {
	      stmt = c_finish_goto_label (loc,
					  c_parser_peek_token (parser)->value);
	      c_parser_consume_token (parser);
	    }
	  else if (c_parser_next_token_is (parser, CPP_MULT))
	    {
	      tree val;

	      c_parser_consume_token (parser);
	      val = c_parser_expression (parser).value;
	      mark_exp_read (val);
	      stmt = c_finish_goto_ptr (loc, val);
	    }
	  else
	    c_parser_error (parser, "expected identifier or %<*%>");
	  goto expect_semicolon;
	case RID_CONTINUE:
	  c_parser_consume_token (parser);
	  stmt = c_finish_bc_stmt (loc, &c_cont_label, false);
	  goto expect_semicolon;
	case RID_BREAK:
	  c_parser_consume_token (parser);
	  stmt = c_finish_bc_stmt (loc, &c_break_label, true);
	  goto expect_semicolon;
	case RID_RETURN:
	  c_parser_consume_token (parser);
	  if (c_parser_next_token_is (parser, CPP_SEMICOLON))
	    {
	      stmt = c_finish_return (loc, NULL_TREE, NULL_TREE);
	      c_parser_consume_token (parser);
	    }
	  else
	    {
	      struct c_expr expr = c_parser_expression_conv (parser);
	      mark_exp_read (expr.value);
	      stmt = c_finish_return (loc, expr.value, expr.original_type);
	      goto expect_semicolon;
	    }
	  break;
	case RID_ASM:
	  stmt = c_parser_asm_statement (parser);
	  break;
	case RID_AT_THROW:
	  gcc_assert (c_dialect_objc ());
	  c_parser_consume_token (parser);
	  if (c_parser_next_token_is (parser, CPP_SEMICOLON))
	    {
	      stmt = objc_build_throw_stmt (loc, NULL_TREE);
	      c_parser_consume_token (parser);
	    }
	  else
	    {
	      tree expr = c_parser_expression (parser).value;
	      expr = c_fully_fold (expr, false, NULL);
	      stmt = objc_build_throw_stmt (loc, expr);
	      goto expect_semicolon;
	    }
	  break;
	case RID_AT_TRY:
	  gcc_assert (c_dialect_objc ());
	  c_parser_objc_try_catch_finally_statement (parser);
	  break;
	case RID_AT_SYNCHRONIZED:
	  gcc_assert (c_dialect_objc ());
	  c_parser_objc_synchronized_statement (parser);
	  break;
	case RID_UPC_FORALL:
          gcc_assert (c_dialect_upc ());
	  c_parser_upc_forall_statement (parser);
	  break;
        case RID_UPC_NOTIFY:
          gcc_assert (c_dialect_upc ());
	  c_parser_upc_sync_statement (parser, UPC_SYNC_NOTIFY_OP);
	  goto expect_semicolon;
        case RID_UPC_WAIT:
          gcc_assert (c_dialect_upc ());
	  c_parser_upc_sync_statement (parser, UPC_SYNC_WAIT_OP);
	  goto expect_semicolon;
        case RID_UPC_BARRIER:
          gcc_assert (c_dialect_upc ());
	  c_parser_upc_sync_statement (parser, UPC_SYNC_BARRIER_OP);
	  goto expect_semicolon;
	default:
	  goto expr_stmt;
	}
      break;
    case CPP_SEMICOLON:
      c_parser_consume_token (parser);
      break;
    case CPP_CLOSE_PAREN:
    case CPP_CLOSE_SQUARE:
      /* Avoid infinite loop in error recovery:
	 c_parser_skip_until_found stops at a closing nesting
	 delimiter without consuming it, but here we need to consume
	 it to proceed further.  */
      c_parser_error (parser, "expected statement");
      c_parser_consume_token (parser);
      break;
    case CPP_PRAGMA:
      c_parser_pragma (parser, pragma_stmt);
      break;
    default:
    expr_stmt:
      stmt = c_finish_expr_stmt (loc, c_parser_expression_conv (parser).value);
    expect_semicolon:
      c_parser_skip_until_found (parser, CPP_SEMICOLON, "expected %<;%>");
      break;
    }
  /* Two cases cannot and do not have line numbers associated: If stmt
     is degenerate, such as "2;", then stmt is an INTEGER_CST, which
     cannot hold line numbers.  But that's OK because the statement
     will either be changed to a MODIFY_EXPR during gimplification of
     the statement expr, or discarded.  If stmt was compound, but
     without new variables, we will have skipped the creation of a
     BIND and will have a bare STATEMENT_LIST.  But that's OK because
     (recursively) all of the component statements should already have
     line numbers assigned.  ??? Can we discard no-op statements
     earlier?  */
  if (CAN_HAVE_LOCATION_P (stmt)
      && EXPR_LOCATION (stmt) == UNKNOWN_LOCATION)
    SET_EXPR_LOCATION (stmt, loc);

  parser->in_if_block = in_if_block;
}

/* Parse the condition from an if, do, while or for statements.  */

static tree
c_parser_condition (c_parser *parser)
{
  location_t loc ATTRIBUTE_UNUSED = c_parser_peek_token (parser)->location;
  tree cond;
  cond = c_parser_expression_conv (parser).value;
  cond = c_objc_common_truthvalue_conversion (loc, cond);
  cond = c_fully_fold (cond, false, NULL);
  if (warn_sequence_point)
    verify_sequence_points (cond);
  return cond;
}

/* Parse a parenthesized condition from an if, do or while statement.

   condition:
     ( expression )
*/
static tree
c_parser_paren_condition (c_parser *parser)
{
  tree cond;
  if (!c_parser_require (parser, CPP_OPEN_PAREN, "expected %<(%>"))
    return error_mark_node;
  cond = c_parser_condition (parser);
  c_parser_skip_until_found (parser, CPP_CLOSE_PAREN, "expected %<)%>");
  return cond;
}

/* Parse a statement which is a block in C99.  */

static tree
c_parser_c99_block_statement (c_parser *parser)
{
  tree block = c_begin_compound_stmt (flag_isoc99);
  location_t loc = c_parser_peek_token (parser)->location;
  c_parser_statement (parser);
  return c_end_compound_stmt (loc, block, flag_isoc99);
}

/* Parse the body of an if statement.  This is just parsing a
   statement but (a) it is a block in C99, (b) we track whether the
   body is an if statement for the sake of -Wparentheses warnings, (c)
   we handle an empty body specially for the sake of -Wempty-body
   warnings, and (d) we call parser_compound_statement directly
   because c_parser_statement_after_labels resets
   parser->in_if_block.  */

static tree
c_parser_if_body (c_parser *parser, bool *if_p)
{
  tree block = c_begin_compound_stmt (flag_isoc99);
  location_t body_loc = c_parser_peek_token (parser)->location;
  while (c_parser_next_token_is_keyword (parser, RID_CASE)
	 || c_parser_next_token_is_keyword (parser, RID_DEFAULT)
	 || (c_parser_next_token_is (parser, CPP_NAME)
	     && c_parser_peek_2nd_token (parser)->type == CPP_COLON))
    c_parser_label (parser);
  *if_p = c_parser_next_token_is_keyword (parser, RID_IF);
  if (c_parser_next_token_is (parser, CPP_SEMICOLON))
    {
      location_t loc = c_parser_peek_token (parser)->location;
      add_stmt (build_empty_stmt (loc));
      c_parser_consume_token (parser);
      if (!c_parser_next_token_is_keyword (parser, RID_ELSE))
	warning_at (loc, OPT_Wempty_body,
		    "suggest braces around empty body in an %<if%> statement");
    }
  else if (c_parser_next_token_is (parser, CPP_OPEN_BRACE))
    add_stmt (c_parser_compound_statement (parser));
  else
    c_parser_statement_after_labels (parser);
  return c_end_compound_stmt (body_loc, block, flag_isoc99);
}

/* Parse the else body of an if statement.  This is just parsing a
   statement but (a) it is a block in C99, (b) we handle an empty body
   specially for the sake of -Wempty-body warnings.  */

static tree
c_parser_else_body (c_parser *parser)
{
  location_t else_loc = c_parser_peek_token (parser)->location;
  tree block = c_begin_compound_stmt (flag_isoc99);
  while (c_parser_next_token_is_keyword (parser, RID_CASE)
	 || c_parser_next_token_is_keyword (parser, RID_DEFAULT)
	 || (c_parser_next_token_is (parser, CPP_NAME)
	     && c_parser_peek_2nd_token (parser)->type == CPP_COLON))
    c_parser_label (parser);
  if (c_parser_next_token_is (parser, CPP_SEMICOLON))
    {
      location_t loc = c_parser_peek_token (parser)->location;
      warning_at (loc,
		  OPT_Wempty_body,
	         "suggest braces around empty body in an %<else%> statement");
      add_stmt (build_empty_stmt (loc));
      c_parser_consume_token (parser);
    }
  else
    c_parser_statement_after_labels (parser);
  return c_end_compound_stmt (else_loc, block, flag_isoc99);
}

/* Parse an if statement (C90 6.6.4, C99 6.8.4).

   if-statement:
     if ( expression ) statement
     if ( expression ) statement else statement
*/

static void
c_parser_if_statement (c_parser *parser)
{
  tree block;
  location_t loc;
  tree cond;
  bool first_if = false;
  tree first_body, second_body;
  bool in_if_block;

  gcc_assert (c_parser_next_token_is_keyword (parser, RID_IF));
  c_parser_consume_token (parser);
  block = c_begin_compound_stmt (flag_isoc99);
  loc = c_parser_peek_token (parser)->location;
  cond = c_parser_paren_condition (parser);
  in_if_block = parser->in_if_block;
  parser->in_if_block = true;
  first_body = c_parser_if_body (parser, &first_if);
  parser->in_if_block = in_if_block;
  if (c_parser_next_token_is_keyword (parser, RID_ELSE))
    {
      c_parser_consume_token (parser);
      second_body = c_parser_else_body (parser);
    }
  else
    second_body = NULL_TREE;
  c_finish_if_stmt (loc, cond, first_body, second_body, first_if);
  add_stmt (c_end_compound_stmt (loc, block, flag_isoc99));
}

/* Parse a switch statement (C90 6.6.4, C99 6.8.4).

   switch-statement:
     switch (expression) statement
*/

static void
c_parser_switch_statement (c_parser *parser)
{
  tree block, expr, body, save_break;
  location_t switch_loc = c_parser_peek_token (parser)->location;
  location_t switch_cond_loc;
  gcc_assert (c_parser_next_token_is_keyword (parser, RID_SWITCH));
  c_parser_consume_token (parser);
  block = c_begin_compound_stmt (flag_isoc99);
  if (c_parser_require (parser, CPP_OPEN_PAREN, "expected %<(%>"))
    {
      switch_cond_loc = c_parser_peek_token (parser)->location;
      expr = c_parser_expression (parser).value;
      c_parser_skip_until_found (parser, CPP_CLOSE_PAREN, "expected %<)%>");
    }
  else
    {
      switch_cond_loc = UNKNOWN_LOCATION;
      expr = error_mark_node;
    }
  c_start_case (switch_loc, switch_cond_loc, expr);
  save_break = c_break_label;
  c_break_label = NULL_TREE;
  body = c_parser_c99_block_statement (parser);
  c_finish_case (body);
  if (c_break_label)
    {
      location_t here = c_parser_peek_token (parser)->location;
      tree t = build1 (LABEL_EXPR, void_type_node, c_break_label);
      SET_EXPR_LOCATION (t, here);
      add_stmt (t);
    }
  c_break_label = save_break;
  add_stmt (c_end_compound_stmt (switch_loc, block, flag_isoc99));
}

/* Parse a while statement (C90 6.6.5, C99 6.8.5).

   while-statement:
      while (expression) statement
*/

static void
c_parser_while_statement (c_parser *parser)
{
  tree block, cond, body, save_break, save_cont;
  location_t loc;
  gcc_assert (c_parser_next_token_is_keyword (parser, RID_WHILE));
  c_parser_consume_token (parser);
  block = c_begin_compound_stmt (flag_isoc99);
  loc = c_parser_peek_token (parser)->location;
  cond = c_parser_paren_condition (parser);
  save_break = c_break_label;
  c_break_label = NULL_TREE;
  save_cont = c_cont_label;
  c_cont_label = NULL_TREE;
  body = c_parser_c99_block_statement (parser);
  c_finish_loop (loc, cond, NULL, body, c_break_label, c_cont_label, true);
  add_stmt (c_end_compound_stmt (loc, block, flag_isoc99));
  c_break_label = save_break;
  c_cont_label = save_cont;
}

/* Parse a do statement (C90 6.6.5, C99 6.8.5).

   do-statement:
     do statement while ( expression ) ;
*/

static void
c_parser_do_statement (c_parser *parser)
{
  tree block, cond, body, save_break, save_cont, new_break, new_cont;
  location_t loc;
  gcc_assert (c_parser_next_token_is_keyword (parser, RID_DO));
  c_parser_consume_token (parser);
  if (c_parser_next_token_is (parser, CPP_SEMICOLON))
    warning_at (c_parser_peek_token (parser)->location,
		OPT_Wempty_body,
		"suggest braces around empty body in %<do%> statement");
  block = c_begin_compound_stmt (flag_isoc99);
  loc = c_parser_peek_token (parser)->location;
  save_break = c_break_label;
  c_break_label = NULL_TREE;
  save_cont = c_cont_label;
  c_cont_label = NULL_TREE;
  body = c_parser_c99_block_statement (parser);
  c_parser_require_keyword (parser, RID_WHILE, "expected %<while%>");
  new_break = c_break_label;
  c_break_label = save_break;
  new_cont = c_cont_label;
  c_cont_label = save_cont;
  cond = c_parser_paren_condition (parser);
  if (!c_parser_require (parser, CPP_SEMICOLON, "expected %<;%>"))
    c_parser_skip_to_end_of_block_or_statement (parser);
  c_finish_loop (loc, cond, NULL, body, new_break, new_cont, false);
  add_stmt (c_end_compound_stmt (loc, block, flag_isoc99));
}

/* Parse a for statement (C90 6.6.5, C99 6.8.5).

   for-statement:
     for ( expression[opt] ; expression[opt] ; expression[opt] ) statement
     for ( nested-declaration expression[opt] ; expression[opt] ) statement

   The form with a declaration is new in C99.

   ??? In accordance with the old parser, the declaration may be a
   nested function, which is then rejected in check_for_loop_decls,
   but does it make any sense for this to be included in the grammar?
   Note in particular that the nested function does not include a
   trailing ';', whereas the "declaration" production includes one.
   Also, can we reject bad declarations earlier and cheaper than
   check_for_loop_decls?

   In Objective-C, there are two additional variants:

   foreach-statement:
     for ( expression in expresssion ) statement
     for ( declaration in expression ) statement

   This is inconsistent with C, because the second variant is allowed
   even if c99 is not enabled.

   The rest of the comment documents these Objective-C foreach-statement.

   Here is the canonical example of the first variant:
    for (object in array)    { do something with object }
   we call the first expression ("object") the "object_expression" and 
   the second expression ("array") the "collection_expression".
   object_expression must be an lvalue of type "id" (a generic Objective-C
   object) because the loop works by assigning to object_expression the
   various objects from the collection_expression.  collection_expression
   must evaluate to something of type "id" which responds to the method
   countByEnumeratingWithState:objects:count:.

   The canonical example of the second variant is:
    for (id object in array)    { do something with object }
   which is completely equivalent to
    {
      id object;
      for (object in array) { do something with object }
    }
   Note that initizializing 'object' in some way (eg, "for ((object =
   xxx) in array) { do something with object }") is possibly
   technically valid, but completely pointless as 'object' will be
   assigned to something else as soon as the loop starts.  We should
   most likely reject it (TODO).

   The beginning of the Objective-C foreach-statement looks exactly
   like the beginning of the for-statement, and we can tell it is a
   foreach-statement only because the initial declaration or
   expression is terminated by 'in' instead of ';'.
*/

static void
c_parser_for_statement (c_parser *parser)
{
  tree block, cond, incr, save_break, save_cont, body;
  /* The following are only used when parsing an ObjC foreach statement.  */
  tree object_expression, collection_expression;
  location_t loc = c_parser_peek_token (parser)->location;
  location_t for_loc = c_parser_peek_token (parser)->location;
  bool is_foreach_statement = false;
  gcc_assert (c_parser_next_token_is_keyword (parser, RID_FOR));
  c_parser_consume_token (parser);
  /* Open a compound statement in Objective-C as well, just in case this is
     as foreach expression.  */
  block = c_begin_compound_stmt (flag_isoc99 || c_dialect_objc ());
  cond = error_mark_node;
  incr = error_mark_node;
  if (c_parser_require (parser, CPP_OPEN_PAREN, "expected %<(%>"))
    {
      /* Parse the initialization declaration or expression.  */
      object_expression = error_mark_node;
      parser->objc_could_be_foreach_context = c_dialect_objc ();
      if (c_parser_next_token_is (parser, CPP_SEMICOLON))
	{
	  parser->objc_could_be_foreach_context = false;
	  c_parser_consume_token (parser);
	  c_finish_expr_stmt (loc, NULL_TREE);
	}
      else if (c_parser_next_tokens_start_declaration (parser))
	{
	  c_parser_declaration_or_fndef (parser, true, true, true, true, true, 
					 &object_expression);
	  parser->objc_could_be_foreach_context = false;
	  
	  if (c_parser_next_token_is_keyword (parser, RID_IN))
	    {
	      c_parser_consume_token (parser);
	      is_foreach_statement = true;
	      if (check_for_loop_decls (for_loc, true) == NULL_TREE)
		c_parser_error (parser, "multiple iterating variables in fast enumeration");
	    }
	  else
	    check_for_loop_decls (for_loc, flag_isoc99);
	}
      else if (c_parser_next_token_is_keyword (parser, RID_EXTENSION))
	{
	  /* __extension__ can start a declaration, but is also an
	     unary operator that can start an expression.  Consume all
	     but the last of a possible series of __extension__ to
	     determine which.  */
	  while (c_parser_peek_2nd_token (parser)->type == CPP_KEYWORD
		 && (c_parser_peek_2nd_token (parser)->keyword
		     == RID_EXTENSION))
	    c_parser_consume_token (parser);
	  if (c_token_starts_declaration (c_parser_peek_2nd_token (parser)))
	    {
	      int ext;
	      ext = disable_extension_diagnostics ();
	      c_parser_consume_token (parser);
	      c_parser_declaration_or_fndef (parser, true, true, true, true,
					     true, &object_expression);
	      parser->objc_could_be_foreach_context = false;
	      
	      restore_extension_diagnostics (ext);
	      if (c_parser_next_token_is_keyword (parser, RID_IN))
		{
		  c_parser_consume_token (parser);
		  is_foreach_statement = true;
		  if (check_for_loop_decls (for_loc, true) == NULL_TREE)
		    c_parser_error (parser, "multiple iterating variables in fast enumeration");
		}
	      else
		check_for_loop_decls (for_loc, flag_isoc99);
	    }
	  else
	    goto init_expr;
	}
      else
	{
	init_expr:
	  {
	    tree init_expression;
	    init_expression = c_parser_expression (parser).value;
	    parser->objc_could_be_foreach_context = false;
	    if (c_parser_next_token_is_keyword (parser, RID_IN))
	      {
		c_parser_consume_token (parser);
		is_foreach_statement = true;
		if (! lvalue_p (init_expression))
		  c_parser_error (parser, "invalid iterating variable in fast enumeration");
		object_expression = c_process_expr_stmt (loc, init_expression);

	      }
	    else
	      {
		c_finish_expr_stmt (loc, init_expression);
		c_parser_skip_until_found (parser, CPP_SEMICOLON, "expected %<;%>");
	      }
	  }
	}
      /* Parse the loop condition.  In the case of a foreach
	 statement, there is no loop condition.  */
      gcc_assert (!parser->objc_could_be_foreach_context);
      if (!is_foreach_statement)
	{
	  if (c_parser_next_token_is (parser, CPP_SEMICOLON))
	    {
	      c_parser_consume_token (parser);
	      cond = NULL_TREE;
	    }
	  else
	    {
	      cond = c_parser_condition (parser);
	      c_parser_skip_until_found (parser, CPP_SEMICOLON, "expected %<;%>");
	    }
	}
      /* Parse the increment expression (the third expression in a
	 for-statement).  In the case of a foreach-statement, this is
	 the expression that follows the 'in'.  */
      if (c_parser_next_token_is (parser, CPP_CLOSE_PAREN))
	{
	  if (is_foreach_statement)
	    {
	      c_parser_error (parser, "missing collection in fast enumeration");
	      collection_expression = error_mark_node;
	    }
	  else
	    incr = c_process_expr_stmt (loc, NULL_TREE);
	}
      else
	{
	  if (is_foreach_statement)
	    collection_expression = c_process_expr_stmt (loc, c_parser_expression (parser).value);
	  else
	    incr = c_process_expr_stmt (loc, c_parser_expression (parser).value);
	}
      c_parser_skip_until_found (parser, CPP_CLOSE_PAREN, "expected %<)%>");
    }
  save_break = c_break_label;
  c_break_label = NULL_TREE;
  save_cont = c_cont_label;
  c_cont_label = NULL_TREE;
  body = c_parser_c99_block_statement (parser);
  if (is_foreach_statement)
    objc_finish_foreach_loop (loc, object_expression, collection_expression, body, c_break_label, c_cont_label);
  else
    c_finish_loop (loc, cond, incr, body, c_break_label, c_cont_label, true);
  add_stmt (c_end_compound_stmt (loc, block, flag_isoc99 || c_dialect_objc ()));
  c_break_label = save_break;
  c_cont_label = save_cont;
}

/* Parse an asm statement, a GNU extension.  This is a full-blown asm
   statement with inputs, outputs, clobbers, and volatile tag
   allowed.

   asm-statement:
     asm type-qualifier[opt] ( asm-argument ) ;
     asm type-qualifier[opt] goto ( asm-goto-argument ) ;

   asm-argument:
     asm-string-literal
     asm-string-literal : asm-operands[opt]
     asm-string-literal : asm-operands[opt] : asm-operands[opt]
     asm-string-literal : asm-operands[opt] : asm-operands[opt] : asm-clobbers[opt]

   asm-goto-argument:
     asm-string-literal : : asm-operands[opt] : asm-clobbers[opt] \
       : asm-goto-operands

   Qualifiers other than volatile are accepted in the syntax but
   warned for.  */

static tree
c_parser_asm_statement (c_parser *parser)
{
  tree quals, str, outputs, inputs, clobbers, labels, ret;
  bool simple, is_goto;
  location_t asm_loc = c_parser_peek_token (parser)->location;
  int section, nsections;

  gcc_assert (c_parser_next_token_is_keyword (parser, RID_ASM));
  c_parser_consume_token (parser);
  if (c_parser_next_token_is_keyword (parser, RID_VOLATILE))
    {
      quals = c_parser_peek_token (parser)->value;
      c_parser_consume_token (parser);
    }
  else if (c_parser_next_token_is_keyword (parser, RID_CONST)
	   || c_parser_next_token_is_keyword (parser, RID_RESTRICT))
    {
      warning_at (c_parser_peek_token (parser)->location,
		  0,
		  "%E qualifier ignored on asm",
		  c_parser_peek_token (parser)->value);
      quals = NULL_TREE;
      c_parser_consume_token (parser);
    }
  else
    quals = NULL_TREE;

  is_goto = false;
  if (c_parser_next_token_is_keyword (parser, RID_GOTO))
    {
      c_parser_consume_token (parser);
      is_goto = true;
    }

  /* ??? Follow the C++ parser rather than using the
     lex_untranslated_string kludge.  */
  parser->lex_untranslated_string = true;
  ret = NULL;

  if (!c_parser_require (parser, CPP_OPEN_PAREN, "expected %<(%>"))
    goto error;

  str = c_parser_asm_string_literal (parser);
  if (str == NULL_TREE)
    goto error_close_paren;

  simple = true;
  outputs = NULL_TREE;
  inputs = NULL_TREE;
  clobbers = NULL_TREE;
  labels = NULL_TREE;

  if (c_parser_next_token_is (parser, CPP_CLOSE_PAREN) && !is_goto)
    goto done_asm;

  /* Parse each colon-delimited section of operands.  */
  nsections = 3 + is_goto;
  for (section = 0; section < nsections; ++section)
    {
      if (!c_parser_require (parser, CPP_COLON,
			     is_goto
			     ? "expected %<:%>"
			     : "expected %<:%> or %<)%>"))
	goto error_close_paren;

      /* Once past any colon, we're no longer a simple asm.  */
      simple = false;

      if ((!c_parser_next_token_is (parser, CPP_COLON)
	   && !c_parser_next_token_is (parser, CPP_CLOSE_PAREN))
	  || section == 3)
	switch (section)
	  {
	  case 0:
	    /* For asm goto, we don't allow output operands, but reserve
	       the slot for a future extension that does allow them.  */
	    if (!is_goto)
	      outputs = c_parser_asm_operands (parser, false);
	    break;
	  case 1:
	    inputs = c_parser_asm_operands (parser, true);
	    break;
	  case 2:
	    clobbers = c_parser_asm_clobbers (parser);
	    break;
	  case 3:
	    labels = c_parser_asm_goto_operands (parser);
	    break;
	  default:
	    gcc_unreachable ();
	  }

      if (c_parser_next_token_is (parser, CPP_CLOSE_PAREN) && !is_goto)
	goto done_asm;
    }

 done_asm:
  if (!c_parser_require (parser, CPP_CLOSE_PAREN, "expected %<)%>"))
    {
      c_parser_skip_until_found (parser, CPP_CLOSE_PAREN, NULL);
      goto error;
    }

  if (!c_parser_require (parser, CPP_SEMICOLON, "expected %<;%>"))
    c_parser_skip_to_end_of_block_or_statement (parser);

  ret = build_asm_stmt (quals, build_asm_expr (asm_loc, str, outputs, inputs,
					       clobbers, labels, simple));

 error:
  parser->lex_untranslated_string = false;
  return ret;

 error_close_paren:
  c_parser_skip_until_found (parser, CPP_CLOSE_PAREN, NULL);
  goto error;
}

/* Parse asm operands, a GNU extension.  If CONVERT_P (for inputs but
   not outputs), apply the default conversion of functions and arrays
   to pointers.

   asm-operands:
     asm-operand
     asm-operands , asm-operand

   asm-operand:
     asm-string-literal ( expression )
     [ identifier ] asm-string-literal ( expression )
*/

static tree
c_parser_asm_operands (c_parser *parser, bool convert_p)
{
  tree list = NULL_TREE;
  location_t loc;
  while (true)
    {
      tree name, str;
      struct c_expr expr;
      if (c_parser_next_token_is (parser, CPP_OPEN_SQUARE))
	{
	  c_parser_consume_token (parser);
	  if (c_parser_next_token_is (parser, CPP_NAME))
	    {
	      tree id = c_parser_peek_token (parser)->value;
	      c_parser_consume_token (parser);
	      name = build_string (IDENTIFIER_LENGTH (id),
				   IDENTIFIER_POINTER (id));
	    }
	  else
	    {
	      c_parser_error (parser, "expected identifier");
	      c_parser_skip_until_found (parser, CPP_CLOSE_SQUARE, NULL);
	      return NULL_TREE;
	    }
	  c_parser_skip_until_found (parser, CPP_CLOSE_SQUARE,
				     "expected %<]%>");
	}
      else
	name = NULL_TREE;
      str = c_parser_asm_string_literal (parser);
      if (str == NULL_TREE)
	return NULL_TREE;
      parser->lex_untranslated_string = false;
      if (!c_parser_require (parser, CPP_OPEN_PAREN, "expected %<(%>"))
	{
	  parser->lex_untranslated_string = true;
	  return NULL_TREE;
	}
      loc = c_parser_peek_token (parser)->location;
      expr = c_parser_expression (parser);
      mark_exp_read (expr.value);
      if (convert_p)
	expr = default_function_array_conversion (loc, expr);
      expr.value = c_fully_fold (expr.value, false, NULL);
      parser->lex_untranslated_string = true;
      if (!c_parser_require (parser, CPP_CLOSE_PAREN, "expected %<)%>"))
	{
	  c_parser_skip_until_found (parser, CPP_CLOSE_PAREN, NULL);
	  return NULL_TREE;
	}
      list = chainon (list, build_tree_list (build_tree_list (name, str),
					     expr.value));
      if (c_parser_next_token_is (parser, CPP_COMMA))
	c_parser_consume_token (parser);
      else
	break;
    }
  return list;
}

/* Parse asm clobbers, a GNU extension.

   asm-clobbers:
     asm-string-literal
     asm-clobbers , asm-string-literal
*/

static tree
c_parser_asm_clobbers (c_parser *parser)
{
  tree list = NULL_TREE;
  while (true)
    {
      tree str = c_parser_asm_string_literal (parser);
      if (str)
	list = tree_cons (NULL_TREE, str, list);
      else
	return NULL_TREE;
      if (c_parser_next_token_is (parser, CPP_COMMA))
	c_parser_consume_token (parser);
      else
	break;
    }
  return list;
}

/* Parse asm goto labels, a GNU extension.

   asm-goto-operands:
     identifier
     asm-goto-operands , identifier
*/

static tree
c_parser_asm_goto_operands (c_parser *parser)
{
  tree list = NULL_TREE;
  while (true)
    {
      tree name, label;

      if (c_parser_next_token_is (parser, CPP_NAME))
	{
	  c_token *tok = c_parser_peek_token (parser);
	  name = tok->value;
	  label = lookup_label_for_goto (tok->location, name);
	  c_parser_consume_token (parser);
	  TREE_USED (label) = 1;
	}
      else
	{
	  c_parser_error (parser, "expected identifier");
	  return NULL_TREE;
	}

      name = build_string (IDENTIFIER_LENGTH (name),
			   IDENTIFIER_POINTER (name));
      list = tree_cons (name, label, list);
      if (c_parser_next_token_is (parser, CPP_COMMA))
	c_parser_consume_token (parser);
      else
	return nreverse (list);
    }
}

/* Parse an expression other than a compound expression; that is, an
   assignment expression (C90 6.3.16, C99 6.5.16).  If AFTER is not
   NULL then it is an Objective-C message expression which is the
   primary-expression starting the expression as an initializer.

   assignment-expression:
     conditional-expression
     unary-expression assignment-operator assignment-expression

   assignment-operator: one of
     = *= /= %= += -= <<= >>= &= ^= |=

   In GNU C we accept any conditional expression on the LHS and
   diagnose the invalid lvalue rather than producing a syntax
   error.  */

static struct c_expr
c_parser_expr_no_commas (c_parser *parser, struct c_expr *after)
{
  struct c_expr lhs, rhs, ret;
  enum tree_code code;
  location_t op_location, exp_location;
  gcc_assert (!after || c_dialect_objc ());
  lhs = c_parser_conditional_expression (parser, after);
  op_location = c_parser_peek_token (parser)->location;
  switch (c_parser_peek_token (parser)->type)
    {
    case CPP_EQ:
      code = NOP_EXPR;
      break;
    case CPP_MULT_EQ:
      code = MULT_EXPR;
      break;
    case CPP_DIV_EQ:
      code = TRUNC_DIV_EXPR;
      break;
    case CPP_MOD_EQ:
      code = TRUNC_MOD_EXPR;
      break;
    case CPP_PLUS_EQ:
      code = PLUS_EXPR;
      break;
    case CPP_MINUS_EQ:
      code = MINUS_EXPR;
      break;
    case CPP_LSHIFT_EQ:
      code = LSHIFT_EXPR;
      break;
    case CPP_RSHIFT_EQ:
      code = RSHIFT_EXPR;
      break;
    case CPP_AND_EQ:
      code = BIT_AND_EXPR;
      break;
    case CPP_XOR_EQ:
      code = BIT_XOR_EXPR;
      break;
    case CPP_OR_EQ:
      code = BIT_IOR_EXPR;
      break;
    default:
      return lhs;
    }
  c_parser_consume_token (parser);
  exp_location = c_parser_peek_token (parser)->location;
  rhs = c_parser_expr_no_commas (parser, NULL);
  rhs = default_function_array_read_conversion (exp_location, rhs);
  ret.value = build_modify_expr (op_location, lhs.value, lhs.original_type,
				 code, exp_location, rhs.value,
				 rhs.original_type);
  if (code == NOP_EXPR)
    ret.original_code = MODIFY_EXPR;
  else
    {
      TREE_NO_WARNING (ret.value) = 1;
      ret.original_code = ERROR_MARK;
    }
  ret.original_type = NULL;
  return ret;
}

/* Parse a conditional expression (C90 6.3.15, C99 6.5.15).  If AFTER
   is not NULL then it is an Objective-C message expression which is
   the primary-expression starting the expression as an initializer.

   conditional-expression:
     logical-OR-expression
     logical-OR-expression ? expression : conditional-expression

   GNU extensions:

   conditional-expression:
     logical-OR-expression ? : conditional-expression
*/

static struct c_expr
c_parser_conditional_expression (c_parser *parser, struct c_expr *after)
{
  struct c_expr cond, exp1, exp2, ret;
  location_t cond_loc, colon_loc, middle_loc;

  gcc_assert (!after || c_dialect_objc ());

  cond = c_parser_binary_expression (parser, after);

  if (c_parser_next_token_is_not (parser, CPP_QUERY))
    return cond;
  cond_loc = c_parser_peek_token (parser)->location;
  cond = default_function_array_read_conversion (cond_loc, cond);
  c_parser_consume_token (parser);
  if (c_parser_next_token_is (parser, CPP_COLON))
    {
      tree eptype = NULL_TREE;

      middle_loc = c_parser_peek_token (parser)->location;
      pedwarn (middle_loc, OPT_pedantic, 
	       "ISO C forbids omitting the middle term of a ?: expression");
      warn_for_omitted_condop (middle_loc, cond.value);
      if (TREE_CODE (cond.value) == EXCESS_PRECISION_EXPR)
	{
	  eptype = TREE_TYPE (cond.value);
	  cond.value = TREE_OPERAND (cond.value, 0);
	}
      /* Make sure first operand is calculated only once.  */
      exp1.value = c_save_expr (default_conversion (cond.value));
      if (eptype)
	exp1.value = build1 (EXCESS_PRECISION_EXPR, eptype, exp1.value);
      exp1.original_type = NULL;
      cond.value = c_objc_common_truthvalue_conversion (cond_loc, exp1.value);
      c_inhibit_evaluation_warnings += cond.value == truthvalue_true_node;
    }
  else
    {
      cond.value
	= c_objc_common_truthvalue_conversion
	(cond_loc, default_conversion (cond.value));
      c_inhibit_evaluation_warnings += cond.value == truthvalue_false_node;
      exp1 = c_parser_expression_conv (parser);
      mark_exp_read (exp1.value);
      c_inhibit_evaluation_warnings +=
	((cond.value == truthvalue_true_node)
	 - (cond.value == truthvalue_false_node));
    }

  colon_loc = c_parser_peek_token (parser)->location;
  if (!c_parser_require (parser, CPP_COLON, "expected %<:%>"))
    {
      c_inhibit_evaluation_warnings -= cond.value == truthvalue_true_node;
      ret.value = error_mark_node;
      ret.original_code = ERROR_MARK;
      ret.original_type = NULL;
      return ret;
    }
  {
    location_t exp2_loc = c_parser_peek_token (parser)->location;
    exp2 = c_parser_conditional_expression (parser, NULL);
    exp2 = default_function_array_read_conversion (exp2_loc, exp2);
  }
  c_inhibit_evaluation_warnings -= cond.value == truthvalue_true_node;
  ret.value = build_conditional_expr (colon_loc, cond.value,
				      cond.original_code == C_MAYBE_CONST_EXPR,
				      exp1.value, exp1.original_type,
				      exp2.value, exp2.original_type);
  ret.original_code = ERROR_MARK;
  if (exp1.value == error_mark_node || exp2.value == error_mark_node)
    ret.original_type = NULL;
  else
    {
      tree t1, t2;

      /* If both sides are enum type, the default conversion will have
	 made the type of the result be an integer type.  We want to
	 remember the enum types we started with.  */
      t1 = exp1.original_type ? exp1.original_type : TREE_TYPE (exp1.value);
      t2 = exp2.original_type ? exp2.original_type : TREE_TYPE (exp2.value);
      ret.original_type = ((t1 != error_mark_node
			    && t2 != error_mark_node
			    && (TYPE_MAIN_VARIANT (t1)
				== TYPE_MAIN_VARIANT (t2)))
			   ? t1
			   : NULL);
    }
  return ret;
}

/* Parse a binary expression; that is, a logical-OR-expression (C90
   6.3.5-6.3.14, C99 6.5.5-6.5.14).  If AFTER is not NULL then it is
   an Objective-C message expression which is the primary-expression
   starting the expression as an initializer.

   multiplicative-expression:
     cast-expression
     multiplicative-expression * cast-expression
     multiplicative-expression / cast-expression
     multiplicative-expression % cast-expression

   additive-expression:
     multiplicative-expression
     additive-expression + multiplicative-expression
     additive-expression - multiplicative-expression

   shift-expression:
     additive-expression
     shift-expression << additive-expression
     shift-expression >> additive-expression

   relational-expression:
     shift-expression
     relational-expression < shift-expression
     relational-expression > shift-expression
     relational-expression <= shift-expression
     relational-expression >= shift-expression

   equality-expression:
     relational-expression
     equality-expression == relational-expression
     equality-expression != relational-expression

   AND-expression:
     equality-expression
     AND-expression & equality-expression

   exclusive-OR-expression:
     AND-expression
     exclusive-OR-expression ^ AND-expression

   inclusive-OR-expression:
     exclusive-OR-expression
     inclusive-OR-expression | exclusive-OR-expression

   logical-AND-expression:
     inclusive-OR-expression
     logical-AND-expression && inclusive-OR-expression

   logical-OR-expression:
     logical-AND-expression
     logical-OR-expression || logical-AND-expression
*/

static struct c_expr
c_parser_binary_expression (c_parser *parser, struct c_expr *after)
{
  /* A binary expression is parsed using operator-precedence parsing,
     with the operands being cast expressions.  All the binary
     operators are left-associative.  Thus a binary expression is of
     form:

     E0 op1 E1 op2 E2 ...

     which we represent on a stack.  On the stack, the precedence
     levels are strictly increasing.  When a new operator is
     encountered of higher precedence than that at the top of the
     stack, it is pushed; its LHS is the top expression, and its RHS
     is everything parsed until it is popped.  When a new operator is
     encountered with precedence less than or equal to that at the top
     of the stack, triples E[i-1] op[i] E[i] are popped and replaced
     by the result of the operation until the operator at the top of
     the stack has lower precedence than the new operator or there is
     only one element on the stack; then the top expression is the LHS
     of the new operator.  In the case of logical AND and OR
     expressions, we also need to adjust c_inhibit_evaluation_warnings
     as appropriate when the operators are pushed and popped.  */

  /* The precedence levels, where 0 is a dummy lowest level used for
     the bottom of the stack.  */
  enum prec {
    PREC_NONE,
    PREC_LOGOR,
    PREC_LOGAND,
    PREC_BITOR,
    PREC_BITXOR,
    PREC_BITAND,
    PREC_EQ,
    PREC_REL,
    PREC_SHIFT,
    PREC_ADD,
    PREC_MULT,
    NUM_PRECS
  };
  struct {
    /* The expression at this stack level.  */
    struct c_expr expr;
    /* The precedence of the operator on its left, PREC_NONE at the
       bottom of the stack.  */
    enum prec prec;
    /* The operation on its left.  */
    enum tree_code op;
    /* The source location of this operation.  */
    location_t loc;
  } stack[NUM_PRECS];
  int sp;
  /* Location of the binary operator.  */
  location_t binary_loc = UNKNOWN_LOCATION;  /* Quiet warning.  */
#define POP								      \
  do {									      \
    switch (stack[sp].op)						      \
      {									      \
      case TRUTH_ANDIF_EXPR:						      \
	c_inhibit_evaluation_warnings -= (stack[sp - 1].expr.value	      \
					  == truthvalue_false_node);	      \
	break;								      \
      case TRUTH_ORIF_EXPR:						      \
	c_inhibit_evaluation_warnings -= (stack[sp - 1].expr.value	      \
					  == truthvalue_true_node);	      \
	break;								      \
      default:								      \
	break;								      \
      }									      \
    stack[sp - 1].expr							      \
      = default_function_array_read_conversion (stack[sp - 1].loc,	      \
						stack[sp - 1].expr);	      \
    stack[sp].expr							      \
      = default_function_array_read_conversion (stack[sp].loc,		      \
						stack[sp].expr);	      \
    stack[sp - 1].expr = parser_build_binary_op (stack[sp].loc,		      \
						 stack[sp].op,		      \
						 stack[sp - 1].expr,	      \
						 stack[sp].expr);	      \
    sp--;								      \
  } while (0)
  gcc_assert (!after || c_dialect_objc ());
  stack[0].loc = c_parser_peek_token (parser)->location;
  stack[0].expr = c_parser_cast_expression (parser, after);
  stack[0].prec = PREC_NONE;
  sp = 0;
  while (true)
    {
      enum prec oprec;
      enum tree_code ocode;
      if (parser->error)
	goto out;
      switch (c_parser_peek_token (parser)->type)
	{
	case CPP_MULT:
	  oprec = PREC_MULT;
	  ocode = MULT_EXPR;
	  break;
	case CPP_DIV:
	  oprec = PREC_MULT;
	  ocode = TRUNC_DIV_EXPR;
	  break;
	case CPP_MOD:
	  oprec = PREC_MULT;
	  ocode = TRUNC_MOD_EXPR;
	  break;
	case CPP_PLUS:
	  oprec = PREC_ADD;
	  ocode = PLUS_EXPR;
	  break;
	case CPP_MINUS:
	  oprec = PREC_ADD;
	  ocode = MINUS_EXPR;
	  break;
	case CPP_LSHIFT:
	  oprec = PREC_SHIFT;
	  ocode = LSHIFT_EXPR;
	  break;
	case CPP_RSHIFT:
	  oprec = PREC_SHIFT;
	  ocode = RSHIFT_EXPR;
	  break;
	case CPP_LESS:
	  oprec = PREC_REL;
	  ocode = LT_EXPR;
	  break;
	case CPP_GREATER:
	  oprec = PREC_REL;
	  ocode = GT_EXPR;
	  break;
	case CPP_LESS_EQ:
	  oprec = PREC_REL;
	  ocode = LE_EXPR;
	  break;
	case CPP_GREATER_EQ:
	  oprec = PREC_REL;
	  ocode = GE_EXPR;
	  break;
	case CPP_EQ_EQ:
	  oprec = PREC_EQ;
	  ocode = EQ_EXPR;
	  break;
	case CPP_NOT_EQ:
	  oprec = PREC_EQ;
	  ocode = NE_EXPR;
	  break;
	case CPP_AND:
	  oprec = PREC_BITAND;
	  ocode = BIT_AND_EXPR;
	  break;
	case CPP_XOR:
	  oprec = PREC_BITXOR;
	  ocode = BIT_XOR_EXPR;
	  break;
	case CPP_OR:
	  oprec = PREC_BITOR;
	  ocode = BIT_IOR_EXPR;
	  break;
	case CPP_AND_AND:
	  oprec = PREC_LOGAND;
	  ocode = TRUTH_ANDIF_EXPR;
	  break;
	case CPP_OR_OR:
	  oprec = PREC_LOGOR;
	  ocode = TRUTH_ORIF_EXPR;
	  break;
	default:
	  /* Not a binary operator, so end of the binary
	     expression.  */
	  goto out;
	}
      binary_loc = c_parser_peek_token (parser)->location;
      c_parser_consume_token (parser);
      while (oprec <= stack[sp].prec)
	POP;
      switch (ocode)
	{
	case TRUTH_ANDIF_EXPR:
	  stack[sp].expr
	    = default_function_array_read_conversion (stack[sp].loc,
						      stack[sp].expr);
	  stack[sp].expr.value = c_objc_common_truthvalue_conversion
	    (stack[sp].loc, default_conversion (stack[sp].expr.value));
	  c_inhibit_evaluation_warnings += (stack[sp].expr.value
					    == truthvalue_false_node);
	  break;
	case TRUTH_ORIF_EXPR:
	  stack[sp].expr
	    = default_function_array_read_conversion (stack[sp].loc,
						      stack[sp].expr);
	  stack[sp].expr.value = c_objc_common_truthvalue_conversion
	    (stack[sp].loc, default_conversion (stack[sp].expr.value));
	  c_inhibit_evaluation_warnings += (stack[sp].expr.value
					    == truthvalue_true_node);
	  break;
	default:
	  break;
	}
      sp++;
      stack[sp].loc = binary_loc;
      stack[sp].expr = c_parser_cast_expression (parser, NULL);
      stack[sp].prec = oprec;
      stack[sp].op = ocode;
      stack[sp].loc = binary_loc;
    }
 out:
  while (sp > 0)
    POP;
  return stack[0].expr;
#undef POP
}

/* Parse a cast expression (C90 6.3.4, C99 6.5.4).  If AFTER is not
   NULL then it is an Objective-C message expression which is the
   primary-expression starting the expression as an initializer.

   cast-expression:
     unary-expression
     ( type-name ) unary-expression
*/

static struct c_expr
c_parser_cast_expression (c_parser *parser, struct c_expr *after)
{
  location_t cast_loc = c_parser_peek_token (parser)->location;
  gcc_assert (!after || c_dialect_objc ());
  if (after)
    return c_parser_postfix_expression_after_primary (parser,
						      cast_loc, *after);
  /* If the expression begins with a parenthesized type name, it may
     be either a cast or a compound literal; we need to see whether
     the next character is '{' to tell the difference.  If not, it is
     an unary expression.  */
  if (c_parser_next_token_is (parser, CPP_OPEN_PAREN)
      && c_token_starts_typename (c_parser_peek_2nd_token (parser)))
    {
      struct c_type_name *type_name;
      struct c_expr ret;
      struct c_expr expr;
      c_parser_consume_token (parser);
      type_name = c_parser_type_name (parser);
      c_parser_skip_until_found (parser, CPP_CLOSE_PAREN, "expected %<)%>");
      if (type_name == NULL)
	{
	  ret.value = error_mark_node;
	  ret.original_code = ERROR_MARK;
	  ret.original_type = NULL;
	  return ret;
	}

      /* Save casted types in the function's used types hash table.  */
      used_types_insert (type_name->specs->type);

      if (c_parser_next_token_is (parser, CPP_OPEN_BRACE))
	return c_parser_postfix_expression_after_paren_type (parser, type_name,
							     cast_loc);
      {
	location_t expr_loc = c_parser_peek_token (parser)->location;
	expr = c_parser_cast_expression (parser, NULL);
	expr = default_function_array_read_conversion (expr_loc, expr);
      }
      ret.value = c_cast_expr (cast_loc, type_name, expr.value);
      ret.original_code = ERROR_MARK;
      ret.original_type = NULL;
      return ret;
    }
  else
    return c_parser_unary_expression (parser);
}

/* Parse an unary expression (C90 6.3.3, C99 6.5.3).

   unary-expression:
     postfix-expression
     ++ unary-expression
     -- unary-expression
     unary-operator cast-expression
     sizeof unary-expression
     sizeof ( type-name )

   unary-operator: one of
     & * + - ~ !

   GNU extensions:

   unary-expression:
     __alignof__ unary-expression
     __alignof__ ( type-name )
     && identifier

   unary-operator: one of
     __extension__ __real__ __imag__

   In addition, the GNU syntax treats ++ and -- as unary operators, so
   they may be applied to cast expressions with errors for non-lvalues
   given later.  */

static struct c_expr
c_parser_unary_expression (c_parser *parser)
{
  int ext;
  struct c_expr ret, op;
  location_t op_loc = c_parser_peek_token (parser)->location;
  location_t exp_loc;
  ret.original_code = ERROR_MARK;
  ret.original_type = NULL;
  switch (c_parser_peek_token (parser)->type)
    {
    case CPP_PLUS_PLUS:
      c_parser_consume_token (parser);
      exp_loc = c_parser_peek_token (parser)->location;
      op = c_parser_cast_expression (parser, NULL);
      op = default_function_array_read_conversion (exp_loc, op);
      return parser_build_unary_op (op_loc, PREINCREMENT_EXPR, op);
    case CPP_MINUS_MINUS:
      c_parser_consume_token (parser);
      exp_loc = c_parser_peek_token (parser)->location;
      op = c_parser_cast_expression (parser, NULL);
      op = default_function_array_read_conversion (exp_loc, op);
      return parser_build_unary_op (op_loc, PREDECREMENT_EXPR, op);
    case CPP_AND:
      c_parser_consume_token (parser);
      op = c_parser_cast_expression (parser, NULL);
      mark_exp_read (op.value);
      return parser_build_unary_op (op_loc, ADDR_EXPR, op);
    case CPP_MULT:
      c_parser_consume_token (parser);
      exp_loc = c_parser_peek_token (parser)->location;
      op = c_parser_cast_expression (parser, NULL);
      op = default_function_array_read_conversion (exp_loc, op);
      ret.value = build_indirect_ref (op_loc, op.value, RO_UNARY_STAR);
      return ret;
    case CPP_PLUS:
      if (!c_dialect_objc () && !in_system_header)
	warning_at (op_loc,
		    OPT_Wtraditional,
		    "traditional C rejects the unary plus operator");
      c_parser_consume_token (parser);
      exp_loc = c_parser_peek_token (parser)->location;
      op = c_parser_cast_expression (parser, NULL);
      op = default_function_array_read_conversion (exp_loc, op);
      return parser_build_unary_op (op_loc, CONVERT_EXPR, op);
    case CPP_MINUS:
      c_parser_consume_token (parser);
      exp_loc = c_parser_peek_token (parser)->location;
      op = c_parser_cast_expression (parser, NULL);
      op = default_function_array_read_conversion (exp_loc, op);
      return parser_build_unary_op (op_loc, NEGATE_EXPR, op);
    case CPP_COMPL:
      c_parser_consume_token (parser);
      exp_loc = c_parser_peek_token (parser)->location;
      op = c_parser_cast_expression (parser, NULL);
      op = default_function_array_read_conversion (exp_loc, op);
      return parser_build_unary_op (op_loc, BIT_NOT_EXPR, op);
    case CPP_NOT:
      c_parser_consume_token (parser);
      exp_loc = c_parser_peek_token (parser)->location;
      op = c_parser_cast_expression (parser, NULL);
      op = default_function_array_read_conversion (exp_loc, op);
      return parser_build_unary_op (op_loc, TRUTH_NOT_EXPR, op);
    case CPP_AND_AND:
      /* Refer to the address of a label as a pointer.  */
      c_parser_consume_token (parser);
      if (c_parser_next_token_is (parser, CPP_NAME))
	{
	  ret.value = finish_label_address_expr
	    (c_parser_peek_token (parser)->value, op_loc);
	  c_parser_consume_token (parser);
	}
      else
	{
	  c_parser_error (parser, "expected identifier");
	  ret.value = error_mark_node;
	}
	return ret;
    case CPP_KEYWORD:
      switch (c_parser_peek_token (parser)->keyword)
	{
	case RID_SIZEOF:
	  return c_parser_sizeof_expression (parser);
	case RID_UPC_BLOCKSIZEOF:
	case RID_UPC_ELEMSIZEOF:
	case RID_UPC_LOCALSIZEOF:
          gcc_assert (c_dialect_upc ());
	  return c_parser_sizeof_expression (parser);
	case RID_ALIGNOF:
	  return c_parser_alignof_expression (parser);
	case RID_EXTENSION:
	  c_parser_consume_token (parser);
	  ext = disable_extension_diagnostics ();
	  ret = c_parser_cast_expression (parser, NULL);
	  restore_extension_diagnostics (ext);
	  return ret;
	case RID_REALPART:
	  c_parser_consume_token (parser);
	  exp_loc = c_parser_peek_token (parser)->location;
	  op = c_parser_cast_expression (parser, NULL);
	  op = default_function_array_conversion (exp_loc, op);
	  return parser_build_unary_op (op_loc, REALPART_EXPR, op);
	case RID_IMAGPART:
	  c_parser_consume_token (parser);
	  exp_loc = c_parser_peek_token (parser)->location;
	  op = c_parser_cast_expression (parser, NULL);
	  op = default_function_array_conversion (exp_loc, op);
	  return parser_build_unary_op (op_loc, IMAGPART_EXPR, op);
	default:
	  return c_parser_postfix_expression (parser);
	}
    default:
      return c_parser_postfix_expression (parser);
    }
}

/* Parse a sizeof expression.  */

static struct c_expr
c_parser_sizeof_expression (c_parser *parser)
{
  struct c_expr expr;
  location_t expr_loc;
  enum rid keyword = c_parser_peek_token (parser)->keyword;
  c_parser_consume_token (parser);
  c_inhibit_evaluation_warnings++;
  in_sizeof++;
  if (c_parser_next_token_is (parser, CPP_OPEN_PAREN)
      && c_token_starts_typename (c_parser_peek_2nd_token (parser)))
    {
      /* Either sizeof ( type-name ) or sizeof unary-expression
	 starting with a compound literal.  */
      struct c_type_name *type_name;
      c_parser_consume_token (parser);
      expr_loc = c_parser_peek_token (parser)->location;
      type_name = c_parser_type_name (parser);
      c_parser_skip_until_found (parser, CPP_CLOSE_PAREN, "expected %<)%>");
      if (type_name == NULL)
	{
	  struct c_expr ret;
	  c_inhibit_evaluation_warnings--;
	  in_sizeof--;
	  ret.value = error_mark_node;
	  ret.original_code = ERROR_MARK;
	  ret.original_type = NULL;
	  return ret;
	}
      if (c_parser_next_token_is (parser, CPP_OPEN_BRACE))
	{
	  expr = c_parser_postfix_expression_after_paren_type (parser,
							       type_name,
							       expr_loc);
	  goto sizeof_expr;
	}
      /* sizeof ( type-name ).  */
      c_inhibit_evaluation_warnings--;
      in_sizeof--;
      /* Handle upc_*_sizeof (type) operations.  */
      switch (keyword)
        {
        case RID_UPC_BLOCKSIZEOF:
          return upc_blocksizeof_type (expr_loc, type_name);
        case RID_UPC_ELEMSIZEOF:
          return upc_elemsizeof_type (expr_loc, type_name);
        case RID_UPC_LOCALSIZEOF:
          return upc_localsizeof_type (expr_loc, type_name);
        default: break;
        }
      return c_expr_sizeof_type (expr_loc, type_name);
    }
  else
    {
      expr_loc = c_parser_peek_token (parser)->location;
      expr = c_parser_unary_expression (parser);
    sizeof_expr:
      c_inhibit_evaluation_warnings--;
      in_sizeof--;
      mark_exp_read (expr.value);
      if (TREE_CODE (expr.value) == COMPONENT_REF
	  && DECL_C_BIT_FIELD (TREE_OPERAND (expr.value, 1)))
	error_at (expr_loc, "%<sizeof%> applied to a bit-field");
      /* Handle upc_*_sizeof (expr) operations.  */
      switch (keyword)
        {
        case RID_UPC_BLOCKSIZEOF:
          return upc_blocksizeof_expr (expr_loc, expr);
        case RID_UPC_ELEMSIZEOF:
          return upc_elemsizeof_expr (expr_loc, expr);
        case RID_UPC_LOCALSIZEOF:
          return upc_localsizeof_expr (expr_loc, expr);
        case RID_SIZEOF:
          return c_expr_sizeof_expr (expr_loc, expr);
        default: break;
        }
      return c_expr_sizeof_expr (expr_loc, expr);
    }
}

/* Parse an alignof expression.  */

static struct c_expr
c_parser_alignof_expression (c_parser *parser)
{
  struct c_expr expr;
  location_t loc = c_parser_peek_token (parser)->location;
  gcc_assert (c_parser_next_token_is_keyword (parser, RID_ALIGNOF));
  c_parser_consume_token (parser);
  c_inhibit_evaluation_warnings++;
  in_alignof++;
  if (c_parser_next_token_is (parser, CPP_OPEN_PAREN)
      && c_token_starts_typename (c_parser_peek_2nd_token (parser)))
    {
      /* Either __alignof__ ( type-name ) or __alignof__
	 unary-expression starting with a compound literal.  */
      location_t loc;
      struct c_type_name *type_name;
      struct c_expr ret;
      c_parser_consume_token (parser);
      loc = c_parser_peek_token (parser)->location;
      type_name = c_parser_type_name (parser);
      c_parser_skip_until_found (parser, CPP_CLOSE_PAREN, "expected %<)%>");
      if (type_name == NULL)
	{
	  struct c_expr ret;
	  c_inhibit_evaluation_warnings--;
	  in_alignof--;
	  ret.value = error_mark_node;
	  ret.original_code = ERROR_MARK;
	  ret.original_type = NULL;
	  return ret;
	}
      if (c_parser_next_token_is (parser, CPP_OPEN_BRACE))
	{
	  expr = c_parser_postfix_expression_after_paren_type (parser,
							       type_name,
							       loc);
	  goto alignof_expr;
	}
      /* alignof ( type-name ).  */
      c_inhibit_evaluation_warnings--;
      in_alignof--;
      ret.value = c_alignof (loc, groktypename (type_name, NULL, NULL));
      ret.original_code = ERROR_MARK;
      ret.original_type = NULL;
      return ret;
    }
  else
    {
      struct c_expr ret;
      expr = c_parser_unary_expression (parser);
    alignof_expr:
      mark_exp_read (expr.value);
      c_inhibit_evaluation_warnings--;
      in_alignof--;
      ret.value = c_alignof_expr (loc, expr.value);
      ret.original_code = ERROR_MARK;
      ret.original_type = NULL;
      return ret;
    }
}

/* Parse a postfix expression (C90 6.3.1-6.3.2, C99 6.5.1-6.5.2).

   postfix-expression:
     primary-expression
     postfix-expression [ expression ]
     postfix-expression ( argument-expression-list[opt] )
     postfix-expression . identifier
     postfix-expression -> identifier
     postfix-expression ++
     postfix-expression --
     ( type-name ) { initializer-list }
     ( type-name ) { initializer-list , }

   argument-expression-list:
     argument-expression
     argument-expression-list , argument-expression

   primary-expression:
     identifier
     constant
     string-literal
     ( expression )

   GNU extensions:

   primary-expression:
     __func__
       (treated as a keyword in GNU C)
     __FUNCTION__
     __PRETTY_FUNCTION__
     ( compound-statement )
     __builtin_va_arg ( assignment-expression , type-name )
     __builtin_offsetof ( type-name , offsetof-member-designator )
     __builtin_choose_expr ( assignment-expression ,
			     assignment-expression ,
			     assignment-expression )
     __builtin_types_compatible_p ( type-name , type-name )

   offsetof-member-designator:
     identifier
     offsetof-member-designator . identifier
     offsetof-member-designator [ expression ]

   Objective-C:

   primary-expression:
     [ objc-receiver objc-message-args ]
     @selector ( objc-selector-arg )
     @protocol ( identifier )
     @encode ( type-name )
     objc-string-literal
     Classname . identifier
*/

static struct c_expr
c_parser_postfix_expression (c_parser *parser)
{
  struct c_expr expr, e1, e2, e3;
  struct c_type_name *t1, *t2;
  location_t loc = c_parser_peek_token (parser)->location;;
  expr.original_code = ERROR_MARK;
  expr.original_type = NULL;
  switch (c_parser_peek_token (parser)->type)
    {
    case CPP_NUMBER:
      expr.value = c_parser_peek_token (parser)->value;
      loc = c_parser_peek_token (parser)->location;
      c_parser_consume_token (parser);
      if (TREE_CODE (expr.value) == FIXED_CST
	  && !targetm.fixed_point_supported_p ())
	{
	  error_at (loc, "fixed-point types not supported for this target");
	  expr.value = error_mark_node;
	}
      break;
    case CPP_CHAR:
    case CPP_CHAR16:
    case CPP_CHAR32:
    case CPP_WCHAR:
      expr.value = c_parser_peek_token (parser)->value;
      c_parser_consume_token (parser);
      break;
    case CPP_STRING:
    case CPP_STRING16:
    case CPP_STRING32:
    case CPP_WSTRING:
    case CPP_UTF8STRING:
      expr.value = c_parser_peek_token (parser)->value;
      expr.original_code = STRING_CST;
      c_parser_consume_token (parser);
      break;
    case CPP_OBJC_STRING:
      gcc_assert (c_dialect_objc ());
      expr.value
	= objc_build_string_object (c_parser_peek_token (parser)->value);
      c_parser_consume_token (parser);
      break;
    case CPP_NAME:
      switch (c_parser_peek_token (parser)->id_kind)
	{
	case C_ID_ID:
	  {
	    tree id = c_parser_peek_token (parser)->value;
	    c_parser_consume_token (parser);
	    expr.value = build_external_ref (loc, id,
					     (c_parser_peek_token (parser)->type
					      == CPP_OPEN_PAREN),
					     &expr.original_type);
	    break;
	  }
	case C_ID_CLASSNAME:
	  {
	    /* Here we parse the Objective-C 2.0 Class.name dot
	       syntax.  */
	    tree class_name = c_parser_peek_token (parser)->value;
	    tree component;
	    c_parser_consume_token (parser);
	    gcc_assert (c_dialect_objc ());
	    if (!c_parser_require (parser, CPP_DOT, "expected %<.%>"))
	      {
		expr.value = error_mark_node;
		break;
	      }
	    if (c_parser_next_token_is_not (parser, CPP_NAME))
	      {
		c_parser_error (parser, "expected identifier");
		expr.value = error_mark_node;
		break;
	      }
	    component = c_parser_peek_token (parser)->value;
	    c_parser_consume_token (parser);
	    expr.value = objc_build_class_component_ref (class_name, 
							 component);
	    break;
	  }
	default:
	  c_parser_error (parser, "expected expression");
	  expr.value = error_mark_node;
	  break;
	}
      break;
    case CPP_OPEN_PAREN:
      /* A parenthesized expression, statement expression or compound
	 literal.  */
      if (c_parser_peek_2nd_token (parser)->type == CPP_OPEN_BRACE)
	{
	  /* A statement expression.  */
	  tree stmt;
	  location_t brace_loc;
	  c_parser_consume_token (parser);
	  brace_loc = c_parser_peek_token (parser)->location;
	  c_parser_consume_token (parser);
	  if (cur_stmt_list == NULL)
	    {
	      error_at (loc, "braced-group within expression allowed "
			"only inside a function");
	      parser->error = true;
	      c_parser_skip_until_found (parser, CPP_CLOSE_BRACE, NULL);
	      c_parser_skip_until_found (parser, CPP_CLOSE_PAREN, NULL);
	      expr.value = error_mark_node;
	      break;
	    }
	  stmt = c_begin_stmt_expr ();
	  c_parser_compound_statement_nostart (parser);
	  c_parser_skip_until_found (parser, CPP_CLOSE_PAREN,
				     "expected %<)%>");
	  pedwarn (loc, OPT_pedantic,
		   "ISO C forbids braced-groups within expressions");
	  expr.value = c_finish_stmt_expr (brace_loc, stmt);
	  mark_exp_read (expr.value);
	}
      else if (c_token_starts_typename (c_parser_peek_2nd_token (parser)))
	{
	  /* A compound literal.  ??? Can we actually get here rather
	     than going directly to
	     c_parser_postfix_expression_after_paren_type from
	     elsewhere?  */
	  location_t loc;
	  struct c_type_name *type_name;
	  c_parser_consume_token (parser);
	  loc = c_parser_peek_token (parser)->location;
	  type_name = c_parser_type_name (parser);
	  c_parser_skip_until_found (parser, CPP_CLOSE_PAREN,
				     "expected %<)%>");
	  if (type_name == NULL)
	    {
	      expr.value = error_mark_node;
	    }
	  else
	    expr = c_parser_postfix_expression_after_paren_type (parser,
								 type_name,
								 loc);
	}
      else
	{
	  /* A parenthesized expression.  */
	  c_parser_consume_token (parser);
	  expr = c_parser_expression (parser);
	  if (TREE_CODE (expr.value) == MODIFY_EXPR)
	    TREE_NO_WARNING (expr.value) = 1;
	  if (expr.original_code != C_MAYBE_CONST_EXPR)
	    expr.original_code = ERROR_MARK;
	  /* Don't change EXPR.ORIGINAL_TYPE.  */
	  c_parser_skip_until_found (parser, CPP_CLOSE_PAREN,
				     "expected %<)%>");
	}
      break;
    case CPP_KEYWORD:
      switch (c_parser_peek_token (parser)->keyword)
	{
	case RID_FUNCTION_NAME:
	case RID_PRETTY_FUNCTION_NAME:
	case RID_C99_FUNCTION_NAME:
	  expr.value = fname_decl (loc,
				   c_parser_peek_token (parser)->keyword,
				   c_parser_peek_token (parser)->value);
	  c_parser_consume_token (parser);
	  break;
	case RID_VA_ARG:
	  c_parser_consume_token (parser);
	  if (!c_parser_require (parser, CPP_OPEN_PAREN, "expected %<(%>"))
	    {
	      expr.value = error_mark_node;
	      break;
	    }
	  e1 = c_parser_expr_no_commas (parser, NULL);
	  mark_exp_read (e1.value);
	  e1.value = c_fully_fold (e1.value, false, NULL);
	  if (!c_parser_require (parser, CPP_COMMA, "expected %<,%>"))
	    {
	      c_parser_skip_until_found (parser, CPP_CLOSE_PAREN, NULL);
	      expr.value = error_mark_node;
	      break;
	    }
	  loc = c_parser_peek_token (parser)->location;
	  t1 = c_parser_type_name (parser);
	  c_parser_skip_until_found (parser, CPP_CLOSE_PAREN,
				     "expected %<)%>");
	  if (t1 == NULL)
	    {
	      expr.value = error_mark_node;
	    }
	  else
	    {
	      tree type_expr = NULL_TREE;
	      expr.value = c_build_va_arg (loc, e1.value,
					   groktypename (t1, &type_expr, NULL));
	      if (type_expr)
		{
		  expr.value = build2 (C_MAYBE_CONST_EXPR,
				       TREE_TYPE (expr.value), type_expr,
				       expr.value);
		  C_MAYBE_CONST_EXPR_NON_CONST (expr.value) = true;
		}
	    }
	  break;
	case RID_OFFSETOF:
	  c_parser_consume_token (parser);
	  if (!c_parser_require (parser, CPP_OPEN_PAREN, "expected %<(%>"))
	    {
	      expr.value = error_mark_node;
	      break;
	    }
	  t1 = c_parser_type_name (parser);
	  if (t1 == NULL)
	    {
	      expr.value = error_mark_node;
	      break;
	    }
	  if (!c_parser_require (parser, CPP_COMMA, "expected %<,%>"))
	    {
	      c_parser_skip_until_found (parser, CPP_CLOSE_PAREN, NULL);
	      expr.value = error_mark_node;
	      break;
	    }
	  {
	    tree type = groktypename (t1, NULL, NULL);
	    tree offsetof_ref;
	    if (type == error_mark_node)
	      offsetof_ref = error_mark_node;
	    else
	      {
		offsetof_ref = build1 (INDIRECT_REF, type, null_pointer_node);
		SET_EXPR_LOCATION (offsetof_ref, loc);
	      }
	    /* Parse the second argument to __builtin_offsetof.  We
	       must have one identifier, and beyond that we want to
	       accept sub structure and sub array references.  */
	    if (c_parser_next_token_is (parser, CPP_NAME))
	      {
		offsetof_ref = build_component_ref
		  (loc, offsetof_ref, c_parser_peek_token (parser)->value);
		c_parser_consume_token (parser);
		while (c_parser_next_token_is (parser, CPP_DOT)
		       || c_parser_next_token_is (parser,
						  CPP_OPEN_SQUARE)
		       || c_parser_next_token_is (parser,
						  CPP_DEREF))
		  {
		    if (c_parser_next_token_is (parser, CPP_DEREF))
		      {
			loc = c_parser_peek_token (parser)->location;
			offsetof_ref = build_array_ref (loc,
							offsetof_ref,
							integer_zero_node);
			goto do_dot;
		      }
		    else if (c_parser_next_token_is (parser, CPP_DOT))
		      {
		      do_dot:
			c_parser_consume_token (parser);
			if (c_parser_next_token_is_not (parser,
							CPP_NAME))
			  {
			    c_parser_error (parser, "expected identifier");
			    break;
			  }
			offsetof_ref = build_component_ref
			  (loc, offsetof_ref,
			   c_parser_peek_token (parser)->value);
			c_parser_consume_token (parser);
		      }
		    else
		      {
			tree idx;
			loc = c_parser_peek_token (parser)->location;
			c_parser_consume_token (parser);
			idx = c_parser_expression (parser).value;
			idx = c_fully_fold (idx, false, NULL);
			c_parser_skip_until_found (parser, CPP_CLOSE_SQUARE,
						   "expected %<]%>");
			offsetof_ref = build_array_ref (loc, offsetof_ref, idx);
		      }
		  }
	      }
	    else
	      c_parser_error (parser, "expected identifier");
	    c_parser_skip_until_found (parser, CPP_CLOSE_PAREN,
				       "expected %<)%>");
	    expr.value = fold_offsetof (offsetof_ref, NULL_TREE);
	  }
	  break;
	case RID_CHOOSE_EXPR:
	  c_parser_consume_token (parser);
	  if (!c_parser_require (parser, CPP_OPEN_PAREN, "expected %<(%>"))
	    {
	      expr.value = error_mark_node;
	      break;
	    }
	  loc = c_parser_peek_token (parser)->location;
	  e1 = c_parser_expr_no_commas (parser, NULL);
	  if (!c_parser_require (parser, CPP_COMMA, "expected %<,%>"))
	    {
	      c_parser_skip_until_found (parser, CPP_CLOSE_PAREN, NULL);
	      expr.value = error_mark_node;
	      break;
	    }
	  e2 = c_parser_expr_no_commas (parser, NULL);
	  if (!c_parser_require (parser, CPP_COMMA, "expected %<,%>"))
	    {
	      c_parser_skip_until_found (parser, CPP_CLOSE_PAREN, NULL);
	      expr.value = error_mark_node;
	      break;
	    }
	  e3 = c_parser_expr_no_commas (parser, NULL);
	  c_parser_skip_until_found (parser, CPP_CLOSE_PAREN,
				     "expected %<)%>");
	  {
	    tree c;

	    c = e1.value;
	    mark_exp_read (e2.value);
	    mark_exp_read (e3.value);
	    if (TREE_CODE (c) != INTEGER_CST
		|| !INTEGRAL_TYPE_P (TREE_TYPE (c)))
	      error_at (loc,
			"first argument to %<__builtin_choose_expr%> not"
			" a constant");
	    constant_expression_warning (c);
	    expr = integer_zerop (c) ? e3 : e2;
	  }
	  break;
	case RID_TYPES_COMPATIBLE_P:
	  c_parser_consume_token (parser);
	  if (!c_parser_require (parser, CPP_OPEN_PAREN, "expected %<(%>"))
	    {
	      expr.value = error_mark_node;
	      break;
	    }
	  t1 = c_parser_type_name (parser);
	  if (t1 == NULL)
	    {
	      expr.value = error_mark_node;
	      break;
	    }
	  if (!c_parser_require (parser, CPP_COMMA, "expected %<,%>"))
	    {
	      c_parser_skip_until_found (parser, CPP_CLOSE_PAREN, NULL);
	      expr.value = error_mark_node;
	      break;
	    }
	  t2 = c_parser_type_name (parser);
	  if (t2 == NULL)
	    {
	      expr.value = error_mark_node;
	      break;
	    }
	  c_parser_skip_until_found (parser, CPP_CLOSE_PAREN,
				     "expected %<)%>");
	  {
	    tree e1, e2;

	    e1 = TYPE_MAIN_VARIANT (groktypename (t1, NULL, NULL));
	    e2 = TYPE_MAIN_VARIANT (groktypename (t2, NULL, NULL));

	    expr.value
	      = comptypes (e1, e2) ? integer_one_node : integer_zero_node;
	  }
	  break;
	case RID_AT_SELECTOR:
	  gcc_assert (c_dialect_objc ());
	  c_parser_consume_token (parser);
	  if (!c_parser_require (parser, CPP_OPEN_PAREN, "expected %<(%>"))
	    {
	      expr.value = error_mark_node;
	      break;
	    }
	  {
	    tree sel = c_parser_objc_selector_arg (parser);
	    c_parser_skip_until_found (parser, CPP_CLOSE_PAREN,
				       "expected %<)%>");
	    expr.value = objc_build_selector_expr (loc, sel);
	  }
	  break;
	case RID_AT_PROTOCOL:
	  gcc_assert (c_dialect_objc ());
	  c_parser_consume_token (parser);
	  if (!c_parser_require (parser, CPP_OPEN_PAREN, "expected %<(%>"))
	    {
	      expr.value = error_mark_node;
	      break;
	    }
	  if (c_parser_next_token_is_not (parser, CPP_NAME))
	    {
	      c_parser_error (parser, "expected identifier");
	      c_parser_skip_until_found (parser, CPP_CLOSE_PAREN, NULL);
	      expr.value = error_mark_node;
	      break;
	    }
	  {
	    tree id = c_parser_peek_token (parser)->value;
	    c_parser_consume_token (parser);
	    c_parser_skip_until_found (parser, CPP_CLOSE_PAREN,
				       "expected %<)%>");
	    expr.value = objc_build_protocol_expr (id);
	  }
	  break;
	case RID_AT_ENCODE:
	  /* Extension to support C-structures in the archiver.  */
	  gcc_assert (c_dialect_objc ());
	  c_parser_consume_token (parser);
	  if (!c_parser_require (parser, CPP_OPEN_PAREN, "expected %<(%>"))
	    {
	      expr.value = error_mark_node;
	      break;
	    }
	  t1 = c_parser_type_name (parser);
	  if (t1 == NULL)
	    {
	      expr.value = error_mark_node;
	      c_parser_skip_until_found (parser, CPP_CLOSE_PAREN, NULL);
	      break;
	    }
	  c_parser_skip_until_found (parser, CPP_CLOSE_PAREN,
				     "expected %<)%>");
	  {
	    tree type = groktypename (t1, NULL, NULL);
	    expr.value = objc_build_encode_expr (type);
	  }
	  break;
	default:
	  c_parser_error (parser, "expected expression");
	  expr.value = error_mark_node;
	  break;
	}
      break;
    case CPP_OPEN_SQUARE:
      if (c_dialect_objc ())
	{
	  tree receiver, args;
	  c_parser_consume_token (parser);
	  receiver = c_parser_objc_receiver (parser);
	  args = c_parser_objc_message_args (parser);
	  c_parser_skip_until_found (parser, CPP_CLOSE_SQUARE,
				     "expected %<]%>");
	  expr.value = objc_build_message_expr (build_tree_list (receiver,
								 args));
	  break;
	}
      /* Else fall through to report error.  */
    default:
      c_parser_error (parser, "expected expression");
      expr.value = error_mark_node;
      break;
    }
  return c_parser_postfix_expression_after_primary (parser, loc, expr);
}

/* Parse a postfix expression after a parenthesized type name: the
   brace-enclosed initializer of a compound literal, possibly followed
   by some postfix operators.  This is separate because it is not
   possible to tell until after the type name whether a cast
   expression has a cast or a compound literal, or whether the operand
   of sizeof is a parenthesized type name or starts with a compound
   literal.  TYPE_LOC is the location where TYPE_NAME starts--the
   location of the first token after the parentheses around the type
   name.  */

static struct c_expr
c_parser_postfix_expression_after_paren_type (c_parser *parser,
					      struct c_type_name *type_name,
					      location_t type_loc)
{
  tree type;
  struct c_expr init;
  bool non_const;
  struct c_expr expr;
  location_t start_loc;
  tree type_expr = NULL_TREE;
  bool type_expr_const = true;
  check_compound_literal_type (type_loc, type_name);
  start_init (NULL_TREE, NULL, 0);
  type = groktypename (type_name, &type_expr, &type_expr_const);
  start_loc = c_parser_peek_token (parser)->location;
  if (type != error_mark_node && C_TYPE_VARIABLE_SIZE (type))
    {
      error_at (type_loc, "compound literal has variable size");
      type = error_mark_node;
    }
  init = c_parser_braced_init (parser, type, false);
  finish_init ();
  maybe_warn_string_init (type, init);

  if (type != error_mark_node
      && !ADDR_SPACE_GENERIC_P (TYPE_ADDR_SPACE (type))
      && current_function_decl)
    {
      error ("compound literal qualified by address-space qualifier");
      type = error_mark_node;
    }

  if (!flag_isoc99)
    pedwarn (start_loc, OPT_pedantic, "ISO C90 forbids compound literals");
  non_const = ((init.value && TREE_CODE (init.value) == CONSTRUCTOR)
	       ? CONSTRUCTOR_NON_CONST (init.value)
	       : init.original_code == C_MAYBE_CONST_EXPR);
  non_const |= !type_expr_const;
  expr.value = build_compound_literal (start_loc, type, init.value, non_const);
  expr.original_code = ERROR_MARK;
  expr.original_type = NULL;
  if (type_expr)
    {
      if (TREE_CODE (expr.value) == C_MAYBE_CONST_EXPR)
	{
	  gcc_assert (C_MAYBE_CONST_EXPR_PRE (expr.value) == NULL_TREE);
	  C_MAYBE_CONST_EXPR_PRE (expr.value) = type_expr;
	}
      else
	{
	  gcc_assert (!non_const);
	  expr.value = build2 (C_MAYBE_CONST_EXPR, type,
			       type_expr, expr.value);
	}
    }
  return c_parser_postfix_expression_after_primary (parser, start_loc, expr);
}

/* Parse a postfix expression after the initial primary or compound
   literal; that is, parse a series of postfix operators.

   EXPR_LOC is the location of the primary expression.  */

static struct c_expr
c_parser_postfix_expression_after_primary (c_parser *parser,
					   location_t expr_loc,
					   struct c_expr expr)
{
  struct c_expr orig_expr;
  tree ident, idx;
  VEC(tree,gc) *exprlist;
  VEC(tree,gc) *origtypes;
  while (true)
    {
      location_t op_loc = c_parser_peek_token (parser)->location;
      switch (c_parser_peek_token (parser)->type)
	{
	case CPP_OPEN_SQUARE:
	  /* Array reference.  */
	  c_parser_consume_token (parser);
	  idx = c_parser_expression (parser).value;
	  c_parser_skip_until_found (parser, CPP_CLOSE_SQUARE,
				     "expected %<]%>");
	  expr.value = build_array_ref (op_loc, expr.value, idx);
	  expr.original_code = ERROR_MARK;
	  expr.original_type = NULL;
	  break;
	case CPP_OPEN_PAREN:
	  /* Function call.  */
	  c_parser_consume_token (parser);
	  if (c_parser_next_token_is (parser, CPP_CLOSE_PAREN))
	    exprlist = NULL;
	  else
	    exprlist = c_parser_expr_list (parser, true, false, &origtypes);
	  c_parser_skip_until_found (parser, CPP_CLOSE_PAREN,
				     "expected %<)%>");
	  orig_expr = expr;
	  mark_exp_read (expr.value);
	  /* FIXME diagnostics: Ideally we want the FUNCNAME, not the
	     "(" after the FUNCNAME, which is what we have now.    */
	  expr.value = build_function_call_vec (op_loc, expr.value, exprlist,
						origtypes);
	  expr.original_code = ERROR_MARK;
	  if (TREE_CODE (expr.value) == INTEGER_CST
	      && TREE_CODE (orig_expr.value) == FUNCTION_DECL
	      && DECL_BUILT_IN_CLASS (orig_expr.value) == BUILT_IN_NORMAL
	      && DECL_FUNCTION_CODE (orig_expr.value) == BUILT_IN_CONSTANT_P)
	    expr.original_code = C_MAYBE_CONST_EXPR;
	  expr.original_type = NULL;
	  if (exprlist != NULL)
	    {
	      release_tree_vector (exprlist);
	      release_tree_vector (origtypes);
	    }
	  break;
	case CPP_DOT:
	  /* Structure element reference.  */
	  c_parser_consume_token (parser);
	  expr = default_function_array_conversion (expr_loc, expr);
	  if (c_parser_next_token_is (parser, CPP_NAME))
	    ident = c_parser_peek_token (parser)->value;
	  else
	    {
	      c_parser_error (parser, "expected identifier");
	      expr.value = error_mark_node;
	      expr.original_code = ERROR_MARK;
              expr.original_type = NULL;
	      return expr;
	    }
	  c_parser_consume_token (parser);
	  expr.value = build_component_ref (op_loc, expr.value, ident);
	  expr.original_code = ERROR_MARK;
	  if (TREE_CODE (expr.value) != COMPONENT_REF)
	    expr.original_type = NULL;
	  else
	    {
	      /* Remember the original type of a bitfield.  */
	      tree field = TREE_OPERAND (expr.value, 1);
	      if (TREE_CODE (field) != FIELD_DECL)
		expr.original_type = NULL;
	      else
		expr.original_type = DECL_BIT_FIELD_TYPE (field);
	    }
	  break;
	case CPP_DEREF:
	  /* Structure element reference.  */
	  c_parser_consume_token (parser);
	  expr = default_function_array_conversion (expr_loc, expr);
	  if (c_parser_next_token_is (parser, CPP_NAME))
	    ident = c_parser_peek_token (parser)->value;
	  else
	    {
	      c_parser_error (parser, "expected identifier");
	      expr.value = error_mark_node;
	      expr.original_code = ERROR_MARK;
	      expr.original_type = NULL;
	      return expr;
	    }
	  c_parser_consume_token (parser);
	  expr.value = build_component_ref (op_loc,
					    build_indirect_ref (op_loc,
								expr.value,
								RO_ARROW),
					    ident);
	  expr.original_code = ERROR_MARK;
	  if (TREE_CODE (expr.value) != COMPONENT_REF)
	    expr.original_type = NULL;
	  else
	    {
	      /* Remember the original type of a bitfield.  */
	      tree field = TREE_OPERAND (expr.value, 1);
	      if (TREE_CODE (field) != FIELD_DECL)
		expr.original_type = NULL;
	      else
		expr.original_type = DECL_BIT_FIELD_TYPE (field);
	    }
	  break;
	case CPP_PLUS_PLUS:
	  /* Postincrement.  */
	  c_parser_consume_token (parser);
	  expr = default_function_array_read_conversion (expr_loc, expr);
	  expr.value = build_unary_op (op_loc,
				       POSTINCREMENT_EXPR, expr.value, 0);
	  expr.original_code = ERROR_MARK;
	  expr.original_type = NULL;
	  break;
	case CPP_MINUS_MINUS:
	  /* Postdecrement.  */
	  c_parser_consume_token (parser);
	  expr = default_function_array_read_conversion (expr_loc, expr);
	  expr.value = build_unary_op (op_loc,
				       POSTDECREMENT_EXPR, expr.value, 0);
	  expr.original_code = ERROR_MARK;
	  expr.original_type = NULL;
	  break;
	default:
	  return expr;
	}
    }
}

/* Parse an expression (C90 6.3.17, C99 6.5.17).

   expression:
     assignment-expression
     expression , assignment-expression
*/

static struct c_expr
c_parser_expression (c_parser *parser)
{
  struct c_expr expr;
  expr = c_parser_expr_no_commas (parser, NULL);
  while (c_parser_next_token_is (parser, CPP_COMMA))
    {
      struct c_expr next;
      tree lhsval;
      location_t loc = c_parser_peek_token (parser)->location;
      location_t expr_loc;
      c_parser_consume_token (parser);
      expr_loc = c_parser_peek_token (parser)->location;
      lhsval = expr.value;
      while (TREE_CODE (lhsval) == COMPOUND_EXPR)
	lhsval = TREE_OPERAND (lhsval, 1);
      if (DECL_P (lhsval) || handled_component_p (lhsval))
	mark_exp_read (lhsval);
      next = c_parser_expr_no_commas (parser, NULL);
      next = default_function_array_conversion (expr_loc, next);
      expr.value = build_compound_expr (loc, expr.value, next.value);
      expr.original_code = COMPOUND_EXPR;
      expr.original_type = next.original_type;
    }
  return expr;
}

/* Parse an expression and convert functions or arrays to
   pointers.  */

static struct c_expr
c_parser_expression_conv (c_parser *parser)
{
  struct c_expr expr;
  location_t loc = c_parser_peek_token (parser)->location;
  expr = c_parser_expression (parser);
  expr = default_function_array_conversion (loc, expr);
  return expr;
}

/* Parse a non-empty list of expressions.  If CONVERT_P, convert
   functions and arrays to pointers.  If FOLD_P, fold the expressions.

   nonempty-expr-list:
     assignment-expression
     nonempty-expr-list , assignment-expression
*/

static VEC(tree,gc) *
c_parser_expr_list (c_parser *parser, bool convert_p, bool fold_p,
		    VEC(tree,gc) **p_orig_types)
{
  VEC(tree,gc) *ret;
  VEC(tree,gc) *orig_types;
  struct c_expr expr;
  location_t loc = c_parser_peek_token (parser)->location;

  ret = make_tree_vector ();
  if (p_orig_types == NULL)
    orig_types = NULL;
  else
    orig_types = make_tree_vector ();

  expr = c_parser_expr_no_commas (parser, NULL);
  if (convert_p)
    expr = default_function_array_read_conversion (loc, expr);
  if (fold_p)
    expr.value = c_fully_fold (expr.value, false, NULL);
  VEC_quick_push (tree, ret, expr.value);
  if (orig_types != NULL)
    VEC_quick_push (tree, orig_types, expr.original_type);
  while (c_parser_next_token_is (parser, CPP_COMMA))
    {
      c_parser_consume_token (parser);
      loc = c_parser_peek_token (parser)->location;
      expr = c_parser_expr_no_commas (parser, NULL);
      if (convert_p)
	expr = default_function_array_read_conversion (loc, expr);
      if (fold_p)
	expr.value = c_fully_fold (expr.value, false, NULL);
      VEC_safe_push (tree, gc, ret, expr.value);
      if (orig_types != NULL)
	VEC_safe_push (tree, gc, orig_types, expr.original_type);
    }
  if (orig_types != NULL)
    *p_orig_types = orig_types;
  return ret;
}

/* Parse Objective-C-specific constructs.  */

/* Parse an objc-class-definition.

   objc-class-definition:
     @interface identifier objc-superclass[opt] objc-protocol-refs[opt]
       objc-class-instance-variables[opt] objc-methodprotolist @end
     @implementation identifier objc-superclass[opt]
       objc-class-instance-variables[opt]
     @interface identifier ( identifier ) objc-protocol-refs[opt]
       objc-methodprotolist @end
     @implementation identifier ( identifier )

   objc-superclass:
     : identifier

   "@interface identifier (" must start "@interface identifier (
   identifier ) ...": objc-methodprotolist in the first production may
   not start with a parenthesized identifier as a declarator of a data
   definition with no declaration specifiers if the objc-superclass,
   objc-protocol-refs and objc-class-instance-variables are omitted.  */

static void
c_parser_objc_class_definition (c_parser *parser, tree attributes)
{
  bool iface_p;
  tree id1;
  tree superclass;
  if (c_parser_next_token_is_keyword (parser, RID_AT_INTERFACE))
    iface_p = true;
  else if (c_parser_next_token_is_keyword (parser, RID_AT_IMPLEMENTATION))
    iface_p = false;
  else
    gcc_unreachable ();

  c_parser_consume_token (parser);
  if (c_parser_next_token_is_not (parser, CPP_NAME))
    {
      c_parser_error (parser, "expected identifier");
      return;
    }
  id1 = c_parser_peek_token (parser)->value;
  c_parser_consume_token (parser);
  if (c_parser_next_token_is (parser, CPP_OPEN_PAREN))
    {
      tree id2;
      tree proto = NULL_TREE;
      c_parser_consume_token (parser);
      if (c_parser_next_token_is_not (parser, CPP_NAME))
	{
	  c_parser_error (parser, "expected identifier");
	  c_parser_skip_until_found (parser, CPP_CLOSE_PAREN, NULL);
	  return;
	}
      id2 = c_parser_peek_token (parser)->value;
      c_parser_consume_token (parser);
      c_parser_skip_until_found (parser, CPP_CLOSE_PAREN, "expected %<)%>");
      if (!iface_p)
	{
	  objc_start_category_implementation (id1, id2);
	  return;
	}
      if (c_parser_next_token_is (parser, CPP_LESS))
	proto = c_parser_objc_protocol_refs (parser);
      objc_start_category_interface (id1, id2, proto, attributes);
      c_parser_objc_methodprotolist (parser);
      c_parser_require_keyword (parser, RID_AT_END, "expected %<@end%>");
      objc_finish_interface ();
      return;
    }
  if (c_parser_next_token_is (parser, CPP_COLON))
    {
      c_parser_consume_token (parser);
      if (c_parser_next_token_is_not (parser, CPP_NAME))
	{
	  c_parser_error (parser, "expected identifier");
	  return;
	}
      superclass = c_parser_peek_token (parser)->value;
      c_parser_consume_token (parser);
    }
  else
    superclass = NULL_TREE;
  if (iface_p)
    {
      tree proto = NULL_TREE;
      if (c_parser_next_token_is (parser, CPP_LESS))
	proto = c_parser_objc_protocol_refs (parser);
      objc_start_class_interface (id1, superclass, proto, attributes);
    }
  else
    objc_start_class_implementation (id1, superclass);
  if (c_parser_next_token_is (parser, CPP_OPEN_BRACE))
    c_parser_objc_class_instance_variables (parser);
  if (iface_p)
    {
      objc_continue_interface ();
      c_parser_objc_methodprotolist (parser);
      c_parser_require_keyword (parser, RID_AT_END, "expected %<@end%>");
      objc_finish_interface ();
    }
  else
    {
      objc_continue_implementation ();
      return;
    }
}

/* Parse objc-class-instance-variables.

   objc-class-instance-variables:
     { objc-instance-variable-decl-list[opt] }

   objc-instance-variable-decl-list:
     objc-visibility-spec
     objc-instance-variable-decl ;
     ;
     objc-instance-variable-decl-list objc-visibility-spec
     objc-instance-variable-decl-list objc-instance-variable-decl ;
     objc-instance-variable-decl-list ;

   objc-visibility-spec:
     @private
     @protected
     @public

   objc-instance-variable-decl:
     struct-declaration
*/

static void
c_parser_objc_class_instance_variables (c_parser *parser)
{
  gcc_assert (c_parser_next_token_is (parser, CPP_OPEN_BRACE));
  c_parser_consume_token (parser);
  while (c_parser_next_token_is_not (parser, CPP_EOF))
    {
      tree decls;
      /* Parse any stray semicolon.  */
      if (c_parser_next_token_is (parser, CPP_SEMICOLON))
	{
	  pedwarn (c_parser_peek_token (parser)->location, OPT_pedantic,
		   "extra semicolon in struct or union specified");
	  c_parser_consume_token (parser);
	  continue;
	}
      /* Stop if at the end of the instance variables.  */
      if (c_parser_next_token_is (parser, CPP_CLOSE_BRACE))
	{
	  c_parser_consume_token (parser);
	  break;
	}
      /* Parse any objc-visibility-spec.  */
      if (c_parser_next_token_is_keyword (parser, RID_AT_PRIVATE))
	{
	  c_parser_consume_token (parser);
	  objc_set_visibility (OBJC_IVAR_VIS_PRIVATE);
	  continue;
	}
      else if (c_parser_next_token_is_keyword (parser, RID_AT_PROTECTED))
	{
	  c_parser_consume_token (parser);
	  objc_set_visibility (OBJC_IVAR_VIS_PROTECTED);
	  continue;
	}
      else if (c_parser_next_token_is_keyword (parser, RID_AT_PUBLIC))
	{
	  c_parser_consume_token (parser);
	  objc_set_visibility (OBJC_IVAR_VIS_PUBLIC);
	  continue;
	}
      else if (c_parser_next_token_is_keyword (parser, RID_AT_PACKAGE))
	{
	  c_parser_consume_token (parser);
	  objc_set_visibility (OBJC_IVAR_VIS_PACKAGE);
	  continue;
	}
      else if (c_parser_next_token_is (parser, CPP_PRAGMA))
	{
	  c_parser_pragma (parser, pragma_external);
	  continue;
	}

      /* Parse some comma-separated declarations.  */
      decls = c_parser_struct_declaration (parser);
      {
	/* Comma-separated instance variables are chained together in
	   reverse order; add them one by one.  */
	tree ivar = nreverse (decls);
	for (; ivar; ivar = DECL_CHAIN (ivar))
	  objc_add_instance_variable (copy_node (ivar));
      }
      c_parser_skip_until_found (parser, CPP_SEMICOLON, "expected %<;%>");
    }
}

/* Parse an objc-class-declaration.

   objc-class-declaration:
     @class identifier-list ;
*/

static void
c_parser_objc_class_declaration (c_parser *parser)
{
  tree list = NULL_TREE;
  gcc_assert (c_parser_next_token_is_keyword (parser, RID_AT_CLASS));
  c_parser_consume_token (parser);
  /* Any identifiers, including those declared as type names, are OK
     here.  */
  while (true)
    {
      tree id;
      if (c_parser_next_token_is_not (parser, CPP_NAME))
	{
	  c_parser_error (parser, "expected identifier");
	  c_parser_skip_until_found (parser, CPP_SEMICOLON, NULL);
	  parser->error = false;
	  return;
	}
      id = c_parser_peek_token (parser)->value;
      list = chainon (list, build_tree_list (NULL_TREE, id));
      c_parser_consume_token (parser);
      if (c_parser_next_token_is (parser, CPP_COMMA))
	c_parser_consume_token (parser);
      else
	break;
    }
  c_parser_skip_until_found (parser, CPP_SEMICOLON, "expected %<;%>");
  objc_declare_class (list);
}

/* Parse an objc-alias-declaration.

   objc-alias-declaration:
     @compatibility_alias identifier identifier ;
*/

static void
c_parser_objc_alias_declaration (c_parser *parser)
{
  tree id1, id2;
  gcc_assert (c_parser_next_token_is_keyword (parser, RID_AT_ALIAS));
  c_parser_consume_token (parser);
  if (c_parser_next_token_is_not (parser, CPP_NAME))
    {
      c_parser_error (parser, "expected identifier");
      c_parser_skip_until_found (parser, CPP_SEMICOLON, NULL);
      return;
    }
  id1 = c_parser_peek_token (parser)->value;
  c_parser_consume_token (parser);
  if (c_parser_next_token_is_not (parser, CPP_NAME))
    {
      c_parser_error (parser, "expected identifier");
      c_parser_skip_until_found (parser, CPP_SEMICOLON, NULL);
      return;
    }
  id2 = c_parser_peek_token (parser)->value;
  c_parser_consume_token (parser);
  c_parser_skip_until_found (parser, CPP_SEMICOLON, "expected %<;%>");
  objc_declare_alias (id1, id2);
}

/* Parse an objc-protocol-definition.

   objc-protocol-definition:
     @protocol identifier objc-protocol-refs[opt] objc-methodprotolist @end
     @protocol identifier-list ;

   "@protocol identifier ;" should be resolved as "@protocol
   identifier-list ;": objc-methodprotolist may not start with a
   semicolon in the first alternative if objc-protocol-refs are
   omitted.  */

static void
c_parser_objc_protocol_definition (c_parser *parser, tree attributes)
{
  gcc_assert (c_parser_next_token_is_keyword (parser, RID_AT_PROTOCOL));

  c_parser_consume_token (parser);
  if (c_parser_next_token_is_not (parser, CPP_NAME))
    {
      c_parser_error (parser, "expected identifier");
      return;
    }
  if (c_parser_peek_2nd_token (parser)->type == CPP_COMMA
      || c_parser_peek_2nd_token (parser)->type == CPP_SEMICOLON)
    {
      tree list = NULL_TREE;
      /* Any identifiers, including those declared as type names, are
	 OK here.  */
      while (true)
	{
	  tree id;
	  if (c_parser_next_token_is_not (parser, CPP_NAME))
	    {
	      c_parser_error (parser, "expected identifier");
	      break;
	    }
	  id = c_parser_peek_token (parser)->value;
	  list = chainon (list, build_tree_list (NULL_TREE, id));
	  c_parser_consume_token (parser);
	  if (c_parser_next_token_is (parser, CPP_COMMA))
	    c_parser_consume_token (parser);
	  else
	    break;
	}
      c_parser_skip_until_found (parser, CPP_SEMICOLON, "expected %<;%>");
      objc_declare_protocols (list, attributes);
    }
  else
    {
      tree id = c_parser_peek_token (parser)->value;
      tree proto = NULL_TREE;
      c_parser_consume_token (parser);
      if (c_parser_next_token_is (parser, CPP_LESS))
	proto = c_parser_objc_protocol_refs (parser);
      parser->objc_pq_context = true;
      objc_start_protocol (id, proto, attributes);
      c_parser_objc_methodprotolist (parser);
      c_parser_require_keyword (parser, RID_AT_END, "expected %<@end%>");
      parser->objc_pq_context = false;
      objc_finish_interface ();
    }
}

/* Parse an objc-method-type.

   objc-method-type:
     +
     -

   Return true if it is a class method (+) and false if it is
   an instance method (-).
*/
static inline bool
c_parser_objc_method_type (c_parser *parser)
{
  switch (c_parser_peek_token (parser)->type)
    {
    case CPP_PLUS:
      c_parser_consume_token (parser);
      return true;
    case CPP_MINUS:
      c_parser_consume_token (parser);
      return false;
    default:
      gcc_unreachable ();
    }
}

/* Parse an objc-method-definition.

   objc-method-definition:
     objc-method-type objc-method-decl ;[opt] compound-statement
*/

static void
c_parser_objc_method_definition (c_parser *parser)
{
  bool is_class_method = c_parser_objc_method_type (parser);
  tree decl, attributes = NULL_TREE;
  parser->objc_pq_context = true;
  decl = c_parser_objc_method_decl (parser, is_class_method, &attributes);
  if (decl == error_mark_node)
    return;  /* Bail here. */

  if (c_parser_next_token_is (parser, CPP_SEMICOLON))
    {
      c_parser_consume_token (parser);
      pedwarn (c_parser_peek_token (parser)->location, OPT_pedantic,
	       "extra semicolon in method definition specified");
    }

  if (!c_parser_next_token_is (parser, CPP_OPEN_BRACE))
    {
      c_parser_error (parser, "expected %<{%>");
      return;
    }

  parser->objc_pq_context = false;
  if (objc_start_method_definition (is_class_method, decl, attributes))
    {
      add_stmt (c_parser_compound_statement (parser));
      objc_finish_method_definition (current_function_decl);
    }
  else
    {
      /* This code is executed when we find a method definition
	 outside of an @implementation context (or invalid for other
	 reasons).  Parse the method (to keep going) but do not emit
	 any code.
      */
      c_parser_compound_statement (parser);
    }
}

/* Parse an objc-methodprotolist.

   objc-methodprotolist:
     empty
     objc-methodprotolist objc-methodproto
     objc-methodprotolist declaration
     objc-methodprotolist ;
     @optional
     @required

   The declaration is a data definition, which may be missing
   declaration specifiers under the same rules and diagnostics as
   other data definitions outside functions, and the stray semicolon
   is diagnosed the same way as a stray semicolon outside a
   function.  */

static void
c_parser_objc_methodprotolist (c_parser *parser)
{
  while (true)
    {
      /* The list is terminated by @end.  */
      switch (c_parser_peek_token (parser)->type)
	{
	case CPP_SEMICOLON:
	  pedwarn (c_parser_peek_token (parser)->location, OPT_pedantic,
		   "ISO C does not allow extra %<;%> outside of a function");
	  c_parser_consume_token (parser);
	  break;
	case CPP_PLUS:
	case CPP_MINUS:
	  c_parser_objc_methodproto (parser);
	  break;
	case CPP_PRAGMA:
	  c_parser_pragma (parser, pragma_external);
	  break;
	case CPP_EOF:
	  return;
	default:
	  if (c_parser_next_token_is_keyword (parser, RID_AT_END))
	    return;
	  else if (c_parser_next_token_is_keyword (parser, RID_AT_PROPERTY))
	    c_parser_objc_at_property_declaration (parser);
	  else if (c_parser_next_token_is_keyword (parser, RID_AT_OPTIONAL))
	    {
	      objc_set_method_opt (true);
	      c_parser_consume_token (parser);
	    }
	  else if (c_parser_next_token_is_keyword (parser, RID_AT_REQUIRED))
	    {
	      objc_set_method_opt (false);
	      c_parser_consume_token (parser);
	    }
	  else
	    c_parser_declaration_or_fndef (parser, false, false, true,
					   false, true, NULL);
	  break;
	}
    }
}

/* Parse an objc-methodproto.

   objc-methodproto:
     objc-method-type objc-method-decl ;
*/

static void
c_parser_objc_methodproto (c_parser *parser)
{
  bool is_class_method = c_parser_objc_method_type (parser);
  tree decl, attributes = NULL_TREE;

  /* Remember protocol qualifiers in prototypes.  */
  parser->objc_pq_context = true;
  decl = c_parser_objc_method_decl (parser, is_class_method, &attributes);
  /* Forget protocol qualifiers now.  */
  parser->objc_pq_context = false;

  /* Do not allow the presence of attributes to hide an erroneous 
     method implementation in the interface section.  */
  if (!c_parser_next_token_is (parser, CPP_SEMICOLON))
    {
      c_parser_error (parser, "expected %<;%>");
      return;
    }
  
  if (decl != error_mark_node)
    objc_add_method_declaration (is_class_method, decl, attributes);

  c_parser_skip_until_found (parser, CPP_SEMICOLON, "expected %<;%>");
}

/* If we are at a position that method attributes may be present, check that 
   there are not any parsed already (a syntax error) and then collect any 
   specified at the current location.  Finally, if new attributes were present,
   check that the next token is legal ( ';' for decls and '{' for defs).  */
   
static bool 
c_parser_objc_maybe_method_attributes (c_parser* parser, tree* attributes)
{
  bool bad = false;
  if (*attributes)
    {
      c_parser_error (parser, 
		    "method attributes must be specified at the end only");
      *attributes = NULL_TREE;
      bad = true;
    }

  if (c_parser_next_token_is_keyword (parser, RID_ATTRIBUTE))
    *attributes = c_parser_attributes (parser);

  /* If there were no attributes here, just report any earlier error.  */
  if (*attributes == NULL_TREE || bad)
    return bad;

  /* If the attributes are followed by a ; or {, then just report any earlier
     error.  */
  if (c_parser_next_token_is (parser, CPP_SEMICOLON)
      || c_parser_next_token_is (parser, CPP_OPEN_BRACE))
    return bad;

  /* We've got attributes, but not at the end.  */
  c_parser_error (parser, 
		  "expected %<;%> or %<{%> after method attribute definition");
  return true;
}

/* Parse an objc-method-decl.

   objc-method-decl:
     ( objc-type-name ) objc-selector
     objc-selector
     ( objc-type-name ) objc-keyword-selector objc-optparmlist
     objc-keyword-selector objc-optparmlist
     attributes

   objc-keyword-selector:
     objc-keyword-decl
     objc-keyword-selector objc-keyword-decl

   objc-keyword-decl:
     objc-selector : ( objc-type-name ) identifier
     objc-selector : identifier
     : ( objc-type-name ) identifier
     : identifier

   objc-optparmlist:
     objc-optparms objc-optellipsis

   objc-optparms:
     empty
     objc-opt-parms , parameter-declaration

   objc-optellipsis:
     empty
     , ...
*/

static tree
c_parser_objc_method_decl (c_parser *parser, bool is_class_method, tree *attributes)
{
  tree type = NULL_TREE;
  tree sel;
  tree parms = NULL_TREE;
  bool ellipsis = false;
  bool attr_err = false;

  *attributes = NULL_TREE;
  if (c_parser_next_token_is (parser, CPP_OPEN_PAREN))
    {
      c_parser_consume_token (parser);
      type = c_parser_objc_type_name (parser);
      c_parser_skip_until_found (parser, CPP_CLOSE_PAREN, "expected %<)%>");
    }
  sel = c_parser_objc_selector (parser);
  /* If there is no selector, or a colon follows, we have an
     objc-keyword-selector.  If there is a selector, and a colon does
     not follow, that selector ends the objc-method-decl.  */
  if (!sel || c_parser_next_token_is (parser, CPP_COLON))
    {
      tree tsel = sel;
      tree list = NULL_TREE;
      while (true)
	{
	  tree atype = NULL_TREE, id, keyworddecl;
	  tree param_attr = NULL_TREE;
	  if (!c_parser_require (parser, CPP_COLON, "expected %<:%>"))
	    break;
	  if (c_parser_next_token_is (parser, CPP_OPEN_PAREN))
	    {
	      c_parser_consume_token (parser);
	      atype = c_parser_objc_type_name (parser);
	      c_parser_skip_until_found (parser, CPP_CLOSE_PAREN,
					 "expected %<)%>");
	    }
	  /* New ObjC allows attributes on method parameters.  */
	  if (c_parser_next_token_is_keyword (parser, RID_ATTRIBUTE))
	    param_attr = c_parser_attributes (parser);
	  if (c_parser_next_token_is_not (parser, CPP_NAME))
	    {
	      c_parser_error (parser, "expected identifier");
	      return error_mark_node;
	    }
	  id = c_parser_peek_token (parser)->value;
	  c_parser_consume_token (parser);
	  keyworddecl = objc_build_keyword_decl (tsel, atype, id, param_attr);
	  list = chainon (list, keyworddecl);
	  tsel = c_parser_objc_selector (parser);
	  if (!tsel && c_parser_next_token_is_not (parser, CPP_COLON))
	    break;
	}

      attr_err |= c_parser_objc_maybe_method_attributes (parser, attributes) ;

      /* Parse the optional parameter list.  Optional Objective-C
	 method parameters follow the C syntax, and may include '...'
	 to denote a variable number of arguments.  */
      parms = make_node (TREE_LIST);
      while (c_parser_next_token_is (parser, CPP_COMMA))
	{
	  struct c_parm *parm;
	  c_parser_consume_token (parser);
	  if (c_parser_next_token_is (parser, CPP_ELLIPSIS))
	    {
	      ellipsis = true;
	      c_parser_consume_token (parser);
	      attr_err |= c_parser_objc_maybe_method_attributes 
						(parser, attributes) ;
	      break;
	    }
	  parm = c_parser_parameter_declaration (parser, NULL_TREE);
	  if (parm == NULL)
	    break;
	  parms = chainon (parms,
			   build_tree_list (NULL_TREE, grokparm (parm)));
	}
      sel = list;
    }
  else
    attr_err |= c_parser_objc_maybe_method_attributes (parser, attributes) ;

  if (sel == NULL)
    {
      c_parser_error (parser, "objective-c method declaration is expected");
      return error_mark_node;
    }

  if (attr_err)
    return error_mark_node;

  return objc_build_method_signature (is_class_method, type, sel, parms, ellipsis);
}

/* Parse an objc-type-name.

   objc-type-name:
     objc-type-qualifiers[opt] type-name
     objc-type-qualifiers[opt]

   objc-type-qualifiers:
     objc-type-qualifier
     objc-type-qualifiers objc-type-qualifier

   objc-type-qualifier: one of
     in out inout bycopy byref oneway
*/

static tree
c_parser_objc_type_name (c_parser *parser)
{
  tree quals = NULL_TREE;
  struct c_type_name *type_name = NULL;
  tree type = NULL_TREE;
  while (true)
    {
      c_token *token = c_parser_peek_token (parser);
      if (token->type == CPP_KEYWORD
	  && (token->keyword == RID_IN
	      || token->keyword == RID_OUT
	      || token->keyword == RID_INOUT
	      || token->keyword == RID_BYCOPY
	      || token->keyword == RID_BYREF
	      || token->keyword == RID_ONEWAY))
	{
	  quals = chainon (build_tree_list (NULL_TREE, token->value), quals);
	  c_parser_consume_token (parser);
	}
      else
	break;
    }
  if (c_parser_next_token_starts_typename (parser))
    type_name = c_parser_type_name (parser);
  if (type_name)
    type = groktypename (type_name, NULL, NULL);
  return build_tree_list (quals, type);
}

/* Parse objc-protocol-refs.

   objc-protocol-refs:
     < identifier-list >
*/

static tree
c_parser_objc_protocol_refs (c_parser *parser)
{
  tree list = NULL_TREE;
  gcc_assert (c_parser_next_token_is (parser, CPP_LESS));
  c_parser_consume_token (parser);
  /* Any identifiers, including those declared as type names, are OK
     here.  */
  while (true)
    {
      tree id;
      if (c_parser_next_token_is_not (parser, CPP_NAME))
	{
	  c_parser_error (parser, "expected identifier");
	  break;
	}
      id = c_parser_peek_token (parser)->value;
      list = chainon (list, build_tree_list (NULL_TREE, id));
      c_parser_consume_token (parser);
      if (c_parser_next_token_is (parser, CPP_COMMA))
	c_parser_consume_token (parser);
      else
	break;
    }
  c_parser_require (parser, CPP_GREATER, "expected %<>%>");
  return list;
}

/* Parse an objc-try-catch-finally-statement.

   objc-try-catch-finally-statement:
     @try compound-statement objc-catch-list[opt]
     @try compound-statement objc-catch-list[opt] @finally compound-statement

   objc-catch-list:
     @catch ( objc-catch-parameter-declaration ) compound-statement
     objc-catch-list @catch ( objc-catch-parameter-declaration ) compound-statement

   objc-catch-parameter-declaration:
     parameter-declaration
     '...'

   where '...' is to be interpreted literally, that is, it means CPP_ELLIPSIS.

   PS: This function is identical to cp_parser_objc_try_catch_finally_statement
   for C++.  Keep them in sync.  */   

static void
c_parser_objc_try_catch_finally_statement (c_parser *parser)
{
  location_t location;
  tree stmt;

  gcc_assert (c_parser_next_token_is_keyword (parser, RID_AT_TRY));
  c_parser_consume_token (parser);
  location = c_parser_peek_token (parser)->location;
  stmt = c_parser_compound_statement (parser);
  objc_begin_try_stmt (location, stmt);

  while (c_parser_next_token_is_keyword (parser, RID_AT_CATCH))
    {
      struct c_parm *parm;
      tree parameter_declaration = error_mark_node;
      bool seen_open_paren = false;

      c_parser_consume_token (parser);
      if (!c_parser_require (parser, CPP_OPEN_PAREN, "expected %<(%>"))
	seen_open_paren = true;
      if (c_parser_next_token_is (parser, CPP_ELLIPSIS))
	{
	  /* We have "@catch (...)" (where the '...' are literally
	     what is in the code).  Skip the '...'.
	     parameter_declaration is set to NULL_TREE, and
	     objc_being_catch_clauses() knows that that means
	     '...'.  */
	  c_parser_consume_token (parser);
	  parameter_declaration = NULL_TREE;
	}
      else
	{
	  /* We have "@catch (NSException *exception)" or something
	     like that.  Parse the parameter declaration.  */
	  parm = c_parser_parameter_declaration (parser, NULL_TREE);
	  if (parm == NULL)
	    parameter_declaration = error_mark_node;
	  else
	    parameter_declaration = grokparm (parm);
	}
      if (seen_open_paren)
	c_parser_require (parser, CPP_CLOSE_PAREN, "expected %<)%>");
      else
	{
	  /* If there was no open parenthesis, we are recovering from
	     an error, and we are trying to figure out what mistake
	     the user has made.  */

	  /* If there is an immediate closing parenthesis, the user
	     probably forgot the opening one (ie, they typed "@catch
	     NSException *e)".  Parse the closing parenthesis and keep
	     going.  */
	  if (c_parser_next_token_is (parser, CPP_CLOSE_PAREN))
	    c_parser_consume_token (parser);
	  
	  /* If these is no immediate closing parenthesis, the user
	     probably doesn't know that parenthesis are required at
	     all (ie, they typed "@catch NSException *e").  So, just
	     forget about the closing parenthesis and keep going.  */
	}
      objc_begin_catch_clause (parameter_declaration);
      if (c_parser_require (parser, CPP_OPEN_BRACE, "expected %<{%>"))
	c_parser_compound_statement_nostart (parser);
      objc_finish_catch_clause ();
    }
  if (c_parser_next_token_is_keyword (parser, RID_AT_FINALLY))
    {
      c_parser_consume_token (parser);
      location = c_parser_peek_token (parser)->location;
      stmt = c_parser_compound_statement (parser);
      objc_build_finally_clause (location, stmt);
    }
  objc_finish_try_stmt ();
}

/* Parse an objc-synchronized-statement.

   objc-synchronized-statement:
     @synchronized ( expression ) compound-statement
*/

static void
c_parser_objc_synchronized_statement (c_parser *parser)
{
  location_t loc;
  tree expr, stmt;
  gcc_assert (c_parser_next_token_is_keyword (parser, RID_AT_SYNCHRONIZED));
  c_parser_consume_token (parser);
  loc = c_parser_peek_token (parser)->location;
  if (c_parser_require (parser, CPP_OPEN_PAREN, "expected %<(%>"))
    {
      expr = c_parser_expression (parser).value;
      expr = c_fully_fold (expr, false, NULL);
      c_parser_skip_until_found (parser, CPP_CLOSE_PAREN, "expected %<)%>");
    }
  else
    expr = error_mark_node;
  stmt = c_parser_compound_statement (parser);
  objc_build_synchronized (loc, expr, stmt);
}

/* Parse an objc-selector; return NULL_TREE without an error if the
   next token is not an objc-selector.

   objc-selector:
     identifier
     one of
       enum struct union if else while do for switch case default
       break continue return goto asm sizeof typeof __alignof
       unsigned long const short volatile signed restrict _Complex
       in out inout bycopy byref oneway int char float double void _Bool

   ??? Why this selection of keywords but not, for example, storage
   class specifiers?  */

static tree
c_parser_objc_selector (c_parser *parser)
{
  c_token *token = c_parser_peek_token (parser);
  tree value = token->value;
  if (token->type == CPP_NAME)
    {
      c_parser_consume_token (parser);
      return value;
    }
  if (token->type != CPP_KEYWORD)
    return NULL_TREE;
  switch (token->keyword)
    {
    case RID_ENUM:
    case RID_STRUCT:
    case RID_UNION:
    case RID_IF:
    case RID_ELSE:
    case RID_WHILE:
    case RID_DO:
    case RID_FOR:
    case RID_SWITCH:
    case RID_CASE:
    case RID_DEFAULT:
    case RID_BREAK:
    case RID_CONTINUE:
    case RID_RETURN:
    case RID_GOTO:
    case RID_ASM:
    case RID_SIZEOF:
    case RID_TYPEOF:
    case RID_ALIGNOF:
    case RID_UNSIGNED:
    case RID_LONG:
    case RID_INT128:
    case RID_CONST:
    case RID_SHORT:
    case RID_VOLATILE:
    case RID_SIGNED:
    case RID_RESTRICT:
    case RID_COMPLEX:
    case RID_IN:
    case RID_OUT:
    case RID_INOUT:
    case RID_BYCOPY:
    case RID_BYREF:
    case RID_ONEWAY:
    case RID_INT:
    case RID_CHAR:
    case RID_FLOAT:
    case RID_DOUBLE:
    case RID_VOID:
    case RID_BOOL:
      c_parser_consume_token (parser);
      return value;
    default:
      return NULL_TREE;
    }
}

/* Parse an objc-selector-arg.

   objc-selector-arg:
     objc-selector
     objc-keywordname-list

   objc-keywordname-list:
     objc-keywordname
     objc-keywordname-list objc-keywordname

   objc-keywordname:
     objc-selector :
     :
*/

static tree
c_parser_objc_selector_arg (c_parser *parser)
{
  tree sel = c_parser_objc_selector (parser);
  tree list = NULL_TREE;
  if (sel && c_parser_next_token_is_not (parser, CPP_COLON))
    return sel;
  while (true)
    {
      if (!c_parser_require (parser, CPP_COLON, "expected %<:%>"))
	return list;
      list = chainon (list, build_tree_list (sel, NULL_TREE));
      sel = c_parser_objc_selector (parser);
      if (!sel && c_parser_next_token_is_not (parser, CPP_COLON))
	break;
    }
  return list;
}

/* Parse an objc-receiver.

   objc-receiver:
     expression
     class-name
     type-name
*/

static tree
c_parser_objc_receiver (c_parser *parser)
{
  if (c_parser_peek_token (parser)->type == CPP_NAME
      && (c_parser_peek_token (parser)->id_kind == C_ID_TYPENAME
	  || c_parser_peek_token (parser)->id_kind == C_ID_CLASSNAME))
    {
      tree id = c_parser_peek_token (parser)->value;
      c_parser_consume_token (parser);
      return objc_get_class_reference (id);
    }
  return c_fully_fold (c_parser_expression (parser).value, false, NULL);
}

/* Parse objc-message-args.

   objc-message-args:
     objc-selector
     objc-keywordarg-list

   objc-keywordarg-list:
     objc-keywordarg
     objc-keywordarg-list objc-keywordarg

   objc-keywordarg:
     objc-selector : objc-keywordexpr
     : objc-keywordexpr
*/

static tree
c_parser_objc_message_args (c_parser *parser)
{
  tree sel = c_parser_objc_selector (parser);
  tree list = NULL_TREE;
  if (sel && c_parser_next_token_is_not (parser, CPP_COLON))
    return sel;
  while (true)
    {
      tree keywordexpr;
      if (!c_parser_require (parser, CPP_COLON, "expected %<:%>"))
	return error_mark_node;
      keywordexpr = c_parser_objc_keywordexpr (parser);
      list = chainon (list, build_tree_list (sel, keywordexpr));
      sel = c_parser_objc_selector (parser);
      if (!sel && c_parser_next_token_is_not (parser, CPP_COLON))
	break;
    }
  return list;
}

/* Parse an objc-keywordexpr.

   objc-keywordexpr:
     nonempty-expr-list
*/

static tree
c_parser_objc_keywordexpr (c_parser *parser)
{
  tree ret;
  VEC(tree,gc) *expr_list = c_parser_expr_list (parser, true, true, NULL);
  if (VEC_length (tree, expr_list) == 1)
    {
      /* Just return the expression, remove a level of
	 indirection.  */
      ret = VEC_index (tree, expr_list, 0);
    }
  else
    {
      /* We have a comma expression, we will collapse later.  */
      ret = build_tree_list_vec (expr_list);
    }
  release_tree_vector (expr_list);
  return ret;
}

<<<<<<< HEAD

/* Parse UPC shared qualifier

   shared-type-qualifier: shared layout-qualifier-opt
   layout-qualifier: [ constant-expression-opt ] | [ * ]

*/
static void
c_parser_upc_shared_qual (c_parser *parser, struct c_declspecs *specs)
{
  tree array_qual, arg1;

  /* consume "shared" part */
  c_parser_consume_token (parser);

  /* check for shared array layout specifier */
  if (!c_parser_next_token_is (parser, CPP_OPEN_SQUARE))
    {
      declspecs_add_qual (specs, ridpointers[RID_SHARED]);
      return;
    }
  c_parser_consume_token (parser);
  if (c_parser_next_token_is (parser, CPP_CLOSE_SQUARE))
    {
      /*  [] layout specifier */ 
      arg1 = size_zero_node;
    }
  else if (c_parser_next_token_is (parser, CPP_MULT))
    {
      /*  [*] layout specifier */ 
      arg1 = build1 (INDIRECT_REF, NULL_TREE, NULL_TREE);
      c_parser_consume_token (parser);
    }
  else
    {
      /*  [ expression ] layout specifier */ 
      arg1 = c_parser_expression (parser).value;
    }
  array_qual = build4 (ARRAY_REF, NULL_TREE, NULL_TREE, 
                 arg1, NULL_TREE, NULL_TREE);
  declspecs_add_qual (specs, array_qual);

  if (!c_parser_next_token_is (parser, CPP_CLOSE_SQUARE))
    {
      c_parser_error (parser, "expected ]");
    }
  c_parser_consume_token (parser);
}

/* Parse a UPC upc_forall statement

   upc_forall-statement:
     upc_forall ( expression[opt] ; expression[opt] ;
                  expression[opt] ; affinity[opt] ) statement
   affinity: experssion | continue  */

static void
c_parser_upc_forall_statement (c_parser *parser)
{
  tree block, cond, incr, save_break, save_cont, body;
  tree affinity;
  location_t loc = c_parser_peek_token (parser)->location;
  location_t affinity_loc;
  const int profile_upc_forall = flag_upc_instrument && get_upc_pupc_mode();
  gcc_assert (c_parser_next_token_is_keyword (parser, RID_UPC_FORALL));
  c_parser_consume_token (parser);
  block = c_begin_compound_stmt (flag_isoc99);
  if (c_parser_require (parser, CPP_OPEN_PAREN, "expected %<(%>"))
    {
      /* Parse the initialization declaration or expression.  */
      if (c_parser_next_token_is (parser, CPP_SEMICOLON))
	{
	  c_parser_consume_token (parser);
	  c_finish_expr_stmt (loc, NULL_TREE);
	}
      else if (c_parser_next_token_starts_declspecs (parser))
	{
	  c_parser_declaration_or_fndef (parser, true, true, true, true, true);
	  check_for_loop_decls (loc);
	}
      else if (c_parser_next_token_is_keyword (parser, RID_EXTENSION))
	{
	  /* __extension__ can start a declaration, but is also an
	     unary operator that can start an expression.  Consume all
	     but the last of a possible series of __extension__ to
	     determine which.  */
	  while (c_parser_peek_2nd_token (parser)->type == CPP_KEYWORD
		 && (c_parser_peek_2nd_token (parser)->keyword
		     == RID_EXTENSION))
	    c_parser_consume_token (parser);
	  if (c_token_starts_declspecs (c_parser_peek_2nd_token (parser)))
	    {
	      int ext;
	      ext = disable_extension_diagnostics ();
	      c_parser_consume_token (parser);
	      c_parser_declaration_or_fndef (parser, true, true, true, true, true);
	      restore_extension_diagnostics (ext);
	      check_for_loop_decls (loc);
	    }
	  else
	    goto init_expr;
	}
      else
	{
	init_expr:
	  c_finish_expr_stmt (loc, c_parser_expression (parser).value);
	  c_parser_skip_until_found (parser, CPP_SEMICOLON, "expected %<;%>");
	}
      /* Parse the loop condition.  */
      if (c_parser_next_token_is (parser, CPP_SEMICOLON))
	{
	  c_parser_consume_token (parser);
	  cond = NULL_TREE;
	}
      else
	{
	  cond = c_parser_condition (parser);
	  c_parser_skip_until_found (parser, CPP_SEMICOLON, "expected %<;%>");
	}
      /* Parse the increment expression.  */
      if (c_parser_next_token_is (parser, CPP_SEMICOLON))
	incr = c_process_expr_stmt (loc, NULL_TREE);
      else
	incr = c_process_expr_stmt (loc, c_parser_expression (parser).value);
      c_parser_skip_until_found (parser, CPP_SEMICOLON, "expected %<;%>");
      /* Parse the UPC affinity expression. */
      affinity_loc = c_parser_peek_token (parser)->location;
      if (c_parser_next_token_is (parser, CPP_CLOSE_PAREN))
        {
	  affinity = NULL_TREE;
        }
      else if (c_parser_peek_token (parser)->type == CPP_KEYWORD
               && c_parser_peek_token (parser)->keyword == RID_CONTINUE)
	{
	  affinity = NULL_TREE;
	  c_parser_consume_token (parser);
	}
      else
	{
	  affinity = c_parser_expression_conv (parser).value;
          affinity = c_fully_fold (affinity, false, NULL);
	}
      c_parser_skip_until_found (parser, CPP_CLOSE_PAREN, "expected %<)%>");
      if (affinity)
        affinity = upc_affinity_test (affinity_loc, affinity);
    }
  else
    {
      cond = error_mark_node;
      incr = error_mark_node;
      affinity = error_mark_node;
    }
  save_break = c_break_label;
  c_break_label = NULL_TREE;
  save_cont = c_cont_label;
  c_cont_label = NULL_TREE;
  body = c_parser_c99_block_statement (parser);
  if (profile_upc_forall)
    {
      const tree gasp_start = upc_instrument_forall (loc, 1 /* start */);
      add_stmt (gasp_start);
    }
  loc = c_parser_peek_token (parser)->location;
  if (affinity != NULL_TREE && affinity != error_mark_node)
    {
      tree upc_forall_depth;
      upc_forall_depth = lookup_name (get_identifier (UPC_FORALL_DEPTH_NAME));
      if (upc_forall_depth == NULL_TREE)
        internal_error ("Cannot locate '" UPC_FORALL_DEPTH_NAME "'."
	                "  This identifier should be defined in a compiler-supplied"
			" include file.");
      assemble_external (upc_forall_depth);
      TREE_USED (upc_forall_depth) = 1;
      c_finish_expr_stmt (loc,
      build_unary_op (loc, PREINCREMENT_EXPR, upc_forall_depth, 0));
      tree depth_gt_one;
      depth_gt_one = build_binary_op (affinity_loc,
				      GT_EXPR, upc_forall_depth, integer_one_node, 0);
      depth_gt_one = c_objc_common_truthvalue_conversion (affinity_loc, depth_gt_one);
      depth_gt_one = c_fully_fold (depth_gt_one, false, NULL);
      affinity = build_binary_op (affinity_loc, TRUTH_OR_EXPR,
                                  depth_gt_one, affinity, 0);
      body = build3 (COND_EXPR, void_type_node, affinity,
		     body, NULL_TREE);
      c_finish_loop (loc, cond, incr, body, c_break_label, c_cont_label, true);
      c_finish_expr_stmt (loc,
        build_unary_op (loc, PREDECREMENT_EXPR, upc_forall_depth, 0));
    }
  else
    c_finish_loop (loc, cond, incr, body, c_break_label, c_cont_label, true);
  if (profile_upc_forall)
    {
      const tree gasp_end = upc_instrument_forall (loc, 0 /* start */);
      add_stmt (gasp_end);
    }
  add_stmt (c_end_compound_stmt (loc, block, flag_isoc99));
  c_break_label = save_break;
  c_cont_label = save_cont;
}

/* Parse an upc-sync-statement.

   upc_barrier, upc_wait, upc_notify
*/

static void
c_parser_upc_sync_statement (c_parser *parser, int sync_kind)
{
  location_t loc;
  tree expr, stmt, ret;
  gcc_assert (c_parser_next_token_is_keyword (parser, RID_UPC_BARRIER) ||
              c_parser_next_token_is_keyword (parser, RID_UPC_NOTIFY) ||
              c_parser_next_token_is_keyword (parser, RID_UPC_WAIT));
  loc = c_parser_peek_token (parser)->location;
  c_parser_consume_token (parser);
  if (c_parser_peek_token (parser)->type != CPP_SEMICOLON)
    expr = c_parser_expression (parser).value;
  else
    expr = NULL_TREE;
  stmt = size_int (sync_kind);
  ret = upc_build_sync_stmt (loc, stmt, expr);
=======
/* A check, needed in several places, that ObjC interface, implementation or
   method definitions are not prefixed by incorrect items.  */
static bool
c_parser_objc_diagnose_bad_element_prefix (c_parser *parser, 
					   struct c_declspecs *specs)
{
  if (!specs->declspecs_seen_p || specs->non_sc_seen_p
      || specs->typespec_kind != ctsk_none)
    {
      c_parser_error (parser, 
      		      "no type or storage class may be specified here,");
      c_parser_skip_to_end_of_block_or_statement (parser);
      return true;
    }
  return false;
}

/* Parse an Objective-C @property declaration.  The syntax is:

   objc-property-declaration:
     '@property' objc-property-attributes[opt] struct-declaration ;

   objc-property-attributes:
    '(' objc-property-attribute-list ')'

   objc-property-attribute-list:
     objc-property-attribute
     objc-property-attribute-list, objc-property-attribute

   objc-property-attribute
     'getter' = identifier
     'setter' = identifier
     'readonly'
     'readwrite'
     'assign'
     'retain'
     'copy'
     'nonatomic'

  For example:
    @property NSString *name;
    @property (readonly) id object;
    @property (retain, nonatomic, getter=getTheName) id name;
    @property int a, b, c;

  PS: This function is identical to cp_parser_objc_at_propery_declaration
  for C++.  Keep them in sync.  */
static void
c_parser_objc_at_property_declaration (c_parser *parser)
{
  /* The following variables hold the attributes of the properties as
     parsed.  They are 'false' or 'NULL_TREE' if the attribute was not
     seen.  When we see an attribute, we set them to 'true' (if they
     are boolean properties) or to the identifier (if they have an
     argument, ie, for getter and setter).  Note that here we only
     parse the list of attributes, check the syntax and accumulate the
     attributes that we find.  objc_add_property_declaration() will
     then process the information.  */
  bool property_assign = false;
  bool property_copy = false;
  tree property_getter_ident = NULL_TREE;
  bool property_nonatomic = false;
  bool property_readonly = false;
  bool property_readwrite = false;
  bool property_retain = false;
  tree property_setter_ident = NULL_TREE;

  /* 'properties' is the list of properties that we read.  Usually a
     single one, but maybe more (eg, in "@property int a, b, c;" there
     are three).  */
  tree properties;
  location_t loc;

  loc = c_parser_peek_token (parser)->location;
  gcc_assert (c_parser_next_token_is_keyword (parser, RID_AT_PROPERTY));

  c_parser_consume_token (parser);  /* Eat '@property'.  */

  /* Parse the optional attribute list...  */
  if (c_parser_next_token_is (parser, CPP_OPEN_PAREN))
    {
      /* Eat the '(' */
      c_parser_consume_token (parser);
      
      /* Property attribute keywords are valid now.  */
      parser->objc_property_attr_context = true;

      while (true)
	{
	  bool syntax_error = false;
	  c_token *token = c_parser_peek_token (parser);
	  enum rid keyword;

	  if (token->type != CPP_KEYWORD)
	    {
	      if (token->type == CPP_CLOSE_PAREN)
		c_parser_error (parser, "expected identifier");
	      else
		{
		  c_parser_consume_token (parser);
		  c_parser_error (parser, "unknown property attribute");
		}
	      break;
	    }
	  keyword = token->keyword;
	  c_parser_consume_token (parser);
	  switch (keyword)
	    {
	    case RID_ASSIGN:    property_assign = true;    break;
	    case RID_COPY:      property_copy = true;      break;
	    case RID_NONATOMIC: property_nonatomic = true; break;
	    case RID_READONLY:  property_readonly = true;  break;
	    case RID_READWRITE: property_readwrite = true; break;
	    case RID_RETAIN:    property_retain = true;    break;

	    case RID_GETTER:
	    case RID_SETTER:
	      if (c_parser_next_token_is_not (parser, CPP_EQ))
		{
		  c_parser_error (parser,
				  "getter/setter attribute must be followed by %<=%>");
		  syntax_error = true;
		  break;
		}
	      c_parser_consume_token (parser); /* eat the = */
	      if (c_parser_next_token_is_not (parser, CPP_NAME))
		{
		  c_parser_error (parser, "expected identifier");
		  syntax_error = true;
		  break;
		}
	      if (keyword == RID_SETTER)
		{
		  if (property_setter_ident != NULL_TREE)
		    c_parser_error (parser, "the %<setter%> attribute may only be specified once");
		  else
		    property_setter_ident = c_parser_peek_token (parser)->value;
		  c_parser_consume_token (parser);
		  if (c_parser_next_token_is_not (parser, CPP_COLON))
		    c_parser_error (parser, "setter name must terminate with %<:%>");
		  else
		    c_parser_consume_token (parser);
		}
	      else
		{
		  if (property_getter_ident != NULL_TREE)
		    c_parser_error (parser, "the %<getter%> attribute may only be specified once");
		  else
		    property_getter_ident = c_parser_peek_token (parser)->value;
		  c_parser_consume_token (parser);
		}
	      break;
	    default:
	      c_parser_error (parser, "unknown property attribute");
	      syntax_error = true;
	      break;
	    }

	  if (syntax_error)
	    break;
	  
	  if (c_parser_next_token_is (parser, CPP_COMMA))
	    c_parser_consume_token (parser);
	  else
	    break;
	}
      parser->objc_property_attr_context = false;
      c_parser_skip_until_found (parser, CPP_CLOSE_PAREN, "expected %<)%>");
    }
  /* ... and the property declaration(s).  */
  properties = c_parser_struct_declaration (parser);

  if (properties == error_mark_node)
    {
      c_parser_skip_until_found (parser, CPP_SEMICOLON, NULL);
      parser->error = false;
      return;
    }

  if (properties == NULL_TREE)
    c_parser_error (parser, "expected identifier");
  else
    {
      /* Comma-separated properties are chained together in
	 reverse order; add them one by one.  */
      properties = nreverse (properties);
      
      for (; properties; properties = TREE_CHAIN (properties))
	objc_add_property_declaration (loc, copy_node (properties),
				       property_readonly, property_readwrite,
				       property_assign, property_retain,
				       property_copy, property_nonatomic,
				       property_getter_ident, property_setter_ident);
    }

  c_parser_skip_until_found (parser, CPP_SEMICOLON, "expected %<;%>");
  parser->error = false;
}

/* Parse an Objective-C @synthesize declaration.  The syntax is:

   objc-synthesize-declaration:
     @synthesize objc-synthesize-identifier-list ;

   objc-synthesize-identifier-list:
     objc-synthesize-identifier
     objc-synthesize-identifier-list, objc-synthesize-identifier

   objc-synthesize-identifier
     identifier
     identifier = identifier

  For example:
    @synthesize MyProperty;
    @synthesize OneProperty, AnotherProperty=MyIvar, YetAnotherProperty;

  PS: This function is identical to cp_parser_objc_at_synthesize_declaration
  for C++.  Keep them in sync.
*/
static void
c_parser_objc_at_synthesize_declaration (c_parser *parser)
{
  tree list = NULL_TREE;
  location_t loc;
  gcc_assert (c_parser_next_token_is_keyword (parser, RID_AT_SYNTHESIZE));
  loc = c_parser_peek_token (parser)->location;

  c_parser_consume_token (parser);
  while (true)
    {
      tree property, ivar;
      if (c_parser_next_token_is_not (parser, CPP_NAME))
	{
	  c_parser_error (parser, "expected identifier");
	  c_parser_skip_until_found (parser, CPP_SEMICOLON, NULL);
	  /* Once we find the semicolon, we can resume normal parsing.
	     We have to reset parser->error manually because
	     c_parser_skip_until_found() won't reset it for us if the
	     next token is precisely a semicolon.  */
	  parser->error = false;
	  return;
	}
      property = c_parser_peek_token (parser)->value;
      c_parser_consume_token (parser);
      if (c_parser_next_token_is (parser, CPP_EQ))
	{
	  c_parser_consume_token (parser);
	  if (c_parser_next_token_is_not (parser, CPP_NAME))
	    {
	      c_parser_error (parser, "expected identifier");
	      c_parser_skip_until_found (parser, CPP_SEMICOLON, NULL);
	      parser->error = false;
	      return;
	    }
	  ivar = c_parser_peek_token (parser)->value;
	  c_parser_consume_token (parser);
	}
      else
	ivar = NULL_TREE;
      list = chainon (list, build_tree_list (ivar, property));
      if (c_parser_next_token_is (parser, CPP_COMMA))
	c_parser_consume_token (parser);
      else
	break;
    }
  c_parser_skip_until_found (parser, CPP_SEMICOLON, "expected %<;%>");
  objc_add_synthesize_declaration (loc, list);
}

/* Parse an Objective-C @dynamic declaration.  The syntax is:

   objc-dynamic-declaration:
     @dynamic identifier-list ;

   For example:
     @dynamic MyProperty;
     @dynamic MyProperty, AnotherProperty;

  PS: This function is identical to cp_parser_objc_at_dynamic_declaration
  for C++.  Keep them in sync.
*/
static void
c_parser_objc_at_dynamic_declaration (c_parser *parser)
{
  tree list = NULL_TREE;
  location_t loc;
  gcc_assert (c_parser_next_token_is_keyword (parser, RID_AT_DYNAMIC));
  loc = c_parser_peek_token (parser)->location;

  c_parser_consume_token (parser);
  while (true)
    {
      tree property;
      if (c_parser_next_token_is_not (parser, CPP_NAME))
	{
	  c_parser_error (parser, "expected identifier");
	  c_parser_skip_until_found (parser, CPP_SEMICOLON, NULL);
	  parser->error = false;
	  return;
	}
      property = c_parser_peek_token (parser)->value;
      list = chainon (list, build_tree_list (NULL_TREE, property));
      c_parser_consume_token (parser);
      if (c_parser_next_token_is (parser, CPP_COMMA))
	c_parser_consume_token (parser);
      else
	break;
    }
  c_parser_skip_until_found (parser, CPP_SEMICOLON, "expected %<;%>");
  objc_add_dynamic_declaration (loc, list);
>>>>>>> ca474dfe
}


/* Handle pragmas.  Some OpenMP pragmas are associated with, and therefore
   should be considered, statements.  ALLOW_STMT is true if we're within
   the context of a function and such pragmas are to be allowed.  Returns
   true if we actually parsed such a pragma.  */

static bool
c_parser_pragma (c_parser *parser, enum pragma_context context)
{
  unsigned int id;

  id = c_parser_peek_token (parser)->pragma_kind;
  gcc_assert (id != PRAGMA_NONE);

  switch (id)
    {
    case PRAGMA_OMP_BARRIER:
      if (context != pragma_compound)
	{
	  if (context == pragma_stmt)
	    c_parser_error (parser, "%<#pragma omp barrier%> may only be "
			    "used in compound statements");
	  goto bad_stmt;
	}
      c_parser_omp_barrier (parser);
      return false;

    case PRAGMA_OMP_FLUSH:
      if (context != pragma_compound)
	{
	  if (context == pragma_stmt)
	    c_parser_error (parser, "%<#pragma omp flush%> may only be "
			    "used in compound statements");
	  goto bad_stmt;
	}
      c_parser_omp_flush (parser);
      return false;

    case PRAGMA_OMP_TASKWAIT:
      if (context != pragma_compound)
	{
	  if (context == pragma_stmt)
	    c_parser_error (parser, "%<#pragma omp taskwait%> may only be "
			    "used in compound statements");
	  goto bad_stmt;
	}
      c_parser_omp_taskwait (parser);
      return false;

    case PRAGMA_OMP_THREADPRIVATE:
      c_parser_omp_threadprivate (parser);
      return false;

    case PRAGMA_OMP_SECTION:
      error_at (c_parser_peek_token (parser)->location,
		"%<#pragma omp section%> may only be used in "
		"%<#pragma omp sections%> construct");
      c_parser_skip_until_found (parser, CPP_PRAGMA_EOL, NULL);
      return false;

    case PRAGMA_GCC_PCH_PREPROCESS:
      c_parser_error (parser, "%<#pragma GCC pch_preprocess%> must be first");
      c_parser_skip_until_found (parser, CPP_PRAGMA_EOL, NULL);
      return false;

    default:
      if (id < PRAGMA_FIRST_EXTERNAL)
	{
	  if (context == pragma_external)
	    {
	    bad_stmt:
	      c_parser_error (parser, "expected declaration specifiers");
	      c_parser_skip_until_found (parser, CPP_PRAGMA_EOL, NULL);
	      return false;
	    }
	  c_parser_omp_construct (parser);
	  return true;
	}
      break;
    }

  c_parser_consume_pragma (parser);
  c_invoke_pragma_handler (id);

  /* Skip to EOL, but suppress any error message.  Those will have been
     generated by the handler routine through calling error, as opposed
     to calling c_parser_error.  */
  parser->error = true;
  c_parser_skip_to_pragma_eol (parser);

  return false;
}

/* The interface the pragma parsers have to the lexer.  */

enum cpp_ttype
pragma_lex (tree *value)
{
  c_token *tok = c_parser_peek_token (the_parser);
  enum cpp_ttype ret = tok->type;

  *value = tok->value;
  if (ret == CPP_PRAGMA_EOL || ret == CPP_EOF)
    ret = CPP_EOF;
  else
    {
      if (ret == CPP_KEYWORD)
	ret = CPP_NAME;
      c_parser_consume_token (the_parser);
    }

  return ret;
}

static void
c_parser_pragma_pch_preprocess (c_parser *parser)
{
  tree name = NULL;

  c_parser_consume_pragma (parser);
  if (c_parser_next_token_is (parser, CPP_STRING))
    {
      name = c_parser_peek_token (parser)->value;
      c_parser_consume_token (parser);
    }
  else
    c_parser_error (parser, "expected string literal");
  c_parser_skip_to_pragma_eol (parser);

  if (name)
    c_common_pch_pragma (parse_in, TREE_STRING_POINTER (name));
}

/* OpenMP 2.5 parsing routines.  */

/* Returns name of the next clause.
   If the clause is not recognized PRAGMA_OMP_CLAUSE_NONE is returned and
   the token is not consumed.  Otherwise appropriate pragma_omp_clause is
   returned and the token is consumed.  */

static pragma_omp_clause
c_parser_omp_clause_name (c_parser *parser)
{
  pragma_omp_clause result = PRAGMA_OMP_CLAUSE_NONE;

  if (c_parser_next_token_is_keyword (parser, RID_IF))
    result = PRAGMA_OMP_CLAUSE_IF;
  else if (c_parser_next_token_is_keyword (parser, RID_DEFAULT))
    result = PRAGMA_OMP_CLAUSE_DEFAULT;
  else if (c_parser_next_token_is (parser, CPP_NAME))
    {
      const char *p = IDENTIFIER_POINTER (c_parser_peek_token (parser)->value);

      switch (p[0])
	{
	case 'c':
	  if (!strcmp ("collapse", p))
	    result = PRAGMA_OMP_CLAUSE_COLLAPSE;
	  else if (!strcmp ("copyin", p))
	    result = PRAGMA_OMP_CLAUSE_COPYIN;
          else if (!strcmp ("copyprivate", p))
	    result = PRAGMA_OMP_CLAUSE_COPYPRIVATE;
	  break;
	case 'f':
	  if (!strcmp ("firstprivate", p))
	    result = PRAGMA_OMP_CLAUSE_FIRSTPRIVATE;
	  break;
	case 'l':
	  if (!strcmp ("lastprivate", p))
	    result = PRAGMA_OMP_CLAUSE_LASTPRIVATE;
	  break;
	case 'n':
	  if (!strcmp ("nowait", p))
	    result = PRAGMA_OMP_CLAUSE_NOWAIT;
	  else if (!strcmp ("num_threads", p))
	    result = PRAGMA_OMP_CLAUSE_NUM_THREADS;
	  break;
	case 'o':
	  if (!strcmp ("ordered", p))
	    result = PRAGMA_OMP_CLAUSE_ORDERED;
	  break;
	case 'p':
	  if (!strcmp ("private", p))
	    result = PRAGMA_OMP_CLAUSE_PRIVATE;
	  break;
	case 'r':
	  if (!strcmp ("reduction", p))
	    result = PRAGMA_OMP_CLAUSE_REDUCTION;
	  break;
	case 's':
	  if (!strcmp ("schedule", p))
	    result = PRAGMA_OMP_CLAUSE_SCHEDULE;
	  else if (!strcmp ("shared", p))
	    result = PRAGMA_OMP_CLAUSE_SHARED;
	  break;
	case 'u':
	  if (!strcmp ("untied", p))
	    result = PRAGMA_OMP_CLAUSE_UNTIED;
	  break;
	}
    }

  if (result != PRAGMA_OMP_CLAUSE_NONE)
    c_parser_consume_token (parser);

  return result;
}

/* Validate that a clause of the given type does not already exist.  */

static void
check_no_duplicate_clause (tree clauses, enum omp_clause_code code,
			   const char *name)
{
  tree c;

  for (c = clauses; c ; c = OMP_CLAUSE_CHAIN (c))
    if (OMP_CLAUSE_CODE (c) == code)
      {
	location_t loc = OMP_CLAUSE_LOCATION (c);
	error_at (loc, "too many %qs clauses", name);
	break;
      }
}

/* OpenMP 2.5:
   variable-list:
     identifier
     variable-list , identifier

   If KIND is nonzero, create the appropriate node and install the
   decl in OMP_CLAUSE_DECL and add the node to the head of the list.
   If KIND is nonzero, CLAUSE_LOC is the location of the clause.

   If KIND is zero, create a TREE_LIST with the decl in TREE_PURPOSE;
   return the list created.  */

static tree
c_parser_omp_variable_list (c_parser *parser,
			    location_t clause_loc,
			    enum omp_clause_code kind,
                            tree list)
{
  if (c_parser_next_token_is_not (parser, CPP_NAME)
      || c_parser_peek_token (parser)->id_kind != C_ID_ID)
    c_parser_error (parser, "expected identifier");

  while (c_parser_next_token_is (parser, CPP_NAME)
	 && c_parser_peek_token (parser)->id_kind == C_ID_ID)
    {
      tree t = lookup_name (c_parser_peek_token (parser)->value);

      if (t == NULL_TREE)
	undeclared_variable (c_parser_peek_token (parser)->location,
			     c_parser_peek_token (parser)->value);
      else if (t == error_mark_node)
	;
      else if (kind != 0)
	{
	  tree u = build_omp_clause (clause_loc, kind);
	  OMP_CLAUSE_DECL (u) = t;
	  OMP_CLAUSE_CHAIN (u) = list;
	  list = u;
	}
      else
	list = tree_cons (t, NULL_TREE, list);

      c_parser_consume_token (parser);

      if (c_parser_next_token_is_not (parser, CPP_COMMA))
	break;

      c_parser_consume_token (parser);
    }

  return list;
}

/* Similarly, but expect leading and trailing parenthesis.  This is a very
   common case for omp clauses.  */

static tree
c_parser_omp_var_list_parens (c_parser *parser, enum omp_clause_code kind,
			      tree list)
{
  /* The clauses location.  */
  location_t loc = c_parser_peek_token (parser)->location;

  if (c_parser_require (parser, CPP_OPEN_PAREN, "expected %<(%>"))
    {
      list = c_parser_omp_variable_list (parser, loc, kind, list);
      c_parser_skip_until_found (parser, CPP_CLOSE_PAREN, "expected %<)%>");
    }
  return list;
}

/* OpenMP 3.0:
   collapse ( constant-expression ) */

static tree
c_parser_omp_clause_collapse (c_parser *parser, tree list)
{
  tree c, num = error_mark_node;
  HOST_WIDE_INT n;
  location_t loc;

  check_no_duplicate_clause (list, OMP_CLAUSE_COLLAPSE, "collapse");

  loc = c_parser_peek_token (parser)->location;
  if (c_parser_require (parser, CPP_OPEN_PAREN, "expected %<(%>"))
    {
      num = c_parser_expr_no_commas (parser, NULL).value;
      c_parser_skip_until_found (parser, CPP_CLOSE_PAREN, "expected %<)%>");
    }
  if (num == error_mark_node)
    return list;
  if (!INTEGRAL_TYPE_P (TREE_TYPE (num))
      || !host_integerp (num, 0)
      || (n = tree_low_cst (num, 0)) <= 0
      || (int) n != n)
    {
      error_at (loc,
		"collapse argument needs positive constant integer expression");
      return list;
    }
  c = build_omp_clause (loc, OMP_CLAUSE_COLLAPSE);
  OMP_CLAUSE_COLLAPSE_EXPR (c) = num;
  OMP_CLAUSE_CHAIN (c) = list;
  return c;
}

/* OpenMP 2.5:
   copyin ( variable-list ) */

static tree
c_parser_omp_clause_copyin (c_parser *parser, tree list)
{
  return c_parser_omp_var_list_parens (parser, OMP_CLAUSE_COPYIN, list);
}

/* OpenMP 2.5:
   copyprivate ( variable-list ) */

static tree
c_parser_omp_clause_copyprivate (c_parser *parser, tree list)
{
  return c_parser_omp_var_list_parens (parser, OMP_CLAUSE_COPYPRIVATE, list);
}

/* OpenMP 2.5:
   default ( shared | none ) */

static tree
c_parser_omp_clause_default (c_parser *parser, tree list)
{
  enum omp_clause_default_kind kind = OMP_CLAUSE_DEFAULT_UNSPECIFIED;
  location_t loc = c_parser_peek_token (parser)->location;
  tree c;

  if (!c_parser_require (parser, CPP_OPEN_PAREN, "expected %<(%>"))
    return list;
  if (c_parser_next_token_is (parser, CPP_NAME))
    {
      const char *p = IDENTIFIER_POINTER (c_parser_peek_token (parser)->value);

      switch (p[0])
	{
	case 'n':
	  if (strcmp ("none", p) != 0)
	    goto invalid_kind;
	  kind = OMP_CLAUSE_DEFAULT_NONE;
	  break;

	case 's':
	  if (strcmp ("shared", p) != 0)
	    goto invalid_kind;
	  kind = OMP_CLAUSE_DEFAULT_SHARED;
	  break;

	default:
	  goto invalid_kind;
	}

      c_parser_consume_token (parser);
    }
  else
    {
    invalid_kind:
      c_parser_error (parser, "expected %<none%> or %<shared%>");
    }
  c_parser_skip_until_found (parser, CPP_CLOSE_PAREN, "expected %<)%>");

  if (kind == OMP_CLAUSE_DEFAULT_UNSPECIFIED)
    return list;

  check_no_duplicate_clause (list, OMP_CLAUSE_DEFAULT, "default");
  c = build_omp_clause (loc, OMP_CLAUSE_DEFAULT);
  OMP_CLAUSE_CHAIN (c) = list;
  OMP_CLAUSE_DEFAULT_KIND (c) = kind;

  return c;
}

/* OpenMP 2.5:
   firstprivate ( variable-list ) */

static tree
c_parser_omp_clause_firstprivate (c_parser *parser, tree list)
{
  return c_parser_omp_var_list_parens (parser, OMP_CLAUSE_FIRSTPRIVATE, list);
}

/* OpenMP 2.5:
   if ( expression ) */

static tree
c_parser_omp_clause_if (c_parser *parser, tree list)
{
  location_t loc = c_parser_peek_token (parser)->location;
  if (c_parser_next_token_is (parser, CPP_OPEN_PAREN))
    {
      tree t = c_parser_paren_condition (parser);
      tree c;

      check_no_duplicate_clause (list, OMP_CLAUSE_IF, "if");

      c = build_omp_clause (loc, OMP_CLAUSE_IF);
      OMP_CLAUSE_IF_EXPR (c) = t;
      OMP_CLAUSE_CHAIN (c) = list;
      list = c;
    }
  else
    c_parser_error (parser, "expected %<(%>");

  return list;
}

/* OpenMP 2.5:
   lastprivate ( variable-list ) */

static tree
c_parser_omp_clause_lastprivate (c_parser *parser, tree list)
{
  return c_parser_omp_var_list_parens (parser, OMP_CLAUSE_LASTPRIVATE, list);
}

/* OpenMP 2.5:
   nowait */

static tree
c_parser_omp_clause_nowait (c_parser *parser ATTRIBUTE_UNUSED, tree list)
{
  tree c;
  location_t loc = c_parser_peek_token (parser)->location;

  check_no_duplicate_clause (list, OMP_CLAUSE_NOWAIT, "nowait");

  c = build_omp_clause (loc, OMP_CLAUSE_NOWAIT);
  OMP_CLAUSE_CHAIN (c) = list;
  return c;
}

/* OpenMP 2.5:
   num_threads ( expression ) */

static tree
c_parser_omp_clause_num_threads (c_parser *parser, tree list)
{
  location_t num_threads_loc = c_parser_peek_token (parser)->location;
  if (c_parser_require (parser, CPP_OPEN_PAREN, "expected %<(%>"))
    {
      location_t expr_loc = c_parser_peek_token (parser)->location;
      tree c, t = c_parser_expression (parser).value;
      t = c_fully_fold (t, false, NULL);

      c_parser_skip_until_found (parser, CPP_CLOSE_PAREN, "expected %<)%>");

      if (!INTEGRAL_TYPE_P (TREE_TYPE (t)))
	{
	  c_parser_error (parser, "expected integer expression");
	  return list;
	}

      /* Attempt to statically determine when the number isn't positive.  */
      c = fold_build2_loc (expr_loc, LE_EXPR, boolean_type_node, t,
		       build_int_cst (TREE_TYPE (t), 0));
      if (CAN_HAVE_LOCATION_P (c))
	SET_EXPR_LOCATION (c, expr_loc);
      if (c == boolean_true_node)
	{
	  warning_at (expr_loc, 0,
		      "%<num_threads%> value must be positive");
	  t = integer_one_node;
	}

      check_no_duplicate_clause (list, OMP_CLAUSE_NUM_THREADS, "num_threads");

      c = build_omp_clause (num_threads_loc, OMP_CLAUSE_NUM_THREADS);
      OMP_CLAUSE_NUM_THREADS_EXPR (c) = t;
      OMP_CLAUSE_CHAIN (c) = list;
      list = c;
    }

  return list;
}

/* OpenMP 2.5:
   ordered */

static tree
c_parser_omp_clause_ordered (c_parser *parser, tree list)
{
  tree c;

  check_no_duplicate_clause (list, OMP_CLAUSE_ORDERED, "ordered");

  c = build_omp_clause (c_parser_peek_token (parser)->location,
			OMP_CLAUSE_ORDERED);
  OMP_CLAUSE_CHAIN (c) = list;

  return c;
}

/* OpenMP 2.5:
   private ( variable-list ) */

static tree
c_parser_omp_clause_private (c_parser *parser, tree list)
{
  return c_parser_omp_var_list_parens (parser, OMP_CLAUSE_PRIVATE, list);
}

/* OpenMP 2.5:
   reduction ( reduction-operator : variable-list )

   reduction-operator:
     One of: + * - & ^ | && || */

static tree
c_parser_omp_clause_reduction (c_parser *parser, tree list)
{
  location_t clause_loc = c_parser_peek_token (parser)->location;
  if (c_parser_require (parser, CPP_OPEN_PAREN, "expected %<(%>"))
    {
      enum tree_code code;

      switch (c_parser_peek_token (parser)->type)
	{
	case CPP_PLUS:
	  code = PLUS_EXPR;
	  break;
	case CPP_MULT:
	  code = MULT_EXPR;
	  break;
	case CPP_MINUS:
	  code = MINUS_EXPR;
	  break;
	case CPP_AND:
	  code = BIT_AND_EXPR;
	  break;
	case CPP_XOR:
	  code = BIT_XOR_EXPR;
	  break;
	case CPP_OR:
	  code = BIT_IOR_EXPR;
	  break;
	case CPP_AND_AND:
	  code = TRUTH_ANDIF_EXPR;
	  break;
	case CPP_OR_OR:
	  code = TRUTH_ORIF_EXPR;
	  break;
	default:
	  c_parser_error (parser,
			  "expected %<+%>, %<*%>, %<-%>, %<&%>, "
			  "%<^%>, %<|%>, %<&&%>, or %<||%>");
	  c_parser_skip_until_found (parser, CPP_CLOSE_PAREN, 0);
	  return list;
	}
      c_parser_consume_token (parser);
      if (c_parser_require (parser, CPP_COLON, "expected %<:%>"))
	{
	  tree nl, c;

	  nl = c_parser_omp_variable_list (parser, clause_loc,
					   OMP_CLAUSE_REDUCTION, list);
	  for (c = nl; c != list; c = OMP_CLAUSE_CHAIN (c))
	    OMP_CLAUSE_REDUCTION_CODE (c) = code;

	  list = nl;
	}
      c_parser_skip_until_found (parser, CPP_CLOSE_PAREN, "expected %<)%>");
    }
  return list;
}

/* OpenMP 2.5:
   schedule ( schedule-kind )
   schedule ( schedule-kind , expression )

   schedule-kind:
     static | dynamic | guided | runtime | auto
*/

static tree
c_parser_omp_clause_schedule (c_parser *parser, tree list)
{
  tree c, t;
  location_t loc = c_parser_peek_token (parser)->location;

  if (!c_parser_require (parser, CPP_OPEN_PAREN, "expected %<(%>"))
    return list;

  c = build_omp_clause (loc, OMP_CLAUSE_SCHEDULE);

  if (c_parser_next_token_is (parser, CPP_NAME))
    {
      tree kind = c_parser_peek_token (parser)->value;
      const char *p = IDENTIFIER_POINTER (kind);

      switch (p[0])
	{
	case 'd':
	  if (strcmp ("dynamic", p) != 0)
	    goto invalid_kind;
	  OMP_CLAUSE_SCHEDULE_KIND (c) = OMP_CLAUSE_SCHEDULE_DYNAMIC;
	  break;

        case 'g':
	  if (strcmp ("guided", p) != 0)
	    goto invalid_kind;
	  OMP_CLAUSE_SCHEDULE_KIND (c) = OMP_CLAUSE_SCHEDULE_GUIDED;
	  break;

	case 'r':
	  if (strcmp ("runtime", p) != 0)
	    goto invalid_kind;
	  OMP_CLAUSE_SCHEDULE_KIND (c) = OMP_CLAUSE_SCHEDULE_RUNTIME;
	  break;

	default:
	  goto invalid_kind;
	}
    }
  else if (c_parser_next_token_is_keyword (parser, RID_STATIC))
    OMP_CLAUSE_SCHEDULE_KIND (c) = OMP_CLAUSE_SCHEDULE_STATIC;
  else if (c_parser_next_token_is_keyword (parser, RID_AUTO))
    OMP_CLAUSE_SCHEDULE_KIND (c) = OMP_CLAUSE_SCHEDULE_AUTO;
  else
    goto invalid_kind;

  c_parser_consume_token (parser);
  if (c_parser_next_token_is (parser, CPP_COMMA))
    {
      location_t here;
      c_parser_consume_token (parser);

      here = c_parser_peek_token (parser)->location;
      t = c_parser_expr_no_commas (parser, NULL).value;
      t = c_fully_fold (t, false, NULL);

      if (OMP_CLAUSE_SCHEDULE_KIND (c) == OMP_CLAUSE_SCHEDULE_RUNTIME)
	error_at (here, "schedule %<runtime%> does not take "
		  "a %<chunk_size%> parameter");
      else if (OMP_CLAUSE_SCHEDULE_KIND (c) == OMP_CLAUSE_SCHEDULE_AUTO)
	error_at (here,
		  "schedule %<auto%> does not take "
		  "a %<chunk_size%> parameter");
      else if (TREE_CODE (TREE_TYPE (t)) == INTEGER_TYPE)
	OMP_CLAUSE_SCHEDULE_CHUNK_EXPR (c) = t;
      else
	c_parser_error (parser, "expected integer expression");

      c_parser_skip_until_found (parser, CPP_CLOSE_PAREN, "expected %<)%>");
    }
  else
    c_parser_skip_until_found (parser, CPP_CLOSE_PAREN,
			       "expected %<,%> or %<)%>");

  check_no_duplicate_clause (list, OMP_CLAUSE_SCHEDULE, "schedule");
  OMP_CLAUSE_CHAIN (c) = list;
  return c;

 invalid_kind:
  c_parser_error (parser, "invalid schedule kind");
  c_parser_skip_until_found (parser, CPP_CLOSE_PAREN, 0);
  return list;
}

/* OpenMP 2.5:
   shared ( variable-list ) */

static tree
c_parser_omp_clause_shared (c_parser *parser, tree list)
{
  return c_parser_omp_var_list_parens (parser, OMP_CLAUSE_SHARED, list);
}

/* OpenMP 3.0:
   untied */

static tree
c_parser_omp_clause_untied (c_parser *parser ATTRIBUTE_UNUSED, tree list)
{
  tree c;

  /* FIXME: Should we allow duplicates?  */
  check_no_duplicate_clause (list, OMP_CLAUSE_UNTIED, "untied");

  c = build_omp_clause (c_parser_peek_token (parser)->location,
			OMP_CLAUSE_UNTIED);
  OMP_CLAUSE_CHAIN (c) = list;

  return c;
}

/* Parse all OpenMP clauses.  The set clauses allowed by the directive
   is a bitmask in MASK.  Return the list of clauses found; the result
   of clause default goes in *pdefault.  */

static tree
c_parser_omp_all_clauses (c_parser *parser, unsigned int mask,
			  const char *where)
{
  tree clauses = NULL;
  bool first = true;

  while (c_parser_next_token_is_not (parser, CPP_PRAGMA_EOL))
    {
      location_t here;
      pragma_omp_clause c_kind;
      const char *c_name;
      tree prev = clauses;

      if (!first && c_parser_next_token_is (parser, CPP_COMMA))
	c_parser_consume_token (parser);

      first = false;
      here = c_parser_peek_token (parser)->location;
      c_kind = c_parser_omp_clause_name (parser);

      switch (c_kind)
	{
	case PRAGMA_OMP_CLAUSE_COLLAPSE:
	  clauses = c_parser_omp_clause_collapse (parser, clauses);
	  c_name = "collapse";
	  break;
	case PRAGMA_OMP_CLAUSE_COPYIN:
	  clauses = c_parser_omp_clause_copyin (parser, clauses);
	  c_name = "copyin";
	  break;
	case PRAGMA_OMP_CLAUSE_COPYPRIVATE:
	  clauses = c_parser_omp_clause_copyprivate (parser, clauses);
	  c_name = "copyprivate";
	  break;
	case PRAGMA_OMP_CLAUSE_DEFAULT:
	  clauses = c_parser_omp_clause_default (parser, clauses);
	  c_name = "default";
	  break;
	case PRAGMA_OMP_CLAUSE_FIRSTPRIVATE:
	  clauses = c_parser_omp_clause_firstprivate (parser, clauses);
	  c_name = "firstprivate";
	  break;
	case PRAGMA_OMP_CLAUSE_IF:
	  clauses = c_parser_omp_clause_if (parser, clauses);
	  c_name = "if";
	  break;
	case PRAGMA_OMP_CLAUSE_LASTPRIVATE:
	  clauses = c_parser_omp_clause_lastprivate (parser, clauses);
	  c_name = "lastprivate";
	  break;
	case PRAGMA_OMP_CLAUSE_NOWAIT:
	  clauses = c_parser_omp_clause_nowait (parser, clauses);
	  c_name = "nowait";
	  break;
	case PRAGMA_OMP_CLAUSE_NUM_THREADS:
	  clauses = c_parser_omp_clause_num_threads (parser, clauses);
	  c_name = "num_threads";
	  break;
	case PRAGMA_OMP_CLAUSE_ORDERED:
	  clauses = c_parser_omp_clause_ordered (parser, clauses);
	  c_name = "ordered";
	  break;
	case PRAGMA_OMP_CLAUSE_PRIVATE:
	  clauses = c_parser_omp_clause_private (parser, clauses);
	  c_name = "private";
	  break;
	case PRAGMA_OMP_CLAUSE_REDUCTION:
	  clauses = c_parser_omp_clause_reduction (parser, clauses);
	  c_name = "reduction";
	  break;
	case PRAGMA_OMP_CLAUSE_SCHEDULE:
	  clauses = c_parser_omp_clause_schedule (parser, clauses);
	  c_name = "schedule";
	  break;
	case PRAGMA_OMP_CLAUSE_SHARED:
	  clauses = c_parser_omp_clause_shared (parser, clauses);
	  c_name = "shared";
	  break;
	case PRAGMA_OMP_CLAUSE_UNTIED:
	  clauses = c_parser_omp_clause_untied (parser, clauses);
	  c_name = "untied";
	  break;
	default:
	  c_parser_error (parser, "expected %<#pragma omp%> clause");
	  goto saw_error;
	}

      if (((mask >> c_kind) & 1) == 0 && !parser->error)
	{
	  /* Remove the invalid clause(s) from the list to avoid
	     confusing the rest of the compiler.  */
	  clauses = prev;
	  error_at (here, "%qs is not valid for %qs", c_name, where);
	}
    }

 saw_error:
  c_parser_skip_to_pragma_eol (parser);

  return c_finish_omp_clauses (clauses);
}

/* OpenMP 2.5:
   structured-block:
     statement

   In practice, we're also interested in adding the statement to an
   outer node.  So it is convenient if we work around the fact that
   c_parser_statement calls add_stmt.  */

static tree
c_parser_omp_structured_block (c_parser *parser)
{
  tree stmt = push_stmt_list ();
  c_parser_statement (parser);
  return pop_stmt_list (stmt);
}

/* OpenMP 2.5:
   # pragma omp atomic new-line
     expression-stmt

   expression-stmt:
     x binop= expr | x++ | ++x | x-- | --x
   binop:
     +, *, -, /, &, ^, |, <<, >>

  where x is an lvalue expression with scalar type.

  LOC is the location of the #pragma token.  */

static void
c_parser_omp_atomic (location_t loc, c_parser *parser)
{
  tree lhs, rhs;
  tree stmt;
  enum tree_code code;
  struct c_expr rhs_expr;

  c_parser_skip_to_pragma_eol (parser);

  lhs = c_parser_unary_expression (parser).value;
  lhs = c_fully_fold (lhs, false, NULL);
  switch (TREE_CODE (lhs))
    {
    case ERROR_MARK:
    saw_error:
      c_parser_skip_to_end_of_block_or_statement (parser);
      return;

    case PREINCREMENT_EXPR:
    case POSTINCREMENT_EXPR:
      lhs = TREE_OPERAND (lhs, 0);
      code = PLUS_EXPR;
      rhs = integer_one_node;
      break;

    case PREDECREMENT_EXPR:
    case POSTDECREMENT_EXPR:
      lhs = TREE_OPERAND (lhs, 0);
      code = MINUS_EXPR;
      rhs = integer_one_node;
      break;

    case COMPOUND_EXPR:
      if (TREE_CODE (TREE_OPERAND (lhs, 0)) == SAVE_EXPR
	  && TREE_CODE (TREE_OPERAND (lhs, 1)) == COMPOUND_EXPR
	  && TREE_CODE (TREE_OPERAND (TREE_OPERAND (lhs, 1), 0)) == MODIFY_EXPR
	  && TREE_OPERAND (TREE_OPERAND (lhs, 1), 1) == TREE_OPERAND (lhs, 0)
	  && TREE_CODE (TREE_TYPE (TREE_OPERAND (TREE_OPERAND
					      (TREE_OPERAND (lhs, 1), 0), 0)))
	     == BOOLEAN_TYPE)
	/* Undo effects of boolean_increment for post {in,de}crement.  */
	lhs = TREE_OPERAND (TREE_OPERAND (lhs, 1), 0);
      /* FALLTHRU */
    case MODIFY_EXPR:
      if (TREE_CODE (lhs) == MODIFY_EXPR
	  && TREE_CODE (TREE_TYPE (TREE_OPERAND (lhs, 0))) == BOOLEAN_TYPE)
	{
	  /* Undo effects of boolean_increment.  */
	  if (integer_onep (TREE_OPERAND (lhs, 1)))
	    {
	      /* This is pre or post increment.  */
	      rhs = TREE_OPERAND (lhs, 1);
	      lhs = TREE_OPERAND (lhs, 0);
	      code = NOP_EXPR;
	      break;
	    }
	  if (TREE_CODE (TREE_OPERAND (lhs, 1)) == TRUTH_NOT_EXPR
	      && TREE_OPERAND (lhs, 0)
		 == TREE_OPERAND (TREE_OPERAND (lhs, 1), 0))
	    {
	      /* This is pre or post decrement.  */
	      rhs = TREE_OPERAND (lhs, 1);
	      lhs = TREE_OPERAND (lhs, 0);
	      code = NOP_EXPR;
	      break;
	    }
	}
      /* FALLTHRU */
    default:
      switch (c_parser_peek_token (parser)->type)
	{
	case CPP_MULT_EQ:
	  code = MULT_EXPR;
	  break;
	case CPP_DIV_EQ:
	  code = TRUNC_DIV_EXPR;
	  break;
	case CPP_PLUS_EQ:
	  code = PLUS_EXPR;
	  break;
	case CPP_MINUS_EQ:
	  code = MINUS_EXPR;
	  break;
	case CPP_LSHIFT_EQ:
	  code = LSHIFT_EXPR;
	  break;
	case CPP_RSHIFT_EQ:
	  code = RSHIFT_EXPR;
	  break;
	case CPP_AND_EQ:
	  code = BIT_AND_EXPR;
	  break;
	case CPP_OR_EQ:
	  code = BIT_IOR_EXPR;
	  break;
	case CPP_XOR_EQ:
	  code = BIT_XOR_EXPR;
	  break;
	default:
	  c_parser_error (parser,
			  "invalid operator for %<#pragma omp atomic%>");
	  goto saw_error;
	}

      c_parser_consume_token (parser);
      {
	location_t rhs_loc = c_parser_peek_token (parser)->location;
	rhs_expr = c_parser_expression (parser);
	rhs_expr = default_function_array_read_conversion (rhs_loc, rhs_expr);
      }
      rhs = rhs_expr.value;
      rhs = c_fully_fold (rhs, false, NULL);
      break;
    }
  stmt = c_finish_omp_atomic (loc, code, lhs, rhs);
  if (stmt != error_mark_node)
    add_stmt (stmt);
  c_parser_skip_until_found (parser, CPP_SEMICOLON, "expected %<;%>");
}


/* OpenMP 2.5:
   # pragma omp barrier new-line
*/

static void
c_parser_omp_barrier (c_parser *parser)
{
  location_t loc = c_parser_peek_token (parser)->location;
  c_parser_consume_pragma (parser);
  c_parser_skip_to_pragma_eol (parser);

  c_finish_omp_barrier (loc);
}

/* OpenMP 2.5:
   # pragma omp critical [(name)] new-line
     structured-block

  LOC is the location of the #pragma itself.  */

static tree
c_parser_omp_critical (location_t loc, c_parser *parser)
{
  tree stmt, name = NULL;

  if (c_parser_next_token_is (parser, CPP_OPEN_PAREN))
    {
      c_parser_consume_token (parser);
      if (c_parser_next_token_is (parser, CPP_NAME))
	{
	  name = c_parser_peek_token (parser)->value;
	  c_parser_consume_token (parser);
	  c_parser_require (parser, CPP_CLOSE_PAREN, "expected %<)%>");
	}
      else
	c_parser_error (parser, "expected identifier");
    }
  else if (c_parser_next_token_is_not (parser, CPP_PRAGMA_EOL))
    c_parser_error (parser, "expected %<(%> or end of line");
  c_parser_skip_to_pragma_eol (parser);

  stmt = c_parser_omp_structured_block (parser);
  return c_finish_omp_critical (loc, stmt, name);
}

/* OpenMP 2.5:
   # pragma omp flush flush-vars[opt] new-line

   flush-vars:
     ( variable-list ) */

static void
c_parser_omp_flush (c_parser *parser)
{
  location_t loc = c_parser_peek_token (parser)->location;
  c_parser_consume_pragma (parser);
  if (c_parser_next_token_is (parser, CPP_OPEN_PAREN))
    c_parser_omp_var_list_parens (parser, OMP_CLAUSE_ERROR, NULL);
  else if (c_parser_next_token_is_not (parser, CPP_PRAGMA_EOL))
    c_parser_error (parser, "expected %<(%> or end of line");
  c_parser_skip_to_pragma_eol (parser);

  c_finish_omp_flush (loc);
}

/* Parse the restricted form of the for statement allowed by OpenMP.
   The real trick here is to determine the loop control variable early
   so that we can push a new decl if necessary to make it private.
   LOC is the location of the OMP in "#pragma omp".  */

static tree
c_parser_omp_for_loop (location_t loc,
		       c_parser *parser, tree clauses, tree *par_clauses)
{
  tree decl, cond, incr, save_break, save_cont, body, init, stmt, cl;
  tree declv, condv, incrv, initv, ret = NULL;
  bool fail = false, open_brace_parsed = false;
  int i, collapse = 1, nbraces = 0;
  location_t for_loc;
  VEC(tree,gc) *for_block = make_tree_vector ();

  for (cl = clauses; cl; cl = OMP_CLAUSE_CHAIN (cl))
    if (OMP_CLAUSE_CODE (cl) == OMP_CLAUSE_COLLAPSE)
      collapse = tree_low_cst (OMP_CLAUSE_COLLAPSE_EXPR (cl), 0);

  gcc_assert (collapse >= 1);

  declv = make_tree_vec (collapse);
  initv = make_tree_vec (collapse);
  condv = make_tree_vec (collapse);
  incrv = make_tree_vec (collapse);

  if (!c_parser_next_token_is_keyword (parser, RID_FOR))
    {
      c_parser_error (parser, "for statement expected");
      return NULL;
    }
  for_loc = c_parser_peek_token (parser)->location;
  c_parser_consume_token (parser);

  for (i = 0; i < collapse; i++)
    {
      int bracecount = 0;

      if (!c_parser_require (parser, CPP_OPEN_PAREN, "expected %<(%>"))
	goto pop_scopes;

      /* Parse the initialization declaration or expression.  */
      if (c_parser_next_tokens_start_declaration (parser))
	{
	  if (i > 0)
	    VEC_safe_push (tree, gc, for_block, c_begin_compound_stmt (true));
	  c_parser_declaration_or_fndef (parser, true, true, true, true, true, NULL);
	  decl = check_for_loop_decls (for_loc, flag_isoc99);
	  if (decl == NULL)
	    goto error_init;
	  if (DECL_INITIAL (decl) == error_mark_node)
	    decl = error_mark_node;
	  init = decl;
	}
      else if (c_parser_next_token_is (parser, CPP_NAME)
	       && c_parser_peek_2nd_token (parser)->type == CPP_EQ)
	{
	  struct c_expr decl_exp;
	  struct c_expr init_exp;
	  location_t init_loc;

	  decl_exp = c_parser_postfix_expression (parser);
	  decl = decl_exp.value;

	  c_parser_require (parser, CPP_EQ, "expected %<=%>");

	  init_loc = c_parser_peek_token (parser)->location;
	  init_exp = c_parser_expr_no_commas (parser, NULL);
	  init_exp = default_function_array_read_conversion (init_loc,
							     init_exp);
	  init = build_modify_expr (init_loc, decl, decl_exp.original_type,
				    NOP_EXPR, init_loc, init_exp.value,
				    init_exp.original_type);
	  init = c_process_expr_stmt (init_loc, init);

	  c_parser_skip_until_found (parser, CPP_SEMICOLON, "expected %<;%>");
	}
      else
	{
	error_init:
	  c_parser_error (parser,
			  "expected iteration declaration or initialization");
	  c_parser_skip_until_found (parser, CPP_CLOSE_PAREN,
				     "expected %<)%>");
	  fail = true;
	  goto parse_next;
	}

      /* Parse the loop condition.  */
      cond = NULL_TREE;
      if (c_parser_next_token_is_not (parser, CPP_SEMICOLON))
	{
	  location_t cond_loc = c_parser_peek_token (parser)->location;
	  struct c_expr cond_expr = c_parser_binary_expression (parser, NULL);

	  cond = cond_expr.value;
	  cond = c_objc_common_truthvalue_conversion (cond_loc, cond);
	  cond = c_fully_fold (cond, false, NULL);
	  switch (cond_expr.original_code)
	    {
	    case GT_EXPR:
	    case GE_EXPR:
	    case LT_EXPR:
	    case LE_EXPR:
	      break;
	    default:
	      /* Can't be cond = error_mark_node, because we want to preserve
		 the location until c_finish_omp_for.  */
	      cond = build1 (NOP_EXPR, boolean_type_node, error_mark_node);
	      break;
	    }
	  protected_set_expr_location (cond, cond_loc);
	}
      c_parser_skip_until_found (parser, CPP_SEMICOLON, "expected %<;%>");

      /* Parse the increment expression.  */
      incr = NULL_TREE;
      if (c_parser_next_token_is_not (parser, CPP_CLOSE_PAREN))
	{
	  location_t incr_loc = c_parser_peek_token (parser)->location;

	  incr = c_process_expr_stmt (incr_loc,
				      c_parser_expression (parser).value);
	}
      c_parser_skip_until_found (parser, CPP_CLOSE_PAREN, "expected %<)%>");

      if (decl == NULL || decl == error_mark_node || init == error_mark_node)
	fail = true;
      else
	{
	  TREE_VEC_ELT (declv, i) = decl;
	  TREE_VEC_ELT (initv, i) = init;
	  TREE_VEC_ELT (condv, i) = cond;
	  TREE_VEC_ELT (incrv, i) = incr;
	}

    parse_next:
      if (i == collapse - 1)
	break;

      /* FIXME: OpenMP 3.0 draft isn't very clear on what exactly is allowed
	 in between the collapsed for loops to be still considered perfectly
	 nested.  Hopefully the final version clarifies this.
	 For now handle (multiple) {'s and empty statements.  */
      do
	{
	  if (c_parser_next_token_is_keyword (parser, RID_FOR))
	    {
	      c_parser_consume_token (parser);
	      break;
	    }
	  else if (c_parser_next_token_is (parser, CPP_OPEN_BRACE))
	    {
	      c_parser_consume_token (parser);
	      bracecount++;
	    }
	  else if (bracecount
		   && c_parser_next_token_is (parser, CPP_SEMICOLON))
	    c_parser_consume_token (parser);
	  else
	    {
	      c_parser_error (parser, "not enough perfectly nested loops");
	      if (bracecount)
		{
		  open_brace_parsed = true;
		  bracecount--;
		}
	      fail = true;
	      collapse = 0;
	      break;
	    }
	}
      while (1);

      nbraces += bracecount;
    }

  save_break = c_break_label;
  c_break_label = size_one_node;
  save_cont = c_cont_label;
  c_cont_label = NULL_TREE;
  body = push_stmt_list ();

  if (open_brace_parsed)
    {
      location_t here = c_parser_peek_token (parser)->location;
      stmt = c_begin_compound_stmt (true);
      c_parser_compound_statement_nostart (parser);
      add_stmt (c_end_compound_stmt (here, stmt, true));
    }
  else
    add_stmt (c_parser_c99_block_statement (parser));
  if (c_cont_label)
    {
      tree t = build1 (LABEL_EXPR, void_type_node, c_cont_label);
      SET_EXPR_LOCATION (t, loc);
      add_stmt (t);
    }

  body = pop_stmt_list (body);
  c_break_label = save_break;
  c_cont_label = save_cont;

  while (nbraces)
    {
      if (c_parser_next_token_is (parser, CPP_CLOSE_BRACE))
	{
	  c_parser_consume_token (parser);
	  nbraces--;
	}
      else if (c_parser_next_token_is (parser, CPP_SEMICOLON))
	c_parser_consume_token (parser);
      else
	{
	  c_parser_error (parser, "collapsed loops not perfectly nested");
	  while (nbraces)
	    {
	      location_t here = c_parser_peek_token (parser)->location;
	      stmt = c_begin_compound_stmt (true);
	      add_stmt (body);
	      c_parser_compound_statement_nostart (parser);
	      body = c_end_compound_stmt (here, stmt, true);
	      nbraces--;
	    }
	  goto pop_scopes;
	}
    }

  /* Only bother calling c_finish_omp_for if we haven't already generated
     an error from the initialization parsing.  */
  if (!fail)
    {
      stmt = c_finish_omp_for (loc, declv, initv, condv, incrv, body, NULL);
      if (stmt)
	{
	  if (par_clauses != NULL)
	    {
	      tree *c;
	      for (c = par_clauses; *c ; )
		if (OMP_CLAUSE_CODE (*c) != OMP_CLAUSE_FIRSTPRIVATE
		    && OMP_CLAUSE_CODE (*c) != OMP_CLAUSE_LASTPRIVATE)
		  c = &OMP_CLAUSE_CHAIN (*c);
		else
		  {
		    for (i = 0; i < collapse; i++)
		      if (TREE_VEC_ELT (declv, i) == OMP_CLAUSE_DECL (*c))
			break;
		    if (i == collapse)
		      c = &OMP_CLAUSE_CHAIN (*c);
		    else if (OMP_CLAUSE_CODE (*c) == OMP_CLAUSE_FIRSTPRIVATE)
		      {
			error_at (loc,
				  "iteration variable %qD should not be firstprivate",
				  OMP_CLAUSE_DECL (*c));
			*c = OMP_CLAUSE_CHAIN (*c);
		      }
		    else
		      {
			/* Copy lastprivate (decl) clause to OMP_FOR_CLAUSES,
			   change it to shared (decl) in
			   OMP_PARALLEL_CLAUSES.  */
			tree l = build_omp_clause (OMP_CLAUSE_LOCATION (*c),
						   OMP_CLAUSE_LASTPRIVATE);
			OMP_CLAUSE_DECL (l) = OMP_CLAUSE_DECL (*c);
			OMP_CLAUSE_CHAIN (l) = clauses;
			clauses = l;
			OMP_CLAUSE_SET_CODE (*c, OMP_CLAUSE_SHARED);
		      }
		  }
	    }
	  OMP_FOR_CLAUSES (stmt) = clauses;
	}
      ret = stmt;
    }
pop_scopes:
  while (!VEC_empty (tree, for_block))
    {
      /* FIXME diagnostics: LOC below should be the actual location of
	 this particular for block.  We need to build a list of
	 locations to go along with FOR_BLOCK.  */
      stmt = c_end_compound_stmt (loc, VEC_pop (tree, for_block), true);
      add_stmt (stmt);
    }
  release_tree_vector (for_block);
  return ret;
}

/* OpenMP 2.5:
   #pragma omp for for-clause[optseq] new-line
     for-loop

   LOC is the location of the #pragma token.
*/

#define OMP_FOR_CLAUSE_MASK				\
	( (1u << PRAGMA_OMP_CLAUSE_PRIVATE)		\
	| (1u << PRAGMA_OMP_CLAUSE_FIRSTPRIVATE)	\
	| (1u << PRAGMA_OMP_CLAUSE_LASTPRIVATE)		\
	| (1u << PRAGMA_OMP_CLAUSE_REDUCTION)		\
	| (1u << PRAGMA_OMP_CLAUSE_ORDERED)		\
	| (1u << PRAGMA_OMP_CLAUSE_SCHEDULE)		\
	| (1u << PRAGMA_OMP_CLAUSE_COLLAPSE)		\
	| (1u << PRAGMA_OMP_CLAUSE_NOWAIT))

static tree
c_parser_omp_for (location_t loc, c_parser *parser)
{
  tree block, clauses, ret;

  clauses = c_parser_omp_all_clauses (parser, OMP_FOR_CLAUSE_MASK,
				      "#pragma omp for");

  block = c_begin_compound_stmt (true);
  ret = c_parser_omp_for_loop (loc, parser, clauses, NULL);
  block = c_end_compound_stmt (loc, block, true);
  add_stmt (block);

  return ret;
}

/* OpenMP 2.5:
   # pragma omp master new-line
     structured-block

   LOC is the location of the #pragma token.
*/

static tree
c_parser_omp_master (location_t loc, c_parser *parser)
{
  c_parser_skip_to_pragma_eol (parser);
  return c_finish_omp_master (loc, c_parser_omp_structured_block (parser));
}

/* OpenMP 2.5:
   # pragma omp ordered new-line
     structured-block

   LOC is the location of the #pragma itself.
*/

static tree
c_parser_omp_ordered (location_t loc, c_parser *parser)
{
  c_parser_skip_to_pragma_eol (parser);
  return c_finish_omp_ordered (loc, c_parser_omp_structured_block (parser));
}

/* OpenMP 2.5:

   section-scope:
     { section-sequence }

   section-sequence:
     section-directive[opt] structured-block
     section-sequence section-directive structured-block

    SECTIONS_LOC is the location of the #pragma omp sections.  */

static tree
c_parser_omp_sections_scope (location_t sections_loc, c_parser *parser)
{
  tree stmt, substmt;
  bool error_suppress = false;
  location_t loc;

  loc = c_parser_peek_token (parser)->location;
  if (!c_parser_require (parser, CPP_OPEN_BRACE, "expected %<{%>"))
    {
      /* Avoid skipping until the end of the block.  */
      parser->error = false;
      return NULL_TREE;
    }

  stmt = push_stmt_list ();

  if (c_parser_peek_token (parser)->pragma_kind != PRAGMA_OMP_SECTION)
    {
      substmt = push_stmt_list ();

      while (1)
	{
          c_parser_statement (parser);

	  if (c_parser_peek_token (parser)->pragma_kind == PRAGMA_OMP_SECTION)
	    break;
	  if (c_parser_next_token_is (parser, CPP_CLOSE_BRACE))
	    break;
	  if (c_parser_next_token_is (parser, CPP_EOF))
	    break;
	}

      substmt = pop_stmt_list (substmt);
      substmt = build1 (OMP_SECTION, void_type_node, substmt);
      SET_EXPR_LOCATION (substmt, loc);
      add_stmt (substmt);
    }

  while (1)
    {
      if (c_parser_next_token_is (parser, CPP_CLOSE_BRACE))
	break;
      if (c_parser_next_token_is (parser, CPP_EOF))
	break;

      loc = c_parser_peek_token (parser)->location;
      if (c_parser_peek_token (parser)->pragma_kind == PRAGMA_OMP_SECTION)
	{
	  c_parser_consume_pragma (parser);
	  c_parser_skip_to_pragma_eol (parser);
	  error_suppress = false;
	}
      else if (!error_suppress)
	{
	  error_at (loc, "expected %<#pragma omp section%> or %<}%>");
	  error_suppress = true;
	}

      substmt = c_parser_omp_structured_block (parser);
      substmt = build1 (OMP_SECTION, void_type_node, substmt);
      SET_EXPR_LOCATION (substmt, loc);
      add_stmt (substmt);
    }
  c_parser_skip_until_found (parser, CPP_CLOSE_BRACE,
			     "expected %<#pragma omp section%> or %<}%>");

  substmt = pop_stmt_list (stmt);

  stmt = make_node (OMP_SECTIONS);
  SET_EXPR_LOCATION (stmt, sections_loc);
  TREE_TYPE (stmt) = void_type_node;
  OMP_SECTIONS_BODY (stmt) = substmt;

  return add_stmt (stmt);
}

/* OpenMP 2.5:
   # pragma omp sections sections-clause[optseq] newline
     sections-scope

   LOC is the location of the #pragma token.
*/

#define OMP_SECTIONS_CLAUSE_MASK			\
	( (1u << PRAGMA_OMP_CLAUSE_PRIVATE)		\
	| (1u << PRAGMA_OMP_CLAUSE_FIRSTPRIVATE)	\
	| (1u << PRAGMA_OMP_CLAUSE_LASTPRIVATE)		\
	| (1u << PRAGMA_OMP_CLAUSE_REDUCTION)		\
	| (1u << PRAGMA_OMP_CLAUSE_NOWAIT))

static tree
c_parser_omp_sections (location_t loc, c_parser *parser)
{
  tree block, clauses, ret;

  clauses = c_parser_omp_all_clauses (parser, OMP_SECTIONS_CLAUSE_MASK,
				      "#pragma omp sections");

  block = c_begin_compound_stmt (true);
  ret = c_parser_omp_sections_scope (loc, parser);
  if (ret)
    OMP_SECTIONS_CLAUSES (ret) = clauses;
  block = c_end_compound_stmt (loc, block, true);
  add_stmt (block);

  return ret;
}

/* OpenMP 2.5:
   # pragma parallel parallel-clause new-line
   # pragma parallel for parallel-for-clause new-line
   # pragma parallel sections parallel-sections-clause new-line

   LOC is the location of the #pragma token.
*/

#define OMP_PARALLEL_CLAUSE_MASK			\
	( (1u << PRAGMA_OMP_CLAUSE_IF)			\
	| (1u << PRAGMA_OMP_CLAUSE_PRIVATE)		\
	| (1u << PRAGMA_OMP_CLAUSE_FIRSTPRIVATE)	\
	| (1u << PRAGMA_OMP_CLAUSE_DEFAULT)		\
	| (1u << PRAGMA_OMP_CLAUSE_SHARED)		\
	| (1u << PRAGMA_OMP_CLAUSE_COPYIN)		\
	| (1u << PRAGMA_OMP_CLAUSE_REDUCTION)		\
	| (1u << PRAGMA_OMP_CLAUSE_NUM_THREADS))

static tree
c_parser_omp_parallel (location_t loc, c_parser *parser)
{
  enum pragma_kind p_kind = PRAGMA_OMP_PARALLEL;
  const char *p_name = "#pragma omp parallel";
  tree stmt, clauses, par_clause, ws_clause, block;
  unsigned int mask = OMP_PARALLEL_CLAUSE_MASK;

  if (c_parser_next_token_is_keyword (parser, RID_FOR))
    {
      c_parser_consume_token (parser);
      p_kind = PRAGMA_OMP_PARALLEL_FOR;
      p_name = "#pragma omp parallel for";
      mask |= OMP_FOR_CLAUSE_MASK;
      mask &= ~(1u << PRAGMA_OMP_CLAUSE_NOWAIT);
    }
  else if (c_parser_next_token_is (parser, CPP_NAME))
    {
      const char *p = IDENTIFIER_POINTER (c_parser_peek_token (parser)->value);
      if (strcmp (p, "sections") == 0)
	{
	  c_parser_consume_token (parser);
	  p_kind = PRAGMA_OMP_PARALLEL_SECTIONS;
	  p_name = "#pragma omp parallel sections";
	  mask |= OMP_SECTIONS_CLAUSE_MASK;
	  mask &= ~(1u << PRAGMA_OMP_CLAUSE_NOWAIT);
	}
    }

  clauses = c_parser_omp_all_clauses (parser, mask, p_name);

  switch (p_kind)
    {
    case PRAGMA_OMP_PARALLEL:
      block = c_begin_omp_parallel ();
      c_parser_statement (parser);
      stmt = c_finish_omp_parallel (loc, clauses, block);
      break;

    case PRAGMA_OMP_PARALLEL_FOR:
      block = c_begin_omp_parallel ();
      c_split_parallel_clauses (loc, clauses, &par_clause, &ws_clause);
      c_parser_omp_for_loop (loc, parser, ws_clause, &par_clause);
      stmt = c_finish_omp_parallel (loc, par_clause, block);
      OMP_PARALLEL_COMBINED (stmt) = 1;
      break;

    case PRAGMA_OMP_PARALLEL_SECTIONS:
      block = c_begin_omp_parallel ();
      c_split_parallel_clauses (loc, clauses, &par_clause, &ws_clause);
      stmt = c_parser_omp_sections_scope (loc, parser);
      if (stmt)
	OMP_SECTIONS_CLAUSES (stmt) = ws_clause;
      stmt = c_finish_omp_parallel (loc, par_clause, block);
      OMP_PARALLEL_COMBINED (stmt) = 1;
      break;

    default:
      gcc_unreachable ();
    }

  return stmt;
}

/* OpenMP 2.5:
   # pragma omp single single-clause[optseq] new-line
     structured-block

   LOC is the location of the #pragma.
*/

#define OMP_SINGLE_CLAUSE_MASK				\
	( (1u << PRAGMA_OMP_CLAUSE_PRIVATE)		\
	| (1u << PRAGMA_OMP_CLAUSE_FIRSTPRIVATE)	\
	| (1u << PRAGMA_OMP_CLAUSE_COPYPRIVATE)		\
	| (1u << PRAGMA_OMP_CLAUSE_NOWAIT))

static tree
c_parser_omp_single (location_t loc, c_parser *parser)
{
  tree stmt = make_node (OMP_SINGLE);
  SET_EXPR_LOCATION (stmt, loc);
  TREE_TYPE (stmt) = void_type_node;

  OMP_SINGLE_CLAUSES (stmt)
    = c_parser_omp_all_clauses (parser, OMP_SINGLE_CLAUSE_MASK,
				"#pragma omp single");
  OMP_SINGLE_BODY (stmt) = c_parser_omp_structured_block (parser);

  return add_stmt (stmt);
}

/* OpenMP 3.0:
   # pragma omp task task-clause[optseq] new-line

   LOC is the location of the #pragma.
*/

#define OMP_TASK_CLAUSE_MASK				\
	( (1u << PRAGMA_OMP_CLAUSE_IF)			\
	| (1u << PRAGMA_OMP_CLAUSE_UNTIED)		\
	| (1u << PRAGMA_OMP_CLAUSE_DEFAULT)		\
	| (1u << PRAGMA_OMP_CLAUSE_PRIVATE)		\
	| (1u << PRAGMA_OMP_CLAUSE_FIRSTPRIVATE)	\
	| (1u << PRAGMA_OMP_CLAUSE_SHARED))

static tree
c_parser_omp_task (location_t loc, c_parser *parser)
{
  tree clauses, block;

  clauses = c_parser_omp_all_clauses (parser, OMP_TASK_CLAUSE_MASK,
				      "#pragma omp task");

  block = c_begin_omp_task ();
  c_parser_statement (parser);
  return c_finish_omp_task (loc, clauses, block);
}

/* OpenMP 3.0:
   # pragma omp taskwait new-line
*/

static void
c_parser_omp_taskwait (c_parser *parser)
{
  location_t loc = c_parser_peek_token (parser)->location;
  c_parser_consume_pragma (parser);
  c_parser_skip_to_pragma_eol (parser);

  c_finish_omp_taskwait (loc);
}

/* Main entry point to parsing most OpenMP pragmas.  */

static void
c_parser_omp_construct (c_parser *parser)
{
  enum pragma_kind p_kind;
  location_t loc;
  tree stmt;

  loc = c_parser_peek_token (parser)->location;
  p_kind = c_parser_peek_token (parser)->pragma_kind;
  c_parser_consume_pragma (parser);

  switch (p_kind)
    {
    case PRAGMA_OMP_ATOMIC:
      c_parser_omp_atomic (loc, parser);
      return;
    case PRAGMA_OMP_CRITICAL:
      stmt = c_parser_omp_critical (loc, parser);
      break;
    case PRAGMA_OMP_FOR:
      stmt = c_parser_omp_for (loc, parser);
      break;
    case PRAGMA_OMP_MASTER:
      stmt = c_parser_omp_master (loc, parser);
      break;
    case PRAGMA_OMP_ORDERED:
      stmt = c_parser_omp_ordered (loc, parser);
      break;
    case PRAGMA_OMP_PARALLEL:
      stmt = c_parser_omp_parallel (loc, parser);
      break;
    case PRAGMA_OMP_SECTIONS:
      stmt = c_parser_omp_sections (loc, parser);
      break;
    case PRAGMA_OMP_SINGLE:
      stmt = c_parser_omp_single (loc, parser);
      break;
    case PRAGMA_OMP_TASK:
      stmt = c_parser_omp_task (loc, parser);
      break;
    default:
      gcc_unreachable ();
    }

  if (stmt)
    gcc_assert (EXPR_LOCATION (stmt) != UNKNOWN_LOCATION);
}


/* OpenMP 2.5:
   # pragma omp threadprivate (variable-list) */

static void
c_parser_omp_threadprivate (c_parser *parser)
{
  tree vars, t;
  location_t loc;

  c_parser_consume_pragma (parser);
  loc = c_parser_peek_token (parser)->location;
  vars = c_parser_omp_var_list_parens (parser, OMP_CLAUSE_ERROR, NULL);

  /* Mark every variable in VARS to be assigned thread local storage.  */
  for (t = vars; t; t = TREE_CHAIN (t))
    {
      tree v = TREE_PURPOSE (t);

      /* FIXME diagnostics: Ideally we should keep individual
	 locations for all the variables in the var list to make the
	 following errors more precise.  Perhaps
	 c_parser_omp_var_list_parens() should construct a list of
	 locations to go along with the var list.  */

      /* If V had already been marked threadprivate, it doesn't matter
	 whether it had been used prior to this point.  */
      if (TREE_CODE (v) != VAR_DECL)
	error_at (loc, "%qD is not a variable", v);
      else if (TREE_USED (v) && !C_DECL_THREADPRIVATE_P (v))
	error_at (loc, "%qE declared %<threadprivate%> after first use", v);
      else if (! TREE_STATIC (v) && ! DECL_EXTERNAL (v))
	error_at (loc, "automatic variable %qE cannot be %<threadprivate%>", v);
      else if (TREE_TYPE (v) == error_mark_node)
	;
      else if (! COMPLETE_TYPE_P (TREE_TYPE (v)))
	error_at (loc, "%<threadprivate%> %qE has incomplete type", v);
      else
	{
	  if (! DECL_THREAD_LOCAL_P (v))
	    {
	      DECL_TLS_MODEL (v) = decl_default_tls_model (v);
	      /* If rtl has been already set for this var, call
		 make_decl_rtl once again, so that encode_section_info
		 has a chance to look at the new decl flags.  */
	      if (DECL_RTL_SET_P (v))
		make_decl_rtl (v);
	    }
	  C_DECL_THREADPRIVATE_P (v) = 1;
	}
    }

  c_parser_skip_to_pragma_eol (parser);
}


/* Parse a single source file.  */

void
c_parse_file (void)
{
  /* Use local storage to begin.  If the first token is a pragma, parse it.
     If it is #pragma GCC pch_preprocess, then this will load a PCH file
     which will cause garbage collection.  */
  c_parser tparser;

  memset (&tparser, 0, sizeof tparser);
  the_parser = &tparser;

  if (c_parser_peek_token (&tparser)->pragma_kind == PRAGMA_GCC_PCH_PREPROCESS)
    c_parser_pragma_pch_preprocess (&tparser);

  the_parser = ggc_alloc_c_parser ();
  *the_parser = tparser;

  /* Initialize EH, if we've been told to do so.  */
  if (flag_exceptions)
    using_eh_for_cleanups ();

  c_parser_translation_unit (the_parser);
  the_parser = NULL;
}

#include "gt-c-parser.h"<|MERGE_RESOLUTION|>--- conflicted
+++ resolved
@@ -538,6 +538,11 @@
 	case RID_VOLATILE:
 	case RID_RESTRICT:
 	case RID_ATTRIBUTE:
+	  return true;
+        case RID_SHARED:
+        case RID_STRICT:
+        case RID_RELAXED:
+	  /* UPC qualifiers */
 	  return true;
 	default:
 	  return false;
@@ -7881,229 +7886,6 @@
   return ret;
 }
 
-<<<<<<< HEAD
-
-/* Parse UPC shared qualifier
-
-   shared-type-qualifier: shared layout-qualifier-opt
-   layout-qualifier: [ constant-expression-opt ] | [ * ]
-
-*/
-static void
-c_parser_upc_shared_qual (c_parser *parser, struct c_declspecs *specs)
-{
-  tree array_qual, arg1;
-
-  /* consume "shared" part */
-  c_parser_consume_token (parser);
-
-  /* check for shared array layout specifier */
-  if (!c_parser_next_token_is (parser, CPP_OPEN_SQUARE))
-    {
-      declspecs_add_qual (specs, ridpointers[RID_SHARED]);
-      return;
-    }
-  c_parser_consume_token (parser);
-  if (c_parser_next_token_is (parser, CPP_CLOSE_SQUARE))
-    {
-      /*  [] layout specifier */ 
-      arg1 = size_zero_node;
-    }
-  else if (c_parser_next_token_is (parser, CPP_MULT))
-    {
-      /*  [*] layout specifier */ 
-      arg1 = build1 (INDIRECT_REF, NULL_TREE, NULL_TREE);
-      c_parser_consume_token (parser);
-    }
-  else
-    {
-      /*  [ expression ] layout specifier */ 
-      arg1 = c_parser_expression (parser).value;
-    }
-  array_qual = build4 (ARRAY_REF, NULL_TREE, NULL_TREE, 
-                 arg1, NULL_TREE, NULL_TREE);
-  declspecs_add_qual (specs, array_qual);
-
-  if (!c_parser_next_token_is (parser, CPP_CLOSE_SQUARE))
-    {
-      c_parser_error (parser, "expected ]");
-    }
-  c_parser_consume_token (parser);
-}
-
-/* Parse a UPC upc_forall statement
-
-   upc_forall-statement:
-     upc_forall ( expression[opt] ; expression[opt] ;
-                  expression[opt] ; affinity[opt] ) statement
-   affinity: experssion | continue  */
-
-static void
-c_parser_upc_forall_statement (c_parser *parser)
-{
-  tree block, cond, incr, save_break, save_cont, body;
-  tree affinity;
-  location_t loc = c_parser_peek_token (parser)->location;
-  location_t affinity_loc;
-  const int profile_upc_forall = flag_upc_instrument && get_upc_pupc_mode();
-  gcc_assert (c_parser_next_token_is_keyword (parser, RID_UPC_FORALL));
-  c_parser_consume_token (parser);
-  block = c_begin_compound_stmt (flag_isoc99);
-  if (c_parser_require (parser, CPP_OPEN_PAREN, "expected %<(%>"))
-    {
-      /* Parse the initialization declaration or expression.  */
-      if (c_parser_next_token_is (parser, CPP_SEMICOLON))
-	{
-	  c_parser_consume_token (parser);
-	  c_finish_expr_stmt (loc, NULL_TREE);
-	}
-      else if (c_parser_next_token_starts_declspecs (parser))
-	{
-	  c_parser_declaration_or_fndef (parser, true, true, true, true, true);
-	  check_for_loop_decls (loc);
-	}
-      else if (c_parser_next_token_is_keyword (parser, RID_EXTENSION))
-	{
-	  /* __extension__ can start a declaration, but is also an
-	     unary operator that can start an expression.  Consume all
-	     but the last of a possible series of __extension__ to
-	     determine which.  */
-	  while (c_parser_peek_2nd_token (parser)->type == CPP_KEYWORD
-		 && (c_parser_peek_2nd_token (parser)->keyword
-		     == RID_EXTENSION))
-	    c_parser_consume_token (parser);
-	  if (c_token_starts_declspecs (c_parser_peek_2nd_token (parser)))
-	    {
-	      int ext;
-	      ext = disable_extension_diagnostics ();
-	      c_parser_consume_token (parser);
-	      c_parser_declaration_or_fndef (parser, true, true, true, true, true);
-	      restore_extension_diagnostics (ext);
-	      check_for_loop_decls (loc);
-	    }
-	  else
-	    goto init_expr;
-	}
-      else
-	{
-	init_expr:
-	  c_finish_expr_stmt (loc, c_parser_expression (parser).value);
-	  c_parser_skip_until_found (parser, CPP_SEMICOLON, "expected %<;%>");
-	}
-      /* Parse the loop condition.  */
-      if (c_parser_next_token_is (parser, CPP_SEMICOLON))
-	{
-	  c_parser_consume_token (parser);
-	  cond = NULL_TREE;
-	}
-      else
-	{
-	  cond = c_parser_condition (parser);
-	  c_parser_skip_until_found (parser, CPP_SEMICOLON, "expected %<;%>");
-	}
-      /* Parse the increment expression.  */
-      if (c_parser_next_token_is (parser, CPP_SEMICOLON))
-	incr = c_process_expr_stmt (loc, NULL_TREE);
-      else
-	incr = c_process_expr_stmt (loc, c_parser_expression (parser).value);
-      c_parser_skip_until_found (parser, CPP_SEMICOLON, "expected %<;%>");
-      /* Parse the UPC affinity expression. */
-      affinity_loc = c_parser_peek_token (parser)->location;
-      if (c_parser_next_token_is (parser, CPP_CLOSE_PAREN))
-        {
-	  affinity = NULL_TREE;
-        }
-      else if (c_parser_peek_token (parser)->type == CPP_KEYWORD
-               && c_parser_peek_token (parser)->keyword == RID_CONTINUE)
-	{
-	  affinity = NULL_TREE;
-	  c_parser_consume_token (parser);
-	}
-      else
-	{
-	  affinity = c_parser_expression_conv (parser).value;
-          affinity = c_fully_fold (affinity, false, NULL);
-	}
-      c_parser_skip_until_found (parser, CPP_CLOSE_PAREN, "expected %<)%>");
-      if (affinity)
-        affinity = upc_affinity_test (affinity_loc, affinity);
-    }
-  else
-    {
-      cond = error_mark_node;
-      incr = error_mark_node;
-      affinity = error_mark_node;
-    }
-  save_break = c_break_label;
-  c_break_label = NULL_TREE;
-  save_cont = c_cont_label;
-  c_cont_label = NULL_TREE;
-  body = c_parser_c99_block_statement (parser);
-  if (profile_upc_forall)
-    {
-      const tree gasp_start = upc_instrument_forall (loc, 1 /* start */);
-      add_stmt (gasp_start);
-    }
-  loc = c_parser_peek_token (parser)->location;
-  if (affinity != NULL_TREE && affinity != error_mark_node)
-    {
-      tree upc_forall_depth;
-      upc_forall_depth = lookup_name (get_identifier (UPC_FORALL_DEPTH_NAME));
-      if (upc_forall_depth == NULL_TREE)
-        internal_error ("Cannot locate '" UPC_FORALL_DEPTH_NAME "'."
-	                "  This identifier should be defined in a compiler-supplied"
-			" include file.");
-      assemble_external (upc_forall_depth);
-      TREE_USED (upc_forall_depth) = 1;
-      c_finish_expr_stmt (loc,
-      build_unary_op (loc, PREINCREMENT_EXPR, upc_forall_depth, 0));
-      tree depth_gt_one;
-      depth_gt_one = build_binary_op (affinity_loc,
-				      GT_EXPR, upc_forall_depth, integer_one_node, 0);
-      depth_gt_one = c_objc_common_truthvalue_conversion (affinity_loc, depth_gt_one);
-      depth_gt_one = c_fully_fold (depth_gt_one, false, NULL);
-      affinity = build_binary_op (affinity_loc, TRUTH_OR_EXPR,
-                                  depth_gt_one, affinity, 0);
-      body = build3 (COND_EXPR, void_type_node, affinity,
-		     body, NULL_TREE);
-      c_finish_loop (loc, cond, incr, body, c_break_label, c_cont_label, true);
-      c_finish_expr_stmt (loc,
-        build_unary_op (loc, PREDECREMENT_EXPR, upc_forall_depth, 0));
-    }
-  else
-    c_finish_loop (loc, cond, incr, body, c_break_label, c_cont_label, true);
-  if (profile_upc_forall)
-    {
-      const tree gasp_end = upc_instrument_forall (loc, 0 /* start */);
-      add_stmt (gasp_end);
-    }
-  add_stmt (c_end_compound_stmt (loc, block, flag_isoc99));
-  c_break_label = save_break;
-  c_cont_label = save_cont;
-}
-
-/* Parse an upc-sync-statement.
-
-   upc_barrier, upc_wait, upc_notify
-*/
-
-static void
-c_parser_upc_sync_statement (c_parser *parser, int sync_kind)
-{
-  location_t loc;
-  tree expr, stmt, ret;
-  gcc_assert (c_parser_next_token_is_keyword (parser, RID_UPC_BARRIER) ||
-              c_parser_next_token_is_keyword (parser, RID_UPC_NOTIFY) ||
-              c_parser_next_token_is_keyword (parser, RID_UPC_WAIT));
-  loc = c_parser_peek_token (parser)->location;
-  c_parser_consume_token (parser);
-  if (c_parser_peek_token (parser)->type != CPP_SEMICOLON)
-    expr = c_parser_expression (parser).value;
-  else
-    expr = NULL_TREE;
-  stmt = size_int (sync_kind);
-  ret = upc_build_sync_stmt (loc, stmt, expr);
-=======
 /* A check, needed in several places, that ObjC interface, implementation or
    method definitions are not prefixed by incorrect items.  */
 static bool
@@ -8414,7 +8196,228 @@
     }
   c_parser_skip_until_found (parser, CPP_SEMICOLON, "expected %<;%>");
   objc_add_dynamic_declaration (loc, list);
->>>>>>> ca474dfe
+}
+
+/* Parse UPC shared qualifier
+
+   shared-type-qualifier: shared layout-qualifier-opt
+   layout-qualifier: [ constant-expression-opt ] | [ * ]
+
+*/
+static void
+c_parser_upc_shared_qual (c_parser *parser, struct c_declspecs *specs)
+{
+  tree array_qual, arg1;
+
+  /* consume "shared" part */
+  c_parser_consume_token (parser);
+
+  /* check for shared array layout specifier */
+  if (!c_parser_next_token_is (parser, CPP_OPEN_SQUARE))
+    {
+      declspecs_add_qual (specs, ridpointers[RID_SHARED]);
+      return;
+    }
+  c_parser_consume_token (parser);
+  if (c_parser_next_token_is (parser, CPP_CLOSE_SQUARE))
+    {
+      /*  [] layout specifier */ 
+      arg1 = size_zero_node;
+    }
+  else if (c_parser_next_token_is (parser, CPP_MULT))
+    {
+      /*  [*] layout specifier */ 
+      arg1 = build1 (INDIRECT_REF, NULL_TREE, NULL_TREE);
+      c_parser_consume_token (parser);
+    }
+  else
+    {
+      /*  [ expression ] layout specifier */ 
+      arg1 = c_parser_expression (parser).value;
+    }
+  array_qual = build4 (ARRAY_REF, NULL_TREE, NULL_TREE, 
+                 arg1, NULL_TREE, NULL_TREE);
+  declspecs_add_qual (specs, array_qual);
+
+  if (!c_parser_next_token_is (parser, CPP_CLOSE_SQUARE))
+    {
+      c_parser_error (parser, "expected ]");
+    }
+  c_parser_consume_token (parser);
+}
+
+/* Parse a UPC upc_forall statement
+
+   upc_forall-statement:
+     upc_forall ( expression[opt] ; expression[opt] ;
+                  expression[opt] ; affinity[opt] ) statement
+   affinity: experssion | continue  */
+
+static void
+c_parser_upc_forall_statement (c_parser *parser)
+{
+  tree block, cond, incr, save_break, save_cont, body;
+  tree affinity;
+  location_t loc = c_parser_peek_token (parser)->location;
+  location_t affinity_loc;
+  const int profile_upc_forall = flag_upc_instrument && get_upc_pupc_mode();
+  gcc_assert (c_parser_next_token_is_keyword (parser, RID_UPC_FORALL));
+  c_parser_consume_token (parser);
+  block = c_begin_compound_stmt (flag_isoc99);
+  if (c_parser_require (parser, CPP_OPEN_PAREN, "expected %<(%>"))
+    {
+      /* Parse the initialization declaration or expression.  */
+      if (c_parser_next_token_is (parser, CPP_SEMICOLON))
+	{
+	  c_parser_consume_token (parser);
+	  c_finish_expr_stmt (loc, NULL_TREE);
+	}
+      else if (c_parser_next_token_starts_declspecs (parser))
+	{
+	  c_parser_declaration_or_fndef (parser, true, true, true,
+	                                 true, true, NULL);
+	  check_for_loop_decls (loc, true);
+	}
+      else if (c_parser_next_token_is_keyword (parser, RID_EXTENSION))
+	{
+	  /* __extension__ can start a declaration, but is also an
+	     unary operator that can start an expression.  Consume all
+	     but the last of a possible series of __extension__ to
+	     determine which.  */
+	  while (c_parser_peek_2nd_token (parser)->type == CPP_KEYWORD
+		 && (c_parser_peek_2nd_token (parser)->keyword
+		     == RID_EXTENSION))
+	    c_parser_consume_token (parser);
+	  if (c_token_starts_declspecs (c_parser_peek_2nd_token (parser)))
+	    {
+	      int ext;
+	      ext = disable_extension_diagnostics ();
+	      c_parser_consume_token (parser);
+	      c_parser_declaration_or_fndef (parser, true, true, true, true, true, NULL);
+	      restore_extension_diagnostics (ext);
+	      check_for_loop_decls (loc, true);
+	    }
+	  else
+	    goto init_expr;
+	}
+      else
+	{
+	init_expr:
+	  c_finish_expr_stmt (loc, c_parser_expression (parser).value);
+	  c_parser_skip_until_found (parser, CPP_SEMICOLON, "expected %<;%>");
+	}
+      /* Parse the loop condition.  */
+      if (c_parser_next_token_is (parser, CPP_SEMICOLON))
+	{
+	  c_parser_consume_token (parser);
+	  cond = NULL_TREE;
+	}
+      else
+	{
+	  cond = c_parser_condition (parser);
+	  c_parser_skip_until_found (parser, CPP_SEMICOLON, "expected %<;%>");
+	}
+      /* Parse the increment expression.  */
+      if (c_parser_next_token_is (parser, CPP_SEMICOLON))
+	incr = c_process_expr_stmt (loc, NULL_TREE);
+      else
+	incr = c_process_expr_stmt (loc, c_parser_expression (parser).value);
+      c_parser_skip_until_found (parser, CPP_SEMICOLON, "expected %<;%>");
+      /* Parse the UPC affinity expression. */
+      affinity_loc = c_parser_peek_token (parser)->location;
+      if (c_parser_next_token_is (parser, CPP_CLOSE_PAREN))
+        {
+	  affinity = NULL_TREE;
+        }
+      else if (c_parser_peek_token (parser)->type == CPP_KEYWORD
+               && c_parser_peek_token (parser)->keyword == RID_CONTINUE)
+	{
+	  affinity = NULL_TREE;
+	  c_parser_consume_token (parser);
+	}
+      else
+	{
+	  affinity = c_parser_expression_conv (parser).value;
+          affinity = c_fully_fold (affinity, false, NULL);
+	}
+      c_parser_skip_until_found (parser, CPP_CLOSE_PAREN, "expected %<)%>");
+      if (affinity)
+        affinity = upc_affinity_test (affinity_loc, affinity);
+    }
+  else
+    {
+      cond = error_mark_node;
+      incr = error_mark_node;
+      affinity = error_mark_node;
+    }
+  save_break = c_break_label;
+  c_break_label = NULL_TREE;
+  save_cont = c_cont_label;
+  c_cont_label = NULL_TREE;
+  body = c_parser_c99_block_statement (parser);
+  if (profile_upc_forall)
+    {
+      const tree gasp_start = upc_instrument_forall (loc, 1 /* start */);
+      add_stmt (gasp_start);
+    }
+  loc = c_parser_peek_token (parser)->location;
+  if (affinity != NULL_TREE && affinity != error_mark_node)
+    {
+      tree upc_forall_depth, depth_gt_one;
+      upc_forall_depth = lookup_name (get_identifier (UPC_FORALL_DEPTH_NAME));
+      if (upc_forall_depth == NULL_TREE)
+        internal_error ("Cannot locate '" UPC_FORALL_DEPTH_NAME "'."
+	                "  This identifier should be defined in a compiler-supplied"
+			" include file.");
+      assemble_external (upc_forall_depth);
+      TREE_USED (upc_forall_depth) = 1;
+      c_finish_expr_stmt (loc,
+      build_unary_op (loc, PREINCREMENT_EXPR, upc_forall_depth, 0));
+      depth_gt_one = build_binary_op (affinity_loc,
+				      GT_EXPR, upc_forall_depth, integer_one_node, 0);
+      depth_gt_one = c_objc_common_truthvalue_conversion (affinity_loc, depth_gt_one);
+      depth_gt_one = c_fully_fold (depth_gt_one, false, NULL);
+      affinity = build_binary_op (affinity_loc, TRUTH_OR_EXPR,
+                                  depth_gt_one, affinity, 0);
+      body = build3 (COND_EXPR, void_type_node, affinity,
+		     body, NULL_TREE);
+      c_finish_loop (loc, cond, incr, body, c_break_label, c_cont_label, true);
+      c_finish_expr_stmt (loc,
+        build_unary_op (loc, PREDECREMENT_EXPR, upc_forall_depth, 0));
+    }
+  else
+    c_finish_loop (loc, cond, incr, body, c_break_label, c_cont_label, true);
+  if (profile_upc_forall)
+    {
+      const tree gasp_end = upc_instrument_forall (loc, 0 /* start */);
+      add_stmt (gasp_end);
+    }
+  add_stmt (c_end_compound_stmt (loc, block, flag_isoc99));
+  c_break_label = save_break;
+  c_cont_label = save_cont;
+}
+
+/* Parse an upc-sync-statement.
+
+   upc_barrier, upc_wait, upc_notify
+*/
+
+static void
+c_parser_upc_sync_statement (c_parser *parser, int sync_kind)
+{
+  location_t loc;
+  tree expr, stmt, ret;
+  gcc_assert (c_parser_next_token_is_keyword (parser, RID_UPC_BARRIER) ||
+              c_parser_next_token_is_keyword (parser, RID_UPC_NOTIFY) ||
+              c_parser_next_token_is_keyword (parser, RID_UPC_WAIT));
+  loc = c_parser_peek_token (parser)->location;
+  c_parser_consume_token (parser);
+  if (c_parser_peek_token (parser)->type != CPP_SEMICOLON)
+    expr = c_parser_expression (parser).value;
+  else
+    expr = NULL_TREE;
+  stmt = size_int (sync_kind);
+  ret = upc_build_sync_stmt (loc, stmt, expr);
 }
 
 