--- conflicted
+++ resolved
@@ -8745,11 +8745,7 @@
   const char *name = "";
 
   if (current_function_decl)
-<<<<<<< HEAD
-    name= lang_hooks.decl_printable_name (current_function_decl, 0);
-=======
     name = lang_hooks.decl_printable_name (current_function_decl, 0);
->>>>>>> 1a7ad6ad
 
   return build_string_literal (strlen (name) + 1, name);
 }
