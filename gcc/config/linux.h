--- conflicted
+++ resolved
@@ -62,17 +62,11 @@
    object constructed before entering `main', followed by a normal
    GNU/Linux "finalizer" file, `crtn.o'.  */
 
-<<<<<<< HEAD
-#undef	ENDFILE_SPEC
-#define ENDFILE_SPEC \
+#define LINUX_TARGET_ENDFILE_SPEC \
   "%{static:upc-crtendT.o%s;shared|pie:upc-crtendS.o%s;:upc-crtend.o%s} \
    %{shared|pie:crtendS.o%s;:crtend.o%s} crtn.o%s"
-=======
-#define LINUX_TARGET_ENDFILE_SPEC \
-  "%{shared|pie:crtendS.o%s;:crtend.o%s} crtn.o%s"
 #undef  ENDFILE_SPEC
 #define ENDFILE_SPEC LINUX_TARGET_ENDFILE_SPEC
->>>>>>> 6b5c2d6c
 
 /* This is for -profile to use -lc_p instead of -lc.  */
 #define LINUX_TARGET_CC1_SPEC "%{profile:-p}"
