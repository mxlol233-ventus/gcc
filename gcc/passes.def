--- conflicted
+++ resolved
@@ -83,12 +83,8 @@
 	  /* pass_build_ealias is a dummy pass that ensures that we
 	     execute TODO_rebuild_alias at this point.  */
 	  NEXT_PASS (pass_build_ealias);
-<<<<<<< HEAD
-	  NEXT_PASS (pass_fre);
+	  NEXT_PASS (pass_fre, true /* may_iterate */);
 	  NEXT_PASS (pass_ranger_vrp);
-=======
-	  NEXT_PASS (pass_fre, true /* may_iterate */);
->>>>>>> 97ecc8d5
 	  NEXT_PASS (pass_early_vrp);
 	  NEXT_PASS (pass_merge_phi);
           NEXT_PASS (pass_dse);
