/* Conditional constant propagation pass for the GNU compiler.
   Copyright (C) 2000, 2001, 2002, 2003, 2004, 2005, 2006, 2007, 2008, 2009,
   2010 Free Software Foundation, Inc.
   Adapted from original RTL SSA-CCP by Daniel Berlin <dberlin@dberlin.org>
   Adapted to GIMPLE trees by Diego Novillo <dnovillo@redhat.com>

This file is part of GCC.

GCC is free software; you can redistribute it and/or modify it
under the terms of the GNU General Public License as published by the
Free Software Foundation; either version 3, or (at your option) any
later version.

GCC is distributed in the hope that it will be useful, but WITHOUT
ANY WARRANTY; without even the implied warranty of MERCHANTABILITY or
FITNESS FOR A PARTICULAR PURPOSE.  See the GNU General Public License
for more details.

You should have received a copy of the GNU General Public License
along with GCC; see the file COPYING3.  If not see
<http://www.gnu.org/licenses/>.  */

/* Conditional constant propagation (CCP) is based on the SSA
   propagation engine (tree-ssa-propagate.c).  Constant assignments of
   the form VAR = CST are propagated from the assignments into uses of
   VAR, which in turn may generate new constants.  The simulation uses
   a four level lattice to keep track of constant values associated
   with SSA names.  Given an SSA name V_i, it may take one of the
   following values:

	UNINITIALIZED   ->  the initial state of the value.  This value
			    is replaced with a correct initial value
			    the first time the value is used, so the
			    rest of the pass does not need to care about
			    it.  Using this value simplifies initialization
			    of the pass, and prevents us from needlessly
			    scanning statements that are never reached.

	UNDEFINED	->  V_i is a local variable whose definition
			    has not been processed yet.  Therefore we
			    don't yet know if its value is a constant
			    or not.

	CONSTANT	->  V_i has been found to hold a constant
			    value C.

	VARYING		->  V_i cannot take a constant value, or if it
			    does, it is not possible to determine it
			    at compile time.

   The core of SSA-CCP is in ccp_visit_stmt and ccp_visit_phi_node:

   1- In ccp_visit_stmt, we are interested in assignments whose RHS
      evaluates into a constant and conditional jumps whose predicate
      evaluates into a boolean true or false.  When an assignment of
      the form V_i = CONST is found, V_i's lattice value is set to
      CONSTANT and CONST is associated with it.  This causes the
      propagation engine to add all the SSA edges coming out the
      assignment into the worklists, so that statements that use V_i
      can be visited.

      If the statement is a conditional with a constant predicate, we
      mark the outgoing edges as executable or not executable
      depending on the predicate's value.  This is then used when
      visiting PHI nodes to know when a PHI argument can be ignored.


   2- In ccp_visit_phi_node, if all the PHI arguments evaluate to the
      same constant C, then the LHS of the PHI is set to C.  This
      evaluation is known as the "meet operation".  Since one of the
      goals of this evaluation is to optimistically return constant
      values as often as possible, it uses two main short cuts:

      - If an argument is flowing in through a non-executable edge, it
	is ignored.  This is useful in cases like this:

			if (PRED)
			  a_9 = 3;
			else
			  a_10 = 100;
			a_11 = PHI (a_9, a_10)

	If PRED is known to always evaluate to false, then we can
	assume that a_11 will always take its value from a_10, meaning
	that instead of consider it VARYING (a_9 and a_10 have
	different values), we can consider it CONSTANT 100.

      - If an argument has an UNDEFINED value, then it does not affect
	the outcome of the meet operation.  If a variable V_i has an
	UNDEFINED value, it means that either its defining statement
	hasn't been visited yet or V_i has no defining statement, in
	which case the original symbol 'V' is being used
	uninitialized.  Since 'V' is a local variable, the compiler
	may assume any initial value for it.


   After propagation, every variable V_i that ends up with a lattice
   value of CONSTANT will have the associated constant value in the
   array CONST_VAL[i].VALUE.  That is fed into substitute_and_fold for
   final substitution and folding.


   Constant propagation in stores and loads (STORE-CCP)
   ----------------------------------------------------

   While CCP has all the logic to propagate constants in GIMPLE
   registers, it is missing the ability to associate constants with
   stores and loads (i.e., pointer dereferences, structures and
   global/aliased variables).  We don't keep loads and stores in
   SSA, but we do build a factored use-def web for them (in the
   virtual operands).

   For instance, consider the following code fragment:

	  struct A a;
	  const int B = 42;

	  void foo (int i)
	  {
	    if (i > 10)
	      a.a = 42;
	    else
	      {
		a.b = 21;
		a.a = a.b + 21;
	      }

	    if (a.a != B)
	      never_executed ();
	  }

   We should be able to deduce that the predicate 'a.a != B' is always
   false.  To achieve this, we associate constant values to the SSA
   names in the VDEF operands for each store.  Additionally,
   since we also glob partial loads/stores with the base symbol, we
   also keep track of the memory reference where the constant value
   was stored (in the MEM_REF field of PROP_VALUE_T).  For instance,

        # a_5 = VDEF <a_4>
        a.a = 2;

        # VUSE <a_5>
        x_3 = a.b;

   In the example above, CCP will associate value '2' with 'a_5', but
   it would be wrong to replace the load from 'a.b' with '2', because
   '2' had been stored into a.a.

   Note that the initial value of virtual operands is VARYING, not
   UNDEFINED.  Consider, for instance global variables:

   	int A;

   	foo (int i)
  	{
	  if (i_3 > 10)
	    A_4 = 3;
          # A_5 = PHI (A_4, A_2);

	  # VUSE <A_5>
	  A.0_6 = A;

	  return A.0_6;
	}

   The value of A_2 cannot be assumed to be UNDEFINED, as it may have
   been defined outside of foo.  If we were to assume it UNDEFINED, we
   would erroneously optimize the above into 'return 3;'.

   Though STORE-CCP is not too expensive, it does have to do more work
   than regular CCP, so it is only enabled at -O2.  Both regular CCP
   and STORE-CCP use the exact same algorithm.  The only distinction
   is that when doing STORE-CCP, the boolean variable DO_STORE_CCP is
   set to true.  This affects the evaluation of statements and PHI
   nodes.

   References:

     Constant propagation with conditional branches,
     Wegman and Zadeck, ACM TOPLAS 13(2):181-210.

     Building an Optimizing Compiler,
     Robert Morgan, Butterworth-Heinemann, 1998, Section 8.9.

     Advanced Compiler Design and Implementation,
     Steven Muchnick, Morgan Kaufmann, 1997, Section 12.6  */

#include "config.h"
#include "system.h"
#include "coretypes.h"
#include "tm.h"
#include "tree.h"
#include "flags.h"
#include "tm_p.h"
#include "basic-block.h"
#include "output.h"
#include "function.h"
#include "tree-pretty-print.h"
#include "gimple-pretty-print.h"
#include "timevar.h"
#include "tree-dump.h"
#include "tree-flow.h"
#include "tree-pass.h"
#include "tree-ssa-propagate.h"
#include "value-prof.h"
#include "langhooks.h"
#include "target.h"
#include "toplev.h"
#include "dbgcnt.h"


/* Possible lattice values.  */
typedef enum
{
  UNINITIALIZED,
  UNDEFINED,
  CONSTANT,
  VARYING
} ccp_lattice_t;

/* Array of propagated constant values.  After propagation,
   CONST_VAL[I].VALUE holds the constant value for SSA_NAME(I).  If
   the constant is held in an SSA name representing a memory store
   (i.e., a VDEF), CONST_VAL[I].MEM_REF will contain the actual
   memory reference used to store (i.e., the LHS of the assignment
   doing the store).  */
static prop_value_t *const_val;

static void canonicalize_float_value (prop_value_t *);
static bool ccp_fold_stmt (gimple_stmt_iterator *);

/* Dump constant propagation value VAL to file OUTF prefixed by PREFIX.  */

static void
dump_lattice_value (FILE *outf, const char *prefix, prop_value_t val)
{
  switch (val.lattice_val)
    {
    case UNINITIALIZED:
      fprintf (outf, "%sUNINITIALIZED", prefix);
      break;
    case UNDEFINED:
      fprintf (outf, "%sUNDEFINED", prefix);
      break;
    case VARYING:
      fprintf (outf, "%sVARYING", prefix);
      break;
    case CONSTANT:
      fprintf (outf, "%sCONSTANT ", prefix);
      print_generic_expr (outf, val.value, dump_flags);
      break;
    default:
      gcc_unreachable ();
    }
}


/* Print lattice value VAL to stderr.  */

void debug_lattice_value (prop_value_t val);

DEBUG_FUNCTION void
debug_lattice_value (prop_value_t val)
{
  dump_lattice_value (stderr, "", val);
  fprintf (stderr, "\n");
}


/* Compute a default value for variable VAR and store it in the
   CONST_VAL array.  The following rules are used to get default
   values:

   1- Global and static variables that are declared constant are
      considered CONSTANT.

   2- Any other value is considered UNDEFINED.  This is useful when
      considering PHI nodes.  PHI arguments that are undefined do not
      change the constant value of the PHI node, which allows for more
      constants to be propagated.

   3- Variables defined by statements other than assignments and PHI
      nodes are considered VARYING.

   4- Initial values of variables that are not GIMPLE registers are
      considered VARYING.  */

static prop_value_t
get_default_value (tree var)
{
  tree sym = SSA_NAME_VAR (var);
  prop_value_t val = { UNINITIALIZED, NULL_TREE };
  gimple stmt;

  stmt = SSA_NAME_DEF_STMT (var);

  if (gimple_nop_p (stmt))
    {
      /* Variables defined by an empty statement are those used
	 before being initialized.  If VAR is a local variable, we
	 can assume initially that it is UNDEFINED, otherwise we must
	 consider it VARYING.  */
      if (is_gimple_reg (sym) && TREE_CODE (sym) != PARM_DECL)
	val.lattice_val = UNDEFINED;
      else
	val.lattice_val = VARYING;
    }
  else if (is_gimple_assign (stmt)
	   /* Value-returning GIMPLE_CALL statements assign to
	      a variable, and are treated similarly to GIMPLE_ASSIGN.  */
	   || (is_gimple_call (stmt)
	       && gimple_call_lhs (stmt) != NULL_TREE)
	   || gimple_code (stmt) == GIMPLE_PHI)
    {
      tree cst;
      if (gimple_assign_single_p (stmt)
	  && DECL_P (gimple_assign_rhs1 (stmt))
	  && (cst = get_symbol_constant_value (gimple_assign_rhs1 (stmt))))
	{
	  val.lattice_val = CONSTANT;
	  val.value = cst;
	}
      else
	/* Any other variable defined by an assignment or a PHI node
	   is considered UNDEFINED.  */
	val.lattice_val = UNDEFINED;
    }
  else
    {
      /* Otherwise, VAR will never take on a constant value.  */
      val.lattice_val = VARYING;
    }

  return val;
}


/* Get the constant value associated with variable VAR.  */

static inline prop_value_t *
get_value (tree var)
{
  prop_value_t *val;

  if (const_val == NULL)
    return NULL;

  val = &const_val[SSA_NAME_VERSION (var)];
  if (val->lattice_val == UNINITIALIZED)
    *val = get_default_value (var);

  canonicalize_float_value (val);

  return val;
}

/* Sets the value associated with VAR to VARYING.  */

static inline void
set_value_varying (tree var)
{
  prop_value_t *val = &const_val[SSA_NAME_VERSION (var)];

  val->lattice_val = VARYING;
  val->value = NULL_TREE;
}

/* For float types, modify the value of VAL to make ccp work correctly
   for non-standard values (-0, NaN):

   If HONOR_SIGNED_ZEROS is false, and VAL = -0, we canonicalize it to 0.
   If HONOR_NANS is false, and VAL is NaN, we canonicalize it to UNDEFINED.
     This is to fix the following problem (see PR 29921): Suppose we have

     x = 0.0 * y

     and we set value of y to NaN.  This causes value of x to be set to NaN.
     When we later determine that y is in fact VARYING, fold uses the fact
     that HONOR_NANS is false, and we try to change the value of x to 0,
     causing an ICE.  With HONOR_NANS being false, the real appearance of
     NaN would cause undefined behavior, though, so claiming that y (and x)
     are UNDEFINED initially is correct.  */

static void
canonicalize_float_value (prop_value_t *val)
{
  enum machine_mode mode;
  tree type;
  REAL_VALUE_TYPE d;

  if (val->lattice_val != CONSTANT
      || TREE_CODE (val->value) != REAL_CST)
    return;

  d = TREE_REAL_CST (val->value);
  type = TREE_TYPE (val->value);
  mode = TYPE_MODE (type);

  if (!HONOR_SIGNED_ZEROS (mode)
      && REAL_VALUE_MINUS_ZERO (d))
    {
      val->value = build_real (type, dconst0);
      return;
    }

  if (!HONOR_NANS (mode)
      && REAL_VALUE_ISNAN (d))
    {
      val->lattice_val = UNDEFINED;
      val->value = NULL;
      return;
    }
}

/* Set the value for variable VAR to NEW_VAL.  Return true if the new
   value is different from VAR's previous value.  */

static bool
set_lattice_value (tree var, prop_value_t new_val)
{
  prop_value_t *old_val = get_value (var);

  canonicalize_float_value (&new_val);

  /* Lattice transitions must always be monotonically increasing in
     value.  If *OLD_VAL and NEW_VAL are the same, return false to
     inform the caller that this was a non-transition.  */

  gcc_assert (old_val->lattice_val < new_val.lattice_val
              || (old_val->lattice_val == new_val.lattice_val
		  && ((!old_val->value && !new_val.value)
		      || operand_equal_p (old_val->value, new_val.value, 0))));

  if (old_val->lattice_val != new_val.lattice_val)
    {
      if (dump_file && (dump_flags & TDF_DETAILS))
	{
	  dump_lattice_value (dump_file, "Lattice value changed to ", new_val);
	  fprintf (dump_file, ".  Adding SSA edges to worklist.\n");
	}

      *old_val = new_val;

      gcc_assert (new_val.lattice_val != UNDEFINED);
      return true;
    }

  return false;
}


/* Return the likely CCP lattice value for STMT.

   If STMT has no operands, then return CONSTANT.

   Else if undefinedness of operands of STMT cause its value to be
   undefined, then return UNDEFINED.

   Else if any operands of STMT are constants, then return CONSTANT.

   Else return VARYING.  */

static ccp_lattice_t
likely_value (gimple stmt)
{
  bool has_constant_operand, has_undefined_operand, all_undefined_operands;
  tree use;
  ssa_op_iter iter;
  unsigned i;

  enum gimple_code code = gimple_code (stmt);

  /* This function appears to be called only for assignments, calls,
     conditionals, and switches, due to the logic in visit_stmt.  */
  gcc_assert (code == GIMPLE_ASSIGN
              || code == GIMPLE_CALL
              || code == GIMPLE_COND
              || code == GIMPLE_SWITCH);

  /* If the statement has volatile operands, it won't fold to a
     constant value.  */
  if (gimple_has_volatile_ops (stmt))
    return VARYING;

  /* Arrive here for more complex cases.  */
  has_constant_operand = false;
  has_undefined_operand = false;
  all_undefined_operands = true;
  FOR_EACH_SSA_TREE_OPERAND (use, stmt, iter, SSA_OP_USE)
    {
      prop_value_t *val = get_value (use);

      if (val->lattice_val == UNDEFINED)
	has_undefined_operand = true;
      else
	all_undefined_operands = false;

      if (val->lattice_val == CONSTANT)
	has_constant_operand = true;
    }

  /* There may be constants in regular rhs operands.  For calls we
     have to ignore lhs, fndecl and static chain, otherwise only
     the lhs.  */
  for (i = (is_gimple_call (stmt) ? 2 : 0) + gimple_has_lhs (stmt);
       i < gimple_num_ops (stmt); ++i)
    {
      tree op = gimple_op (stmt, i);
      if (!op || TREE_CODE (op) == SSA_NAME)
	continue;
      if (is_gimple_min_invariant (op))
	has_constant_operand = true;
    }

  if (has_constant_operand)
    all_undefined_operands = false;

  /* If the operation combines operands like COMPLEX_EXPR make sure to
     not mark the result UNDEFINED if only one part of the result is
     undefined.  */
  if (has_undefined_operand && all_undefined_operands)
    return UNDEFINED;
  else if (code == GIMPLE_ASSIGN && has_undefined_operand)
    {
      switch (gimple_assign_rhs_code (stmt))
	{
	/* Unary operators are handled with all_undefined_operands.  */
	case PLUS_EXPR:
	case MINUS_EXPR:
	case POINTER_PLUS_EXPR:
	  /* Not MIN_EXPR, MAX_EXPR.  One VARYING operand may be selected.
	     Not bitwise operators, one VARYING operand may specify the
	     result completely.  Not logical operators for the same reason.
	     Not COMPLEX_EXPR as one VARYING operand makes the result partly
	     not UNDEFINED.  Not *DIV_EXPR, comparisons and shifts because
	     the undefined operand may be promoted.  */
	  return UNDEFINED;

	default:
	  ;
	}
    }
  /* If there was an UNDEFINED operand but the result may be not UNDEFINED
     fall back to VARYING even if there were CONSTANT operands.  */
  if (has_undefined_operand)
    return VARYING;

  /* We do not consider virtual operands here -- load from read-only
     memory may have only VARYING virtual operands, but still be
     constant.  */
  if (has_constant_operand
      || gimple_references_memory_p (stmt))
    return CONSTANT;

  return VARYING;
}

/* Returns true if STMT cannot be constant.  */

static bool
surely_varying_stmt_p (gimple stmt)
{
  /* If the statement has operands that we cannot handle, it cannot be
     constant.  */
  if (gimple_has_volatile_ops (stmt))
    return true;

  /* If it is a call and does not return a value or is not a
     builtin and not an indirect call, it is varying.  */
  if (is_gimple_call (stmt))
    {
      tree fndecl;
      if (!gimple_call_lhs (stmt)
	  || ((fndecl = gimple_call_fndecl (stmt)) != NULL_TREE
	      && !DECL_BUILT_IN (fndecl)))
	return true;
    }

  /* Any other store operation is not interesting.  */
  else if (gimple_vdef (stmt))
    return true;

  /* Anything other than assignments and conditional jumps are not
     interesting for CCP.  */
  if (gimple_code (stmt) != GIMPLE_ASSIGN
      && gimple_code (stmt) != GIMPLE_COND
      && gimple_code (stmt) != GIMPLE_SWITCH
      && gimple_code (stmt) != GIMPLE_CALL)
    return true;

  return false;
}

/* Initialize local data structures for CCP.  */

static void
ccp_initialize (void)
{
  basic_block bb;

  const_val = XCNEWVEC (prop_value_t, num_ssa_names);

  /* Initialize simulation flags for PHI nodes and statements.  */
  FOR_EACH_BB (bb)
    {
      gimple_stmt_iterator i;

      for (i = gsi_start_bb (bb); !gsi_end_p (i); gsi_next (&i))
        {
	  gimple stmt = gsi_stmt (i);
	  bool is_varying;

	  /* If the statement is a control insn, then we do not
	     want to avoid simulating the statement once.  Failure
	     to do so means that those edges will never get added.  */
	  if (stmt_ends_bb_p (stmt))
	    is_varying = false;
	  else
	    is_varying = surely_varying_stmt_p (stmt);

	  if (is_varying)
	    {
	      tree def;
	      ssa_op_iter iter;

	      /* If the statement will not produce a constant, mark
		 all its outputs VARYING.  */
	      FOR_EACH_SSA_TREE_OPERAND (def, stmt, iter, SSA_OP_ALL_DEFS)
		set_value_varying (def);
	    }
          prop_set_simulate_again (stmt, !is_varying);
	}
    }

  /* Now process PHI nodes.  We never clear the simulate_again flag on
     phi nodes, since we do not know which edges are executable yet,
     except for phi nodes for virtual operands when we do not do store ccp.  */
  FOR_EACH_BB (bb)
    {
      gimple_stmt_iterator i;

      for (i = gsi_start_phis (bb); !gsi_end_p (i); gsi_next (&i))
        {
          gimple phi = gsi_stmt (i);

	  if (!is_gimple_reg (gimple_phi_result (phi)))
            prop_set_simulate_again (phi, false);
	  else
            prop_set_simulate_again (phi, true);
	}
    }
}

/* Debug count support. Reset the values of ssa names
   VARYING when the total number ssa names analyzed is
   beyond the debug count specified.  */

static void
do_dbg_cnt (void)
{
  unsigned i;
  for (i = 0; i < num_ssa_names; i++)
    {
      if (!dbg_cnt (ccp))
        {
          const_val[i].lattice_val = VARYING;
          const_val[i].value = NULL_TREE;
        }
    }
}


/* Do final substitution of propagated values, cleanup the flowgraph and
   free allocated storage.

   Return TRUE when something was optimized.  */

static bool
ccp_finalize (void)
{
  bool something_changed;

  do_dbg_cnt ();
  /* Perform substitutions based on the known constant values.  */
  something_changed = substitute_and_fold (const_val, ccp_fold_stmt, true);

  free (const_val);
  const_val = NULL;
  return something_changed;;
}


/* Compute the meet operator between *VAL1 and *VAL2.  Store the result
   in VAL1.

   		any  M UNDEFINED   = any
		any  M VARYING     = VARYING
		Ci   M Cj	   = Ci		if (i == j)
		Ci   M Cj	   = VARYING	if (i != j)
   */

static void
ccp_lattice_meet (prop_value_t *val1, prop_value_t *val2)
{
  if (val1->lattice_val == UNDEFINED)
    {
      /* UNDEFINED M any = any   */
      *val1 = *val2;
    }
  else if (val2->lattice_val == UNDEFINED)
    {
      /* any M UNDEFINED = any
         Nothing to do.  VAL1 already contains the value we want.  */
      ;
    }
  else if (val1->lattice_val == VARYING
           || val2->lattice_val == VARYING)
    {
      /* any M VARYING = VARYING.  */
      val1->lattice_val = VARYING;
      val1->value = NULL_TREE;
    }
  else if (val1->lattice_val == CONSTANT
	   && val2->lattice_val == CONSTANT
	   && simple_cst_equal (val1->value, val2->value) == 1)
    {
      /* Ci M Cj = Ci		if (i == j)
	 Ci M Cj = VARYING	if (i != j)

         If these two values come from memory stores, make sure that
	 they come from the same memory reference.  */
      val1->lattice_val = CONSTANT;
      val1->value = val1->value;
    }
  else
    {
      /* Any other combination is VARYING.  */
      val1->lattice_val = VARYING;
      val1->value = NULL_TREE;
    }
}


/* Loop through the PHI_NODE's parameters for BLOCK and compare their
   lattice values to determine PHI_NODE's lattice value.  The value of a
   PHI node is determined calling ccp_lattice_meet with all the arguments
   of the PHI node that are incoming via executable edges.  */

static enum ssa_prop_result
ccp_visit_phi_node (gimple phi)
{
  unsigned i;
  prop_value_t *old_val, new_val;

  if (dump_file && (dump_flags & TDF_DETAILS))
    {
      fprintf (dump_file, "\nVisiting PHI node: ");
      print_gimple_stmt (dump_file, phi, 0, dump_flags);
    }

  old_val = get_value (gimple_phi_result (phi));
  switch (old_val->lattice_val)
    {
    case VARYING:
      return SSA_PROP_VARYING;

    case CONSTANT:
      new_val = *old_val;
      break;

    case UNDEFINED:
      new_val.lattice_val = UNDEFINED;
      new_val.value = NULL_TREE;
      break;

    default:
      gcc_unreachable ();
    }

  for (i = 0; i < gimple_phi_num_args (phi); i++)
    {
      /* Compute the meet operator over all the PHI arguments flowing
	 through executable edges.  */
      edge e = gimple_phi_arg_edge (phi, i);

      if (dump_file && (dump_flags & TDF_DETAILS))
	{
	  fprintf (dump_file,
	      "\n    Argument #%d (%d -> %d %sexecutable)\n",
	      i, e->src->index, e->dest->index,
	      (e->flags & EDGE_EXECUTABLE) ? "" : "not ");
	}

      /* If the incoming edge is executable, Compute the meet operator for
	 the existing value of the PHI node and the current PHI argument.  */
      if (e->flags & EDGE_EXECUTABLE)
	{
	  tree arg = gimple_phi_arg (phi, i)->def;
	  prop_value_t arg_val;

	  if (is_gimple_min_invariant (arg))
	    {
	      arg_val.lattice_val = CONSTANT;
	      arg_val.value = arg;
	    }
	  else
	    arg_val = *(get_value (arg));

	  ccp_lattice_meet (&new_val, &arg_val);

	  if (dump_file && (dump_flags & TDF_DETAILS))
	    {
	      fprintf (dump_file, "\t");
	      print_generic_expr (dump_file, arg, dump_flags);
	      dump_lattice_value (dump_file, "\tValue: ", arg_val);
	      fprintf (dump_file, "\n");
	    }

	  if (new_val.lattice_val == VARYING)
	    break;
	}
    }

  if (dump_file && (dump_flags & TDF_DETAILS))
    {
      dump_lattice_value (dump_file, "\n    PHI node value: ", new_val);
      fprintf (dump_file, "\n\n");
    }

  /* Make the transition to the new value.  */
  if (set_lattice_value (gimple_phi_result (phi), new_val))
    {
      if (new_val.lattice_val == VARYING)
	return SSA_PROP_VARYING;
      else
	return SSA_PROP_INTERESTING;
    }
  else
    return SSA_PROP_NOT_INTERESTING;
}

/* Get operand number OPNR from the rhs of STMT.  Before returning it,
   simplify it to a constant if possible.  */

static tree
get_rhs_assign_op_for_ccp (gimple stmt, int opnr)
{
  tree op = gimple_op (stmt, opnr);
  
  if (TREE_CODE (op) == SSA_NAME)
    {
      prop_value_t *val = get_value (op);
      if (val->lattice_val == CONSTANT)
	op = get_value (op)->value;
    }
  return op;
}

/* CCP specific front-end to the non-destructive constant folding
   routines.

   Attempt to simplify the RHS of STMT knowing that one or more
   operands are constants.

   If simplification is possible, return the simplified RHS,
   otherwise return the original RHS or NULL_TREE.  */

static tree
ccp_fold (gimple stmt)
{
  location_t loc = gimple_location (stmt);
  switch (gimple_code (stmt))
    {
    case GIMPLE_ASSIGN:
      {
        enum tree_code subcode = gimple_assign_rhs_code (stmt);

        switch (get_gimple_rhs_class (subcode))
          {
          case GIMPLE_SINGLE_RHS:
            {
              tree rhs = gimple_assign_rhs1 (stmt);
              enum tree_code_class kind = TREE_CODE_CLASS (subcode);

              if (TREE_CODE (rhs) == SSA_NAME)
                {
                  /* If the RHS is an SSA_NAME, return its known constant value,
                     if any.  */
                  return get_value (rhs)->value;
                }
	      /* Handle propagating invariant addresses into address operations.
		 The folding we do here matches that in tree-ssa-forwprop.c.  */
	      else if (TREE_CODE (rhs) == ADDR_EXPR)
		{
		  tree *base;
		  base = &TREE_OPERAND (rhs, 0);
		  while (handled_component_p (*base))
		    base = &TREE_OPERAND (*base, 0);
		  if (TREE_CODE (*base) == INDIRECT_REF
		      && TREE_CODE (TREE_OPERAND (*base, 0)) == SSA_NAME)
		    {
		      prop_value_t *val = get_value (TREE_OPERAND (*base, 0));
		      if (val->lattice_val == CONSTANT
			  && TREE_CODE (val->value) == ADDR_EXPR
			  && may_propagate_address_into_dereference
			       (val->value, *base))
			{
			  /* We need to return a new tree, not modify the IL
			     or share parts of it.  So play some tricks to
			     avoid manually building it.  */
			  tree ret, save = *base;
			  *base = TREE_OPERAND (val->value, 0);
			  ret = unshare_expr (rhs);
			  recompute_tree_invariant_for_addr_expr (ret);
			  *base = save;
			  return ret;
			}
		    }
		}
	      else if (TREE_CODE (rhs) == CONSTRUCTOR
		       && TREE_CODE (TREE_TYPE (rhs)) == VECTOR_TYPE
		       && (CONSTRUCTOR_NELTS (rhs)
			   == TYPE_VECTOR_SUBPARTS (TREE_TYPE (rhs))))
		{
		  unsigned i;
		  tree val, list;

		  list = NULL_TREE;
		  FOR_EACH_CONSTRUCTOR_VALUE (CONSTRUCTOR_ELTS (rhs), i, val)
		    {
		      if (TREE_CODE (val) == SSA_NAME
			  && get_value (val)->lattice_val == CONSTANT)
			val = get_value (val)->value;
		      if (TREE_CODE (val) == INTEGER_CST
			  || TREE_CODE (val) == REAL_CST
			  || TREE_CODE (val) == FIXED_CST)
			list = tree_cons (NULL_TREE, val, list);
		      else
			return NULL_TREE;
		    }

		  return build_vector (TREE_TYPE (rhs), nreverse (list));
		}

              if (kind == tcc_reference)
		{
		  if ((TREE_CODE (rhs) == VIEW_CONVERT_EXPR
		       || TREE_CODE (rhs) == REALPART_EXPR
		       || TREE_CODE (rhs) == IMAGPART_EXPR)
		      && TREE_CODE (TREE_OPERAND (rhs, 0)) == SSA_NAME)
		    {
		      prop_value_t *val = get_value (TREE_OPERAND (rhs, 0));
		      if (val->lattice_val == CONSTANT)
			return fold_unary_loc (EXPR_LOCATION (rhs),
					   TREE_CODE (rhs),
					   TREE_TYPE (rhs), val->value);
		    }
		  else if (TREE_CODE (rhs) == INDIRECT_REF
			   && TREE_CODE (TREE_OPERAND (rhs, 0)) == SSA_NAME)
		    {
		      prop_value_t *val = get_value (TREE_OPERAND (rhs, 0));
		      if (val->lattice_val == CONSTANT
			  && TREE_CODE (val->value) == ADDR_EXPR
			  && useless_type_conversion_p (TREE_TYPE (rhs),
							TREE_TYPE (TREE_TYPE (val->value))))
			rhs = TREE_OPERAND (val->value, 0);
		    }
		  return fold_const_aggregate_ref (rhs);
		}
              else if (kind == tcc_declaration)
                return get_symbol_constant_value (rhs);
              return rhs;
            }

          case GIMPLE_UNARY_RHS:
            {
              /* Handle unary operators that can appear in GIMPLE form.
                 Note that we know the single operand must be a constant,
                 so this should almost always return a simplified RHS.  */
              tree lhs = gimple_assign_lhs (stmt);
              tree op0 = get_rhs_assign_op_for_ccp (stmt, 1);

	      /* Conversions are useless for CCP purposes if they are
		 value-preserving.  Thus the restrictions that
		 useless_type_conversion_p places for pointer type conversions
		 do not apply here.  Substitution later will only substitute to
		 allowed places.  */
	      if (CONVERT_EXPR_CODE_P (subcode)
		  && POINTER_TYPE_P (TREE_TYPE (lhs))
		  && POINTER_TYPE_P (TREE_TYPE (op0))
		  /* Do not allow differences in volatile qualification
		     as this might get us confused as to whether a
		     propagation destination statement is volatile
		     or not.  See PR36988.  */
		  && (TYPE_VOLATILE (TREE_TYPE (TREE_TYPE (lhs)))
		      == TYPE_VOLATILE (TREE_TYPE (TREE_TYPE (op0)))))
		{
		  tree tem;
		  /* Still try to generate a constant of correct type.  */
		  if (!useless_type_conversion_p (TREE_TYPE (lhs),
						  TREE_TYPE (op0))
		      && ((tem = maybe_fold_offset_to_address
			   (loc,
			    op0, integer_zero_node, TREE_TYPE (lhs)))
			  != NULL_TREE))
		    return tem;
		  return op0;
		}

              return
		fold_unary_ignore_overflow_loc (loc, subcode,
						gimple_expr_type (stmt), op0);
            }

          case GIMPLE_BINARY_RHS:
            {
              /* Handle binary operators that can appear in GIMPLE form.  */
              tree op0 = get_rhs_assign_op_for_ccp (stmt, 1);
              tree op1 = get_rhs_assign_op_for_ccp (stmt, 2);

	      /* Fold &foo + CST into an invariant reference if possible.  */
	      if (gimple_assign_rhs_code (stmt) == POINTER_PLUS_EXPR
		  && TREE_CODE (op0) == ADDR_EXPR
		  && TREE_CODE (op1) == INTEGER_CST)
		{
		  tree tem = maybe_fold_offset_to_address
		    (loc, op0, op1, TREE_TYPE (op0));
		  if (tem != NULL_TREE)
		    return tem;
		}

              return fold_binary_loc (loc, subcode,
				  gimple_expr_type (stmt), op0, op1);
            }

          case GIMPLE_TERNARY_RHS:
            {
              /* Handle binary operators that can appear in GIMPLE form.  */
              tree op0 = get_rhs_assign_op_for_ccp (stmt, 1);
              tree op1 = get_rhs_assign_op_for_ccp (stmt, 2);
              tree op2 = get_rhs_assign_op_for_ccp (stmt, 3);

              return fold_ternary_loc (loc, subcode,
				       gimple_expr_type (stmt), op0, op1, op2);
            }

          default:
            gcc_unreachable ();
          }
      }
      break;

    case GIMPLE_CALL:
      {
	tree fn = gimple_call_fn (stmt);
	prop_value_t *val;

	if (TREE_CODE (fn) == SSA_NAME)
	  {
	    val = get_value (fn);
	    if (val->lattice_val == CONSTANT)
	      fn = val->value;
	  }
	if (TREE_CODE (fn) == ADDR_EXPR
	    && TREE_CODE (TREE_OPERAND (fn, 0)) == FUNCTION_DECL
	    && DECL_BUILT_IN (TREE_OPERAND (fn, 0)))
	  {
	    tree *args = XALLOCAVEC (tree, gimple_call_num_args (stmt));
	    tree call, retval;
	    unsigned i;
	    for (i = 0; i < gimple_call_num_args (stmt); ++i)
	      {
		args[i] = gimple_call_arg (stmt, i);
		if (TREE_CODE (args[i]) == SSA_NAME)
		  {
		    val = get_value (args[i]);
		    if (val->lattice_val == CONSTANT)
		      args[i] = val->value;
		  }
	      }
	    call = build_call_array_loc (loc,
					 gimple_call_return_type (stmt),
					 fn, gimple_call_num_args (stmt), args);
	    retval = fold_call_expr (EXPR_LOCATION (call), call, false);
	    if (retval)
	      /* fold_call_expr wraps the result inside a NOP_EXPR.  */
	      STRIP_NOPS (retval);
	    return retval;
	  }
	return NULL_TREE;
      }

    case GIMPLE_COND:
      {
        /* Handle comparison operators that can appear in GIMPLE form.  */
        tree op0 = gimple_cond_lhs (stmt);
        tree op1 = gimple_cond_rhs (stmt);
        enum tree_code code = gimple_cond_code (stmt);

        /* Simplify the operands down to constants when appropriate.  */
        if (TREE_CODE (op0) == SSA_NAME)
          {
            prop_value_t *val = get_value (op0);
            if (val->lattice_val == CONSTANT)
              op0 = val->value;
          }

        if (TREE_CODE (op1) == SSA_NAME)
          {
            prop_value_t *val = get_value (op1);
            if (val->lattice_val == CONSTANT)
              op1 = val->value;
          }

        return fold_binary_loc (loc, code, boolean_type_node, op0, op1);
      }

    case GIMPLE_SWITCH:
      {
        tree rhs = gimple_switch_index (stmt);

        if (TREE_CODE (rhs) == SSA_NAME)
          {
            /* If the RHS is an SSA_NAME, return its known constant value,
               if any.  */
            return get_value (rhs)->value;
          }

        return rhs;
      }

    default:
      gcc_unreachable ();
    }
}


/* Return the tree representing the element referenced by T if T is an
   ARRAY_REF or COMPONENT_REF into constant aggregates.  Return
   NULL_TREE otherwise.  */

tree
fold_const_aggregate_ref (tree t)
{
  prop_value_t *value;
  tree base, ctor, idx, field;
  unsigned HOST_WIDE_INT cnt;
  tree cfield, cval;

  if (TREE_CODE_CLASS (TREE_CODE (t)) == tcc_declaration)
    return get_symbol_constant_value (t);

  switch (TREE_CODE (t))
    {
    case ARRAY_REF:
      /* Get a CONSTRUCTOR.  If BASE is a VAR_DECL, get its
	 DECL_INITIAL.  If BASE is a nested reference into another
	 ARRAY_REF or COMPONENT_REF, make a recursive call to resolve
	 the inner reference.  */
      base = TREE_OPERAND (t, 0);
      switch (TREE_CODE (base))
	{
	case VAR_DECL:
	  if (!TREE_READONLY (base)
	      || TREE_CODE (TREE_TYPE (base)) != ARRAY_TYPE
	      || !targetm.binds_local_p (base))
	    return NULL_TREE;

	  ctor = DECL_INITIAL (base);
	  break;

	case ARRAY_REF:
	case COMPONENT_REF:
	  ctor = fold_const_aggregate_ref (base);
	  break;

	case STRING_CST:
	case CONSTRUCTOR:
	  ctor = base;
	  break;

	default:
	  return NULL_TREE;
	}

      if (ctor == NULL_TREE
	  || (TREE_CODE (ctor) != CONSTRUCTOR
	      && TREE_CODE (ctor) != STRING_CST)
	  || !TREE_STATIC (ctor))
	return NULL_TREE;

      /* Get the index.  If we have an SSA_NAME, try to resolve it
	 with the current lattice value for the SSA_NAME.  */
      idx = TREE_OPERAND (t, 1);
      switch (TREE_CODE (idx))
	{
	case SSA_NAME:
	  if ((value = get_value (idx))
	      && value->lattice_val == CONSTANT
	      && TREE_CODE (value->value) == INTEGER_CST)
	    idx = value->value;
	  else
	    return NULL_TREE;
	  break;

	case INTEGER_CST:
	  break;

	default:
	  return NULL_TREE;
	}

      /* Fold read from constant string.  */
      if (TREE_CODE (ctor) == STRING_CST)
	{
	  if ((TYPE_MODE (TREE_TYPE (t))
	       == TYPE_MODE (TREE_TYPE (TREE_TYPE (ctor))))
	      && (GET_MODE_CLASS (TYPE_MODE (TREE_TYPE (TREE_TYPE (ctor))))
	          == MODE_INT)
	      && GET_MODE_SIZE (TYPE_MODE (TREE_TYPE (TREE_TYPE (ctor)))) == 1
	      && compare_tree_int (idx, TREE_STRING_LENGTH (ctor)) < 0)
	    return build_int_cst_type (TREE_TYPE (t),
				       (TREE_STRING_POINTER (ctor)
					[TREE_INT_CST_LOW (idx)]));
	  return NULL_TREE;
	}

      /* Whoo-hoo!  I'll fold ya baby.  Yeah!  */
      FOR_EACH_CONSTRUCTOR_ELT (CONSTRUCTOR_ELTS (ctor), cnt, cfield, cval)
	if (tree_int_cst_equal (cfield, idx))
	  {
	    STRIP_NOPS (cval);
	    if (TREE_CODE (cval) == ADDR_EXPR)
	      {
		tree base = get_base_address (TREE_OPERAND (cval, 0));
		if (base && TREE_CODE (base) == VAR_DECL)
		  add_referenced_var (base);
	      }
	    return cval;
	  }
      break;

    case COMPONENT_REF:
      /* Get a CONSTRUCTOR.  If BASE is a VAR_DECL, get its
	 DECL_INITIAL.  If BASE is a nested reference into another
	 ARRAY_REF or COMPONENT_REF, make a recursive call to resolve
	 the inner reference.  */
      base = TREE_OPERAND (t, 0);
      switch (TREE_CODE (base))
	{
	case VAR_DECL:
	  if (!TREE_READONLY (base)
	      || TREE_CODE (TREE_TYPE (base)) != RECORD_TYPE
	      || !targetm.binds_local_p (base))
	    return NULL_TREE;

	  ctor = DECL_INITIAL (base);
	  break;

	case ARRAY_REF:
	case COMPONENT_REF:
	  ctor = fold_const_aggregate_ref (base);
	  break;

	default:
	  return NULL_TREE;
	}

      if (ctor == NULL_TREE
	  || TREE_CODE (ctor) != CONSTRUCTOR
	  || !TREE_STATIC (ctor))
	return NULL_TREE;

      field = TREE_OPERAND (t, 1);

      FOR_EACH_CONSTRUCTOR_ELT (CONSTRUCTOR_ELTS (ctor), cnt, cfield, cval)
	if (cfield == field
	    /* FIXME: Handle bit-fields.  */
	    && ! DECL_BIT_FIELD (cfield))
	  {
	    STRIP_NOPS (cval);
	    if (TREE_CODE (cval) == ADDR_EXPR)
	      {
		tree base = get_base_address (TREE_OPERAND (cval, 0));
		if (base && TREE_CODE (base) == VAR_DECL)
		  add_referenced_var (base);
	      }
	    return cval;
	  }
      break;

    case REALPART_EXPR:
    case IMAGPART_EXPR:
      {
	tree c = fold_const_aggregate_ref (TREE_OPERAND (t, 0));
	if (c && TREE_CODE (c) == COMPLEX_CST)
	  return fold_build1_loc (EXPR_LOCATION (t),
			      TREE_CODE (t), TREE_TYPE (t), c);
	break;
      }

    case INDIRECT_REF:
      {
	tree base = TREE_OPERAND (t, 0);
	if (TREE_CODE (base) == SSA_NAME
	    && (value = get_value (base))
	    && value->lattice_val == CONSTANT
	    && TREE_CODE (value->value) == ADDR_EXPR
	    && useless_type_conversion_p (TREE_TYPE (t),
					  TREE_TYPE (TREE_TYPE (value->value))))
	  return fold_const_aggregate_ref (TREE_OPERAND (value->value, 0));
	break;
      }

    default:
      break;
    }

  return NULL_TREE;
}

/* Evaluate statement STMT.
   Valid only for assignments, calls, conditionals, and switches. */

static prop_value_t
evaluate_stmt (gimple stmt)
{
  prop_value_t val;
  tree simplified = NULL_TREE;
  ccp_lattice_t likelyvalue = likely_value (stmt);
  bool is_constant;

  fold_defer_overflow_warnings ();

  /* If the statement is likely to have a CONSTANT result, then try
     to fold the statement to determine the constant value.  */
  /* FIXME.  This is the only place that we call ccp_fold.
     Since likely_value never returns CONSTANT for calls, we will
     not attempt to fold them, including builtins that may profit.  */
  if (likelyvalue == CONSTANT)
    simplified = ccp_fold (stmt);
  /* If the statement is likely to have a VARYING result, then do not
     bother folding the statement.  */
  else if (likelyvalue == VARYING)
    {
      enum gimple_code code = gimple_code (stmt);
      if (code == GIMPLE_ASSIGN)
        {
          enum tree_code subcode = gimple_assign_rhs_code (stmt);

          /* Other cases cannot satisfy is_gimple_min_invariant
             without folding.  */
          if (get_gimple_rhs_class (subcode) == GIMPLE_SINGLE_RHS)
            simplified = gimple_assign_rhs1 (stmt);
        }
      else if (code == GIMPLE_SWITCH)
        simplified = gimple_switch_index (stmt);
      else
	/* These cannot satisfy is_gimple_min_invariant without folding.  */
	gcc_assert (code == GIMPLE_CALL || code == GIMPLE_COND);
    }

  is_constant = simplified && is_gimple_min_invariant (simplified);

  fold_undefer_overflow_warnings (is_constant, stmt, 0);

  if (dump_file && (dump_flags & TDF_DETAILS))
    {
      fprintf (dump_file, "which is likely ");
      switch (likelyvalue)
	{
	case CONSTANT:
	  fprintf (dump_file, "CONSTANT");
	  break;
	case UNDEFINED:
	  fprintf (dump_file, "UNDEFINED");
	  break;
	case VARYING:
	  fprintf (dump_file, "VARYING");
	  break;
	default:;
	}
      fprintf (dump_file, "\n");
    }

  if (is_constant)
    {
      /* The statement produced a constant value.  */
      val.lattice_val = CONSTANT;
      val.value = simplified;
    }
  else
    {
      /* The statement produced a nonconstant value.  If the statement
	 had UNDEFINED operands, then the result of the statement
	 should be UNDEFINED.  Otherwise, the statement is VARYING.  */
      if (likelyvalue == UNDEFINED)
	val.lattice_val = likelyvalue;
      else
	val.lattice_val = VARYING;

      val.value = NULL_TREE;
    }

  return val;
}

/* Fold the stmt at *GSI with CCP specific information that propagating
   and regular folding does not catch.  */

static bool
ccp_fold_stmt (gimple_stmt_iterator *gsi)
{
  gimple stmt = gsi_stmt (*gsi);

  switch (gimple_code (stmt))
    {
    case GIMPLE_COND:
      {
	prop_value_t val;
	/* Statement evaluation will handle type mismatches in constants
	   more gracefully than the final propagation.  This allows us to
	   fold more conditionals here.  */
	val = evaluate_stmt (stmt);
	if (val.lattice_val != CONSTANT
	    || TREE_CODE (val.value) != INTEGER_CST)
	  return false;

	if (integer_zerop (val.value))
	  gimple_cond_make_false (stmt);
	else
	  gimple_cond_make_true (stmt);

	return true;
      }

    case GIMPLE_CALL:
      {
	tree lhs = gimple_call_lhs (stmt);
	prop_value_t *val;
	tree argt;
	bool changed = false;
	unsigned i;

	/* If the call was folded into a constant make sure it goes
	   away even if we cannot propagate into all uses because of
	   type issues.  */
	if (lhs
	    && TREE_CODE (lhs) == SSA_NAME
	    && (val = get_value (lhs))
	    && val->lattice_val == CONSTANT)
	  {
	    tree new_rhs = unshare_expr (val->value);
	    bool res;
	    if (!useless_type_conversion_p (TREE_TYPE (lhs),
					    TREE_TYPE (new_rhs)))
	      new_rhs = fold_convert (TREE_TYPE (lhs), new_rhs);
	    res = update_call_from_tree (gsi, new_rhs);
	    gcc_assert (res);
	    return true;
	  }

	/* Propagate into the call arguments.  Compared to replace_uses_in
	   this can use the argument slot types for type verification
	   instead of the current argument type.  We also can safely
	   drop qualifiers here as we are dealing with constants anyway.  */
	argt = TYPE_ARG_TYPES (TREE_TYPE (TREE_TYPE (gimple_call_fn (stmt))));
	for (i = 0; i < gimple_call_num_args (stmt) && argt;
	     ++i, argt = TREE_CHAIN (argt))
	  {
	    tree arg = gimple_call_arg (stmt, i);
	    if (TREE_CODE (arg) == SSA_NAME
		&& (val = get_value (arg))
		&& val->lattice_val == CONSTANT
		&& useless_type_conversion_p
		     (TYPE_MAIN_VARIANT (TREE_VALUE (argt)),
		      TYPE_MAIN_VARIANT (TREE_TYPE (val->value))))
	      {
		gimple_call_set_arg (stmt, i, unshare_expr (val->value));
		changed = true;
	      }
	  }

	return changed;
      }

    case GIMPLE_ASSIGN:
      {
	tree lhs = gimple_assign_lhs (stmt);
	prop_value_t *val;

	/* If we have a load that turned out to be constant replace it
	   as we cannot propagate into all uses in all cases.  */
	if (gimple_assign_single_p (stmt)
	    && TREE_CODE (lhs) == SSA_NAME
	    && (val = get_value (lhs))
	    && val->lattice_val == CONSTANT)
	  {
	    tree rhs = unshare_expr (val->value);
	    if (!useless_type_conversion_p (TREE_TYPE (lhs), TREE_TYPE (rhs)))
	      rhs = fold_convert (TREE_TYPE (lhs), rhs);
	    gimple_assign_set_rhs_from_tree (gsi, rhs);
	    return true;
	  }

	return false;
      }

    default:
      return false;
    }
}

/* Visit the assignment statement STMT.  Set the value of its LHS to the
   value computed by the RHS and store LHS in *OUTPUT_P.  If STMT
   creates virtual definitions, set the value of each new name to that
   of the RHS (if we can derive a constant out of the RHS).
   Value-returning call statements also perform an assignment, and
   are handled here.  */

static enum ssa_prop_result
visit_assignment (gimple stmt, tree *output_p)
{
  prop_value_t val;
  enum ssa_prop_result retval;

  tree lhs = gimple_get_lhs (stmt);

  gcc_assert (gimple_code (stmt) != GIMPLE_CALL
              || gimple_call_lhs (stmt) != NULL_TREE);

  if (gimple_assign_copy_p (stmt))
    {
      tree rhs = gimple_assign_rhs1 (stmt);

      if  (TREE_CODE (rhs) == SSA_NAME)
        {
          /* For a simple copy operation, we copy the lattice values.  */
          prop_value_t *nval = get_value (rhs);
          val = *nval;
        }
      else
        val = evaluate_stmt (stmt);
    }
  else
    /* Evaluate the statement, which could be
       either a GIMPLE_ASSIGN or a GIMPLE_CALL.  */
    val = evaluate_stmt (stmt);

  retval = SSA_PROP_NOT_INTERESTING;

  /* Set the lattice value of the statement's output.  */
  if (TREE_CODE (lhs) == SSA_NAME)
    {
      /* If STMT is an assignment to an SSA_NAME, we only have one
	 value to set.  */
      if (set_lattice_value (lhs, val))
	{
	  *output_p = lhs;
	  if (val.lattice_val == VARYING)
	    retval = SSA_PROP_VARYING;
	  else
	    retval = SSA_PROP_INTERESTING;
	}
    }

  return retval;
}


/* Visit the conditional statement STMT.  Return SSA_PROP_INTERESTING
   if it can determine which edge will be taken.  Otherwise, return
   SSA_PROP_VARYING.  */

static enum ssa_prop_result
visit_cond_stmt (gimple stmt, edge *taken_edge_p)
{
  prop_value_t val;
  basic_block block;

  block = gimple_bb (stmt);
  val = evaluate_stmt (stmt);

  /* Find which edge out of the conditional block will be taken and add it
     to the worklist.  If no single edge can be determined statically,
     return SSA_PROP_VARYING to feed all the outgoing edges to the
     propagation engine.  */
  *taken_edge_p = val.value ? find_taken_edge (block, val.value) : 0;
  if (*taken_edge_p)
    return SSA_PROP_INTERESTING;
  else
    return SSA_PROP_VARYING;
}


/* Evaluate statement STMT.  If the statement produces an output value and
   its evaluation changes the lattice value of its output, return
   SSA_PROP_INTERESTING and set *OUTPUT_P to the SSA_NAME holding the
   output value.

   If STMT is a conditional branch and we can determine its truth
   value, set *TAKEN_EDGE_P accordingly.  If STMT produces a varying
   value, return SSA_PROP_VARYING.  */

static enum ssa_prop_result
ccp_visit_stmt (gimple stmt, edge *taken_edge_p, tree *output_p)
{
  tree def;
  ssa_op_iter iter;

  if (dump_file && (dump_flags & TDF_DETAILS))
    {
      fprintf (dump_file, "\nVisiting statement:\n");
      print_gimple_stmt (dump_file, stmt, 0, dump_flags);
    }

  switch (gimple_code (stmt))
    {
      case GIMPLE_ASSIGN:
        /* If the statement is an assignment that produces a single
           output value, evaluate its RHS to see if the lattice value of
           its output has changed.  */
        return visit_assignment (stmt, output_p);

      case GIMPLE_CALL:
        /* A value-returning call also performs an assignment.  */
        if (gimple_call_lhs (stmt) != NULL_TREE)
          return visit_assignment (stmt, output_p);
        break;

      case GIMPLE_COND:
      case GIMPLE_SWITCH:
        /* If STMT is a conditional branch, see if we can determine
           which branch will be taken.   */
        /* FIXME.  It appears that we should be able to optimize
           computed GOTOs here as well.  */
        return visit_cond_stmt (stmt, taken_edge_p);

      default:
        break;
    }

  /* Any other kind of statement is not interesting for constant
     propagation and, therefore, not worth simulating.  */
  if (dump_file && (dump_flags & TDF_DETAILS))
    fprintf (dump_file, "No interesting values produced.  Marked VARYING.\n");

  /* Definitions made by statements other than assignments to
     SSA_NAMEs represent unknown modifications to their outputs.
     Mark them VARYING.  */
  FOR_EACH_SSA_TREE_OPERAND (def, stmt, iter, SSA_OP_ALL_DEFS)
    {
      prop_value_t v = { VARYING, NULL_TREE };
      set_lattice_value (def, v);
    }

  return SSA_PROP_VARYING;
}


/* Main entry point for SSA Conditional Constant Propagation.  */

static unsigned int
do_ssa_ccp (void)
{
  ccp_initialize ();
  ssa_propagate (ccp_visit_stmt, ccp_visit_phi_node);
  if (ccp_finalize ())
    return (TODO_cleanup_cfg | TODO_update_ssa | TODO_remove_unused_locals);
  else
    return 0;
}


static bool
gate_ccp (void)
{
  return flag_tree_ccp != 0;
}


struct gimple_opt_pass pass_ccp =
{
 {
  GIMPLE_PASS,
  "ccp",				/* name */
  gate_ccp,				/* gate */
  do_ssa_ccp,				/* execute */
  NULL,					/* sub */
  NULL,					/* next */
  0,					/* static_pass_number */
  TV_TREE_CCP,				/* tv_id */
  PROP_cfg | PROP_ssa,			/* properties_required */
  0,					/* properties_provided */
  0,					/* properties_destroyed */
  0,					/* todo_flags_start */
  TODO_dump_func | TODO_verify_ssa
  | TODO_verify_stmts | TODO_ggc_collect/* todo_flags_finish */
 }
};



/* Try to optimize out __builtin_stack_restore.  Optimize it out
   if there is another __builtin_stack_restore in the same basic
   block and no calls or ASM_EXPRs are in between, or if this block's
   only outgoing edge is to EXIT_BLOCK and there are no calls or
   ASM_EXPRs after this __builtin_stack_restore.  */

static tree
optimize_stack_restore (gimple_stmt_iterator i)
{
  tree callee;
  gimple stmt;

  basic_block bb = gsi_bb (i);
  gimple call = gsi_stmt (i);

  if (gimple_code (call) != GIMPLE_CALL
      || gimple_call_num_args (call) != 1
      || TREE_CODE (gimple_call_arg (call, 0)) != SSA_NAME
      || !POINTER_TYPE_P (TREE_TYPE (gimple_call_arg (call, 0))))
    return NULL_TREE;

  for (gsi_next (&i); !gsi_end_p (i); gsi_next (&i))
    {
      stmt = gsi_stmt (i);
      if (gimple_code (stmt) == GIMPLE_ASM)
	return NULL_TREE;
      if (gimple_code (stmt) != GIMPLE_CALL)
	continue;

      callee = gimple_call_fndecl (stmt);
      if (!callee
	  || DECL_BUILT_IN_CLASS (callee) != BUILT_IN_NORMAL
	  /* All regular builtins are ok, just obviously not alloca.  */
	  || DECL_FUNCTION_CODE (callee) == BUILT_IN_ALLOCA)
	return NULL_TREE;

      if (DECL_FUNCTION_CODE (callee) == BUILT_IN_STACK_RESTORE)
	goto second_stack_restore;
    }

  if (!gsi_end_p (i))
    return NULL_TREE;

  /* Allow one successor of the exit block, or zero successors.  */
  switch (EDGE_COUNT (bb->succs))
    {
    case 0:
      break;
    case 1:
      if (single_succ_edge (bb)->dest != EXIT_BLOCK_PTR)
	return NULL_TREE;
      break;
    default:
      return NULL_TREE;
    }
 second_stack_restore:

  /* If there's exactly one use, then zap the call to __builtin_stack_save.
     If there are multiple uses, then the last one should remove the call.
     In any case, whether the call to __builtin_stack_save can be removed
     or not is irrelevant to removing the call to __builtin_stack_restore.  */
  if (has_single_use (gimple_call_arg (call, 0)))
    {
      gimple stack_save = SSA_NAME_DEF_STMT (gimple_call_arg (call, 0));
      if (is_gimple_call (stack_save))
	{
	  callee = gimple_call_fndecl (stack_save);
	  if (callee
	      && DECL_BUILT_IN_CLASS (callee) == BUILT_IN_NORMAL
	      && DECL_FUNCTION_CODE (callee) == BUILT_IN_STACK_SAVE)
	    {
	      gimple_stmt_iterator stack_save_gsi;
	      tree rhs;

	      stack_save_gsi = gsi_for_stmt (stack_save);
	      rhs = build_int_cst (TREE_TYPE (gimple_call_arg (call, 0)), 0);
	      update_call_from_tree (&stack_save_gsi, rhs);
	    }
	}
    }

  /* No effect, so the statement will be deleted.  */
  return integer_zero_node;
}

/* If va_list type is a simple pointer and nothing special is needed,
   optimize __builtin_va_start (&ap, 0) into ap = __builtin_next_arg (0),
   __builtin_va_end (&ap) out as NOP and __builtin_va_copy into a simple
   pointer assignment.  */

static tree
optimize_stdarg_builtin (gimple call)
{
  tree callee, lhs, rhs, cfun_va_list;
  bool va_list_simple_ptr;
  location_t loc = gimple_location (call);

<<<<<<< HEAD
  /* Disable this rewrite for UPC shared types. */
  if ((TREE_TYPE (base) && upc_shared_type_p (TREE_TYPE (base)))
      || (orig_type && upc_shared_type_p (orig_type)))
    return NULL;
  STRIP_NOPS (base);
  if (TREE_CODE (base) != ADDR_EXPR)
=======
  if (gimple_code (call) != GIMPLE_CALL)
>>>>>>> 6b5c2d6c
    return NULL_TREE;

  callee = gimple_call_fndecl (call);

  cfun_va_list = targetm.fn_abi_va_list (callee);
  va_list_simple_ptr = POINTER_TYPE_P (cfun_va_list)
		       && (TREE_TYPE (cfun_va_list) == void_type_node
			   || TREE_TYPE (cfun_va_list) == char_type_node);

  switch (DECL_FUNCTION_CODE (callee))
    {
    case BUILT_IN_VA_START:
      if (!va_list_simple_ptr
	  || targetm.expand_builtin_va_start != NULL
          || built_in_decls[BUILT_IN_NEXT_ARG] == NULL)
	return NULL_TREE;

      if (gimple_call_num_args (call) != 2)
	return NULL_TREE;

      lhs = gimple_call_arg (call, 0);
      if (!POINTER_TYPE_P (TREE_TYPE (lhs))
	  || TYPE_MAIN_VARIANT (TREE_TYPE (TREE_TYPE (lhs)))
	     != TYPE_MAIN_VARIANT (cfun_va_list))
	return NULL_TREE;

      lhs = build_fold_indirect_ref_loc (loc, lhs);
      rhs = build_call_expr_loc (loc, built_in_decls[BUILT_IN_NEXT_ARG],
                             1, integer_zero_node);
      rhs = fold_convert_loc (loc, TREE_TYPE (lhs), rhs);
      return build2 (MODIFY_EXPR, TREE_TYPE (lhs), lhs, rhs);

    case BUILT_IN_VA_COPY:
      if (!va_list_simple_ptr)
	return NULL_TREE;

      if (gimple_call_num_args (call) != 2)
	return NULL_TREE;

      lhs = gimple_call_arg (call, 0);
      if (!POINTER_TYPE_P (TREE_TYPE (lhs))
	  || TYPE_MAIN_VARIANT (TREE_TYPE (TREE_TYPE (lhs)))
	     != TYPE_MAIN_VARIANT (cfun_va_list))
	return NULL_TREE;

      lhs = build_fold_indirect_ref_loc (loc, lhs);
      rhs = gimple_call_arg (call, 1);
      if (TYPE_MAIN_VARIANT (TREE_TYPE (rhs))
	  != TYPE_MAIN_VARIANT (cfun_va_list))
	return NULL_TREE;

      rhs = fold_convert_loc (loc, TREE_TYPE (lhs), rhs);
      return build2 (MODIFY_EXPR, TREE_TYPE (lhs), lhs, rhs);

    case BUILT_IN_VA_END:
      /* No effect, so the statement will be deleted.  */
      return integer_zero_node;

    default:
      gcc_unreachable ();
    }
}

/* A simple pass that attempts to fold all builtin functions.  This pass
   is run after we've propagated as many constants as we can.  */

static unsigned int
execute_fold_all_builtins (void)
{
  bool cfg_changed = false;
  basic_block bb;
  unsigned int todoflags = 0;

  FOR_EACH_BB (bb)
    {
      gimple_stmt_iterator i;
      for (i = gsi_start_bb (bb); !gsi_end_p (i); )
	{
          gimple stmt, old_stmt;
	  tree callee, result;
	  enum built_in_function fcode;

	  stmt = gsi_stmt (i);

          if (gimple_code (stmt) != GIMPLE_CALL)
	    {
	      gsi_next (&i);
	      continue;
	    }
	  callee = gimple_call_fndecl (stmt);
	  if (!callee || DECL_BUILT_IN_CLASS (callee) != BUILT_IN_NORMAL)
	    {
	      gsi_next (&i);
	      continue;
	    }
	  fcode = DECL_FUNCTION_CODE (callee);

	  result = gimple_fold_builtin (stmt);

	  if (result)
	    gimple_remove_stmt_histograms (cfun, stmt);

	  if (!result)
	    switch (DECL_FUNCTION_CODE (callee))
	      {
	      case BUILT_IN_CONSTANT_P:
		/* Resolve __builtin_constant_p.  If it hasn't been
		   folded to integer_one_node by now, it's fairly
		   certain that the value simply isn't constant.  */
                result = integer_zero_node;
		break;

	      case BUILT_IN_STACK_RESTORE:
		result = optimize_stack_restore (i);
		if (result)
		  break;
		gsi_next (&i);
		continue;

	      case BUILT_IN_VA_START:
	      case BUILT_IN_VA_END:
	      case BUILT_IN_VA_COPY:
		/* These shouldn't be folded before pass_stdarg.  */
		result = optimize_stdarg_builtin (stmt);
		if (result)
		  break;
		/* FALLTHRU */

	      default:
		gsi_next (&i);
		continue;
	      }

	  if (dump_file && (dump_flags & TDF_DETAILS))
	    {
	      fprintf (dump_file, "Simplified\n  ");
	      print_gimple_stmt (dump_file, stmt, 0, dump_flags);
	    }

          old_stmt = stmt;
          if (!update_call_from_tree (&i, result))
	    {
	      gimplify_and_update_call_from_tree (&i, result);
	      todoflags |= TODO_update_address_taken;
	    }

	  stmt = gsi_stmt (i);
	  update_stmt (stmt);

	  if (maybe_clean_or_replace_eh_stmt (old_stmt, stmt)
	      && gimple_purge_dead_eh_edges (bb))
	    cfg_changed = true;

	  if (dump_file && (dump_flags & TDF_DETAILS))
	    {
	      fprintf (dump_file, "to\n  ");
	      print_gimple_stmt (dump_file, stmt, 0, dump_flags);
	      fprintf (dump_file, "\n");
	    }

	  /* Retry the same statement if it changed into another
	     builtin, there might be new opportunities now.  */
          if (gimple_code (stmt) != GIMPLE_CALL)
	    {
	      gsi_next (&i);
	      continue;
	    }
	  callee = gimple_call_fndecl (stmt);
	  if (!callee
              || DECL_BUILT_IN_CLASS (callee) != BUILT_IN_NORMAL
	      || DECL_FUNCTION_CODE (callee) == fcode)
	    gsi_next (&i);
	}
    }

  /* Delete unreachable blocks.  */
  if (cfg_changed)
    todoflags |= TODO_cleanup_cfg;

  return todoflags;
}


struct gimple_opt_pass pass_fold_builtins =
{
 {
  GIMPLE_PASS,
  "fab",				/* name */
  NULL,					/* gate */
  execute_fold_all_builtins,		/* execute */
  NULL,					/* sub */
  NULL,					/* next */
  0,					/* static_pass_number */
  TV_NONE,				/* tv_id */
  PROP_cfg | PROP_ssa,			/* properties_required */
  0,					/* properties_provided */
  0,					/* properties_destroyed */
  0,					/* todo_flags_start */
  TODO_dump_func
    | TODO_verify_ssa
    | TODO_update_ssa			/* todo_flags_finish */
 }
};<|MERGE_RESOLUTION|>--- conflicted
+++ resolved
@@ -1798,16 +1798,7 @@
   bool va_list_simple_ptr;
   location_t loc = gimple_location (call);
 
-<<<<<<< HEAD
-  /* Disable this rewrite for UPC shared types. */
-  if ((TREE_TYPE (base) && upc_shared_type_p (TREE_TYPE (base)))
-      || (orig_type && upc_shared_type_p (orig_type)))
-    return NULL;
-  STRIP_NOPS (base);
-  if (TREE_CODE (base) != ADDR_EXPR)
-=======
   if (gimple_code (call) != GIMPLE_CALL)
->>>>>>> 6b5c2d6c
     return NULL_TREE;
 
   callee = gimple_call_fndecl (call);
