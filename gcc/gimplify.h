/* Header file for gimplification.
   Copyright (C) 2013-2014 Free Software Foundation, Inc.

This file is part of GCC.

GCC is free software; you can redistribute it and/or modify it under
the terms of the GNU General Public License as published by the Free
Software Foundation; either version 3, or (at your option) any later
version.

GCC is distributed in the hope that it will be useful, but WITHOUT ANY
WARRANTY; without even the implied warranty of MERCHANTABILITY or
FITNESS FOR A PARTICULAR PURPOSE.  See the GNU General Public License
 for more details.

You should have received a copy of the GNU General Public License
along with GCC; see the file COPYING3.  If not see
<http://www.gnu.org/licenses/>.  */

#ifndef GCC_GIMPLIFY_H
#define GCC_GIMPLIFY_H

/* Validation of GIMPLE expressions.  Note that these predicates only check
   the basic form of the expression, they don't recurse to make sure that
   underlying nodes are also of the right form.  */
typedef bool (*gimple_predicate)(tree);

/* FIXME we should deduce this from the predicate.  */
enum fallback {
  fb_none = 0,		/* Do not generate a temporary.  */

  fb_rvalue = 1,	/* Generate an rvalue to hold the result of a
			   gimplified expression.  */

  fb_lvalue = 2,	/* Generate an lvalue to hold the result of a
			   gimplified expression.  */

  fb_mayfail = 4,	/* Gimplification may fail.  Error issued
			   afterwards.  */
  fb_either= fb_rvalue | fb_lvalue
};

typedef int fallback_t;

enum gimplify_status {
  GS_ERROR	= -2,	/* Something Bad Seen.  */
  GS_UNHANDLED	= -1,	/* A langhook result for "I dunno".  */
  GS_OK		= 0,	/* We did something, maybe more to do.  */
  GS_ALL_DONE	= 1	/* The expression is fully gimplified.  */
};

extern void free_gimplify_stack (void);
extern void push_gimplify_context (bool in_ssa = false,
				   bool rhs_cond_ok = false);
extern void pop_gimplify_context (gimple);
extern gimple gimple_current_bind_expr (void);
extern vec<gimple> gimple_bind_expr_stack (void);
extern void gimplify_and_add (tree, gimple_seq *);
extern tree get_formal_tmp_var (tree, gimple_seq *);
extern tree get_initialized_tmp_var (tree, gimple_seq *, gimple_seq *);
extern void declare_vars (tree, gimple, bool);
extern void gimple_add_tmp_var (tree);
extern void gimple_add_tmp_var_fn (struct function *, tree);
extern tree unshare_expr (tree);
extern tree unshare_expr_without_location (tree);
extern tree voidify_wrapper_expr (tree, tree);
extern tree build_and_jump (tree *);
extern enum gimplify_status gimplify_self_mod_expr (tree *, gimple_seq *,
						    gimple_seq *, bool, tree);
extern tree gimple_boolify (tree);
extern gimple_predicate rhs_predicate_for (tree);
extern bool gimplify_stmt (tree *, gimple_seq *);
extern void omp_firstprivatize_variable (struct gimplify_omp_ctx *, tree);
extern enum gimplify_status gimplify_expr (tree *, gimple_seq *, gimple_seq *,
					   bool (*) (tree), fallback_t);

extern void gimplify_type_sizes (tree, gimple_seq *);
extern void gimplify_one_sizepos (tree *, gimple_seq *);
extern gimple gimplify_body (tree, bool);
<<<<<<< HEAD
extern bool flag_instrument_functions_exclude_p (tree);
=======
extern enum gimplify_status gimplify_arg (tree *, gimple_seq *, location_t);
>>>>>>> ca6cbdca
extern void gimplify_function_tree (tree);
extern enum gimplify_status gimplify_va_arg_expr (tree *, gimple_seq *,
						  gimple_seq *);
gimple gimplify_assign (tree, tree, gimple_seq *);

/* Return true if gimplify_one_sizepos doesn't need to gimplify
   expr (when in TYPE_SIZE{,_UNIT} and similar type/decl size/bitsize
   fields).  */

static inline bool
is_gimple_sizepos (tree expr)
{
  /* gimplify_one_sizepos doesn't need to do anything if the value isn't there,
     is constant, or contains A PLACEHOLDER_EXPR.  We also don't want to do
     anything if it's already a VAR_DECL.  If it's a VAR_DECL from another
     function, the gimplifier will want to replace it with a new variable,
     but that will cause problems if this type is from outside the function.
     It's OK to have that here.  */
  return (expr == NULL_TREE
	  || TREE_CONSTANT (expr)
	  || TREE_CODE (expr) == VAR_DECL
	  || CONTAINS_PLACEHOLDER_P (expr));
}                                        

#endif /* GCC_GIMPLIFY_H */<|MERGE_RESOLUTION|>--- conflicted
+++ resolved
@@ -77,11 +77,8 @@
 extern void gimplify_type_sizes (tree, gimple_seq *);
 extern void gimplify_one_sizepos (tree *, gimple_seq *);
 extern gimple gimplify_body (tree, bool);
-<<<<<<< HEAD
 extern bool flag_instrument_functions_exclude_p (tree);
-=======
 extern enum gimplify_status gimplify_arg (tree *, gimple_seq *, location_t);
->>>>>>> ca6cbdca
 extern void gimplify_function_tree (tree);
 extern enum gimplify_status gimplify_va_arg_expr (tree *, gimple_seq *,
 						  gimple_seq *);
