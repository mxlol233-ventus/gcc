/* Define builtin-in macros for the C family front ends.
   Copyright (C) 2002, 2003, 2004, 2005, 2006, 2007, 2008, 2009, 2010
   Free Software Foundation, Inc.

This file is part of GCC.

GCC is free software; you can redistribute it and/or modify it under
the terms of the GNU General Public License as published by the Free
Software Foundation; either version 3, or (at your option) any later
version.

GCC is distributed in the hope that it will be useful, but WITHOUT ANY
WARRANTY; without even the implied warranty of MERCHANTABILITY or
FITNESS FOR A PARTICULAR PURPOSE.  See the GNU General Public License
for more details.

You should have received a copy of the GNU General Public License
along with GCC; see the file COPYING3.  If not see
<http://www.gnu.org/licenses/>.  */

#include "config.h"
#include "system.h"
#include "coretypes.h"
#include "tm.h"
#include "tree.h"
#include "version.h"
#include "flags.h"
#include "c-common.h"
#include "c-pragma.h"
#include "output.h"
#include "debug.h"		/* For dwarf2out_do_cfi_asm.  */
#include "tm_p.h"		/* For TARGET_CPU_CPP_BUILTINS & friends.  */
#include "target.h"
#include "cpp-id-data.h"
#include "cppbuiltin.h"

#ifndef TARGET_OS_CPP_BUILTINS
# define TARGET_OS_CPP_BUILTINS()
#endif

#ifndef TARGET_OBJFMT_CPP_BUILTINS
# define TARGET_OBJFMT_CPP_BUILTINS()
#endif

#ifndef REGISTER_PREFIX
#define REGISTER_PREFIX ""
#endif

/* Non-static as some targets don't use it.  */
void builtin_define_std (const char *) ATTRIBUTE_UNUSED;
static void builtin_define_with_int_value (const char *, HOST_WIDE_INT);
static void builtin_define_with_hex_fp_value (const char *, tree,
					      int, const char *,
					      const char *,
					      const char *);
static void builtin_define_stdint_macros (void);
static void builtin_define_constants (const char *, tree);
static void builtin_define_type_max (const char *, tree);
static void builtin_define_type_minmax (const char *, const char *, tree);
static void builtin_define_type_sizeof (const char *, tree);
static void builtin_define_float_constants (const char *,
					    const char *,
					    const char *,
					    const char *,
					    tree);

/* Return true if MODE provides a fast multiply/add (FMA) builtin function.
   Originally this function used the fma optab, but that doesn't work with
   -save-temps, so just rely on the HAVE_fma macros for the standard floating
   point types.  */

static bool
mode_has_fma (enum machine_mode mode)
{
  switch (mode)
    {
#ifdef HAVE_fmasf4
    case SFmode:
      return !!HAVE_fmasf4;
#endif

#ifdef HAVE_fmadf4
    case DFmode:
      return !!HAVE_fmadf4;
#endif

#ifdef HAVE_fmaxf4
    case XFmode:
      return !!HAVE_fmaxf4;
#endif

#ifdef HAVE_fmatf4
    case TFmode:
      return !!HAVE_fmatf4;
#endif

    default:
      break;
    }

  return false;
}

/* Define NAME with value TYPE size_unit.  */
static void
builtin_define_type_sizeof (const char *name, tree type)
{
  builtin_define_with_int_value (name,
				 tree_low_cst (TYPE_SIZE_UNIT (type), 1));
}

/* Define the float.h constants for TYPE using NAME_PREFIX, FP_SUFFIX,
   and FP_CAST. */
static void
builtin_define_float_constants (const char *name_prefix,
		                const char *fp_suffix,
				const char *fp_cast,
				const char *fma_suffix,
				tree type)
{
  /* Used to convert radix-based values to base 10 values in several cases.

     In the max_exp -> max_10_exp conversion for 128-bit IEEE, we need at
     least 6 significant digits for correct results.  Using the fraction
     formed by (log(2)*1e6)/(log(10)*1e6) overflows a 32-bit integer as an
     intermediate; perhaps someone can find a better approximation, in the
     mean time, I suspect using doubles won't harm the bootstrap here.  */

  const double log10_2 = .30102999566398119521;
  double log10_b;
  const struct real_format *fmt;
  const struct real_format *ldfmt;

  char name[64], buf[128];
  int dig, min_10_exp, max_10_exp;
  int decimal_dig;
  int type_decimal_dig;

  fmt = REAL_MODE_FORMAT (TYPE_MODE (type));
  gcc_assert (fmt->b != 10);
  ldfmt = REAL_MODE_FORMAT (TYPE_MODE (long_double_type_node));
  gcc_assert (ldfmt->b != 10);

  /* The radix of the exponent representation.  */
  if (type == float_type_node)
    builtin_define_with_int_value ("__FLT_RADIX__", fmt->b);
  log10_b = log10_2;

  /* The number of radix digits, p, in the floating-point significand.  */
  sprintf (name, "__%s_MANT_DIG__", name_prefix);
  builtin_define_with_int_value (name, fmt->p);

  /* The number of decimal digits, q, such that any floating-point number
     with q decimal digits can be rounded into a floating-point number with
     p radix b digits and back again without change to the q decimal digits,

	p log10 b			if b is a power of 10
	floor((p - 1) log10 b)		otherwise
  */
  dig = (fmt->p - 1) * log10_b;
  sprintf (name, "__%s_DIG__", name_prefix);
  builtin_define_with_int_value (name, dig);

  /* The minimum negative int x such that b**(x-1) is a normalized float.  */
  sprintf (name, "__%s_MIN_EXP__", name_prefix);
  sprintf (buf, "(%d)", fmt->emin);
  builtin_define_with_value (name, buf, 0);

  /* The minimum negative int x such that 10**x is a normalized float,

	  ceil (log10 (b ** (emin - 1)))
	= ceil (log10 (b) * (emin - 1))

     Recall that emin is negative, so the integer truncation calculates
     the ceiling, not the floor, in this case.  */
  min_10_exp = (fmt->emin - 1) * log10_b;
  sprintf (name, "__%s_MIN_10_EXP__", name_prefix);
  sprintf (buf, "(%d)", min_10_exp);
  builtin_define_with_value (name, buf, 0);

  /* The maximum int x such that b**(x-1) is a representable float.  */
  sprintf (name, "__%s_MAX_EXP__", name_prefix);
  builtin_define_with_int_value (name, fmt->emax);

  /* The maximum int x such that 10**x is in the range of representable
     finite floating-point numbers,

	  floor (log10((1 - b**-p) * b**emax))
	= floor (log10(1 - b**-p) + log10(b**emax))
	= floor (log10(1 - b**-p) + log10(b)*emax)

     The safest thing to do here is to just compute this number.  But since
     we don't link cc1 with libm, we cannot.  We could implement log10 here
     a series expansion, but that seems too much effort because:

     Note that the first term, for all extant p, is a number exceedingly close
     to zero, but slightly negative.  Note that the second term is an integer
     scaling an irrational number, and that because of the floor we are only
     interested in its integral portion.

     In order for the first term to have any effect on the integral portion
     of the second term, the second term has to be exceedingly close to an
     integer itself (e.g. 123.000000000001 or something).  Getting a result
     that close to an integer requires that the irrational multiplicand have
     a long series of zeros in its expansion, which doesn't occur in the
     first 20 digits or so of log10(b).

     Hand-waving aside, crunching all of the sets of constants above by hand
     does not yield a case for which the first term is significant, which
     in the end is all that matters.  */
  max_10_exp = fmt->emax * log10_b;
  sprintf (name, "__%s_MAX_10_EXP__", name_prefix);
  builtin_define_with_int_value (name, max_10_exp);

  /* The number of decimal digits, n, such that any floating-point number
     can be rounded to n decimal digits and back again without change to
     the value.

	p * log10(b)			if b is a power of 10
	ceil(1 + p * log10(b))		otherwise

     The only macro we care about is this number for the widest supported
     floating type, but we want this value for rendering constants below.  */
  {
    double d_decimal_dig
      = 1 + (fmt->p < ldfmt->p ? ldfmt->p : fmt->p) * log10_b;
    decimal_dig = d_decimal_dig;
    if (decimal_dig < d_decimal_dig)
      decimal_dig++;
  }
  /* Similar, for this type rather than long double.  */
  {
    double type_d_decimal_dig = 1 + fmt->p * log10_b;
    type_decimal_dig = type_d_decimal_dig;
    if (type_decimal_dig < type_d_decimal_dig)
      type_decimal_dig++;
  }
  if (type == long_double_type_node)
    builtin_define_with_int_value ("__DECIMAL_DIG__", decimal_dig);
  else
    {
      sprintf (name, "__%s_DECIMAL_DIG__", name_prefix);
      builtin_define_with_int_value (name, type_decimal_dig);
    }

  /* Since, for the supported formats, B is always a power of 2, we
     construct the following numbers directly as a hexadecimal
     constants.  */
  get_max_float (fmt, buf, sizeof (buf));

  sprintf (name, "__%s_MAX__", name_prefix);
  builtin_define_with_hex_fp_value (name, type, decimal_dig, buf, fp_suffix, fp_cast);

  /* The minimum normalized positive floating-point number,
     b**(emin-1).  */
  sprintf (name, "__%s_MIN__", name_prefix);
  sprintf (buf, "0x1p%d", fmt->emin - 1);
  builtin_define_with_hex_fp_value (name, type, decimal_dig, buf, fp_suffix, fp_cast);

  /* The difference between 1 and the least value greater than 1 that is
     representable in the given floating point type, b**(1-p).  */
  sprintf (name, "__%s_EPSILON__", name_prefix);
  if (fmt->pnan < fmt->p)
    /* This is an IBM extended double format, so 1.0 + any double is
       representable precisely.  */
      sprintf (buf, "0x1p%d", fmt->emin - fmt->p);
    else
      sprintf (buf, "0x1p%d", 1 - fmt->p);
  builtin_define_with_hex_fp_value (name, type, decimal_dig, buf, fp_suffix, fp_cast);

  /* For C++ std::numeric_limits<T>::denorm_min.  The minimum denormalized
     positive floating-point number, b**(emin-p).  Zero for formats that
     don't support denormals.  */
  sprintf (name, "__%s_DENORM_MIN__", name_prefix);
  if (fmt->has_denorm)
    {
      sprintf (buf, "0x1p%d", fmt->emin - fmt->p);
      builtin_define_with_hex_fp_value (name, type, decimal_dig,
					buf, fp_suffix, fp_cast);
    }
  else
    {
      sprintf (buf, "0.0%s", fp_suffix);
      builtin_define_with_value (name, buf, 0);
    }

  sprintf (name, "__%s_HAS_DENORM__", name_prefix);
  builtin_define_with_value (name, fmt->has_denorm ? "1" : "0", 0);

  /* For C++ std::numeric_limits<T>::has_infinity.  */
  sprintf (name, "__%s_HAS_INFINITY__", name_prefix);
  builtin_define_with_int_value (name,
				 MODE_HAS_INFINITIES (TYPE_MODE (type)));
  /* For C++ std::numeric_limits<T>::has_quiet_NaN.  We do not have a
     predicate to distinguish a target that has both quiet and
     signalling NaNs from a target that has only quiet NaNs or only
     signalling NaNs, so we assume that a target that has any kind of
     NaN has quiet NaNs.  */
  sprintf (name, "__%s_HAS_QUIET_NAN__", name_prefix);
  builtin_define_with_int_value (name, MODE_HAS_NANS (TYPE_MODE (type)));

  /* Note whether we have fast FMA.  */
  if (mode_has_fma (TYPE_MODE (type)))
    {
      sprintf (name, "__FP_FAST_FMA%s", fma_suffix);
      builtin_define_with_int_value (name, 1);
    }
}

/* Define __DECx__ constants for TYPE using NAME_PREFIX and SUFFIX. */
static void
builtin_define_decimal_float_constants (const char *name_prefix,
					const char *suffix,
					tree type)
{
  const struct real_format *fmt;
  char name[64], buf[128], *p;
  int digits;

  fmt = REAL_MODE_FORMAT (TYPE_MODE (type));

  /* The number of radix digits, p, in the significand.  */
  sprintf (name, "__%s_MANT_DIG__", name_prefix);
  builtin_define_with_int_value (name, fmt->p);

  /* The minimum negative int x such that b**(x-1) is a normalized float.  */
  sprintf (name, "__%s_MIN_EXP__", name_prefix);
  sprintf (buf, "(%d)", fmt->emin);
  builtin_define_with_value (name, buf, 0);

  /* The maximum int x such that b**(x-1) is a representable float.  */
  sprintf (name, "__%s_MAX_EXP__", name_prefix);
  builtin_define_with_int_value (name, fmt->emax);

  /* Compute the minimum representable value.  */
  sprintf (name, "__%s_MIN__", name_prefix);
  sprintf (buf, "1E%d%s", fmt->emin - 1, suffix);
  builtin_define_with_value (name, buf, 0);

  /* Compute the maximum representable value.  */
  sprintf (name, "__%s_MAX__", name_prefix);
  p = buf;
  for (digits = fmt->p; digits; digits--)
    {
      *p++ = '9';
      if (digits == fmt->p)
	*p++ = '.';
    }
  *p = 0;
  /* fmt->p plus 1, to account for the decimal point and fmt->emax
     minus 1 because the digits are nines, not 1.0.  */
  sprintf (&buf[fmt->p + 1], "E%d%s", fmt->emax - 1, suffix);
  builtin_define_with_value (name, buf, 0);

  /* Compute epsilon (the difference between 1 and least value greater
     than 1 representable).  */
  sprintf (name, "__%s_EPSILON__", name_prefix);
  sprintf (buf, "1E-%d%s", fmt->p - 1, suffix);
  builtin_define_with_value (name, buf, 0);

  /* Minimum subnormal positive decimal value.  */
  sprintf (name, "__%s_SUBNORMAL_MIN__", name_prefix);
  p = buf;
  for (digits = fmt->p; digits > 1; digits--)
    {
      *p++ = '0';
      if (digits == fmt->p)
	*p++ = '.';
    }
  *p = 0;
  sprintf (&buf[fmt->p], "1E%d%s", fmt->emin - 1, suffix);
  builtin_define_with_value (name, buf, 0);
}

/* Define fixed-point constants for TYPE using NAME_PREFIX and SUFFIX.  */

static void
builtin_define_fixed_point_constants (const char *name_prefix,
				      const char *suffix,
				      tree type)
{
  char name[64], buf[256], *new_buf;
  int i, mod;

  sprintf (name, "__%s_FBIT__", name_prefix);
  builtin_define_with_int_value (name, TYPE_FBIT (type));

  sprintf (name, "__%s_IBIT__", name_prefix);
  builtin_define_with_int_value (name, TYPE_IBIT (type));

  /* If there is no suffix, defines are for fixed-point modes.
     We just return.  */
  if (strcmp (suffix, "") == 0)
    return;

  if (TYPE_UNSIGNED (type))
    {
      sprintf (name, "__%s_MIN__", name_prefix);
      sprintf (buf, "0.0%s", suffix);
      builtin_define_with_value (name, buf, 0);
    }
  else
    {
      sprintf (name, "__%s_MIN__", name_prefix);
      if (ALL_ACCUM_MODE_P (TYPE_MODE (type)))
	sprintf (buf, "(-0X1P%d%s-0X1P%d%s)", TYPE_IBIT (type) - 1, suffix,
		 TYPE_IBIT (type) - 1, suffix);
      else
	sprintf (buf, "(-0.5%s-0.5%s)", suffix, suffix);
      builtin_define_with_value (name, buf, 0);
    }

  sprintf (name, "__%s_MAX__", name_prefix);
  sprintf (buf, "0X");
  new_buf = buf + 2;
  mod = (TYPE_FBIT (type) + TYPE_IBIT (type)) % 4;
  if (mod)
    sprintf (new_buf++, "%x", (1 << mod) - 1);
  for (i = 0; i < (TYPE_FBIT (type) + TYPE_IBIT (type)) / 4; i++)
    sprintf (new_buf++, "F");
  sprintf (new_buf, "P-%d%s", TYPE_FBIT (type), suffix);
  builtin_define_with_value (name, buf, 0);

  sprintf (name, "__%s_EPSILON__", name_prefix);
  sprintf (buf, "0x1P-%d%s", TYPE_FBIT (type), suffix);
  builtin_define_with_value (name, buf, 0);
}

/* Define macros used by <stdint.h>.  */
static void
builtin_define_stdint_macros (void)
{
  builtin_define_type_max ("__INTMAX_MAX__", intmax_type_node);
  builtin_define_constants ("__INTMAX_C", intmax_type_node);
  builtin_define_type_max ("__UINTMAX_MAX__", uintmax_type_node);
  builtin_define_constants ("__UINTMAX_C", uintmax_type_node);
  if (sig_atomic_type_node)
    builtin_define_type_minmax ("__SIG_ATOMIC_MIN__", "__SIG_ATOMIC_MAX__",
				sig_atomic_type_node);
  if (int8_type_node)
    builtin_define_type_max ("__INT8_MAX__", int8_type_node);
  if (int16_type_node)
    builtin_define_type_max ("__INT16_MAX__", int16_type_node);
  if (int32_type_node)
    builtin_define_type_max ("__INT32_MAX__", int32_type_node);
  if (int64_type_node)
    builtin_define_type_max ("__INT64_MAX__", int64_type_node);
  if (uint8_type_node)
    builtin_define_type_max ("__UINT8_MAX__", uint8_type_node);
  if (uint16_type_node)
    builtin_define_type_max ("__UINT16_MAX__", uint16_type_node);
  if (c_uint32_type_node)
    builtin_define_type_max ("__UINT32_MAX__", c_uint32_type_node);
  if (c_uint64_type_node)
    builtin_define_type_max ("__UINT64_MAX__", c_uint64_type_node);
  if (int_least8_type_node)
    {
      builtin_define_type_max ("__INT_LEAST8_MAX__", int_least8_type_node);
      builtin_define_constants ("__INT8_C", int_least8_type_node);
    }
  if (int_least16_type_node)
    {
      builtin_define_type_max ("__INT_LEAST16_MAX__", int_least16_type_node);
      builtin_define_constants ("__INT16_C", int_least16_type_node);
    }
  if (int_least32_type_node)
    {
      builtin_define_type_max ("__INT_LEAST32_MAX__", int_least32_type_node);
      builtin_define_constants ("__INT32_C", int_least32_type_node);
    }
  if (int_least64_type_node)
    {
      builtin_define_type_max ("__INT_LEAST64_MAX__", int_least64_type_node);
      builtin_define_constants ("__INT64_C", int_least64_type_node);
    }
  if (uint_least8_type_node)
    {
      builtin_define_type_max ("__UINT_LEAST8_MAX__", uint_least8_type_node);
      builtin_define_constants ("__UINT8_C", uint_least8_type_node);
    }
  if (uint_least16_type_node)
    {
      builtin_define_type_max ("__UINT_LEAST16_MAX__", uint_least16_type_node);
      builtin_define_constants ("__UINT16_C", uint_least16_type_node);
    }
  if (uint_least32_type_node)
    {
      builtin_define_type_max ("__UINT_LEAST32_MAX__", uint_least32_type_node);
      builtin_define_constants ("__UINT32_C", uint_least32_type_node);
    }
  if (uint_least64_type_node)
    {
      builtin_define_type_max ("__UINT_LEAST64_MAX__", uint_least64_type_node);
      builtin_define_constants ("__UINT64_C", uint_least64_type_node);
    }
  if (int_fast8_type_node)
    builtin_define_type_max ("__INT_FAST8_MAX__", int_fast8_type_node);
  if (int_fast16_type_node)
    builtin_define_type_max ("__INT_FAST16_MAX__", int_fast16_type_node);
  if (int_fast32_type_node)
    builtin_define_type_max ("__INT_FAST32_MAX__", int_fast32_type_node);
  if (int_fast64_type_node)
    builtin_define_type_max ("__INT_FAST64_MAX__", int_fast64_type_node);
  if (uint_fast8_type_node)
    builtin_define_type_max ("__UINT_FAST8_MAX__", uint_fast8_type_node);
  if (uint_fast16_type_node)
    builtin_define_type_max ("__UINT_FAST16_MAX__", uint_fast16_type_node);
  if (uint_fast32_type_node)
    builtin_define_type_max ("__UINT_FAST32_MAX__", uint_fast32_type_node);
  if (uint_fast64_type_node)
    builtin_define_type_max ("__UINT_FAST64_MAX__", uint_fast64_type_node);
  if (intptr_type_node)
    builtin_define_type_max ("__INTPTR_MAX__", intptr_type_node);
  if (uintptr_type_node)
    builtin_define_type_max ("__UINTPTR_MAX__", uintptr_type_node);
}

/* Adjust the optimization macros when a #pragma GCC optimization is done to
   reflect the current level.  */
void
c_cpp_builtins_optimize_pragma (cpp_reader *pfile, tree prev_tree,
				tree cur_tree)
{
  struct cl_optimization *prev = TREE_OPTIMIZATION (prev_tree);
  struct cl_optimization *cur  = TREE_OPTIMIZATION (cur_tree);
  bool prev_fast_math;
  bool cur_fast_math;

  /* -undef turns off target-specific built-ins.  */
  if (flag_undef)
    return;

  /* Other target-independent built-ins determined by command-line
     options.  */
  if (!prev->x_optimize_size && cur->x_optimize_size)
    cpp_define (pfile, "__OPTIMIZE_SIZE__");
  else if (prev->x_optimize_size && !cur->x_optimize_size)
    cpp_undef (pfile, "__OPTIMIZE_SIZE__");

  if (!prev->x_optimize && cur->x_optimize)
    cpp_define (pfile, "__OPTIMIZE__");
  else if (prev->x_optimize && !cur->x_optimize)
    cpp_undef (pfile, "__OPTIMIZE__");

  prev_fast_math = fast_math_flags_struct_set_p (prev);
  cur_fast_math  = fast_math_flags_struct_set_p (cur);
  if (!prev_fast_math && cur_fast_math)
    cpp_define (pfile, "__FAST_MATH__");
  else if (prev_fast_math && !cur_fast_math)
    cpp_undef (pfile, "__FAST_MATH__");

  if (!prev->x_flag_signaling_nans && cur->x_flag_signaling_nans)
    cpp_define (pfile, "__SUPPORT_SNAN__");
  else if (prev->x_flag_signaling_nans && !cur->x_flag_signaling_nans)
    cpp_undef (pfile, "__SUPPORT_SNAN__");

  if (!prev->x_flag_finite_math_only && cur->x_flag_finite_math_only)
    {
      cpp_undef (pfile, "__FINITE_MATH_ONLY__");
      cpp_define (pfile, "__FINITE_MATH_ONLY__=1");
    }
  else if (!prev->x_flag_finite_math_only && cur->x_flag_finite_math_only)
    {
      cpp_undef (pfile, "__FINITE_MATH_ONLY__");
      cpp_define (pfile, "__FINITE_MATH_ONLY__=0");
    }
}


/* Hook that registers front end and target-specific built-ins.  */
void
c_cpp_builtins (cpp_reader *pfile)
{
  /* -undef turns off target-specific built-ins.  */
  if (flag_undef)
    return;

  define_language_independent_builtin_macros (pfile);

  if (c_dialect_cxx ())
  {
    int major;
    parse_basever (&major, NULL, NULL);
    cpp_define_formatted (pfile, "__GNUG__=%d", major);
  }

  /* For stddef.h.  They require macros defined in c-common.c.  */
  c_stddef_cpp_builtins ();

  if (c_dialect_cxx ())
    {
      if (flag_weak && SUPPORTS_ONE_ONLY)
	cpp_define (pfile, "__GXX_WEAK__=1");
      else
	cpp_define (pfile, "__GXX_WEAK__=0");
      if (warn_deprecated)
	cpp_define (pfile, "__DEPRECATED");
      if (flag_rtti)
	cpp_define (pfile, "__GXX_RTTI");
      if (cxx_dialect == cxx0x)
        cpp_define (pfile, "__GXX_EXPERIMENTAL_CXX0X__");
    }
  /* Note that we define this for C as well, so that we know if
     __attribute__((cleanup)) will interface with EH.  */
  if (flag_exceptions)
    cpp_define (pfile, "__EXCEPTIONS");

  /* Represents the C++ ABI version, always defined so it can be used while
     preprocessing C and assembler.  */
  if (flag_abi_version == 0)
    /* Use a very large value so that:

	 #if __GXX_ABI_VERSION >= <value for version X>

       will work whether the user explicitly says "-fabi-version=x" or
       "-fabi-version=0".  Do not use INT_MAX because that will be
       different from system to system.  */
    builtin_define_with_int_value ("__GXX_ABI_VERSION", 999999);
  else if (flag_abi_version == 1)
    /* Due to a historical accident, this version had the value
       "102".  */
    builtin_define_with_int_value ("__GXX_ABI_VERSION", 102);
  else
    /* Newer versions have values 1002, 1003, ....  */
    builtin_define_with_int_value ("__GXX_ABI_VERSION",
				   1000 + flag_abi_version);

  /* libgcc needs to know this.  */
  if (targetm.except_unwind_info (&global_options) == UI_SJLJ)
    cpp_define (pfile, "__USING_SJLJ_EXCEPTIONS__");

  /* limits.h and stdint.h need to know these.  */
  builtin_define_type_max ("__SCHAR_MAX__", signed_char_type_node);
  builtin_define_type_max ("__SHRT_MAX__", short_integer_type_node);
  builtin_define_type_max ("__INT_MAX__", integer_type_node);
  builtin_define_type_max ("__LONG_MAX__", long_integer_type_node);
  builtin_define_type_max ("__LONG_LONG_MAX__", long_long_integer_type_node);
  builtin_define_type_minmax ("__WCHAR_MIN__", "__WCHAR_MAX__",
			      underlying_wchar_type_node);
  builtin_define_type_minmax ("__WINT_MIN__", "__WINT_MAX__", wint_type_node);
  builtin_define_type_max ("__PTRDIFF_MAX__", ptrdiff_type_node);
  builtin_define_type_max ("__SIZE_MAX__", size_type_node);

  /* stdint.h and the testsuite need to know these.  */
  builtin_define_stdint_macros ();

  /* float.h needs to know this.  */
  builtin_define_with_int_value ("__FLT_EVAL_METHOD__",
				 TARGET_FLT_EVAL_METHOD);

  /* And decfloat.h needs this.  */
  builtin_define_with_int_value ("__DEC_EVAL_METHOD__",
                                 TARGET_DEC_EVAL_METHOD);

  builtin_define_float_constants ("FLT", "F", "%s", "F", float_type_node);
  /* Cast the double precision constants.  This is needed when single
     precision constants are specified or when pragma FLOAT_CONST_DECIMAL64
     is used.  The correct result is computed by the compiler when using
     macros that include a cast.  We use a different cast for C++ to avoid
     problems with -Wold-style-cast.  */
  builtin_define_float_constants ("DBL", "L",
				  (c_dialect_cxx ()
				   ? "double(%s)"
				   : "((double)%s)"),
				  "", double_type_node);
  builtin_define_float_constants ("LDBL", "L", "%s", "L",
				  long_double_type_node);

  /* For decfloat.h.  */
  builtin_define_decimal_float_constants ("DEC32", "DF", dfloat32_type_node);
  builtin_define_decimal_float_constants ("DEC64", "DD", dfloat64_type_node);
  builtin_define_decimal_float_constants ("DEC128", "DL", dfloat128_type_node);

  /* For fixed-point fibt, ibit, max, min, and epsilon.  */
  if (targetm.fixed_point_supported_p ())
    {
      builtin_define_fixed_point_constants ("SFRACT", "HR",
					    short_fract_type_node);
      builtin_define_fixed_point_constants ("USFRACT", "UHR",
					    unsigned_short_fract_type_node);
      builtin_define_fixed_point_constants ("FRACT", "R",
					    fract_type_node);
      builtin_define_fixed_point_constants ("UFRACT", "UR",
					    unsigned_fract_type_node);
      builtin_define_fixed_point_constants ("LFRACT", "LR",
					    long_fract_type_node);
      builtin_define_fixed_point_constants ("ULFRACT", "ULR",
					    unsigned_long_fract_type_node);
      builtin_define_fixed_point_constants ("LLFRACT", "LLR",
					    long_long_fract_type_node);
      builtin_define_fixed_point_constants ("ULLFRACT", "ULLR",
					    unsigned_long_long_fract_type_node);
      builtin_define_fixed_point_constants ("SACCUM", "HK",
					    short_accum_type_node);
      builtin_define_fixed_point_constants ("USACCUM", "UHK",
					    unsigned_short_accum_type_node);
      builtin_define_fixed_point_constants ("ACCUM", "K",
					    accum_type_node);
      builtin_define_fixed_point_constants ("UACCUM", "UK",
					    unsigned_accum_type_node);
      builtin_define_fixed_point_constants ("LACCUM", "LK",
					    long_accum_type_node);
      builtin_define_fixed_point_constants ("ULACCUM", "ULK",
					    unsigned_long_accum_type_node);
      builtin_define_fixed_point_constants ("LLACCUM", "LLK",
					    long_long_accum_type_node);
      builtin_define_fixed_point_constants ("ULLACCUM", "ULLK",
					    unsigned_long_long_accum_type_node);

      builtin_define_fixed_point_constants ("QQ", "", qq_type_node);
      builtin_define_fixed_point_constants ("HQ", "", hq_type_node);
      builtin_define_fixed_point_constants ("SQ", "", sq_type_node);
      builtin_define_fixed_point_constants ("DQ", "", dq_type_node);
      builtin_define_fixed_point_constants ("TQ", "", tq_type_node);
      builtin_define_fixed_point_constants ("UQQ", "", uqq_type_node);
      builtin_define_fixed_point_constants ("UHQ", "", uhq_type_node);
      builtin_define_fixed_point_constants ("USQ", "", usq_type_node);
      builtin_define_fixed_point_constants ("UDQ", "", udq_type_node);
      builtin_define_fixed_point_constants ("UTQ", "", utq_type_node);
      builtin_define_fixed_point_constants ("HA", "", ha_type_node);
      builtin_define_fixed_point_constants ("SA", "", sa_type_node);
      builtin_define_fixed_point_constants ("DA", "", da_type_node);
      builtin_define_fixed_point_constants ("TA", "", ta_type_node);
      builtin_define_fixed_point_constants ("UHA", "", uha_type_node);
      builtin_define_fixed_point_constants ("USA", "", usa_type_node);
      builtin_define_fixed_point_constants ("UDA", "", uda_type_node);
      builtin_define_fixed_point_constants ("UTA", "", uta_type_node);
    }

  /* For use in assembly language.  */
  builtin_define_with_value ("__REGISTER_PREFIX__", REGISTER_PREFIX, 0);
  builtin_define_with_value ("__USER_LABEL_PREFIX__", user_label_prefix, 0);

  /* Misc.  */
  if (flag_gnu89_inline)
    cpp_define (pfile, "__GNUC_GNU_INLINE__");
  else
    cpp_define (pfile, "__GNUC_STDC_INLINE__");

  if (flag_no_inline)
    cpp_define (pfile, "__NO_INLINE__");

  if (flag_iso)
    cpp_define (pfile, "__STRICT_ANSI__");

  if (!flag_signed_char)
    cpp_define (pfile, "__CHAR_UNSIGNED__");

  if (c_dialect_cxx () && TYPE_UNSIGNED (wchar_type_node))
    cpp_define (pfile, "__WCHAR_UNSIGNED__");

  /* Tell source code if the compiler makes sync_compare_and_swap
     builtins available.  */
#ifdef HAVE_sync_compare_and_swapqi
  if (HAVE_sync_compare_and_swapqi)
    cpp_define (pfile, "__GCC_HAVE_SYNC_COMPARE_AND_SWAP_1");
#endif

#ifdef HAVE_sync_compare_and_swaphi
  if (HAVE_sync_compare_and_swaphi)
    cpp_define (pfile, "__GCC_HAVE_SYNC_COMPARE_AND_SWAP_2");
#endif

#ifdef HAVE_sync_compare_and_swapsi
  if (HAVE_sync_compare_and_swapsi)
    cpp_define (pfile, "__GCC_HAVE_SYNC_COMPARE_AND_SWAP_4");
#endif

#ifdef HAVE_sync_compare_and_swapdi
  if (HAVE_sync_compare_and_swapdi)
    cpp_define (pfile, "__GCC_HAVE_SYNC_COMPARE_AND_SWAP_8");
#endif

#ifdef HAVE_sync_compare_and_swapti
  if (HAVE_sync_compare_and_swapti)
    cpp_define (pfile, "__GCC_HAVE_SYNC_COMPARE_AND_SWAP_16");
#endif

#ifdef DWARF2_UNWIND_INFO
  if (dwarf2out_do_cfi_asm ())
    cpp_define (pfile, "__GCC_HAVE_DWARF2_CFI_ASM");
#endif

  /* Make the choice of ObjC runtime visible to source code.  */
  if (c_dialect_objc () && flag_next_runtime)
    cpp_define (pfile, "__NEXT_RUNTIME__");

  /* Show the availability of some target pragmas.  */
  cpp_define (pfile, "__PRAGMA_REDEFINE_EXTNAME");

  if (targetm.handle_pragma_extern_prefix)
    cpp_define (pfile, "__PRAGMA_EXTERN_PREFIX");

  /* Make the choice of the stack protector runtime visible to source code.
     The macro names and values here were chosen for compatibility with an
     earlier implementation, i.e. ProPolice.  */
  if (flag_stack_protect == 2)
    cpp_define (pfile, "__SSP_ALL__=2");
  else if (flag_stack_protect == 1)
    cpp_define (pfile, "__SSP__=1");

  if (flag_openmp)
    cpp_define (pfile, "_OPENMP=200805");

<<<<<<< HEAD
  /* Add UPC defines */
  if (c_dialect_upc ())
    upc_cpp_builtins (pfile);

  builtin_define_type_sizeof ("__SIZEOF_INT__", integer_type_node);
  builtin_define_type_sizeof ("__SIZEOF_LONG__", long_integer_type_node);
  builtin_define_type_sizeof ("__SIZEOF_LONG_LONG__",
			      long_long_integer_type_node);
=======
>>>>>>> ca474dfe
  if (int128_integer_type_node != NULL_TREE)
    builtin_define_type_sizeof ("__SIZEOF_INT128__",
			        int128_integer_type_node);
  builtin_define_type_sizeof ("__SIZEOF_WCHAR_T__", wchar_type_node);
  builtin_define_type_sizeof ("__SIZEOF_WINT_T__", wint_type_node);
  builtin_define_type_sizeof ("__SIZEOF_PTRDIFF_T__",
			      unsigned_ptrdiff_type_node);

  /* A straightforward target hook doesn't work, because of problems
     linking that hook's body when part of non-C front ends.  */
# define preprocessing_asm_p() (cpp_get_options (pfile)->lang == CLK_ASM)
# define preprocessing_trad_p() (cpp_get_options (pfile)->traditional)
# define builtin_define(TXT) cpp_define (pfile, TXT)
# define builtin_assert(TXT) cpp_assert (pfile, TXT)
  TARGET_CPU_CPP_BUILTINS ();
  TARGET_OS_CPP_BUILTINS ();
  TARGET_OBJFMT_CPP_BUILTINS ();

  /* Support the __declspec keyword by turning them into attributes.
     Note that the current way we do this may result in a collision
     with predefined attributes later on.  This can be solved by using
     one attribute, say __declspec__, and passing args to it.  The
     problem with that approach is that args are not accumulated: each
     new appearance would clobber any existing args.  */
  if (TARGET_DECLSPEC)
    builtin_define ("__declspec(x)=__attribute__((x))");

  /* If decimal floating point is supported, tell the user if the
     alternate format (BID) is used instead of the standard (DPD)
     format.  */
  if (ENABLE_DECIMAL_FLOAT && ENABLE_DECIMAL_BID_FORMAT)
    cpp_define (pfile, "__DECIMAL_BID_FORMAT__");
}

/* Pass an object-like macro.  If it doesn't lie in the user's
   namespace, defines it unconditionally.  Otherwise define a version
   with two leading underscores, and another version with two leading
   and trailing underscores, and define the original only if an ISO
   standard was not nominated.

   e.g. passing "unix" defines "__unix", "__unix__" and possibly
   "unix".  Passing "_mips" defines "__mips", "__mips__" and possibly
   "_mips".  */
void
builtin_define_std (const char *macro)
{
  size_t len = strlen (macro);
  char *buff = (char *) alloca (len + 5);
  char *p = buff + 2;
  char *q = p + len;

  /* prepend __ (or maybe just _) if in user's namespace.  */
  memcpy (p, macro, len + 1);
  if (!( *p == '_' && (p[1] == '_' || ISUPPER (p[1]))))
    {
      if (*p != '_')
	*--p = '_';
      if (p[1] != '_')
	*--p = '_';
    }
  cpp_define (parse_in, p);

  /* If it was in user's namespace...  */
  if (p != buff + 2)
    {
      /* Define the macro with leading and following __.  */
      if (q[-1] != '_')
	*q++ = '_';
      if (q[-2] != '_')
	*q++ = '_';
      *q = '\0';
      cpp_define (parse_in, p);

      /* Finally, define the original macro if permitted.  */
      if (!flag_iso)
	cpp_define (parse_in, macro);
    }
}

/* Pass an object-like macro and a value to define it to.  The third
   parameter says whether or not to turn the value into a string
   constant.  */
void
builtin_define_with_value (const char *macro, const char *expansion, int is_str)
{
  char *buf;
  size_t mlen = strlen (macro);
  size_t elen = strlen (expansion);
  size_t extra = 2;  /* space for an = and a NUL */

  if (is_str)
    extra += 2;  /* space for two quote marks */

  buf = (char *) alloca (mlen + elen + extra);
  if (is_str)
    sprintf (buf, "%s=\"%s\"", macro, expansion);
  else
    sprintf (buf, "%s=%s", macro, expansion);

  cpp_define (parse_in, buf);
}


/* Pass an object-like macro and an integer value to define it to.  */
static void
builtin_define_with_int_value (const char *macro, HOST_WIDE_INT value)
{
  char *buf;
  size_t mlen = strlen (macro);
  size_t vlen = 18;
  size_t extra = 2; /* space for = and NUL.  */

  buf = (char *) alloca (mlen + vlen + extra);
  memcpy (buf, macro, mlen);
  buf[mlen] = '=';
  sprintf (buf + mlen + 1, HOST_WIDE_INT_PRINT_DEC, value);

  cpp_define (parse_in, buf);
}

/* builtin_define_with_hex_fp_value is very expensive, so the following
   array and function allows it to be done lazily when __DBL_MAX__
   etc. is first used.  */

struct GTY(()) lazy_hex_fp_value_struct
{
  const char *hex_str;
  cpp_macro *macro;
  enum machine_mode mode;
  int digits;
  const char *fp_suffix;
};
static GTY(()) struct lazy_hex_fp_value_struct lazy_hex_fp_values[12];
static GTY(()) int lazy_hex_fp_value_count;

static bool
lazy_hex_fp_value (cpp_reader *pfile ATTRIBUTE_UNUSED,
		   cpp_hashnode *node)
{
  REAL_VALUE_TYPE real;
  char dec_str[64], buf1[256];
  unsigned int idx;
  if (node->value.builtin < BT_FIRST_USER
      || (int) node->value.builtin >= BT_FIRST_USER + lazy_hex_fp_value_count)
    return false;

  idx = node->value.builtin - BT_FIRST_USER;
  real_from_string (&real, lazy_hex_fp_values[idx].hex_str);
  real_to_decimal_for_mode (dec_str, &real, sizeof (dec_str),
			    lazy_hex_fp_values[idx].digits, 0,
			    lazy_hex_fp_values[idx].mode);

  sprintf (buf1, "%s%s", dec_str, lazy_hex_fp_values[idx].fp_suffix);
  node->flags &= ~(NODE_BUILTIN | NODE_USED);
  node->value.macro = lazy_hex_fp_values[idx].macro;
  for (idx = 0; idx < node->value.macro->count; idx++)
    if (node->value.macro->exp.tokens[idx].type == CPP_NUMBER)
      break;
  gcc_assert (idx < node->value.macro->count);
  node->value.macro->exp.tokens[idx].val.str.len = strlen (buf1);
  node->value.macro->exp.tokens[idx].val.str.text
    = (const unsigned char *) ggc_strdup (buf1);
  return true;
}

/* Pass an object-like macro a hexadecimal floating-point value.  */
static void
builtin_define_with_hex_fp_value (const char *macro,
				  tree type, int digits,
				  const char *hex_str,
				  const char *fp_suffix,
				  const char *fp_cast)
{
  REAL_VALUE_TYPE real;
  char dec_str[64], buf1[256], buf2[256];

  /* This is very expensive, so if possible expand them lazily.  */
  if (lazy_hex_fp_value_count < 12
      && flag_dump_macros == 0
      && !cpp_get_options (parse_in)->traditional)
    {
      struct cpp_hashnode *node;
      if (lazy_hex_fp_value_count == 0)
	cpp_get_callbacks (parse_in)->user_builtin_macro = lazy_hex_fp_value;
      sprintf (buf2, fp_cast, "1.1");
      sprintf (buf1, "%s=%s", macro, buf2);
      cpp_define (parse_in, buf1);
      node = C_CPP_HASHNODE (get_identifier (macro));
      lazy_hex_fp_values[lazy_hex_fp_value_count].hex_str
	= ggc_strdup (hex_str);
      lazy_hex_fp_values[lazy_hex_fp_value_count].mode = TYPE_MODE (type);
      lazy_hex_fp_values[lazy_hex_fp_value_count].digits = digits;
      lazy_hex_fp_values[lazy_hex_fp_value_count].fp_suffix = fp_suffix;
      lazy_hex_fp_values[lazy_hex_fp_value_count].macro = node->value.macro;
      node->flags |= NODE_BUILTIN;
      node->value.builtin
	= (enum cpp_builtin_type) (BT_FIRST_USER + lazy_hex_fp_value_count);
      lazy_hex_fp_value_count++;
      return;
    }

  /* Hex values are really cool and convenient, except that they're
     not supported in strict ISO C90 mode.  First, the "p-" sequence
     is not valid as part of a preprocessor number.  Second, we get a
     pedwarn from the preprocessor, which has no context, so we can't
     suppress the warning with __extension__.

     So instead what we do is construct the number in hex (because
     it's easy to get the exact correct value), parse it as a real,
     then print it back out as decimal.  */

  real_from_string (&real, hex_str);
  real_to_decimal_for_mode (dec_str, &real, sizeof (dec_str), digits, 0,
			    TYPE_MODE (type));

  /* Assemble the macro in the following fashion
     macro = fp_cast [dec_str fp_suffix] */
  sprintf (buf1, "%s%s", dec_str, fp_suffix);
  sprintf (buf2, fp_cast, buf1);
  sprintf (buf1, "%s=%s", macro, buf2);

  cpp_define (parse_in, buf1);
}

/* Return a string constant for the suffix for a value of type TYPE
   promoted according to the integer promotions.  The type must be one
   of the standard integer type nodes.  */

static const char *
type_suffix (tree type)
{
  static const char *const suffixes[] = { "", "U", "L", "UL", "LL", "ULL" };
  int unsigned_suffix;
  int is_long;

  if (type == long_long_integer_type_node
      || type == long_long_unsigned_type_node)
    is_long = 2;
  else if (type == long_integer_type_node
	   || type == long_unsigned_type_node)
    is_long = 1;
  else if (type == integer_type_node
	   || type == unsigned_type_node
	   || type == short_integer_type_node
	   || type == short_unsigned_type_node
	   || type == signed_char_type_node
	   || type == unsigned_char_type_node
	   /* ??? "char" is not a signed or unsigned integer type and
	      so is not permitted for the standard typedefs, but some
	      systems use it anyway.  */
	   || type == char_type_node)
    is_long = 0;
  else
    gcc_unreachable ();

  unsigned_suffix = TYPE_UNSIGNED (type);
  if (TYPE_PRECISION (type) < TYPE_PRECISION (integer_type_node))
    unsigned_suffix = 0;
  return suffixes[is_long * 2 + unsigned_suffix];
}

/* Define MACRO as a <stdint.h> constant-suffix macro for TYPE.  */
static void
builtin_define_constants (const char *macro, tree type)
{
  const char *suffix;
  char *buf;

  suffix = type_suffix (type);

  if (suffix[0] == 0)
    {
      buf = (char *) alloca (strlen (macro) + 6);
      sprintf (buf, "%s(c)=c", macro);
    }
  else
    {
      buf = (char *) alloca (strlen (macro) + 9 + strlen (suffix) + 1);
      sprintf (buf, "%s(c)=c ## %s", macro, suffix);
    }

  cpp_define (parse_in, buf);
}

/* Define MAX for TYPE based on the precision of the type.  */

static void
builtin_define_type_max (const char *macro, tree type)
{
  builtin_define_type_minmax (NULL, macro, type);
}

/* Define MIN_MACRO (if not NULL) and MAX_MACRO for TYPE based on the
   precision of the type.  */

static void
builtin_define_type_minmax (const char *min_macro, const char *max_macro,
			    tree type)
{
  static const char *const values[]
    = { "127", "255",
	"32767", "65535",
	"2147483647", "4294967295",
	"9223372036854775807", "18446744073709551615",
	"170141183460469231731687303715884105727",
	"340282366920938463463374607431768211455" };

  const char *value, *suffix;
  char *buf;
  size_t idx;

  /* Pre-rendering the values mean we don't have to futz with printing a
     multi-word decimal value.  There are also a very limited number of
     precisions that we support, so it's really a waste of time.  */
  switch (TYPE_PRECISION (type))
    {
    case 8:	idx = 0; break;
    case 16:	idx = 2; break;
    case 32:	idx = 4; break;
    case 64:	idx = 6; break;
    case 128:	idx = 8; break;
    default:    gcc_unreachable ();
    }

  value = values[idx + TYPE_UNSIGNED (type)];
  suffix = type_suffix (type);

  buf = (char *) alloca (strlen (max_macro) + 1 + strlen (value)
                         + strlen (suffix) + 1);
  sprintf (buf, "%s=%s%s", max_macro, value, suffix);

  cpp_define (parse_in, buf);

  if (min_macro)
    {
      if (TYPE_UNSIGNED (type))
	{
	  buf = (char *) alloca (strlen (min_macro) + 2 + strlen (suffix) + 1);
	  sprintf (buf, "%s=0%s", min_macro, suffix);
	}
      else
	{
	  buf = (char *) alloca (strlen (min_macro) + 3
				 + strlen (max_macro) + 6);
	  sprintf (buf, "%s=(-%s - 1)", min_macro, max_macro);
	}
      cpp_define (parse_in, buf);
    }
}

#include "gt-c-family-c-cppbuiltin.h"<|MERGE_RESOLUTION|>--- conflicted
+++ resolved
@@ -802,17 +802,10 @@
   if (flag_openmp)
     cpp_define (pfile, "_OPENMP=200805");
 
-<<<<<<< HEAD
   /* Add UPC defines */
   if (c_dialect_upc ())
     upc_cpp_builtins (pfile);
 
-  builtin_define_type_sizeof ("__SIZEOF_INT__", integer_type_node);
-  builtin_define_type_sizeof ("__SIZEOF_LONG__", long_integer_type_node);
-  builtin_define_type_sizeof ("__SIZEOF_LONG_LONG__",
-			      long_long_integer_type_node);
-=======
->>>>>>> ca474dfe
   if (int128_integer_type_node != NULL_TREE)
     builtin_define_type_sizeof ("__SIZEOF_INT128__",
 			        int128_integer_type_node);
