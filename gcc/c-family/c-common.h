--- conflicted
+++ resolved
@@ -417,24 +417,6 @@
    mask) is _true_.  Thus for keywords which are present in all
    languages the disable field is zero.  */
 
-<<<<<<< HEAD
-#define D_CONLY		0x001	/* C only (not in C++).  */
-#define D_CXXONLY	0x002	/* C++ only (not in C).  */
-#define D_C99		0x004	/* In C, C99 only.  */
-#define D_CXX11         0x008	/* In C++, C++11 only.  */
-#define D_EXT		0x010	/* GCC extension.  */
-#define D_EXT89		0x020	/* GCC extension incorporated in C99.  */
-#define D_ASM		0x040	/* Disabled by -fno-asm.  */
-#define D_OBJC		0x080	/* In Objective C and neither C nor C++.  */
-#define D_CXX_OBJC	0x100	/* In Objective C, and C++, but not C.  */
-#define D_CXXWARN	0x200	/* In C warn with -Wcxx-compat.  */
-#define D_CXX_CONCEPTS  0x400   /* In C++, only with concepts. */
-#define D_TRANSMEM	0X800   /* C++ transactional memory TS.  */
-#define D_CXX_COROUTINES 0X2000  /* In C++, only with coroutines TS.  */
-
-#define D_CXX_CONCEPTS_FLAGS D_CXXONLY | D_CXX_CONCEPTS
-#define D_CXX_COROUTINES_FLAGS (D_CXXONLY | D_CXX_COROUTINES)
-=======
 #define D_CONLY		0x0001	/* C only (not in C++).  */
 #define D_CXXONLY	0x0002	/* C++ only (not in C).  */
 #define D_C99		0x0004	/* In C, C99 only.  */
@@ -448,10 +430,11 @@
 #define D_CXX_CONCEPTS  0x0400	/* In C++, only with concepts.  */
 #define D_TRANSMEM	0X0800	/* C++ transactional memory TS.  */
 #define D_CXX_CHAR8_T	0X1000	/* In C++, only with -fchar8_t.  */
+#define D_CXX_COROUTINES 0x4000  /* In C++, only with coroutines TS.  */
 
 #define D_CXX_CONCEPTS_FLAGS D_CXXONLY | D_CXX_CONCEPTS
-#define D_CXX_CHAR8_T_FLAGS D_CXXONLY | D_CXX_CHAR8_T
->>>>>>> 372e6e6b
+p#define D_CXX_CHAR8_T_FLAGS D_CXXONLY | D_CXX_CHAR8_T
+#define D_CXX_COROUTINES_FLAGS (D_CXXONLY | D_CXX_COROUTINES)
 
 /* The reserved keyword table.  */
 extern const struct c_common_resword c_common_reswords[];
