--- conflicted
+++ resolved
@@ -8433,11 +8433,7 @@
 	= LINEMAPS_ORDINARY_MAP_AT (line_table, i);
 
       if (const line_map_ordinary *from
-<<<<<<< HEAD
-	  = linemap_included_at (line_table, ord_map))
-=======
 	  = linemap_included_from_linemap (line_table, ord_map))
->>>>>>> 29a9c26c
 	if (from->to_file == file)
 	  {
 	    last_include_ord_map = from;
