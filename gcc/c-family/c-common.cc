/* Subroutines shared by all languages that are variants of C.
   Copyright (C) 1992-2022 Free Software Foundation, Inc.

This file is part of GCC.

GCC is free software; you can redistribute it and/or modify it under
the terms of the GNU General Public License as published by the Free
Software Foundation; either version 3, or (at your option) any later
version.

GCC is distributed in the hope that it will be useful, but WITHOUT ANY
WARRANTY; without even the implied warranty of MERCHANTABILITY or
FITNESS FOR A PARTICULAR PURPOSE.  See the GNU General Public License
for more details.

You should have received a copy of the GNU General Public License
along with GCC; see the file COPYING3.  If not see
<http://www.gnu.org/licenses/>.  */

#define GCC_C_COMMON_C

#include "config.h"
#include "system.h"
#include "coretypes.h"
#include "target.h"
#include "function.h"
#include "tree.h"
#include "memmodel.h"
#include "c-common.h"
#include "gimple-expr.h"
#include "tm_p.h"
#include "stringpool.h"
#include "cgraph.h"
#include "diagnostic.h"
#include "intl.h"
#include "stor-layout.h"
#include "calls.h"
#include "attribs.h"
#include "varasm.h"
#include "trans-mem.h"
#include "c-objc.h"
#include "common/common-target.h"
#include "langhooks.h"
#include "tree-inline.h"
#include "toplev.h"
#include "tree-iterator.h"
#include "opts.h"
#include "gimplify.h"
#include "substring-locations.h"
#include "spellcheck.h"
#include "c-spellcheck.h"
#include "selftest.h"
#include "debug.h"
#include "tree-vector-builder.h"
#include "vec-perm-indices.h"

cpp_reader *parse_in;		/* Declared in c-pragma.h.  */

/* Mode used to build pointers (VOIDmode means ptr_mode).  */

machine_mode c_default_pointer_mode = VOIDmode;

/* The following symbols are subsumed in the c_global_trees array, and
   listed here individually for documentation purposes.

   INTEGER_TYPE and REAL_TYPE nodes for the standard data types.

	tree short_integer_type_node;
	tree long_integer_type_node;
	tree long_long_integer_type_node;

	tree short_unsigned_type_node;
	tree long_unsigned_type_node;
	tree long_long_unsigned_type_node;

	tree truthvalue_type_node;
	tree truthvalue_false_node;
	tree truthvalue_true_node;

	tree ptrdiff_type_node;

	tree unsigned_char_type_node;
	tree signed_char_type_node;
	tree wchar_type_node;

	tree char8_type_node;
	tree char16_type_node;
	tree char32_type_node;

	tree float_type_node;
	tree double_type_node;
	tree long_double_type_node;

	tree complex_integer_type_node;
	tree complex_float_type_node;
	tree complex_double_type_node;
	tree complex_long_double_type_node;

	tree dfloat32_type_node;
	tree dfloat64_type_node;
	tree_dfloat128_type_node;

	tree intQI_type_node;
	tree intHI_type_node;
	tree intSI_type_node;
	tree intDI_type_node;
	tree intTI_type_node;

	tree unsigned_intQI_type_node;
	tree unsigned_intHI_type_node;
	tree unsigned_intSI_type_node;
	tree unsigned_intDI_type_node;
	tree unsigned_intTI_type_node;

	tree widest_integer_literal_type_node;
	tree widest_unsigned_literal_type_node;

   Nodes for types `void *' and `const void *'.

	tree ptr_type_node, const_ptr_type_node;

   Nodes for types `char *' and `const char *'.

	tree string_type_node, const_string_type_node;

   Type `char[SOMENUMBER]'.
   Used when an array of char is needed and the size is irrelevant.

	tree char_array_type_node;

   Type `wchar_t[SOMENUMBER]' or something like it.
   Used when a wide string literal is created.

	tree wchar_array_type_node;

   Type `char8_t[SOMENUMBER]' or something like it.
   Used when a UTF-8 string literal is created.

	tree char8_array_type_node;

   Type `char16_t[SOMENUMBER]' or something like it.
   Used when a UTF-16 string literal is created.

	tree char16_array_type_node;

   Type `char32_t[SOMENUMBER]' or something like it.
   Used when a UTF-32 string literal is created.

	tree char32_array_type_node;

   Type `int ()' -- used for implicit declaration of functions.

	tree default_function_type;

   A VOID_TYPE node, packaged in a TREE_LIST.

	tree void_list_node;

  The lazily created VAR_DECLs for __FUNCTION__, __PRETTY_FUNCTION__,
  and __func__. (C doesn't generate __FUNCTION__ and__PRETTY_FUNCTION__
  VAR_DECLS, but C++ does.)

	tree function_name_decl_node;
	tree pretty_function_name_decl_node;
	tree c99_function_name_decl_node;

  Stack of nested function name VAR_DECLs.

	tree saved_function_name_decls;

*/

tree c_global_trees[CTI_MAX];

/* Switches common to the C front ends.  */

/* Nonzero means don't output line number information.  */

char flag_no_line_commands;

/* Nonzero causes -E output not to be done, but directives such as
   #define that have side effects are still obeyed.  */

char flag_no_output;

/* Nonzero means dump macros in some fashion.  */

char flag_dump_macros;

/* Nonzero means pass #include lines through to the output.  */

char flag_dump_includes;

/* Nonzero means process PCH files while preprocessing.  */

bool flag_pch_preprocess;

/* The file name to which we should write a precompiled header, or
   NULL if no header will be written in this compile.  */

const char *pch_file;

/* Nonzero if an ISO standard was selected.  It rejects macros in the
   user's namespace.  */
int flag_iso;

/* C/ObjC language option variables.  */


/* Nonzero means allow type mismatches in conditional expressions;
   just make their values `void'.  */

int flag_cond_mismatch;

/* Nonzero means enable C89 Amendment 1 features.  */

int flag_isoc94;

/* Nonzero means use the ISO C99 (or C11) dialect of C.  */

int flag_isoc99;

/* Nonzero means use the ISO C11 dialect of C.  */

int flag_isoc11;

/* Nonzero means use the ISO C2X dialect of C.  */

int flag_isoc2x;

/* Nonzero means that we have builtin functions, and main is an int.  */

int flag_hosted = 1;


/* ObjC language option variables.  */


/* Tells the compiler that this is a special run.  Do not perform any
   compiling, instead we are to test some platform dependent features
   and output a C header file with appropriate definitions.  */

int print_struct_values;

/* Tells the compiler what is the constant string class for ObjC.  */

const char *constant_string_class_name;


/* C++ language option variables.  */

/* The reference version of the ABI for -Wabi.  */

int warn_abi_version = -1;

/* The C++ dialect being used.  Default set in c_common_post_options.  */

enum cxx_dialect cxx_dialect = cxx_unset;

/* Maximum template instantiation depth.  This limit exists to limit the
   time it takes to notice excessively recursive template instantiations.

   The default is lower than the 1024 recommended by the C++0x standard
   because G++ runs out of stack before 1024 with highly recursive template
   argument deduction substitution (g++.dg/cpp0x/enum11.C).  */

int max_tinst_depth = 900;

/* The elements of `ridpointers' are identifier nodes for the reserved
   type names and storage classes.  It is indexed by a RID_... value.  */
tree *ridpointers;

tree (*make_fname_decl) (location_t, tree, int);

/* Nonzero means don't warn about problems that occur when the code is
   executed.  */
int c_inhibit_evaluation_warnings;

/* Whether we are building a boolean conversion inside
   convert_for_assignment, or some other late binary operation.  If
   build_binary_op is called for C (from code shared by C and C++) in
   this case, then the operands have already been folded and the
   result will not be folded again, so C_MAYBE_CONST_EXPR should not
   be generated.  */
bool in_late_binary_op;

/* Depending on which phase of processing we are in, we may need
   to prefer input_location to libcpp's locations.  (Specifically,
   after the C++ lexer is done lexing tokens, but prior to calling
   cpp_finish (), we need to do so.  */
bool override_libcpp_locations;

/* Information about how a function name is generated.  */
struct fname_var_t
{
  tree *const decl;	/* pointer to the VAR_DECL.  */
  const unsigned rid;	/* RID number for the identifier.  */
  const int pretty;	/* How pretty is it? */
};

/* The three ways of getting then name of the current function.  */

const struct fname_var_t fname_vars[] =
{
  /* C99 compliant __func__, must be first.  */
  {&c99_function_name_decl_node, RID_C99_FUNCTION_NAME, 0},
  /* GCC __FUNCTION__ compliant.  */
  {&function_name_decl_node, RID_FUNCTION_NAME, 0},
  /* GCC __PRETTY_FUNCTION__ compliant.  */
  {&pretty_function_name_decl_node, RID_PRETTY_FUNCTION_NAME, 1},
  {NULL, 0, 0},
};

/* Global visibility options.  */
struct visibility_flags visibility_options;

static tree check_case_value (location_t, tree);


static void check_nonnull_arg (void *, tree, unsigned HOST_WIDE_INT);
static bool nonnull_check_p (tree, unsigned HOST_WIDE_INT);

/* Reserved words.  The third field is a mask: keywords are disabled
   if they match the mask.

   Masks for languages:
   C --std=c89: D_C99 | D_CXXONLY | D_OBJC | D_CXX_OBJC
   C --std=c99: D_CXXONLY | D_OBJC
   ObjC is like C except that D_OBJC and D_CXX_OBJC are not set
   C++ --std=c++98: D_CONLY | D_CXX11 | D_CXX20 | D_OBJC
   C++ --std=c++11: D_CONLY | D_CXX20 | D_OBJC
   C++ --std=c++20: D_CONLY | D_OBJC
   ObjC++ is like C++ except that D_OBJC is not set

   If -fno-asm is used, D_ASM is added to the mask.  If
   -fno-gnu-keywords is used, D_EXT is added.  If -fno-asm and C in
   C89 mode, D_EXT89 is added for both -fno-asm and -fno-gnu-keywords.
   In C with -Wc++-compat, we warn if D_CXXWARN is set.

   Note the complication of the D_CXX_OBJC keywords.  These are
   reserved words such as 'class'.  In C++, 'class' is a reserved
   word.  In Objective-C++ it is too.  In Objective-C, it is a
   reserved word too, but only if it follows an '@' sign.
*/
const struct c_common_resword c_common_reswords[] =
{
  { "_Alignas",		RID_ALIGNAS,   D_CONLY },
  { "_Alignof",		RID_ALIGNOF,   D_CONLY },
  { "_Atomic",		RID_ATOMIC,    D_CONLY },
  { "_Bool",		RID_BOOL,      D_CONLY },
  { "_Complex",		RID_COMPLEX,	0 },
  { "_Imaginary",	RID_IMAGINARY, D_CONLY },
  { "_Float16",         RID_FLOAT16,   D_CONLY },
  { "_Float32",         RID_FLOAT32,   D_CONLY },
  { "_Float64",         RID_FLOAT64,   D_CONLY },
  { "_Float128",        RID_FLOAT128,  D_CONLY },
  { "_Float32x",        RID_FLOAT32X,  D_CONLY },
  { "_Float64x",        RID_FLOAT64X,  D_CONLY },
  { "_Float128x",       RID_FLOAT128X, D_CONLY },
  { "_Decimal32",       RID_DFLOAT32,  D_CONLY },
  { "_Decimal64",       RID_DFLOAT64,  D_CONLY },
  { "_Decimal128",      RID_DFLOAT128, D_CONLY },
  { "_Fract",           RID_FRACT,     D_CONLY | D_EXT },
  { "_Accum",           RID_ACCUM,     D_CONLY | D_EXT },
  { "_Sat",             RID_SAT,       D_CONLY | D_EXT },
  { "_Static_assert",   RID_STATIC_ASSERT, D_CONLY },
  { "_Noreturn",        RID_NORETURN,  D_CONLY },
  { "_Generic",         RID_GENERIC,   D_CONLY },
  { "_Thread_local",    RID_THREAD,    D_CONLY },
  { "__FUNCTION__",	RID_FUNCTION_NAME, 0 },
  { "__PRETTY_FUNCTION__", RID_PRETTY_FUNCTION_NAME, 0 },
  { "__alignof",	RID_ALIGNOF,	0 },
  { "__alignof__",	RID_ALIGNOF,	0 },
  { "__asm",		RID_ASM,	0 },
  { "__asm__",		RID_ASM,	0 },
  { "__attribute",	RID_ATTRIBUTE,	0 },
  { "__attribute__",	RID_ATTRIBUTE,	0 },
  { "__auto_type",	RID_AUTO_TYPE,	D_CONLY },
  { "__bases",          RID_BASES, D_CXXONLY },
  { "__builtin_addressof", RID_ADDRESSOF, D_CXXONLY },
  { "__builtin_bit_cast", RID_BUILTIN_BIT_CAST, D_CXXONLY },
  { "__builtin_call_with_static_chain",
    RID_BUILTIN_CALL_WITH_STATIC_CHAIN, D_CONLY },
  { "__builtin_choose_expr", RID_CHOOSE_EXPR, D_CONLY },
  { "__builtin_complex", RID_BUILTIN_COMPLEX, D_CONLY },
  { "__builtin_convertvector", RID_BUILTIN_CONVERTVECTOR, 0 },
  { "__builtin_has_attribute", RID_BUILTIN_HAS_ATTRIBUTE, 0 },
  { "__builtin_launder", RID_BUILTIN_LAUNDER, D_CXXONLY },
  { "__builtin_assoc_barrier", RID_BUILTIN_ASSOC_BARRIER, 0 },
  { "__builtin_shuffle", RID_BUILTIN_SHUFFLE, 0 },
  { "__builtin_shufflevector", RID_BUILTIN_SHUFFLEVECTOR, 0 },
  { "__builtin_tgmath", RID_BUILTIN_TGMATH, D_CONLY },
  { "__builtin_offsetof", RID_OFFSETOF, 0 },
  { "__builtin_types_compatible_p", RID_TYPES_COMPATIBLE_P, D_CONLY },
  { "__builtin_va_arg",	RID_VA_ARG,	0 },
  { "__complex",	RID_COMPLEX,	0 },
  { "__complex__",	RID_COMPLEX,	0 },
  { "__const",		RID_CONST,	0 },
  { "__const__",	RID_CONST,	0 },
  { "__constinit",	RID_CONSTINIT,	D_CXXONLY },
  { "__decltype",       RID_DECLTYPE,   D_CXXONLY },
  { "__direct_bases",   RID_DIRECT_BASES, D_CXXONLY },
  { "__extension__",	RID_EXTENSION,	0 },
  { "__func__",		RID_C99_FUNCTION_NAME, 0 },
  { "__has_nothrow_assign", RID_HAS_NOTHROW_ASSIGN, D_CXXONLY },
  { "__has_nothrow_constructor", RID_HAS_NOTHROW_CONSTRUCTOR, D_CXXONLY },
  { "__has_nothrow_copy", RID_HAS_NOTHROW_COPY, D_CXXONLY },
  { "__has_trivial_assign", RID_HAS_TRIVIAL_ASSIGN, D_CXXONLY },
  { "__has_trivial_constructor", RID_HAS_TRIVIAL_CONSTRUCTOR, D_CXXONLY },
  { "__has_trivial_copy", RID_HAS_TRIVIAL_COPY, D_CXXONLY },
  { "__has_trivial_destructor", RID_HAS_TRIVIAL_DESTRUCTOR, D_CXXONLY },
  { "__has_unique_object_representations", RID_HAS_UNIQUE_OBJ_REPRESENTATIONS,
					D_CXXONLY },
  { "__has_virtual_destructor", RID_HAS_VIRTUAL_DESTRUCTOR, D_CXXONLY },
  { "__imag",		RID_IMAGPART,	0 },
  { "__imag__",		RID_IMAGPART,	0 },
  { "__inline",		RID_INLINE,	0 },
  { "__inline__",	RID_INLINE,	0 },
  { "__is_abstract",	RID_IS_ABSTRACT, D_CXXONLY },
  { "__is_aggregate",	RID_IS_AGGREGATE, D_CXXONLY },
  { "__is_base_of",	RID_IS_BASE_OF, D_CXXONLY },
  { "__is_class",	RID_IS_CLASS,	D_CXXONLY },
  { "__is_empty",	RID_IS_EMPTY,	D_CXXONLY },
  { "__is_enum",	RID_IS_ENUM,	D_CXXONLY },
  { "__is_final",	RID_IS_FINAL,	D_CXXONLY },
  { "__is_layout_compatible", RID_IS_LAYOUT_COMPATIBLE, D_CXXONLY },
  { "__is_literal_type", RID_IS_LITERAL_TYPE, D_CXXONLY },
  { "__is_pointer_interconvertible_base_of",
			RID_IS_POINTER_INTERCONVERTIBLE_BASE_OF, D_CXXONLY },
  { "__is_pod",		RID_IS_POD,	D_CXXONLY },
  { "__is_polymorphic",	RID_IS_POLYMORPHIC, D_CXXONLY },
  { "__is_same",     RID_IS_SAME_AS, D_CXXONLY },
  { "__is_same_as",     RID_IS_SAME_AS, D_CXXONLY },
  { "__is_standard_layout", RID_IS_STD_LAYOUT, D_CXXONLY },
  { "__is_trivial",     RID_IS_TRIVIAL, D_CXXONLY },
  { "__is_trivially_assignable", RID_IS_TRIVIALLY_ASSIGNABLE, D_CXXONLY },
  { "__is_trivially_constructible", RID_IS_TRIVIALLY_CONSTRUCTIBLE, D_CXXONLY },
  { "__is_trivially_copyable", RID_IS_TRIVIALLY_COPYABLE, D_CXXONLY },
  { "__is_union",	RID_IS_UNION,	D_CXXONLY },
  { "__label__",	RID_LABEL,	0 },
  { "__null",		RID_NULL,	0 },
  { "__real",		RID_REALPART,	0 },
  { "__real__",		RID_REALPART,	0 },
  { "__restrict",	RID_RESTRICT,	0 },
  { "__restrict__",	RID_RESTRICT,	0 },
  { "__signed",		RID_SIGNED,	0 },
  { "__signed__",	RID_SIGNED,	0 },
  { "__thread",		RID_THREAD,	0 },
  { "__transaction_atomic", RID_TRANSACTION_ATOMIC, 0 },
  { "__transaction_relaxed", RID_TRANSACTION_RELAXED, 0 },
  { "__transaction_cancel", RID_TRANSACTION_CANCEL, 0 },
  { "__typeof",		RID_TYPEOF,	0 },
  { "__typeof__",	RID_TYPEOF,	0 },
  { "__underlying_type", RID_UNDERLYING_TYPE, D_CXXONLY },
  { "__volatile",	RID_VOLATILE,	0 },
  { "__volatile__",	RID_VOLATILE,	0 },
  { "__GIMPLE",		RID_GIMPLE,	D_CONLY },
  { "__PHI",		RID_PHI,	D_CONLY },
  { "__RTL",		RID_RTL,	D_CONLY },
  { "alignas",		RID_ALIGNAS,	D_CXXONLY | D_CXX11 | D_CXXWARN },
  { "alignof",		RID_ALIGNOF,	D_CXXONLY | D_CXX11 | D_CXXWARN },
  { "asm",		RID_ASM,	D_ASM },
  { "auto",		RID_AUTO,	0 },
  { "bool",		RID_BOOL,	D_CXXONLY | D_CXXWARN },
  { "break",		RID_BREAK,	0 },
  { "case",		RID_CASE,	0 },
  { "catch",		RID_CATCH,	D_CXX_OBJC | D_CXXWARN },
  { "char",		RID_CHAR,	0 },
  { "char8_t",		RID_CHAR8,	D_CXX_CHAR8_T_FLAGS | D_CXXWARN },
  { "char16_t",		RID_CHAR16,	D_CXXONLY | D_CXX11 | D_CXXWARN },
  { "char32_t",		RID_CHAR32,	D_CXXONLY | D_CXX11 | D_CXXWARN },
  { "class",		RID_CLASS,	D_CXX_OBJC | D_CXXWARN },
  { "const",		RID_CONST,	0 },
  { "consteval",	RID_CONSTEVAL,	D_CXXONLY | D_CXX20 | D_CXXWARN },
  { "constexpr",	RID_CONSTEXPR,	D_CXXONLY | D_CXX11 | D_CXXWARN },
  { "constinit",	RID_CONSTINIT,	D_CXXONLY | D_CXX20 | D_CXXWARN },
  { "const_cast",	RID_CONSTCAST,	D_CXXONLY | D_CXXWARN },
  { "continue",		RID_CONTINUE,	0 },
  { "decltype",         RID_DECLTYPE,   D_CXXONLY | D_CXX11 | D_CXXWARN },
  { "default",		RID_DEFAULT,	0 },
  { "delete",		RID_DELETE,	D_CXXONLY | D_CXXWARN },
  { "do",		RID_DO,		0 },
  { "double",		RID_DOUBLE,	0 },
  { "dynamic_cast",	RID_DYNCAST,	D_CXXONLY | D_CXXWARN },
  { "else",		RID_ELSE,	0 },
  { "enum",		RID_ENUM,	0 },
  { "explicit",		RID_EXPLICIT,	D_CXXONLY | D_CXXWARN },
  { "export",		RID_EXPORT,	D_CXXONLY | D_CXXWARN },
  { "extern",		RID_EXTERN,	0 },
  { "false",		RID_FALSE,	D_CXXONLY | D_CXXWARN },
  { "float",		RID_FLOAT,	0 },
  { "for",		RID_FOR,	0 },
  { "friend",		RID_FRIEND,	D_CXXONLY | D_CXXWARN },
  { "goto",		RID_GOTO,	0 },
  { "if",		RID_IF,		0 },
  { "inline",		RID_INLINE,	D_EXT89 },
  { "int",		RID_INT,	0 },
  { "long",		RID_LONG,	0 },
  { "mutable",		RID_MUTABLE,	D_CXXONLY | D_CXXWARN },
  { "namespace",	RID_NAMESPACE,	D_CXXONLY | D_CXXWARN },
  { "new",		RID_NEW,	D_CXXONLY | D_CXXWARN },
  { "noexcept",		RID_NOEXCEPT,	D_CXXONLY | D_CXX11 | D_CXXWARN },
  { "nullptr",		RID_NULLPTR,	D_CXXONLY | D_CXX11 | D_CXXWARN },
  { "operator",		RID_OPERATOR,	D_CXXONLY | D_CXXWARN },
  { "private",		RID_PRIVATE,	D_CXX_OBJC | D_CXXWARN },
  { "protected",	RID_PROTECTED,	D_CXX_OBJC | D_CXXWARN },
  { "public",		RID_PUBLIC,	D_CXX_OBJC | D_CXXWARN },
  { "register",		RID_REGISTER,	0 },
  { "reinterpret_cast",	RID_REINTCAST,	D_CXXONLY | D_CXXWARN },
  { "restrict",		RID_RESTRICT,	D_CONLY | D_C99 },
  { "return",		RID_RETURN,	0 },
  { "short",		RID_SHORT,	0 },
  { "signed",		RID_SIGNED,	0 },
  { "sizeof",		RID_SIZEOF,	0 },
  { "static",		RID_STATIC,	0 },
  { "static_assert",    RID_STATIC_ASSERT, D_CXXONLY | D_CXX11 | D_CXXWARN },
  { "static_cast",	RID_STATCAST,	D_CXXONLY | D_CXXWARN },
  { "struct",		RID_STRUCT,	0 },
  { "switch",		RID_SWITCH,	0 },
  { "template",		RID_TEMPLATE,	D_CXXONLY | D_CXXWARN },
  { "this",		RID_THIS,	D_CXXONLY | D_CXXWARN },
  { "thread_local",	RID_THREAD,	D_CXXONLY | D_CXX11 | D_CXXWARN },
  { "throw",		RID_THROW,	D_CXX_OBJC | D_CXXWARN },
  { "true",		RID_TRUE,	D_CXXONLY | D_CXXWARN },
  { "try",		RID_TRY,	D_CXX_OBJC | D_CXXWARN },
  { "typedef",		RID_TYPEDEF,	0 },
  { "typename",		RID_TYPENAME,	D_CXXONLY | D_CXXWARN },
  { "typeid",		RID_TYPEID,	D_CXXONLY | D_CXXWARN },
  { "typeof",		RID_TYPEOF,	D_ASM | D_EXT },
  { "union",		RID_UNION,	0 },
  { "unsigned",		RID_UNSIGNED,	0 },
  { "using",		RID_USING,	D_CXXONLY | D_CXXWARN },
  { "virtual",		RID_VIRTUAL,	D_CXXONLY | D_CXXWARN },
  { "void",		RID_VOID,	0 },
  { "volatile",		RID_VOLATILE,	0 },
  { "wchar_t",		RID_WCHAR,	D_CXXONLY },
  { "while",		RID_WHILE,	0 },
  { "__is_assignable", RID_IS_ASSIGNABLE, D_CXXONLY },
  { "__is_constructible", RID_IS_CONSTRUCTIBLE, D_CXXONLY },
  { "__is_nothrow_assignable", RID_IS_NOTHROW_ASSIGNABLE, D_CXXONLY },
  { "__is_nothrow_constructible", RID_IS_NOTHROW_CONSTRUCTIBLE, D_CXXONLY },
  { "__reference_constructs_from_temporary", RID_REF_CONSTRUCTS_FROM_TEMPORARY,
					D_CXXONLY },
  { "__reference_converts_from_temporary", RID_REF_CONVERTS_FROM_TEMPORARY,
					D_CXXONLY },

  /* C++ transactional memory.  */
  { "synchronized",	RID_SYNCHRONIZED, D_CXX_OBJC | D_TRANSMEM },
  { "atomic_noexcept",	RID_ATOMIC_NOEXCEPT, D_CXXONLY | D_TRANSMEM },
  { "atomic_cancel",	RID_ATOMIC_CANCEL, D_CXXONLY | D_TRANSMEM },
  { "atomic_commit",	RID_TRANSACTION_ATOMIC, D_CXXONLY | D_TRANSMEM },

  /* Concepts-related keywords */
  { "concept",		RID_CONCEPT,	D_CXX_CONCEPTS_FLAGS | D_CXXWARN },
  { "requires", 	RID_REQUIRES,	D_CXX_CONCEPTS_FLAGS | D_CXXWARN },

  /* Modules-related keywords, these are internal unspellable tokens,
     created by the preprocessor.  */
  { "module ",		RID__MODULE,	D_CXX_MODULES_FLAGS | D_CXXWARN },
  { "import ",		RID__IMPORT,	D_CXX_MODULES_FLAGS | D_CXXWARN },
  { "export ",		RID__EXPORT,	D_CXX_MODULES_FLAGS | D_CXXWARN },

  /* Coroutines-related keywords */
  { "co_await",		RID_CO_AWAIT,	D_CXX_COROUTINES_FLAGS | D_CXXWARN },
  { "co_yield",		RID_CO_YIELD,	D_CXX_COROUTINES_FLAGS | D_CXXWARN },
  { "co_return", 	RID_CO_RETURN,	D_CXX_COROUTINES_FLAGS | D_CXXWARN },

  /* These Objective-C keywords are recognized only immediately after
     an '@'.  */
  { "compatibility_alias", RID_AT_ALIAS,	D_OBJC },
  { "defs",		RID_AT_DEFS,		D_OBJC },
  { "encode",		RID_AT_ENCODE,		D_OBJC },
  { "end",		RID_AT_END,		D_OBJC },
  { "implementation",	RID_AT_IMPLEMENTATION,	D_OBJC },
  { "interface",	RID_AT_INTERFACE,	D_OBJC },
  { "protocol",		RID_AT_PROTOCOL,	D_OBJC },
  { "selector",		RID_AT_SELECTOR,	D_OBJC },
  { "finally",		RID_AT_FINALLY,		D_OBJC },
  { "optional",		RID_AT_OPTIONAL,	D_OBJC },
  { "required",		RID_AT_REQUIRED,	D_OBJC },
  { "property",		RID_AT_PROPERTY,	D_OBJC },
  { "package",		RID_AT_PACKAGE,		D_OBJC },
  { "synthesize",	RID_AT_SYNTHESIZE,	D_OBJC },
  { "dynamic",		RID_AT_DYNAMIC,		D_OBJC },
  /* These are recognized only in protocol-qualifier context
     (see above) */
  { "bycopy",		RID_BYCOPY,		D_OBJC },
  { "byref",		RID_BYREF,		D_OBJC },
  { "in",		RID_IN,			D_OBJC },
  { "inout",		RID_INOUT,		D_OBJC },
  { "oneway",		RID_ONEWAY,		D_OBJC },
  { "out",		RID_OUT,		D_OBJC },
  /* These are recognized inside a property attribute list */
  { "assign",		RID_ASSIGN,		D_OBJC },
  { "atomic",		RID_PROPATOMIC,		D_OBJC },
  { "copy",		RID_COPY,		D_OBJC },
  { "getter",		RID_GETTER,		D_OBJC },
  { "nonatomic",	RID_NONATOMIC,		D_OBJC },
  { "readonly",		RID_READONLY,		D_OBJC },
  { "readwrite",	RID_READWRITE,		D_OBJC },
  { "retain",		RID_RETAIN,		D_OBJC },
  { "setter",		RID_SETTER,		D_OBJC },
  /* These are Objective C implementation of nullability, accepted only in
     specific contexts.  */
  { "null_unspecified", RID_NULL_UNSPECIFIED,	D_OBJC },
  { "nullable",		RID_NULLABLE,		D_OBJC },
  { "nonnull",		RID_NONNULL,		D_OBJC },
  { "null_resettable",	RID_NULL_RESETTABLE,	D_OBJC },
};

const unsigned int num_c_common_reswords = ARRAY_SIZE (c_common_reswords);

/* Return identifier for address space AS.  */

const char *
c_addr_space_name (addr_space_t as)
{
  int rid = RID_FIRST_ADDR_SPACE + as;
  gcc_assert (ridpointers [rid]);
  return IDENTIFIER_POINTER (ridpointers [rid]);
}

/* Push current bindings for the function name VAR_DECLS.  */

void
start_fname_decls (void)
{
  unsigned ix;
  tree saved = NULL_TREE;

  for (ix = 0; fname_vars[ix].decl; ix++)
    {
      tree decl = *fname_vars[ix].decl;

      if (decl)
	{
	  saved = tree_cons (decl, build_int_cst (integer_type_node, ix),
			     saved);
	  *fname_vars[ix].decl = NULL_TREE;
	}
    }
  if (saved || saved_function_name_decls)
    /* Normally they'll have been NULL, so only push if we've got a
       stack, or they are non-NULL.  */
    saved_function_name_decls = tree_cons (saved, NULL_TREE,
					   saved_function_name_decls);
}

/* Finish up the current bindings, adding them into the current function's
   statement tree.  This must be done _before_ finish_stmt_tree is called.
   If there is no current function, we must be at file scope and no statements
   are involved. Pop the previous bindings.  */

void
finish_fname_decls (void)
{
  unsigned ix;
  tree stmts = NULL_TREE;
  tree stack = saved_function_name_decls;

  for (; stack && TREE_VALUE (stack); stack = TREE_CHAIN (stack))
    append_to_statement_list (TREE_VALUE (stack), &stmts);

  if (stmts)
    {
      tree *bodyp = &DECL_SAVED_TREE (current_function_decl);

      if (TREE_CODE (*bodyp) == BIND_EXPR)
	bodyp = &BIND_EXPR_BODY (*bodyp);

      append_to_statement_list_force (*bodyp, &stmts);
      *bodyp = stmts;
    }

  for (ix = 0; fname_vars[ix].decl; ix++)
    *fname_vars[ix].decl = NULL_TREE;

  if (stack)
    {
      /* We had saved values, restore them.  */
      tree saved;

      for (saved = TREE_PURPOSE (stack); saved; saved = TREE_CHAIN (saved))
	{
	  tree decl = TREE_PURPOSE (saved);
	  unsigned ix = TREE_INT_CST_LOW (TREE_VALUE (saved));

	  *fname_vars[ix].decl = decl;
	}
      stack = TREE_CHAIN (stack);
    }
  saved_function_name_decls = stack;
}

/* Return the text name of the current function, suitably prettified
   by PRETTY_P.  Return string must be freed by caller.  */

const char *
fname_as_string (int pretty_p)
{
  const char *name = "top level";
  char *namep;
  int vrb = 2, len;
  cpp_string cstr = { 0, 0 }, strname;

  if (!pretty_p)
    {
      name = "";
      vrb = 0;
    }

  if (current_function_decl)
    name = lang_hooks.decl_printable_name (current_function_decl, vrb);

  len = strlen (name) + 3; /* Two for '"'s.  One for NULL.  */

  namep = XNEWVEC (char, len);
  snprintf (namep, len, "\"%s\"", name);
  strname.text = (unsigned char *) namep;
  strname.len = len - 1;

  if (cpp_interpret_string (parse_in, &strname, 1, &cstr, CPP_STRING))
    {
      XDELETEVEC (namep);
      return (const char *) cstr.text;
    }

  return namep;
}

/* Return the VAR_DECL for a const char array naming the current
   function. If the VAR_DECL has not yet been created, create it
   now. RID indicates how it should be formatted and IDENTIFIER_NODE
   ID is its name (unfortunately C and C++ hold the RID values of
   keywords in different places, so we can't derive RID from ID in
   this language independent code. LOC is the location of the
   function.  */

tree
fname_decl (location_t loc, unsigned int rid, tree id)
{
  unsigned ix;
  tree decl = NULL_TREE;

  for (ix = 0; fname_vars[ix].decl; ix++)
    if (fname_vars[ix].rid == rid)
      break;

  decl = *fname_vars[ix].decl;
  if (!decl)
    {
      /* If a tree is built here, it would normally have the lineno of
	 the current statement.  Later this tree will be moved to the
	 beginning of the function and this line number will be wrong.
	 To avoid this problem set the lineno to 0 here; that prevents
	 it from appearing in the RTL.  */
      tree stmts;
      location_t saved_location = input_location;
      input_location = UNKNOWN_LOCATION;

      stmts = push_stmt_list ();
      decl = (*make_fname_decl) (loc, id, fname_vars[ix].pretty);
      stmts = pop_stmt_list (stmts);
      if (!IS_EMPTY_STMT (stmts))
	saved_function_name_decls
	  = tree_cons (decl, stmts, saved_function_name_decls);
      *fname_vars[ix].decl = decl;
      input_location = saved_location;
    }
  if (!ix && !current_function_decl)
    pedwarn (loc, 0, "%qD is not defined outside of function scope", decl);

  return decl;
}

/* Given a STRING_CST, give it a suitable array-of-chars data type.  */

tree
fix_string_type (tree value)
{
  int length = TREE_STRING_LENGTH (value);
  int nchars, charsz;
  tree e_type, i_type, a_type;

  /* Compute the number of elements, for the array type.  */
  if (TREE_TYPE (value) == char_array_type_node || !TREE_TYPE (value))
    {
      charsz = 1;
      e_type = char_type_node;
    }
  else if (flag_char8_t && TREE_TYPE (value) == char8_array_type_node)
    {
      charsz = TYPE_PRECISION (char8_type_node) / BITS_PER_UNIT;
      e_type = char8_type_node;
    }
  else if (TREE_TYPE (value) == char16_array_type_node)
    {
      charsz = TYPE_PRECISION (char16_type_node) / BITS_PER_UNIT;
      e_type = char16_type_node;
    }
  else if (TREE_TYPE (value) == char32_array_type_node)
    {
      charsz = TYPE_PRECISION (char32_type_node) / BITS_PER_UNIT;
      e_type = char32_type_node;
    }
  else
    {
      charsz = TYPE_PRECISION (wchar_type_node) / BITS_PER_UNIT;
      e_type = wchar_type_node;
    }

  /* This matters only for targets where ssizetype has smaller precision
     than 32 bits.  */
  if (wi::lts_p (wi::to_wide (TYPE_MAX_VALUE (ssizetype)), length))
    {
      error ("size of string literal is too large");
      length = tree_to_shwi (TYPE_MAX_VALUE (ssizetype)) / charsz * charsz;
      char *str = CONST_CAST (char *, TREE_STRING_POINTER (value));
      memset (str + length, '\0',
	      MIN (TREE_STRING_LENGTH (value) - length, charsz));
      TREE_STRING_LENGTH (value) = length;
    }
  nchars = length / charsz;

  /* C89 2.2.4.1, C99 5.2.4.1 (Translation limits).  The analogous
     limit in C++98 Annex B is very large (65536) and is not normative,
     so we do not diagnose it (warn_overlength_strings is forced off
     in c_common_post_options).  */
  if (warn_overlength_strings)
    {
      const int nchars_max = flag_isoc99 ? 4095 : 509;
      const int relevant_std = flag_isoc99 ? 99 : 90;
      if (nchars - 1 > nchars_max)
	/* Translators: The %d after 'ISO C' will be 90 or 99.  Do not
	   separate the %d from the 'C'.  'ISO' should not be
	   translated, but it may be moved after 'C%d' in languages
	   where modifiers follow nouns.  */
	pedwarn (input_location, OPT_Woverlength_strings,
		 "string length %qd is greater than the length %qd "
		 "ISO C%d compilers are required to support",
		 nchars - 1, nchars_max, relevant_std);
    }

  /* Create the array type for the string constant.  The ISO C++
     standard says that a string literal has type `const char[N]' or
     `const wchar_t[N]'.  We use the same logic when invoked as a C
     front-end with -Wwrite-strings.
     ??? We should change the type of an expression depending on the
     state of a warning flag.  We should just be warning -- see how
     this is handled in the C++ front-end for the deprecated implicit
     conversion from string literals to `char*' or `wchar_t*'.

     The C++ front end relies on TYPE_MAIN_VARIANT of a cv-qualified
     array type being the unqualified version of that type.
     Therefore, if we are constructing an array of const char, we must
     construct the matching unqualified array type first.  The C front
     end does not require this, but it does no harm, so we do it
     unconditionally.  */
  i_type = build_index_type (size_int (nchars - 1));
  a_type = build_array_type (e_type, i_type);
  if (c_dialect_cxx() || warn_write_strings)
    a_type = c_build_qualified_type (a_type, TYPE_QUAL_CONST);

  TREE_TYPE (value) = a_type;
  TREE_CONSTANT (value) = 1;
  TREE_READONLY (value) = 1;
  TREE_STATIC (value) = 1;
  return value;
}

/* Given a string of type STRING_TYPE, determine what kind of string
   token would give an equivalent execution encoding: CPP_STRING,
   CPP_STRING16, or CPP_STRING32.  Return CPP_OTHER in case of error.
   This may not be exactly the string token type that initially created
   the string, since CPP_WSTRING is indistinguishable from the 16/32 bit
   string type, and CPP_UTF8STRING is indistinguishable from CPP_STRING
   at this point.

   This effectively reverses part of the logic in lex_string and
   fix_string_type.  */

static enum cpp_ttype
get_cpp_ttype_from_string_type (tree string_type)
{
  gcc_assert (string_type);
  if (TREE_CODE (string_type) == POINTER_TYPE)
    string_type = TREE_TYPE (string_type);

  if (TREE_CODE (string_type) != ARRAY_TYPE)
    return CPP_OTHER;

  tree element_type = TREE_TYPE (string_type);
  if (TREE_CODE (element_type) != INTEGER_TYPE)
    return CPP_OTHER;

  int bits_per_character = TYPE_PRECISION (element_type);
  switch (bits_per_character)
    {
    case 8:
      return CPP_STRING;  /* It could have also been CPP_UTF8STRING.  */
    case 16:
      return CPP_STRING16;
    case 32:
      return CPP_STRING32;
    }

  return CPP_OTHER;
}

/* The global record of string concatentations, for use in
   extracting locations within string literals.  */

GTY(()) string_concat_db *g_string_concat_db;

/* Implementation of LANG_HOOKS_GET_SUBSTRING_LOCATION.  */

const char *
c_get_substring_location (const substring_loc &substr_loc,
			  location_t *out_loc)
{
  enum cpp_ttype tok_type
    = get_cpp_ttype_from_string_type (substr_loc.get_string_type ());
  if (tok_type == CPP_OTHER)
    return "unrecognized string type";

  return get_location_within_string (parse_in, g_string_concat_db,
				     substr_loc.get_fmt_string_loc (),
				     tok_type,
				     substr_loc.get_caret_idx (),
				     substr_loc.get_start_idx (),
				     substr_loc.get_end_idx (),
				     out_loc);
}


/* Return true iff T is a boolean promoted to int.  */

bool
bool_promoted_to_int_p (tree t)
{
  return (CONVERT_EXPR_P (t)
	  && TREE_TYPE (t) == integer_type_node
	  && TREE_CODE (TREE_TYPE (TREE_OPERAND (t, 0))) == BOOLEAN_TYPE);
}

/* vector_targets_convertible_p is used for vector pointer types.  The
   callers perform various checks that the qualifiers are satisfactory,
   while OTOH vector_targets_convertible_p ignores the number of elements
   in the vectors.  That's fine with vector pointers as we can consider,
   say, a vector of 8 elements as two consecutive vectors of 4 elements,
   and that does not require and conversion of the pointer values.
   In contrast, vector_types_convertible_p and
   vector_types_compatible_elements_p are used for vector value types.  */
/* True if pointers to distinct types T1 and T2 can be converted to
   each other without an explicit cast.  Only returns true for opaque
   vector types.  */
bool
vector_targets_convertible_p (const_tree t1, const_tree t2)
{
  if (VECTOR_TYPE_P (t1) && VECTOR_TYPE_P (t2)
      && (TYPE_VECTOR_OPAQUE (t1) || TYPE_VECTOR_OPAQUE (t2))
      && tree_int_cst_equal (TYPE_SIZE (t1), TYPE_SIZE (t2)))
    return true;

  return false;
}

/* vector_types_convertible_p is used for vector value types.
   It could in principle call vector_targets_convertible_p as a subroutine,
   but then the check for vector type would be duplicated with its callers,
   and also the purpose of vector_targets_convertible_p would become
   muddled.
   Where vector_types_convertible_p returns true, a conversion might still be
   needed to make the types match.
   In contrast, vector_targets_convertible_p is used for vector pointer
   values, and vector_types_compatible_elements_p is used specifically
   in the context for binary operators, as a check if use is possible without
   conversion.  */
/* True if vector types T1 and T2 can be converted to each other
   without an explicit cast.  If EMIT_LAX_NOTE is true, and T1 and T2
   can only be converted with -flax-vector-conversions yet that is not
   in effect, emit a note telling the user about that option if such
   a note has not previously been emitted.  */
bool
vector_types_convertible_p (const_tree t1, const_tree t2, bool emit_lax_note)
{
  static bool emitted_lax_note = false;
  bool convertible_lax;

  if ((TYPE_VECTOR_OPAQUE (t1) || TYPE_VECTOR_OPAQUE (t2))
      && tree_int_cst_equal (TYPE_SIZE (t1), TYPE_SIZE (t2)))
    return true;

  convertible_lax =
    (tree_int_cst_equal (TYPE_SIZE (t1), TYPE_SIZE (t2))
     && (TREE_CODE (TREE_TYPE (t1)) != REAL_TYPE
	 || known_eq (TYPE_VECTOR_SUBPARTS (t1),
		      TYPE_VECTOR_SUBPARTS (t2)))
     && (INTEGRAL_TYPE_P (TREE_TYPE (t1))
	 == INTEGRAL_TYPE_P (TREE_TYPE (t2))));

  if (!convertible_lax || flag_lax_vector_conversions)
    return convertible_lax;

  if (known_eq (TYPE_VECTOR_SUBPARTS (t1), TYPE_VECTOR_SUBPARTS (t2))
      && lang_hooks.types_compatible_p (TREE_TYPE (t1), TREE_TYPE (t2)))
    return true;

  if (emit_lax_note && !emitted_lax_note)
    {
      emitted_lax_note = true;
      inform (input_location, "use %<-flax-vector-conversions%> to permit "
              "conversions between vectors with differing "
              "element types or numbers of subparts");
    }

  return false;
}

/* Build a VEC_PERM_EXPR if V0, V1 and MASK are not error_mark_nodes
   and have vector types, V0 has the same type as V1, and the number of
   elements of V0, V1, MASK is the same.

   In case V1 is a NULL_TREE it is assumed that __builtin_shuffle was
   called with two arguments.  In this case implementation passes the
   first argument twice in order to share the same tree code.  This fact
   could enable the mask-values being twice the vector length.  This is
   an implementation accident and this semantics is not guaranteed to
   the user.  */
tree
c_build_vec_perm_expr (location_t loc, tree v0, tree v1, tree mask,
		       bool complain)
{
  tree ret;
  bool wrap = true;
  bool maybe_const = false;
  bool two_arguments = false;

  if (v1 == NULL_TREE)
    {
      two_arguments = true;
      v1 = v0;
    }

  if (v0 == error_mark_node || v1 == error_mark_node
      || mask == error_mark_node)
    return error_mark_node;

  if (!gnu_vector_type_p (TREE_TYPE (mask))
      || !VECTOR_INTEGER_TYPE_P (TREE_TYPE (mask)))
    {
      if (complain)
	error_at (loc, "%<__builtin_shuffle%> last argument must "
		       "be an integer vector");
      return error_mark_node;
    }

  if (!gnu_vector_type_p (TREE_TYPE (v0))
      || !gnu_vector_type_p (TREE_TYPE (v1)))
    {
      if (complain)
	error_at (loc, "%<__builtin_shuffle%> arguments must be vectors");
      return error_mark_node;
    }

  if (TYPE_MAIN_VARIANT (TREE_TYPE (v0)) != TYPE_MAIN_VARIANT (TREE_TYPE (v1)))
    {
      if (complain)
	error_at (loc, "%<__builtin_shuffle%> argument vectors must be of "
		       "the same type");
      return error_mark_node;
    }

  if (maybe_ne (TYPE_VECTOR_SUBPARTS (TREE_TYPE (v0)),
		TYPE_VECTOR_SUBPARTS (TREE_TYPE (mask)))
      && maybe_ne (TYPE_VECTOR_SUBPARTS (TREE_TYPE (v1)),
		   TYPE_VECTOR_SUBPARTS (TREE_TYPE (mask))))
    {
      if (complain)
	error_at (loc, "%<__builtin_shuffle%> number of elements of the "
		       "argument vector(s) and the mask vector should "
		       "be the same");
      return error_mark_node;
    }

  if (GET_MODE_BITSIZE (SCALAR_TYPE_MODE (TREE_TYPE (TREE_TYPE (v0))))
      != GET_MODE_BITSIZE (SCALAR_TYPE_MODE (TREE_TYPE (TREE_TYPE (mask)))))
    {
      if (complain)
	error_at (loc, "%<__builtin_shuffle%> argument vector(s) inner type "
		       "must have the same size as inner type of the mask");
      return error_mark_node;
    }

  if (!c_dialect_cxx ())
    {
      /* Avoid C_MAYBE_CONST_EXPRs inside VEC_PERM_EXPR.  */
      v0 = c_fully_fold (v0, false, &maybe_const);
      wrap &= maybe_const;

      if (two_arguments)
        v1 = v0 = save_expr (v0);
      else
        {
          v1 = c_fully_fold (v1, false, &maybe_const);
          wrap &= maybe_const;
        }

      mask = c_fully_fold (mask, false, &maybe_const);
      wrap &= maybe_const;
    }
  else if (two_arguments)
    v1 = v0 = save_expr (v0);

  ret = build3_loc (loc, VEC_PERM_EXPR, TREE_TYPE (v0), v0, v1, mask);

  if (!c_dialect_cxx () && !wrap)
    ret = c_wrap_maybe_const (ret, true);

  return ret;
}

/* Build a VEC_PERM_EXPR if V0, V1 are not error_mark_nodes
   and have vector types, V0 has the same element type as V1, and the
   number of elements the result is that of MASK.  */
tree
c_build_shufflevector (location_t loc, tree v0, tree v1,
		       const vec<tree> &mask, bool complain)
{
  tree ret;
  bool wrap = true;
  bool maybe_const = false;

  if (v0 == error_mark_node || v1 == error_mark_node)
    return error_mark_node;

  if (!gnu_vector_type_p (TREE_TYPE (v0))
      || !gnu_vector_type_p (TREE_TYPE (v1)))
    {
      if (complain)
	error_at (loc, "%<__builtin_shufflevector%> arguments must be vectors");
      return error_mark_node;
    }

  /* ???  In principle one could select a constant part of a variable size
     vector but things get a bit awkward with trying to support this here.  */
  unsigned HOST_WIDE_INT v0n, v1n;
  if (!TYPE_VECTOR_SUBPARTS (TREE_TYPE (v0)).is_constant (&v0n)
      || !TYPE_VECTOR_SUBPARTS (TREE_TYPE (v1)).is_constant (&v1n))
    {
      if (complain)
	error_at (loc, "%<__builtin_shufflevector%> arguments must be constant"
		  " size vectors");
      return error_mark_node;
    }

  if (TYPE_MAIN_VARIANT (TREE_TYPE (TREE_TYPE (v0)))
      != TYPE_MAIN_VARIANT (TREE_TYPE (TREE_TYPE (v1))))
    {
      if (complain)
	error_at (loc, "%<__builtin_shufflevector%> argument vectors must "
		  "have the same element type");
      return error_mark_node;
    }

  if (!pow2p_hwi (mask.length ()))
    {
      if (complain)
	error_at (loc, "%<__builtin_shufflevector%> must specify a result "
		  "with a power of two number of elements");
      return error_mark_node;
    }

  if (!c_dialect_cxx ())
    {
      /* Avoid C_MAYBE_CONST_EXPRs inside VEC_PERM_EXPR.  */
      v0 = c_fully_fold (v0, false, &maybe_const);
      wrap &= maybe_const;

      v1 = c_fully_fold (v1, false, &maybe_const);
      wrap &= maybe_const;
    }

  unsigned HOST_WIDE_INT maskl = MAX (mask.length (), MAX (v0n, v1n));
  unsigned HOST_WIDE_INT pad = (v0n < maskl ? maskl - v0n : 0);
  vec_perm_builder sel (maskl, maskl, 1);
  unsigned i;
  for (i = 0; i < mask.length (); ++i)
    {
      tree idx = mask[i];
      if (!tree_fits_shwi_p (idx))
	{
	  if (complain)
	    error_at (loc, "invalid element index %qE to "
		      "%<__builtin_shufflevector%>", idx);
	  return error_mark_node;
	}
      HOST_WIDE_INT iidx = tree_to_shwi (idx);
      if (iidx < -1
	  || (iidx != -1
	      && (unsigned HOST_WIDE_INT) iidx >= v0n + v1n))
	{
	  if (complain)
	    error_at (loc, "invalid element index %qE to "
		      "%<__builtin_shufflevector%>", idx);
	  return error_mark_node;
	}
      /* ???  Our VEC_PERM_EXPR does not allow for -1 yet.  */
      if (iidx == -1)
	iidx = i;
      /* ???  Our VEC_PERM_EXPR does not allow different sized inputs,
	 so pad out a smaller v0.  */
      else if ((unsigned HOST_WIDE_INT) iidx >= v0n)
	iidx += pad;
      sel.quick_push (iidx);
    }
  /* ???  VEC_PERM_EXPR does not support a result that is smaller than
     the inputs, so we have to pad id out.  */
  for (; i < maskl; ++i)
    sel.quick_push (i);

  vec_perm_indices indices (sel, 2, maskl);

  tree ret_type = build_vector_type (TREE_TYPE (TREE_TYPE (v0)), maskl);
  tree mask_type = build_vector_type (build_nonstandard_integer_type
		(TREE_INT_CST_LOW (TYPE_SIZE (TREE_TYPE (ret_type))), 1),
		maskl);
  /* Pad out arguments to the common vector size.  */
  if (v0n < maskl)
    {
      constructor_elt elt = { NULL_TREE, build_zero_cst (TREE_TYPE (v0)) };
      v0 = build_constructor_single (ret_type, NULL_TREE, v0);
      for (i = 1; i < maskl / v0n; ++i)
	vec_safe_push (CONSTRUCTOR_ELTS (v0), elt);
    }
  if (v1n < maskl)
    {
      constructor_elt elt = { NULL_TREE, build_zero_cst (TREE_TYPE (v1)) };
      v1 = build_constructor_single (ret_type, NULL_TREE, v1);
      for (i = 1; i < maskl / v1n; ++i)
	vec_safe_push (CONSTRUCTOR_ELTS (v1), elt);
    }
  ret = build3_loc (loc, VEC_PERM_EXPR, ret_type, v0, v1,
		    vec_perm_indices_to_tree (mask_type, indices));
  /* Get the lowpart we are interested in.  */
  if (mask.length () < maskl)
    {
      tree lpartt = build_vector_type (TREE_TYPE (ret_type), mask.length ());
      ret = build3_loc (loc, BIT_FIELD_REF,
			lpartt, ret, TYPE_SIZE (lpartt), bitsize_zero_node);
      /* Wrap the lowpart operation in a TARGET_EXPR so it gets a separate
	 temporary during gimplification.  See PR101530 for cases where
	 we'd otherwise end up with non-toplevel BIT_FIELD_REFs.  */
      tree tem = create_tmp_var_raw (lpartt);
      DECL_CONTEXT (tem) = current_function_decl;
      ret = build4 (TARGET_EXPR, lpartt, tem, ret, NULL_TREE, NULL_TREE);
      TREE_SIDE_EFFECTS (ret) = 1;
    }

  if (!c_dialect_cxx () && !wrap)
    ret = c_wrap_maybe_const (ret, true);

  return ret;
}

/* Build a VEC_CONVERT ifn for __builtin_convertvector builtin.  */

tree
c_build_vec_convert (location_t loc1, tree expr, location_t loc2, tree type,
		     bool complain)
{
  if (error_operand_p (type))
    return error_mark_node;
  if (error_operand_p (expr))
    return error_mark_node;

  if (!gnu_vector_type_p (TREE_TYPE (expr))
      || (!VECTOR_INTEGER_TYPE_P (TREE_TYPE (expr))
	  && !VECTOR_FLOAT_TYPE_P (TREE_TYPE (expr))))
    {
      if (complain)
	error_at (loc1, "%<__builtin_convertvector%> first argument must "
			"be an integer or floating vector");
      return error_mark_node;
    }

  if (!gnu_vector_type_p (type)
      || (!VECTOR_INTEGER_TYPE_P (type) && !VECTOR_FLOAT_TYPE_P (type)))
    {
      if (complain)
	error_at (loc2, "%<__builtin_convertvector%> second argument must "
			"be an integer or floating vector type");
      return error_mark_node;
    }

  if (maybe_ne (TYPE_VECTOR_SUBPARTS (TREE_TYPE (expr)),
		TYPE_VECTOR_SUBPARTS (type)))
    {
      if (complain)
	error_at (loc1, "%<__builtin_convertvector%> number of elements "
			"of the first argument vector and the second argument "
			"vector type should be the same");
      return error_mark_node;
    }

  if ((TYPE_MAIN_VARIANT (TREE_TYPE (TREE_TYPE (expr)))
       == TYPE_MAIN_VARIANT (TREE_TYPE (type)))
      || (VECTOR_INTEGER_TYPE_P (TREE_TYPE (expr))
	  && VECTOR_INTEGER_TYPE_P (type)
	  && (TYPE_PRECISION (TREE_TYPE (TREE_TYPE (expr)))
	      == TYPE_PRECISION (TREE_TYPE (type)))))
    return build1_loc (loc1, VIEW_CONVERT_EXPR, type, expr);

  bool wrap = true;
  bool maybe_const = false;
  tree ret;
  if (!c_dialect_cxx ())
    {
      /* Avoid C_MAYBE_CONST_EXPRs inside of VEC_CONVERT argument.  */
      expr = c_fully_fold (expr, false, &maybe_const);
      wrap &= maybe_const;
    }

  ret = build_call_expr_internal_loc (loc1, IFN_VEC_CONVERT, type, 1, expr);

  if (!wrap)
    ret = c_wrap_maybe_const (ret, true);

  return ret;
}

/* Like tree.cc:get_narrower, but retain conversion from C++0x scoped enum
   to integral type.  */

tree
c_common_get_narrower (tree op, int *unsignedp_ptr)
{
  op = get_narrower (op, unsignedp_ptr);

  if (TREE_CODE (TREE_TYPE (op)) == ENUMERAL_TYPE
      && ENUM_IS_SCOPED (TREE_TYPE (op)))
    {
      /* C++0x scoped enumerations don't implicitly convert to integral
	 type; if we stripped an explicit conversion to a larger type we
	 need to replace it so common_type will still work.  */
      tree type = c_common_type_for_size (TYPE_PRECISION (TREE_TYPE (op)),
					  TYPE_UNSIGNED (TREE_TYPE (op)));
      op = fold_convert (type, op);
    }
  return op;
}

/* This is a helper function of build_binary_op.

   For certain operations if both args were extended from the same
   smaller type, do the arithmetic in that type and then extend.

   BITWISE indicates a bitwise operation.
   For them, this optimization is safe only if
   both args are zero-extended or both are sign-extended.
   Otherwise, we might change the result.
   Eg, (short)-1 | (unsigned short)-1 is (int)-1
   but calculated in (unsigned short) it would be (unsigned short)-1.
*/
tree
shorten_binary_op (tree result_type, tree op0, tree op1, bool bitwise)
{
  int unsigned0, unsigned1;
  tree arg0, arg1;
  int uns;
  tree type;

  /* Cast OP0 and OP1 to RESULT_TYPE.  Doing so prevents
     excessive narrowing when we call get_narrower below.  For
     example, suppose that OP0 is of unsigned int extended
     from signed char and that RESULT_TYPE is long long int.
     If we explicitly cast OP0 to RESULT_TYPE, OP0 would look
     like

     (long long int) (unsigned int) signed_char

     which get_narrower would narrow down to

     (unsigned int) signed char

     If we do not cast OP0 first, get_narrower would return
     signed_char, which is inconsistent with the case of the
     explicit cast.  */
  op0 = convert (result_type, op0);
  op1 = convert (result_type, op1);

  arg0 = c_common_get_narrower (op0, &unsigned0);
  arg1 = c_common_get_narrower (op1, &unsigned1);

  /* UNS is 1 if the operation to be done is an unsigned one.  */
  uns = TYPE_UNSIGNED (result_type);

  /* Handle the case that OP0 (or OP1) does not *contain* a conversion
     but it *requires* conversion to FINAL_TYPE.  */

  if ((TYPE_PRECISION (TREE_TYPE (op0))
       == TYPE_PRECISION (TREE_TYPE (arg0)))
      && TREE_TYPE (op0) != result_type)
    unsigned0 = TYPE_UNSIGNED (TREE_TYPE (op0));
  if ((TYPE_PRECISION (TREE_TYPE (op1))
       == TYPE_PRECISION (TREE_TYPE (arg1)))
      && TREE_TYPE (op1) != result_type)
    unsigned1 = TYPE_UNSIGNED (TREE_TYPE (op1));

  /* Now UNSIGNED0 is 1 if ARG0 zero-extends to FINAL_TYPE.  */

  /* For bitwise operations, signedness of nominal type
     does not matter.  Consider only how operands were extended.  */
  if (bitwise)
    uns = unsigned0;

  /* Note that in all three cases below we refrain from optimizing
     an unsigned operation on sign-extended args.
     That would not be valid.  */

  /* Both args variable: if both extended in same way
     from same width, do it in that width.
     Do it unsigned if args were zero-extended.  */
  if ((TYPE_PRECISION (TREE_TYPE (arg0))
       < TYPE_PRECISION (result_type))
      && (TYPE_PRECISION (TREE_TYPE (arg1))
	  == TYPE_PRECISION (TREE_TYPE (arg0)))
      && unsigned0 == unsigned1
      && (unsigned0 || !uns))
    return c_common_signed_or_unsigned_type
      (unsigned0, common_type (TREE_TYPE (arg0), TREE_TYPE (arg1)));

  else if (TREE_CODE (arg0) == INTEGER_CST
	   && (unsigned1 || !uns)
	   && (TYPE_PRECISION (TREE_TYPE (arg1))
	       < TYPE_PRECISION (result_type))
	   && (type
	       = c_common_signed_or_unsigned_type (unsigned1,
						   TREE_TYPE (arg1)))
	   && !POINTER_TYPE_P (type)
	   && int_fits_type_p (arg0, type))
    return type;

  else if (TREE_CODE (arg1) == INTEGER_CST
	   && (unsigned0 || !uns)
	   && (TYPE_PRECISION (TREE_TYPE (arg0))
	       < TYPE_PRECISION (result_type))
	   && (type
	       = c_common_signed_or_unsigned_type (unsigned0,
						   TREE_TYPE (arg0)))
	   && !POINTER_TYPE_P (type)
	   && int_fits_type_p (arg1, type))
    return type;

  return result_type;
}

/* Returns true iff any integer value of type FROM_TYPE can be represented as
   real of type TO_TYPE.  This is a helper function for unsafe_conversion_p.  */

static bool
int_safely_convertible_to_real_p (const_tree from_type, const_tree to_type)
{
  tree type_low_bound = TYPE_MIN_VALUE (from_type);
  tree type_high_bound = TYPE_MAX_VALUE (from_type);
  REAL_VALUE_TYPE real_low_bound =
	  real_value_from_int_cst (0, type_low_bound);
  REAL_VALUE_TYPE real_high_bound =
	  real_value_from_int_cst (0, type_high_bound);

  return exact_real_truncate (TYPE_MODE (to_type), &real_low_bound)
	 && exact_real_truncate (TYPE_MODE (to_type), &real_high_bound);
}

/* Checks if expression EXPR of complex/real/integer type cannot be converted
   to the complex/real/integer type TYPE.  Function returns non-zero when:
	* EXPR is a constant which cannot be exactly converted to TYPE.
	* EXPR is not a constant and size of EXPR's type > than size of TYPE,
	  for EXPR type and TYPE being both integers or both real, or both
	  complex.
	* EXPR is not a constant of complex type and TYPE is a real or
	  an integer.
	* EXPR is not a constant of real type and TYPE is an integer.
	* EXPR is not a constant of integer type which cannot be
	  exactly converted to real type.

   Function allows conversions between types of different signedness if
   CHECK_SIGN is false and can return SAFE_CONVERSION (zero) in that
   case.  Function can return UNSAFE_SIGN if CHECK_SIGN is true.

   RESULT, when non-null is the result of the conversion.  When constant
   it is included in the text of diagnostics.

   Function allows conversions from complex constants to non-complex types,
   provided that imaginary part is zero and real part can be safely converted
   to TYPE.  */

enum conversion_safety
unsafe_conversion_p (tree type, tree expr, tree result, bool check_sign)
{
  enum conversion_safety give_warning = SAFE_CONVERSION; /* is 0 or false */
  tree expr_type = TREE_TYPE (expr);

  expr = fold_for_warn (expr);

  if (TREE_CODE (expr) == REAL_CST || TREE_CODE (expr) == INTEGER_CST)
    {
      /* If type is complex, we are interested in compatibility with
	 underlying type.  */
      if (TREE_CODE (type) == COMPLEX_TYPE)
	  type = TREE_TYPE (type);

      /* Warn for real constant that is not an exact integer converted
	 to integer type.  */
      if (TREE_CODE (expr_type) == REAL_TYPE
	  && TREE_CODE (type) == INTEGER_TYPE)
	{
	  if (!real_isinteger (TREE_REAL_CST_PTR (expr), TYPE_MODE (expr_type)))
	    give_warning = UNSAFE_REAL;
	}
      /* Warn for an integer constant that does not fit into integer type.  */
      else if (TREE_CODE (expr_type) == INTEGER_TYPE
	       && TREE_CODE (type) == INTEGER_TYPE
	       && !int_fits_type_p (expr, type))
	{
	  if (TYPE_UNSIGNED (type) && !TYPE_UNSIGNED (expr_type)
	      && tree_int_cst_sgn (expr) < 0)
	    {
	      if (check_sign)
		give_warning = UNSAFE_SIGN;
	    }
	  else if (!TYPE_UNSIGNED (type) && TYPE_UNSIGNED (expr_type))
	    {
	      if (check_sign)
		give_warning = UNSAFE_SIGN;
	    }
	  else
	    give_warning = UNSAFE_OTHER;
	}
      else if (TREE_CODE (type) == REAL_TYPE)
	{
	  /* Warn for an integer constant that does not fit into real type.  */
	  if (TREE_CODE (expr_type) == INTEGER_TYPE)
	    {
	      REAL_VALUE_TYPE a = real_value_from_int_cst (0, expr);
	      if (!exact_real_truncate (TYPE_MODE (type), &a))
		give_warning = UNSAFE_REAL;
	    }
	  /* Warn for a real constant that does not fit into a smaller
	     real type.  */
	  else if (TREE_CODE (expr_type) == REAL_TYPE
		   && TYPE_PRECISION (type) < TYPE_PRECISION (expr_type))
	    {
	      REAL_VALUE_TYPE a = TREE_REAL_CST (expr);
	      if (!exact_real_truncate (TYPE_MODE (type), &a))
		give_warning = UNSAFE_REAL;
	    }
	}
    }

  else if (TREE_CODE (expr) == COMPLEX_CST)
    {
      tree imag_part = TREE_IMAGPART (expr);
      /* Conversion from complex constant with zero imaginary part,
	 perform check for conversion of real part.  */
      if ((TREE_CODE (imag_part) == REAL_CST
	   && real_zerop (imag_part))
	  || (TREE_CODE (imag_part) == INTEGER_CST
	      && integer_zerop (imag_part)))
	/* Note: in this branch we use recursive call to unsafe_conversion_p
	   with different type of EXPR, but it is still safe, because when EXPR
	   is a constant, it's type is not used in text of generated warnings
	   (otherwise they could sound misleading).  */
	return unsafe_conversion_p (type, TREE_REALPART (expr), result,
				    check_sign);
      /* Conversion from complex constant with non-zero imaginary part.  */
      else
	{
	  /* Conversion to complex type.
	     Perform checks for both real and imaginary parts.  */
	  if (TREE_CODE (type) == COMPLEX_TYPE)
	    {
	      enum conversion_safety re_safety =
		unsafe_conversion_p (type, TREE_REALPART (expr),
				     result, check_sign);
	      enum conversion_safety im_safety =
		unsafe_conversion_p (type, imag_part, result, check_sign);

	      /* Merge the results into appropriate single warning.  */

	      /* Note: this case includes SAFE_CONVERSION, i.e. success.  */
	      if (re_safety == im_safety)
		give_warning = re_safety;
	      else if (!re_safety && im_safety)
		give_warning = im_safety;
	      else if (re_safety && !im_safety)
		give_warning = re_safety;
	      else
		give_warning = UNSAFE_OTHER;
	    }
	  /* Warn about conversion from complex to real or integer type.  */
	  else
	    give_warning = UNSAFE_IMAGINARY;
	}
    }

  /* Checks for remaining case: EXPR is not constant.  */
  else
    {
      /* Warn for real types converted to integer types.  */
      if (TREE_CODE (expr_type) == REAL_TYPE
	  && TREE_CODE (type) == INTEGER_TYPE)
	give_warning = UNSAFE_REAL;

      else if (TREE_CODE (expr_type) == INTEGER_TYPE
	       && TREE_CODE (type) == INTEGER_TYPE)
	{
	  /* Don't warn about unsigned char y = 0xff, x = (int) y;  */
	  expr = get_unwidened (expr, 0);
	  expr_type = TREE_TYPE (expr);

	  /* Don't warn for short y; short x = ((int)y & 0xff);  */
	  if (TREE_CODE (expr) == BIT_AND_EXPR
	      || TREE_CODE (expr) == BIT_IOR_EXPR
	      || TREE_CODE (expr) == BIT_XOR_EXPR)
	    {
	      /* If both args were extended from a shortest type,
		 use that type if that is safe.  */
	      expr_type = shorten_binary_op (expr_type,
					     TREE_OPERAND (expr, 0),
					     TREE_OPERAND (expr, 1),
					     /* bitwise */1);

	      if (TREE_CODE (expr) == BIT_AND_EXPR)
		{
		  tree op0 = TREE_OPERAND (expr, 0);
		  tree op1 = TREE_OPERAND (expr, 1);
		  bool unsigned0 = TYPE_UNSIGNED (TREE_TYPE (op0));
		  bool unsigned1 = TYPE_UNSIGNED (TREE_TYPE (op1));

		  /* If one of the operands is a non-negative constant
		     that fits in the target type, then the type of the
		     other operand does not matter. */
		  if ((TREE_CODE (op0) == INTEGER_CST
		       && int_fits_type_p (op0, c_common_signed_type (type))
		       && int_fits_type_p (op0, c_common_unsigned_type (type)))
		      || (TREE_CODE (op1) == INTEGER_CST
			  && int_fits_type_p (op1, c_common_signed_type (type))
			  && int_fits_type_p (op1,
					      c_common_unsigned_type (type))))
		    return SAFE_CONVERSION;
		  /* If constant is unsigned and fits in the target
		     type, then the result will also fit.  */
		  else if ((TREE_CODE (op0) == INTEGER_CST
			    && unsigned0
			    && int_fits_type_p (op0, type))
			   || (TREE_CODE (op1) == INTEGER_CST
			       && unsigned1
			       && int_fits_type_p (op1, type)))
		    return SAFE_CONVERSION;
		}
	    }
	  /* Warn for integer types converted to smaller integer types.  */
	  if (TYPE_PRECISION (type) < TYPE_PRECISION (expr_type))
	    give_warning = UNSAFE_OTHER;

	  /* When they are the same width but different signedness,
	     then the value may change.  */
	  else if (((TYPE_PRECISION (type) == TYPE_PRECISION (expr_type)
		     && TYPE_UNSIGNED (expr_type) != TYPE_UNSIGNED (type))
		    /* Even when converted to a bigger type, if the type is
		       unsigned but expr is signed, then negative values
		       will be changed.  */
		    || (TYPE_UNSIGNED (type) && !TYPE_UNSIGNED (expr_type)))
		   && check_sign)
	    give_warning = UNSAFE_SIGN;
	}

      /* Warn for integer types converted to real types if and only if
	 all the range of values of the integer type cannot be
	 represented by the real type.  */
      else if (TREE_CODE (expr_type) == INTEGER_TYPE
	       && TREE_CODE (type) == REAL_TYPE)
	{
	  /* Don't warn about char y = 0xff; float x = (int) y;  */
	  expr = get_unwidened (expr, 0);
	  expr_type = TREE_TYPE (expr);

	  if (!int_safely_convertible_to_real_p (expr_type, type))
	    give_warning = UNSAFE_OTHER;
	}

      /* Warn for real types converted to smaller real types.  */
      else if (TREE_CODE (expr_type) == REAL_TYPE
	       && TREE_CODE (type) == REAL_TYPE
	       && TYPE_PRECISION (type) < TYPE_PRECISION (expr_type))
	give_warning = UNSAFE_REAL;

      /* Check conversion between two complex types.  */
      else if (TREE_CODE (expr_type) == COMPLEX_TYPE
	       && TREE_CODE (type) == COMPLEX_TYPE)
	{
	  /* Extract underlying types (i.e., type of real and imaginary
	     parts) of expr_type and type.  */
	  tree from_type = TREE_TYPE (expr_type);
	  tree to_type = TREE_TYPE (type);

	  /* Warn for real types converted to integer types.  */
	  if (TREE_CODE (from_type) == REAL_TYPE
	      && TREE_CODE (to_type) == INTEGER_TYPE)
	    give_warning = UNSAFE_REAL;

	  /* Warn for real types converted to smaller real types.  */
	  else if (TREE_CODE (from_type) == REAL_TYPE
		   && TREE_CODE (to_type) == REAL_TYPE
		   && TYPE_PRECISION (to_type) < TYPE_PRECISION (from_type))
	    give_warning = UNSAFE_REAL;

	  /* Check conversion for complex integer types.  Here implementation
	     is simpler than for real-domain integers because it does not
	     involve sophisticated cases, such as bitmasks, casts, etc.  */
	  else if (TREE_CODE (from_type) == INTEGER_TYPE
		   && TREE_CODE (to_type) == INTEGER_TYPE)
	    {
	      /* Warn for integer types converted to smaller integer types.  */
	      if (TYPE_PRECISION (to_type) < TYPE_PRECISION (from_type))
		give_warning = UNSAFE_OTHER;

	      /* Check for different signedness, see case for real-domain
		 integers (above) for a more detailed comment.  */
	      else if (((TYPE_PRECISION (to_type) == TYPE_PRECISION (from_type)
			 && TYPE_UNSIGNED (to_type) != TYPE_UNSIGNED (from_type))
			|| (TYPE_UNSIGNED (to_type) && !TYPE_UNSIGNED (from_type)))
		       && check_sign)
		give_warning = UNSAFE_SIGN;
	    }
	  else if (TREE_CODE (from_type) == INTEGER_TYPE
		   && TREE_CODE (to_type) == REAL_TYPE
		   && !int_safely_convertible_to_real_p (from_type, to_type))
	    give_warning = UNSAFE_OTHER;
	}

      /* Warn for complex types converted to real or integer types.  */
      else if (TREE_CODE (expr_type) == COMPLEX_TYPE
	       && TREE_CODE (type) != COMPLEX_TYPE)
	give_warning = UNSAFE_IMAGINARY;
    }

  return give_warning;
}


/* Convert EXPR to TYPE, warning about conversion problems with constants.
   Invoke this function on every expression that is converted implicitly,
   i.e. because of language rules and not because of an explicit cast.
   INIT_CONST is true if the conversion is for arithmetic types for a static
   initializer and folding must apply accordingly (discarding floating-point
   exceptions and assuming the default rounding mode is in effect).  */

tree
convert_and_check (location_t loc, tree type, tree expr, bool init_const)
{
  tree result;
  tree expr_for_warning;

  /* Convert from a value with possible excess precision rather than
     via the semantic type, but do not warn about values not fitting
     exactly in the semantic type.  */
  if (TREE_CODE (expr) == EXCESS_PRECISION_EXPR)
    {
      tree orig_type = TREE_TYPE (expr);
      expr = TREE_OPERAND (expr, 0);
      expr_for_warning = (init_const
			  ? convert_init (orig_type, expr)
			  : convert (orig_type, expr));
      if (orig_type == type)
	return expr_for_warning;
    }
  else
    expr_for_warning = expr;

  if (TREE_TYPE (expr) == type)
    return expr;

  result = init_const ? convert_init (type, expr) : convert (type, expr);

  if (c_inhibit_evaluation_warnings == 0
      && !TREE_OVERFLOW_P (expr)
      && result != error_mark_node)
    warnings_for_convert_and_check (loc, type, expr_for_warning, result);

  return result;
}

/* A node in a list that describes references to variables (EXPR), which are
   either read accesses if WRITER is zero, or write accesses, in which case
   WRITER is the parent of EXPR.  */
struct tlist
{
  struct tlist *next;
  tree expr, writer;
};

/* Used to implement a cache the results of a call to verify_tree.  We only
   use this for SAVE_EXPRs.  */
struct tlist_cache
{
  struct tlist_cache *next;
  struct tlist *cache_before_sp;
  struct tlist *cache_after_sp;
  tree expr;
};

/* Obstack to use when allocating tlist structures, and corresponding
   firstobj.  */
static struct obstack tlist_obstack;
static char *tlist_firstobj = 0;

/* Keep track of the identifiers we've warned about, so we can avoid duplicate
   warnings.  */
static struct tlist *warned_ids;
/* SAVE_EXPRs need special treatment.  We process them only once and then
   cache the results.  */
static struct tlist_cache *save_expr_cache;

static void add_tlist (struct tlist **, struct tlist *, tree, int);
static void merge_tlist (struct tlist **, struct tlist *, int);
static void verify_tree (tree, struct tlist **, struct tlist **, tree);
static bool warning_candidate_p (tree);
static bool candidate_equal_p (const_tree, const_tree);
static void warn_for_collisions (struct tlist *);
static void warn_for_collisions_1 (tree, tree, struct tlist *, int);
static struct tlist *new_tlist (struct tlist *, tree, tree);

/* Create a new struct tlist and fill in its fields.  */
static struct tlist *
new_tlist (struct tlist *next, tree t, tree writer)
{
  struct tlist *l;
  l = XOBNEW (&tlist_obstack, struct tlist);
  l->next = next;
  l->expr = t;
  l->writer = writer;
  return l;
}

/* Add duplicates of the nodes found in ADD to the list *TO.  If EXCLUDE_WRITER
   is nonnull, we ignore any node we find which has a writer equal to it.  */

static void
add_tlist (struct tlist **to, struct tlist *add, tree exclude_writer, int copy)
{
  while (add)
    {
      struct tlist *next = add->next;
      if (!copy)
	add->next = *to;
      if (!exclude_writer || !candidate_equal_p (add->writer, exclude_writer))
	*to = copy ? new_tlist (*to, add->expr, add->writer) : add;
      add = next;
    }
}

/* Merge the nodes of ADD into TO.  This merging process is done so that for
   each variable that already exists in TO, no new node is added; however if
   there is a write access recorded in ADD, and an occurrence on TO is only
   a read access, then the occurrence in TO will be modified to record the
   write.  */

static void
merge_tlist (struct tlist **to, struct tlist *add, int copy)
{
  struct tlist **end = to;

  while (*end)
    end = &(*end)->next;

  while (add)
    {
      int found = 0;
      struct tlist *tmp2;
      struct tlist *next = add->next;

      for (tmp2 = *to; tmp2; tmp2 = tmp2->next)
	if (candidate_equal_p (tmp2->expr, add->expr))
	  {
	    found = 1;
	    if (!tmp2->writer)
	      tmp2->writer = add->writer;
	  }
      if (!found)
	{
	  *end = copy ? new_tlist (NULL, add->expr, add->writer) : add;
	  end = &(*end)->next;
	  *end = 0;
	}
      add = next;
    }
}

/* WRITTEN is a variable, WRITER is its parent.  Warn if any of the variable
   references in list LIST conflict with it, excluding reads if ONLY writers
   is nonzero.  */

static void
warn_for_collisions_1 (tree written, tree writer, struct tlist *list,
		       int only_writes)
{
  struct tlist *tmp;

  /* Avoid duplicate warnings.  */
  for (tmp = warned_ids; tmp; tmp = tmp->next)
    if (candidate_equal_p (tmp->expr, written))
      return;

  while (list)
    {
      if (candidate_equal_p (list->expr, written)
	  && !candidate_equal_p (list->writer, writer)
	  && (!only_writes || list->writer))
	{
	  warned_ids = new_tlist (warned_ids, written, NULL_TREE);
	  warning_at (EXPR_LOC_OR_LOC (writer, input_location),
		      OPT_Wsequence_point, "operation on %qE may be undefined",
		      list->expr);
	}
      list = list->next;
    }
}

/* Given a list LIST of references to variables, find whether any of these
   can cause conflicts due to missing sequence points.  */

static void
warn_for_collisions (struct tlist *list)
{
  struct tlist *tmp;

  for (tmp = list; tmp; tmp = tmp->next)
    {
      if (tmp->writer)
	warn_for_collisions_1 (tmp->expr, tmp->writer, list, 0);
    }
}

/* Return nonzero if X is a tree that can be verified by the sequence point
   warnings.  */

static bool
warning_candidate_p (tree x)
{
  if (DECL_P (x) && DECL_ARTIFICIAL (x))
    return false;

  if (TREE_CODE (x) == BLOCK)
    return false;

  /* VOID_TYPE_P (TREE_TYPE (x)) is workaround for cp/tree.cc
     (lvalue_p) crash on TRY/CATCH. */
  if (TREE_TYPE (x) == NULL_TREE || VOID_TYPE_P (TREE_TYPE (x)))
    return false;

  if (!lvalue_p (x))
    return false;

  /* No point to track non-const calls, they will never satisfy
     operand_equal_p.  */
  if (TREE_CODE (x) == CALL_EXPR && (call_expr_flags (x) & ECF_CONST) == 0)
    return false;

  if (TREE_CODE (x) == STRING_CST)
    return false;

  return true;
}

/* Return nonzero if X and Y appear to be the same candidate (or NULL) */
static bool
candidate_equal_p (const_tree x, const_tree y)
{
  return (x == y) || (x && y && operand_equal_p (x, y, 0));
}

/* Walk the tree X, and record accesses to variables.  If X is written by the
   parent tree, WRITER is the parent.
   We store accesses in one of the two lists: PBEFORE_SP, and PNO_SP.  If this
   expression or its only operand forces a sequence point, then everything up
   to the sequence point is stored in PBEFORE_SP.  Everything else gets stored
   in PNO_SP.
   Once we return, we will have emitted warnings if any subexpression before
   such a sequence point could be undefined.  On a higher level, however, the
   sequence point may not be relevant, and we'll merge the two lists.

   Example: (b++, a) + b;
   The call that processes the COMPOUND_EXPR will store the increment of B
   in PBEFORE_SP, and the use of A in PNO_SP.  The higher-level call that
   processes the PLUS_EXPR will need to merge the two lists so that
   eventually, all accesses end up on the same list (and we'll warn about the
   unordered subexpressions b++ and b.

   A note on merging.  If we modify the former example so that our expression
   becomes
     (b++, b) + a
   care must be taken not simply to add all three expressions into the final
   PNO_SP list.  The function merge_tlist takes care of that by merging the
   before-SP list of the COMPOUND_EXPR into its after-SP list in a special
   way, so that no more than one access to B is recorded.  */

static void
verify_tree (tree x, struct tlist **pbefore_sp, struct tlist **pno_sp,
	     tree writer)
{
  struct tlist *tmp_before, *tmp_nosp, *tmp_list2, *tmp_list3;
  enum tree_code code;
  enum tree_code_class cl;

 restart:
  /* X may be NULL if it is the operand of an empty statement expression
     ({ }).  */
  if (x == NULL)
    return;

  code = TREE_CODE (x);
  cl = TREE_CODE_CLASS (code);

  if (warning_candidate_p (x))
    *pno_sp = new_tlist (*pno_sp, x, writer);

  switch (code)
    {
    case CONSTRUCTOR:
    case SIZEOF_EXPR:
    case PAREN_SIZEOF_EXPR:
      return;

    case COMPOUND_EXPR:
    case TRUTH_ANDIF_EXPR:
    case TRUTH_ORIF_EXPR:
    sequenced_binary:
      tmp_before = tmp_nosp = tmp_list2 = tmp_list3 = 0;
      verify_tree (TREE_OPERAND (x, 0), &tmp_before, &tmp_nosp, NULL_TREE);
      warn_for_collisions (tmp_nosp);
      merge_tlist (pbefore_sp, tmp_before, 0);
      merge_tlist (pbefore_sp, tmp_nosp, 0);
      verify_tree (TREE_OPERAND (x, 1), &tmp_list3, &tmp_list2, NULL_TREE);
      warn_for_collisions (tmp_list2);
      merge_tlist (pbefore_sp, tmp_list3, 0);
      merge_tlist (pno_sp, tmp_list2, 0);
      return;

    case COND_EXPR:
      tmp_before = tmp_list2 = 0;
      verify_tree (TREE_OPERAND (x, 0), &tmp_before, &tmp_list2, NULL_TREE);
      warn_for_collisions (tmp_list2);
      merge_tlist (pbefore_sp, tmp_before, 0);
      merge_tlist (pbefore_sp, tmp_list2, 0);

      tmp_list3 = tmp_nosp = 0;
      verify_tree (TREE_OPERAND (x, 1), &tmp_list3, &tmp_nosp, NULL_TREE);
      warn_for_collisions (tmp_nosp);
      merge_tlist (pbefore_sp, tmp_list3, 0);

      tmp_list3 = tmp_list2 = 0;
      verify_tree (TREE_OPERAND (x, 2), &tmp_list3, &tmp_list2, NULL_TREE);
      warn_for_collisions (tmp_list2);
      merge_tlist (pbefore_sp, tmp_list3, 0);
      /* Rather than add both tmp_nosp and tmp_list2, we have to merge the
	 two first, to avoid warning for (a ? b++ : b++).  */
      merge_tlist (&tmp_nosp, tmp_list2, 0);
      add_tlist (pno_sp, tmp_nosp, NULL_TREE, 0);
      return;

    case PREDECREMENT_EXPR:
    case PREINCREMENT_EXPR:
    case POSTDECREMENT_EXPR:
    case POSTINCREMENT_EXPR:
      verify_tree (TREE_OPERAND (x, 0), pno_sp, pno_sp, x);
      return;

    case MODIFY_EXPR:
      tmp_before = tmp_nosp = tmp_list3 = 0;
      verify_tree (TREE_OPERAND (x, 1), &tmp_before, &tmp_nosp, NULL_TREE);
      verify_tree (TREE_OPERAND (x, 0), &tmp_list3, &tmp_list3, x);
      /* Expressions inside the LHS are not ordered wrt. the sequence points
	 in the RHS.  Example:
	   *a = (a++, 2)
	 Despite the fact that the modification of "a" is in the before_sp
	 list (tmp_before), it conflicts with the use of "a" in the LHS.
	 We can handle this by adding the contents of tmp_list3
	 to those of tmp_before, and redoing the collision warnings for that
	 list.  */
      add_tlist (&tmp_before, tmp_list3, x, 1);
      warn_for_collisions (tmp_before);
      /* Exclude the LHS itself here; we first have to merge it into the
	 tmp_nosp list.  This is done to avoid warning for "a = a"; if we
	 didn't exclude the LHS, we'd get it twice, once as a read and once
	 as a write.  */
      add_tlist (pno_sp, tmp_list3, x, 0);
      warn_for_collisions_1 (TREE_OPERAND (x, 0), x, tmp_nosp, 1);

      merge_tlist (pbefore_sp, tmp_before, 0);
      if (warning_candidate_p (TREE_OPERAND (x, 0)))
	merge_tlist (&tmp_nosp, new_tlist (NULL, TREE_OPERAND (x, 0), x), 0);
      add_tlist (pno_sp, tmp_nosp, NULL_TREE, 1);
      return;

    case CALL_EXPR:
      /* We need to warn about conflicts among arguments and conflicts between
	 args and the function address.  Side effects of the function address,
	 however, are not ordered by the sequence point of the call.  */
      {
	call_expr_arg_iterator iter;
	tree arg;
	tmp_before = tmp_nosp = 0;
	verify_tree (CALL_EXPR_FN (x), &tmp_before, &tmp_nosp, NULL_TREE);
	FOR_EACH_CALL_EXPR_ARG (arg, iter, x)
	  {
	    tmp_list2 = tmp_list3 = 0;
	    verify_tree (arg, &tmp_list2, &tmp_list3, NULL_TREE);
	    merge_tlist (&tmp_list3, tmp_list2, 0);
	    add_tlist (&tmp_before, tmp_list3, NULL_TREE, 0);
	  }
	add_tlist (&tmp_before, tmp_nosp, NULL_TREE, 0);
	warn_for_collisions (tmp_before);
	add_tlist (pbefore_sp, tmp_before, NULL_TREE, 0);
	return;
      }

    case TREE_LIST:
      /* Scan all the list, e.g. indices of multi dimensional array.  */
      while (x)
	{
	  tmp_before = tmp_nosp = 0;
	  verify_tree (TREE_VALUE (x), &tmp_before, &tmp_nosp, NULL_TREE);
	  merge_tlist (&tmp_nosp, tmp_before, 0);
	  add_tlist (pno_sp, tmp_nosp, NULL_TREE, 0);
	  x = TREE_CHAIN (x);
	}
      return;

    case SAVE_EXPR:
      {
	struct tlist_cache *t;
	for (t = save_expr_cache; t; t = t->next)
	  if (candidate_equal_p (t->expr, x))
	    break;

	if (!t)
	  {
	    t = XOBNEW (&tlist_obstack, struct tlist_cache);
	    t->next = save_expr_cache;
	    t->expr = x;
	    save_expr_cache = t;

	    tmp_before = tmp_nosp = 0;
	    verify_tree (TREE_OPERAND (x, 0), &tmp_before, &tmp_nosp, NULL_TREE);
	    warn_for_collisions (tmp_nosp);

	    tmp_list3 = 0;
	    merge_tlist (&tmp_list3, tmp_nosp, 0);
	    t->cache_before_sp = tmp_before;
	    t->cache_after_sp = tmp_list3;
	  }
	merge_tlist (pbefore_sp, t->cache_before_sp, 1);
	add_tlist (pno_sp, t->cache_after_sp, NULL_TREE, 1);
	return;
      }

    case ADDR_EXPR:
      x = TREE_OPERAND (x, 0);
      if (DECL_P (x))
	return;
      writer = 0;
      goto restart;

    case VIEW_CONVERT_EXPR:
      if (location_wrapper_p (x))
	{
	  x = TREE_OPERAND (x, 0);
	  goto restart;
	}
      goto do_default;

    case LSHIFT_EXPR:
    case RSHIFT_EXPR:
    case COMPONENT_REF:
    case ARRAY_REF:
      if (cxx_dialect >= cxx17)
	goto sequenced_binary;
      goto do_default;

    default:
    do_default:
      /* For other expressions, simply recurse on their operands.
	 Manual tail recursion for unary expressions.
	 Other non-expressions need not be processed.  */
      if (cl == tcc_unary)
	{
	  x = TREE_OPERAND (x, 0);
	  writer = 0;
	  goto restart;
	}
      else if (IS_EXPR_CODE_CLASS (cl))
	{
	  int lp;
	  int max = TREE_OPERAND_LENGTH (x);
	  for (lp = 0; lp < max; lp++)
	    {
	      tmp_before = tmp_nosp = 0;
	      verify_tree (TREE_OPERAND (x, lp), &tmp_before, &tmp_nosp, 0);
	      merge_tlist (&tmp_nosp, tmp_before, 0);
	      add_tlist (pno_sp, tmp_nosp, NULL_TREE, 0);
	    }
	}
      return;
    }
}

static constexpr size_t verify_sequence_points_limit = 1024;

/* Called from verify_sequence_points via walk_tree.  */

static tree
verify_tree_lim_r (tree *tp, int *walk_subtrees, void *data)
{
  if (++*((size_t *) data) > verify_sequence_points_limit)
    return integer_zero_node;

  if (TYPE_P (*tp))
    *walk_subtrees = 0;

  return NULL_TREE;
}

/* Try to warn for undefined behavior in EXPR due to missing sequence
   points.  */

void
verify_sequence_points (tree expr)
{
  tlist *before_sp = nullptr, *after_sp = nullptr;

  /* verify_tree is highly recursive, and merge_tlist is O(n^2),
     so we return early if the expression is too big.  */
  size_t n = 0;
  if (walk_tree (&expr, verify_tree_lim_r, &n, nullptr))
    return;

  warned_ids = nullptr;
  save_expr_cache = nullptr;
  if (!tlist_firstobj)
    {
      gcc_obstack_init (&tlist_obstack);
      tlist_firstobj = (char *) obstack_alloc (&tlist_obstack, 0);
    }

  verify_tree (expr, &before_sp, &after_sp, NULL_TREE);
  warn_for_collisions (after_sp);
  obstack_free (&tlist_obstack, tlist_firstobj);
}

/* Validate the expression after `case' and apply default promotions.  */

static tree
check_case_value (location_t loc, tree value)
{
  if (value == NULL_TREE)
    return value;

  if (TREE_CODE (value) == INTEGER_CST)
    /* Promote char or short to int.  */
    value = perform_integral_promotions (value);
  else if (value != error_mark_node)
    {
      error_at (loc, "case label does not reduce to an integer constant");
      value = error_mark_node;
    }

  constant_expression_warning (value);

  return value;
}

/* Return an integer type with BITS bits of precision,
   that is unsigned if UNSIGNEDP is nonzero, otherwise signed.  */

tree
c_common_type_for_size (unsigned int bits, int unsignedp)
{
  int i;

  if (bits == TYPE_PRECISION (integer_type_node))
    return unsignedp ? unsigned_type_node : integer_type_node;

  if (bits == TYPE_PRECISION (signed_char_type_node))
    return unsignedp ? unsigned_char_type_node : signed_char_type_node;

  if (bits == TYPE_PRECISION (short_integer_type_node))
    return unsignedp ? short_unsigned_type_node : short_integer_type_node;

  if (bits == TYPE_PRECISION (long_integer_type_node))
    return unsignedp ? long_unsigned_type_node : long_integer_type_node;

  if (bits == TYPE_PRECISION (long_long_integer_type_node))
    return (unsignedp ? long_long_unsigned_type_node
	    : long_long_integer_type_node);

  for (i = 0; i < NUM_INT_N_ENTS; i ++)
    if (int_n_enabled_p[i]
	&& bits == int_n_data[i].bitsize)
      return (unsignedp ? int_n_trees[i].unsigned_type
	      : int_n_trees[i].signed_type);

  if (bits == TYPE_PRECISION (widest_integer_literal_type_node))
    return (unsignedp ? widest_unsigned_literal_type_node
	    : widest_integer_literal_type_node);

  if (bits <= TYPE_PRECISION (intQI_type_node))
    return unsignedp ? unsigned_intQI_type_node : intQI_type_node;

  if (bits <= TYPE_PRECISION (intHI_type_node))
    return unsignedp ? unsigned_intHI_type_node : intHI_type_node;

  if (bits <= TYPE_PRECISION (intSI_type_node))
    return unsignedp ? unsigned_intSI_type_node : intSI_type_node;

  if (bits <= TYPE_PRECISION (intDI_type_node))
    return unsignedp ? unsigned_intDI_type_node : intDI_type_node;

  return NULL_TREE;
}

/* Return a fixed-point type that has at least IBIT ibits and FBIT fbits
   that is unsigned if UNSIGNEDP is nonzero, otherwise signed;
   and saturating if SATP is nonzero, otherwise not saturating.  */

tree
c_common_fixed_point_type_for_size (unsigned int ibit, unsigned int fbit,
				    int unsignedp, int satp)
{
  enum mode_class mclass;
  if (ibit == 0)
    mclass = unsignedp ? MODE_UFRACT : MODE_FRACT;
  else
    mclass = unsignedp ? MODE_UACCUM : MODE_ACCUM;

  opt_scalar_mode opt_mode;
  scalar_mode mode;
  FOR_EACH_MODE_IN_CLASS (opt_mode, mclass)
    {
      mode = opt_mode.require ();
      if (GET_MODE_IBIT (mode) >= ibit && GET_MODE_FBIT (mode) >= fbit)
	break;
    }

  if (!opt_mode.exists (&mode) || !targetm.scalar_mode_supported_p (mode))
    {
      sorry ("GCC cannot support operators with integer types and "
	     "fixed-point types that have too many integral and "
	     "fractional bits together");
      return NULL_TREE;
    }

  return c_common_type_for_mode (mode, satp);
}

/* Used for communication between c_common_type_for_mode and
   c_register_builtin_type.  */
tree registered_builtin_types;

/* Return a data type that has machine mode MODE.
   If the mode is an integer,
   then UNSIGNEDP selects between signed and unsigned types.
   If the mode is a fixed-point mode,
   then UNSIGNEDP selects between saturating and nonsaturating types.  */

tree
c_common_type_for_mode (machine_mode mode, int unsignedp)
{
  tree t;
  int i;

  if (mode == TYPE_MODE (integer_type_node))
    return unsignedp ? unsigned_type_node : integer_type_node;

  if (mode == TYPE_MODE (signed_char_type_node))
    return unsignedp ? unsigned_char_type_node : signed_char_type_node;

  if (mode == TYPE_MODE (short_integer_type_node))
    return unsignedp ? short_unsigned_type_node : short_integer_type_node;

  if (mode == TYPE_MODE (long_integer_type_node))
    return unsignedp ? long_unsigned_type_node : long_integer_type_node;

  if (mode == TYPE_MODE (long_long_integer_type_node))
    return unsignedp ? long_long_unsigned_type_node : long_long_integer_type_node;

  for (i = 0; i < NUM_INT_N_ENTS; i ++)
    if (int_n_enabled_p[i]
	&& mode == int_n_data[i].m)
      return (unsignedp ? int_n_trees[i].unsigned_type
	      : int_n_trees[i].signed_type);

  if (mode == QImode)
    return unsignedp ? unsigned_intQI_type_node : intQI_type_node;

  if (mode == HImode)
    return unsignedp ? unsigned_intHI_type_node : intHI_type_node;

  if (mode == SImode)
    return unsignedp ? unsigned_intSI_type_node : intSI_type_node;

  if (mode == DImode)
    return unsignedp ? unsigned_intDI_type_node : intDI_type_node;

#if HOST_BITS_PER_WIDE_INT >= 64
  if (mode == TYPE_MODE (intTI_type_node))
    return unsignedp ? unsigned_intTI_type_node : intTI_type_node;
#endif

  if (mode == TYPE_MODE (float_type_node))
    return float_type_node;

  if (mode == TYPE_MODE (double_type_node))
    return double_type_node;

  if (mode == TYPE_MODE (long_double_type_node))
    return long_double_type_node;

  for (i = 0; i < NUM_FLOATN_NX_TYPES; i++)
    if (FLOATN_NX_TYPE_NODE (i) != NULL_TREE
	&& mode == TYPE_MODE (FLOATN_NX_TYPE_NODE (i)))
      return FLOATN_NX_TYPE_NODE (i);

  if (mode == TYPE_MODE (void_type_node))
    return void_type_node;

  if (mode == TYPE_MODE (build_pointer_type (char_type_node))
      || mode == TYPE_MODE (build_pointer_type (integer_type_node)))
    {
      unsigned int precision
	= GET_MODE_PRECISION (as_a <scalar_int_mode> (mode));
      return (unsignedp
	      ? make_unsigned_type (precision)
	      : make_signed_type (precision));
    }

  if (COMPLEX_MODE_P (mode))
    {
      machine_mode inner_mode;
      tree inner_type;

      if (mode == TYPE_MODE (complex_float_type_node))
	return complex_float_type_node;
      if (mode == TYPE_MODE (complex_double_type_node))
	return complex_double_type_node;
      if (mode == TYPE_MODE (complex_long_double_type_node))
	return complex_long_double_type_node;

      for (i = 0; i < NUM_FLOATN_NX_TYPES; i++)
	if (COMPLEX_FLOATN_NX_TYPE_NODE (i) != NULL_TREE
	    && mode == TYPE_MODE (COMPLEX_FLOATN_NX_TYPE_NODE (i)))
	  return COMPLEX_FLOATN_NX_TYPE_NODE (i);

      if (mode == TYPE_MODE (complex_integer_type_node) && !unsignedp)
	return complex_integer_type_node;

      inner_mode = GET_MODE_INNER (mode);
      inner_type = c_common_type_for_mode (inner_mode, unsignedp);
      if (inner_type != NULL_TREE)
	return build_complex_type (inner_type);
    }
  else if (GET_MODE_CLASS (mode) == MODE_VECTOR_BOOL
	   && valid_vector_subparts_p (GET_MODE_NUNITS (mode)))
    {
      unsigned int elem_bits = vector_element_size (GET_MODE_BITSIZE (mode),
						    GET_MODE_NUNITS (mode));
      tree bool_type = build_nonstandard_boolean_type (elem_bits);
      return build_vector_type_for_mode (bool_type, mode);
    }
  else if (VECTOR_MODE_P (mode)
	   && valid_vector_subparts_p (GET_MODE_NUNITS (mode)))
    {
      machine_mode inner_mode = GET_MODE_INNER (mode);
      tree inner_type = c_common_type_for_mode (inner_mode, unsignedp);
      if (inner_type != NULL_TREE)
	return build_vector_type_for_mode (inner_type, mode);
    }

  if (dfloat32_type_node != NULL_TREE
      && mode == TYPE_MODE (dfloat32_type_node))
    return dfloat32_type_node;
  if (dfloat64_type_node != NULL_TREE
      && mode == TYPE_MODE (dfloat64_type_node))
    return dfloat64_type_node;
  if (dfloat128_type_node != NULL_TREE
      && mode == TYPE_MODE (dfloat128_type_node))
    return dfloat128_type_node;

  if (ALL_SCALAR_FIXED_POINT_MODE_P (mode))
    {
      if (mode == TYPE_MODE (short_fract_type_node))
	return unsignedp ? sat_short_fract_type_node : short_fract_type_node;
      if (mode == TYPE_MODE (fract_type_node))
	return unsignedp ? sat_fract_type_node : fract_type_node;
      if (mode == TYPE_MODE (long_fract_type_node))
	return unsignedp ? sat_long_fract_type_node : long_fract_type_node;
      if (mode == TYPE_MODE (long_long_fract_type_node))
	return unsignedp ? sat_long_long_fract_type_node
			 : long_long_fract_type_node;

      if (mode == TYPE_MODE (unsigned_short_fract_type_node))
	return unsignedp ? sat_unsigned_short_fract_type_node
			 : unsigned_short_fract_type_node;
      if (mode == TYPE_MODE (unsigned_fract_type_node))
	return unsignedp ? sat_unsigned_fract_type_node
			 : unsigned_fract_type_node;
      if (mode == TYPE_MODE (unsigned_long_fract_type_node))
	return unsignedp ? sat_unsigned_long_fract_type_node
			 : unsigned_long_fract_type_node;
      if (mode == TYPE_MODE (unsigned_long_long_fract_type_node))
	return unsignedp ? sat_unsigned_long_long_fract_type_node
			 : unsigned_long_long_fract_type_node;

      if (mode == TYPE_MODE (short_accum_type_node))
	return unsignedp ? sat_short_accum_type_node : short_accum_type_node;
      if (mode == TYPE_MODE (accum_type_node))
	return unsignedp ? sat_accum_type_node : accum_type_node;
      if (mode == TYPE_MODE (long_accum_type_node))
	return unsignedp ? sat_long_accum_type_node : long_accum_type_node;
      if (mode == TYPE_MODE (long_long_accum_type_node))
	return unsignedp ? sat_long_long_accum_type_node
			 : long_long_accum_type_node;

      if (mode == TYPE_MODE (unsigned_short_accum_type_node))
	return unsignedp ? sat_unsigned_short_accum_type_node
			 : unsigned_short_accum_type_node;
      if (mode == TYPE_MODE (unsigned_accum_type_node))
	return unsignedp ? sat_unsigned_accum_type_node
			 : unsigned_accum_type_node;
      if (mode == TYPE_MODE (unsigned_long_accum_type_node))
	return unsignedp ? sat_unsigned_long_accum_type_node
			 : unsigned_long_accum_type_node;
      if (mode == TYPE_MODE (unsigned_long_long_accum_type_node))
	return unsignedp ? sat_unsigned_long_long_accum_type_node
			 : unsigned_long_long_accum_type_node;

      if (mode == QQmode)
	return unsignedp ? sat_qq_type_node : qq_type_node;
      if (mode == HQmode)
	return unsignedp ? sat_hq_type_node : hq_type_node;
      if (mode == SQmode)
	return unsignedp ? sat_sq_type_node : sq_type_node;
      if (mode == DQmode)
	return unsignedp ? sat_dq_type_node : dq_type_node;
      if (mode == TQmode)
	return unsignedp ? sat_tq_type_node : tq_type_node;

      if (mode == UQQmode)
	return unsignedp ? sat_uqq_type_node : uqq_type_node;
      if (mode == UHQmode)
	return unsignedp ? sat_uhq_type_node : uhq_type_node;
      if (mode == USQmode)
	return unsignedp ? sat_usq_type_node : usq_type_node;
      if (mode == UDQmode)
	return unsignedp ? sat_udq_type_node : udq_type_node;
      if (mode == UTQmode)
	return unsignedp ? sat_utq_type_node : utq_type_node;

      if (mode == HAmode)
	return unsignedp ? sat_ha_type_node : ha_type_node;
      if (mode == SAmode)
	return unsignedp ? sat_sa_type_node : sa_type_node;
      if (mode == DAmode)
	return unsignedp ? sat_da_type_node : da_type_node;
      if (mode == TAmode)
	return unsignedp ? sat_ta_type_node : ta_type_node;

      if (mode == UHAmode)
	return unsignedp ? sat_uha_type_node : uha_type_node;
      if (mode == USAmode)
	return unsignedp ? sat_usa_type_node : usa_type_node;
      if (mode == UDAmode)
	return unsignedp ? sat_uda_type_node : uda_type_node;
      if (mode == UTAmode)
	return unsignedp ? sat_uta_type_node : uta_type_node;
    }

  for (t = registered_builtin_types; t; t = TREE_CHAIN (t))
    {
      tree type = TREE_VALUE (t);
      if (TYPE_MODE (type) == mode
	  && VECTOR_TYPE_P (type) == VECTOR_MODE_P (mode)
	  && !!unsignedp == !!TYPE_UNSIGNED (type))
	return type;
    }
  return NULL_TREE;
}

tree
c_common_unsigned_type (tree type)
{
  return c_common_signed_or_unsigned_type (1, type);
}

/* Return a signed type the same as TYPE in other respects.  */

tree
c_common_signed_type (tree type)
{
  return c_common_signed_or_unsigned_type (0, type);
}

/* Return a type the same as TYPE except unsigned or
   signed according to UNSIGNEDP.  */

tree
c_common_signed_or_unsigned_type (int unsignedp, tree type)
{
  tree type1;
  int i;

  /* This block of code emulates the behavior of the old
     c_common_unsigned_type. In particular, it returns
     long_unsigned_type_node if passed a long, even when a int would
     have the same size. This is necessary for warnings to work
     correctly in archs where sizeof(int) == sizeof(long) */

  type1 = TYPE_MAIN_VARIANT (type);
  if (type1 == signed_char_type_node || type1 == char_type_node || type1 == unsigned_char_type_node)
    return unsignedp ? unsigned_char_type_node : signed_char_type_node;
  if (type1 == integer_type_node || type1 == unsigned_type_node)
    return unsignedp ? unsigned_type_node : integer_type_node;
  if (type1 == short_integer_type_node || type1 == short_unsigned_type_node)
    return unsignedp ? short_unsigned_type_node : short_integer_type_node;
  if (type1 == long_integer_type_node || type1 == long_unsigned_type_node)
    return unsignedp ? long_unsigned_type_node : long_integer_type_node;
  if (type1 == long_long_integer_type_node || type1 == long_long_unsigned_type_node)
    return unsignedp ? long_long_unsigned_type_node : long_long_integer_type_node;

  for (i = 0; i < NUM_INT_N_ENTS; i ++)
    if (int_n_enabled_p[i]
	&& (type1 == int_n_trees[i].unsigned_type
	    || type1 == int_n_trees[i].signed_type))
      return (unsignedp ? int_n_trees[i].unsigned_type
	      : int_n_trees[i].signed_type);

#if HOST_BITS_PER_WIDE_INT >= 64
  if (type1 == intTI_type_node || type1 == unsigned_intTI_type_node)
    return unsignedp ? unsigned_intTI_type_node : intTI_type_node;
#endif
  if (type1 == intDI_type_node || type1 == unsigned_intDI_type_node)
    return unsignedp ? unsigned_intDI_type_node : intDI_type_node;
  if (type1 == intSI_type_node || type1 == unsigned_intSI_type_node)
    return unsignedp ? unsigned_intSI_type_node : intSI_type_node;
  if (type1 == intHI_type_node || type1 == unsigned_intHI_type_node)
    return unsignedp ? unsigned_intHI_type_node : intHI_type_node;
  if (type1 == intQI_type_node || type1 == unsigned_intQI_type_node)
    return unsignedp ? unsigned_intQI_type_node : intQI_type_node;

#define C_COMMON_FIXED_TYPES(NAME)	    \
  if (type1 == short_ ## NAME ## _type_node \
      || type1 == unsigned_short_ ## NAME ## _type_node) \
    return unsignedp ? unsigned_short_ ## NAME ## _type_node \
		     : short_ ## NAME ## _type_node; \
  if (type1 == NAME ## _type_node \
      || type1 == unsigned_ ## NAME ## _type_node) \
    return unsignedp ? unsigned_ ## NAME ## _type_node \
		     : NAME ## _type_node; \
  if (type1 == long_ ## NAME ## _type_node \
      || type1 == unsigned_long_ ## NAME ## _type_node) \
    return unsignedp ? unsigned_long_ ## NAME ## _type_node \
		     : long_ ## NAME ## _type_node; \
  if (type1 == long_long_ ## NAME ## _type_node \
      || type1 == unsigned_long_long_ ## NAME ## _type_node) \
    return unsignedp ? unsigned_long_long_ ## NAME ## _type_node \
		     : long_long_ ## NAME ## _type_node;

#define C_COMMON_FIXED_MODE_TYPES(NAME) \
  if (type1 == NAME ## _type_node \
      || type1 == u ## NAME ## _type_node) \
    return unsignedp ? u ## NAME ## _type_node \
		     : NAME ## _type_node;

#define C_COMMON_FIXED_TYPES_SAT(NAME) \
  if (type1 == sat_ ## short_ ## NAME ## _type_node \
      || type1 == sat_ ## unsigned_short_ ## NAME ## _type_node) \
    return unsignedp ? sat_ ## unsigned_short_ ## NAME ## _type_node \
		     : sat_ ## short_ ## NAME ## _type_node; \
  if (type1 == sat_ ## NAME ## _type_node \
      || type1 == sat_ ## unsigned_ ## NAME ## _type_node) \
    return unsignedp ? sat_ ## unsigned_ ## NAME ## _type_node \
		     : sat_ ## NAME ## _type_node; \
  if (type1 == sat_ ## long_ ## NAME ## _type_node \
      || type1 == sat_ ## unsigned_long_ ## NAME ## _type_node) \
    return unsignedp ? sat_ ## unsigned_long_ ## NAME ## _type_node \
		     : sat_ ## long_ ## NAME ## _type_node; \
  if (type1 == sat_ ## long_long_ ## NAME ## _type_node \
      || type1 == sat_ ## unsigned_long_long_ ## NAME ## _type_node) \
    return unsignedp ? sat_ ## unsigned_long_long_ ## NAME ## _type_node \
		     : sat_ ## long_long_ ## NAME ## _type_node;

#define C_COMMON_FIXED_MODE_TYPES_SAT(NAME)	\
  if (type1 == sat_ ## NAME ## _type_node \
      || type1 == sat_ ## u ## NAME ## _type_node) \
    return unsignedp ? sat_ ## u ## NAME ## _type_node \
		     : sat_ ## NAME ## _type_node;

  C_COMMON_FIXED_TYPES (fract);
  C_COMMON_FIXED_TYPES_SAT (fract);
  C_COMMON_FIXED_TYPES (accum);
  C_COMMON_FIXED_TYPES_SAT (accum);

  C_COMMON_FIXED_MODE_TYPES (qq);
  C_COMMON_FIXED_MODE_TYPES (hq);
  C_COMMON_FIXED_MODE_TYPES (sq);
  C_COMMON_FIXED_MODE_TYPES (dq);
  C_COMMON_FIXED_MODE_TYPES (tq);
  C_COMMON_FIXED_MODE_TYPES_SAT (qq);
  C_COMMON_FIXED_MODE_TYPES_SAT (hq);
  C_COMMON_FIXED_MODE_TYPES_SAT (sq);
  C_COMMON_FIXED_MODE_TYPES_SAT (dq);
  C_COMMON_FIXED_MODE_TYPES_SAT (tq);
  C_COMMON_FIXED_MODE_TYPES (ha);
  C_COMMON_FIXED_MODE_TYPES (sa);
  C_COMMON_FIXED_MODE_TYPES (da);
  C_COMMON_FIXED_MODE_TYPES (ta);
  C_COMMON_FIXED_MODE_TYPES_SAT (ha);
  C_COMMON_FIXED_MODE_TYPES_SAT (sa);
  C_COMMON_FIXED_MODE_TYPES_SAT (da);
  C_COMMON_FIXED_MODE_TYPES_SAT (ta);

  /* For ENUMERAL_TYPEs in C++, must check the mode of the types, not
     the precision; they have precision set to match their range, but
     may use a wider mode to match an ABI.  If we change modes, we may
     wind up with bad conversions.  For INTEGER_TYPEs in C, must check
     the precision as well, so as to yield correct results for
     bit-field types.  C++ does not have these separate bit-field
     types, and producing a signed or unsigned variant of an
     ENUMERAL_TYPE may cause other problems as well.  */

  if (!INTEGRAL_TYPE_P (type)
      || TYPE_UNSIGNED (type) == unsignedp)
    return type;

#define TYPE_OK(node)							    \
  (TYPE_MODE (type) == TYPE_MODE (node)					    \
   && TYPE_PRECISION (type) == TYPE_PRECISION (node))
  if (TYPE_OK (signed_char_type_node))
    return unsignedp ? unsigned_char_type_node : signed_char_type_node;
  if (TYPE_OK (integer_type_node))
    return unsignedp ? unsigned_type_node : integer_type_node;
  if (TYPE_OK (short_integer_type_node))
    return unsignedp ? short_unsigned_type_node : short_integer_type_node;
  if (TYPE_OK (long_integer_type_node))
    return unsignedp ? long_unsigned_type_node : long_integer_type_node;
  if (TYPE_OK (long_long_integer_type_node))
    return (unsignedp ? long_long_unsigned_type_node
	    : long_long_integer_type_node);

  for (i = 0; i < NUM_INT_N_ENTS; i ++)
    if (int_n_enabled_p[i]
	&& TYPE_MODE (type) == int_n_data[i].m
	&& TYPE_PRECISION (type) == int_n_data[i].bitsize)
      return (unsignedp ? int_n_trees[i].unsigned_type
	      : int_n_trees[i].signed_type);

#if HOST_BITS_PER_WIDE_INT >= 64
  if (TYPE_OK (intTI_type_node))
    return unsignedp ? unsigned_intTI_type_node : intTI_type_node;
#endif
  if (TYPE_OK (intDI_type_node))
    return unsignedp ? unsigned_intDI_type_node : intDI_type_node;
  if (TYPE_OK (intSI_type_node))
    return unsignedp ? unsigned_intSI_type_node : intSI_type_node;
  if (TYPE_OK (intHI_type_node))
    return unsignedp ? unsigned_intHI_type_node : intHI_type_node;
  if (TYPE_OK (intQI_type_node))
    return unsignedp ? unsigned_intQI_type_node : intQI_type_node;
#undef TYPE_OK

  return build_nonstandard_integer_type (TYPE_PRECISION (type), unsignedp);
}

/* Build a bit-field integer type for the given WIDTH and UNSIGNEDP.  */

tree
c_build_bitfield_integer_type (unsigned HOST_WIDE_INT width, int unsignedp)
{
  int i;

  /* Extended integer types of the same width as a standard type have
     lesser rank, so those of the same width as int promote to int or
     unsigned int and are valid for printf formats expecting int or
     unsigned int.  To avoid such special cases, avoid creating
     extended integer types for bit-fields if a standard integer type
     is available.  */
  if (width == TYPE_PRECISION (integer_type_node))
    return unsignedp ? unsigned_type_node : integer_type_node;
  if (width == TYPE_PRECISION (signed_char_type_node))
    return unsignedp ? unsigned_char_type_node : signed_char_type_node;
  if (width == TYPE_PRECISION (short_integer_type_node))
    return unsignedp ? short_unsigned_type_node : short_integer_type_node;
  if (width == TYPE_PRECISION (long_integer_type_node))
    return unsignedp ? long_unsigned_type_node : long_integer_type_node;
  if (width == TYPE_PRECISION (long_long_integer_type_node))
    return (unsignedp ? long_long_unsigned_type_node
	    : long_long_integer_type_node);
  for (i = 0; i < NUM_INT_N_ENTS; i ++)
    if (int_n_enabled_p[i]
	&& width == int_n_data[i].bitsize)
      return (unsignedp ? int_n_trees[i].unsigned_type
	      : int_n_trees[i].signed_type);
  return build_nonstandard_integer_type (width, unsignedp);
}

/* The C version of the register_builtin_type langhook.  */

void
c_register_builtin_type (tree type, const char* name)
{
  tree decl;

  decl = build_decl (UNKNOWN_LOCATION,
		     TYPE_DECL, get_identifier (name), type);
  DECL_ARTIFICIAL (decl) = 1;
  if (!TYPE_NAME (type))
    TYPE_NAME (type) = decl;
  lang_hooks.decls.pushdecl (decl);

  registered_builtin_types = tree_cons (0, type, registered_builtin_types);
}

/* Print an error message for invalid operands to arith operation
   CODE with TYPE0 for operand 0, and TYPE1 for operand 1.
   RICHLOC is a rich location for the message, containing either
   three separate locations for each of the operator and operands

      lhs op rhs
      ~~~ ^~ ~~~

   (C FE), or one location ranging over all over them

      lhs op rhs
      ~~~~^~~~~~

   (C++ FE).  */

void
binary_op_error (rich_location *richloc, enum tree_code code,
		 tree type0, tree type1)
{
  const char *opname;

  switch (code)
    {
    case PLUS_EXPR:
      opname = "+"; break;
    case MINUS_EXPR:
      opname = "-"; break;
    case MULT_EXPR:
      opname = "*"; break;
    case MAX_EXPR:
      opname = "max"; break;
    case MIN_EXPR:
      opname = "min"; break;
    case EQ_EXPR:
      opname = "=="; break;
    case NE_EXPR:
      opname = "!="; break;
    case LE_EXPR:
      opname = "<="; break;
    case GE_EXPR:
      opname = ">="; break;
    case LT_EXPR:
      opname = "<"; break;
    case GT_EXPR:
      opname = ">"; break;
    case LSHIFT_EXPR:
      opname = "<<"; break;
    case RSHIFT_EXPR:
      opname = ">>"; break;
    case TRUNC_MOD_EXPR:
    case FLOOR_MOD_EXPR:
      opname = "%"; break;
    case TRUNC_DIV_EXPR:
    case FLOOR_DIV_EXPR:
      opname = "/"; break;
    case BIT_AND_EXPR:
      opname = "&"; break;
    case BIT_IOR_EXPR:
      opname = "|"; break;
    case TRUTH_ANDIF_EXPR:
      opname = "&&"; break;
    case TRUTH_ORIF_EXPR:
      opname = "||"; break;
    case BIT_XOR_EXPR:
      opname = "^"; break;
    default:
      gcc_unreachable ();
    }
  error_at (richloc,
	    "invalid operands to binary %s (have %qT and %qT)",
	    opname, type0, type1);
}

/* Given an expression as a tree, return its original type.  Do this
   by stripping any conversion that preserves the sign and precision.  */
static tree
expr_original_type (tree expr)
{
  STRIP_SIGN_NOPS (expr);
  return TREE_TYPE (expr);
}

/* Subroutine of build_binary_op, used for comparison operations.
   See if the operands have both been converted from subword integer types
   and, if so, perhaps change them both back to their original type.
   This function is also responsible for converting the two operands
   to the proper common type for comparison.

   The arguments of this function are all pointers to local variables
   of build_binary_op: OP0_PTR is &OP0, OP1_PTR is &OP1,
   RESTYPE_PTR is &RESULT_TYPE and RESCODE_PTR is &RESULTCODE.

   LOC is the location of the comparison.

   If this function returns non-NULL_TREE, it means that the comparison has
   a constant value.  What this function returns is an expression for
   that value.  */

tree
shorten_compare (location_t loc, tree *op0_ptr, tree *op1_ptr,
		 tree *restype_ptr, enum tree_code *rescode_ptr)
{
  tree type;
  tree op0 = *op0_ptr;
  tree op1 = *op1_ptr;
  int unsignedp0, unsignedp1;
  int real1, real2;
  tree primop0, primop1;
  enum tree_code code = *rescode_ptr;

  /* Throw away any conversions to wider types
     already present in the operands.  */

  primop0 = c_common_get_narrower (op0, &unsignedp0);
  primop1 = c_common_get_narrower (op1, &unsignedp1);

  /* If primopN is first sign-extended from primopN's precision to opN's
     precision, then zero-extended from opN's precision to
     *restype_ptr precision, shortenings might be invalid.  */
  if (TYPE_PRECISION (TREE_TYPE (primop0)) < TYPE_PRECISION (TREE_TYPE (op0))
      && TYPE_PRECISION (TREE_TYPE (op0)) < TYPE_PRECISION (*restype_ptr)
      && !unsignedp0
      && TYPE_UNSIGNED (TREE_TYPE (op0)))
    primop0 = op0;
  if (TYPE_PRECISION (TREE_TYPE (primop1)) < TYPE_PRECISION (TREE_TYPE (op1))
      && TYPE_PRECISION (TREE_TYPE (op1)) < TYPE_PRECISION (*restype_ptr)
      && !unsignedp1
      && TYPE_UNSIGNED (TREE_TYPE (op1)))
    primop1 = op1;

  /* Handle the case that OP0 does not *contain* a conversion
     but it *requires* conversion to FINAL_TYPE.  */

  if (op0 == primop0 && TREE_TYPE (op0) != *restype_ptr)
    unsignedp0 = TYPE_UNSIGNED (TREE_TYPE (op0));
  if (op1 == primop1 && TREE_TYPE (op1) != *restype_ptr)
    unsignedp1 = TYPE_UNSIGNED (TREE_TYPE (op1));

  /* If one of the operands must be floated, we cannot optimize.  */
  real1 = TREE_CODE (TREE_TYPE (primop0)) == REAL_TYPE;
  real2 = TREE_CODE (TREE_TYPE (primop1)) == REAL_TYPE;

  /* If first arg is constant, swap the args (changing operation
     so value is preserved), for canonicalization.  Don't do this if
     the second arg is 0.  */

  if (TREE_CONSTANT (primop0)
      && !integer_zerop (primop1) && !real_zerop (primop1)
      && !fixed_zerop (primop1))
    {
      std::swap (primop0, primop1);
      std::swap (op0, op1);
      *op0_ptr = op0;
      *op1_ptr = op1;
      std::swap (unsignedp0, unsignedp1);
      std::swap (real1, real2);

      switch (code)
	{
	case LT_EXPR:
	  code = GT_EXPR;
	  break;
	case GT_EXPR:
	  code = LT_EXPR;
	  break;
	case LE_EXPR:
	  code = GE_EXPR;
	  break;
	case GE_EXPR:
	  code = LE_EXPR;
	  break;
	default:
	  break;
	}
      *rescode_ptr = code;
    }

  /* If comparing an integer against a constant more bits wide,
     maybe we can deduce a value of 1 or 0 independent of the data.
     Or else truncate the constant now
     rather than extend the variable at run time.

     This is only interesting if the constant is the wider arg.
     Also, it is not safe if the constant is unsigned and the
     variable arg is signed, since in this case the variable
     would be sign-extended and then regarded as unsigned.
     Our technique fails in this case because the lowest/highest
     possible unsigned results don't follow naturally from the
     lowest/highest possible values of the variable operand.
     For just EQ_EXPR and NE_EXPR there is another technique that
     could be used: see if the constant can be faithfully represented
     in the other operand's type, by truncating it and reextending it
     and see if that preserves the constant's value.  */

  if (!real1 && !real2
      && TREE_CODE (TREE_TYPE (primop0)) != FIXED_POINT_TYPE
      && TREE_CODE (primop1) == INTEGER_CST
      && TYPE_PRECISION (TREE_TYPE (primop0)) < TYPE_PRECISION (*restype_ptr))
    {
      int min_gt, max_gt, min_lt, max_lt;
      tree maxval, minval;
      /* 1 if comparison is nominally unsigned.  */
      int unsignedp = TYPE_UNSIGNED (*restype_ptr);
      tree val;

      type = c_common_signed_or_unsigned_type (unsignedp0,
					       TREE_TYPE (primop0));

      maxval = TYPE_MAX_VALUE (type);
      minval = TYPE_MIN_VALUE (type);

      if (unsignedp && !unsignedp0)
	*restype_ptr = c_common_signed_type (*restype_ptr);

      if (TREE_TYPE (primop1) != *restype_ptr)
	{
	  /* Convert primop1 to target type, but do not introduce
	     additional overflow.  We know primop1 is an int_cst.  */
	  primop1 = force_fit_type (*restype_ptr,
				    wi::to_wide
				     (primop1,
				      TYPE_PRECISION (*restype_ptr)),
				    0, TREE_OVERFLOW (primop1));
	}
      if (type != *restype_ptr)
	{
	  minval = convert (*restype_ptr, minval);
	  maxval = convert (*restype_ptr, maxval);
	}

      min_gt = tree_int_cst_lt (primop1, minval);
      max_gt = tree_int_cst_lt (primop1, maxval);
      min_lt = tree_int_cst_lt (minval, primop1);
      max_lt = tree_int_cst_lt (maxval, primop1);

      val = 0;
      /* This used to be a switch, but Genix compiler can't handle that.  */
      if (code == NE_EXPR)
	{
	  if (max_lt || min_gt)
	    val = truthvalue_true_node;
	}
      else if (code == EQ_EXPR)
	{
	  if (max_lt || min_gt)
	    val = truthvalue_false_node;
	}
      else if (code == LT_EXPR)
	{
	  if (max_lt)
	    val = truthvalue_true_node;
	  if (!min_lt)
	    val = truthvalue_false_node;
	}
      else if (code == GT_EXPR)
	{
	  if (min_gt)
	    val = truthvalue_true_node;
	  if (!max_gt)
	    val = truthvalue_false_node;
	}
      else if (code == LE_EXPR)
	{
	  if (!max_gt)
	    val = truthvalue_true_node;
	  if (min_gt)
	    val = truthvalue_false_node;
	}
      else if (code == GE_EXPR)
	{
	  if (!min_lt)
	    val = truthvalue_true_node;
	  if (max_lt)
	    val = truthvalue_false_node;
	}

      /* If primop0 was sign-extended and unsigned comparison specd,
	 we did a signed comparison above using the signed type bounds.
	 But the comparison we output must be unsigned.

	 Also, for inequalities, VAL is no good; but if the signed
	 comparison had *any* fixed result, it follows that the
	 unsigned comparison just tests the sign in reverse
	 (positive values are LE, negative ones GE).
	 So we can generate an unsigned comparison
	 against an extreme value of the signed type.  */

      if (unsignedp && !unsignedp0)
	{
	  if (val != 0)
	    switch (code)
	      {
	      case LT_EXPR:
	      case GE_EXPR:
		primop1 = TYPE_MIN_VALUE (type);
		val = 0;
		break;

	      case LE_EXPR:
	      case GT_EXPR:
		primop1 = TYPE_MAX_VALUE (type);
		val = 0;
		break;

	      default:
		break;
	      }
	  type = c_common_unsigned_type (type);
	}

      if (TREE_CODE (primop0) != INTEGER_CST
	  /* Don't warn if it's from a (non-system) macro.  */
	  && !(from_macro_expansion_at
	       (expansion_point_location_if_in_system_header
		(EXPR_LOCATION (primop0)))))
	{
	  if (val == truthvalue_false_node)
	    warning_at (loc, OPT_Wtype_limits,
			"comparison is always false due to limited range of data type");
	  if (val == truthvalue_true_node)
	    warning_at (loc, OPT_Wtype_limits,
			"comparison is always true due to limited range of data type");
	}

      if (val != 0)
	{
	  /* Don't forget to evaluate PRIMOP0 if it has side effects.  */
	  if (TREE_SIDE_EFFECTS (primop0))
	    return build2 (COMPOUND_EXPR, TREE_TYPE (val), primop0, val);
	  return val;
	}

      /* Value is not predetermined, but do the comparison
	 in the type of the operand that is not constant.
	 TYPE is already properly set.  */
    }

  /* If either arg is decimal float and the other is float, find the
     proper common type to use for comparison.  */
  else if (real1 && real2
	   && DECIMAL_FLOAT_MODE_P (TYPE_MODE (TREE_TYPE (primop0)))
	   && DECIMAL_FLOAT_MODE_P (TYPE_MODE (TREE_TYPE (primop1))))
    type = common_type (TREE_TYPE (primop0), TREE_TYPE (primop1));

  /* If either arg is decimal float and the other is float, fail.  */
  else if (real1 && real2
	   && (DECIMAL_FLOAT_MODE_P (TYPE_MODE (TREE_TYPE (primop0)))
	       || DECIMAL_FLOAT_MODE_P (TYPE_MODE (TREE_TYPE (primop1)))))
    {
      type = *restype_ptr;
      primop0 = op0;
      primop1 = op1;
    }

  else if (real1 && real2
	   && (TYPE_PRECISION (TREE_TYPE (primop0))
	       == TYPE_PRECISION (TREE_TYPE (primop1))))
    type = TREE_TYPE (primop0);

  /* If args' natural types are both narrower than nominal type
     and both extend in the same manner, compare them
     in the type of the wider arg.
     Otherwise must actually extend both to the nominal
     common type lest different ways of extending
     alter the result.
     (eg, (short)-1 == (unsigned short)-1  should be 0.)  */

  else if (unsignedp0 == unsignedp1 && real1 == real2
	   && TYPE_PRECISION (TREE_TYPE (primop0)) < TYPE_PRECISION (*restype_ptr)
	   && TYPE_PRECISION (TREE_TYPE (primop1)) < TYPE_PRECISION (*restype_ptr))
    {
      type = common_type (TREE_TYPE (primop0), TREE_TYPE (primop1));
      type = c_common_signed_or_unsigned_type (unsignedp0
					       || TYPE_UNSIGNED (*restype_ptr),
					       type);
      /* Make sure shorter operand is extended the right way
	 to match the longer operand.  */
      primop0
	= convert (c_common_signed_or_unsigned_type (unsignedp0,
						     TREE_TYPE (primop0)),
		   primop0);
      primop1
	= convert (c_common_signed_or_unsigned_type (unsignedp1,
						     TREE_TYPE (primop1)),
		   primop1);
    }
  else
    {
      /* Here we must do the comparison on the nominal type
	 using the args exactly as we received them.  */
      type = *restype_ptr;
      primop0 = op0;
      primop1 = op1;

      /* We want to fold unsigned comparisons of >= and < against zero.
	 For these, we may also issue a warning if we have a non-constant
	 compared against zero, where the zero was spelled as "0" (rather
	 than merely folding to it).
	 If we have at least one constant, then op1 is constant
	 and we may have a non-constant expression as op0.  */
      if (!real1 && !real2 && integer_zerop (primop1)
	  && TYPE_UNSIGNED (*restype_ptr))
	{
	  tree value = NULL_TREE;
	  /* All unsigned values are >= 0, so we warn.  However,
	     if OP0 is a constant that is >= 0, the signedness of
	     the comparison isn't an issue, so suppress the
	     warning.  */
	  tree folded_op0 = fold_for_warn (op0);
	  bool warn = 
	    warn_type_limits && !in_system_header_at (loc)
	    && !(TREE_CODE (folded_op0) == INTEGER_CST
		 && !TREE_OVERFLOW (convert (c_common_signed_type (type),
					     folded_op0)))
	    /* Do not warn for enumeration types.  */
	    && (TREE_CODE (expr_original_type (folded_op0)) != ENUMERAL_TYPE);
	  
	  switch (code)
	    {
	    case GE_EXPR:
	      if (warn)
		warning_at (loc, OPT_Wtype_limits,
			    "comparison of unsigned expression in %<>= 0%> "
			    "is always true");
	      value = truthvalue_true_node;
	      break;

	    case LT_EXPR:
	      if (warn)
		warning_at (loc, OPT_Wtype_limits,
			    "comparison of unsigned expression in %<< 0%> "
			    "is always false");
	      value = truthvalue_false_node;
	      break;

	    default:
	      break;
	    }

	  if (value != NULL_TREE)
	    {
	      /* Don't forget to evaluate PRIMOP0 if it has side effects.  */
	      if (TREE_SIDE_EFFECTS (primop0))
		return build2 (COMPOUND_EXPR, TREE_TYPE (value),
			       primop0, value);
	      return value;
	    }
	}
    }

  *op0_ptr = convert (type, primop0);
  *op1_ptr = convert (type, primop1);

  *restype_ptr = truthvalue_type_node;

  return NULL_TREE;
}

/* Return a tree for the sum or difference (RESULTCODE says which)
   of pointer PTROP and integer INTOP.  */

tree
pointer_int_sum (location_t loc, enum tree_code resultcode,
		 tree ptrop, tree intop, bool complain)
{
  tree size_exp, ret;

  /* The result is a pointer of the same type that is being added.  */
  tree result_type = TREE_TYPE (ptrop);

  if (TREE_CODE (TREE_TYPE (result_type)) == VOID_TYPE)
    {
      if (complain && warn_pointer_arith)
	pedwarn (loc, OPT_Wpointer_arith,
		 "pointer of type %<void *%> used in arithmetic");
      else if (!complain)
	return error_mark_node;
      size_exp = integer_one_node;
    }
  else if (TREE_CODE (TREE_TYPE (result_type)) == FUNCTION_TYPE)
    {
      if (complain && warn_pointer_arith)
	pedwarn (loc, OPT_Wpointer_arith,
		 "pointer to a function used in arithmetic");
      else if (!complain)
	return error_mark_node;
      size_exp = integer_one_node;
    }
  else if (!verify_type_context (loc, TCTX_POINTER_ARITH,
				 TREE_TYPE (result_type)))
    size_exp = integer_one_node;
  else
    {
      if (!complain && !COMPLETE_TYPE_P (TREE_TYPE (result_type)))
	return error_mark_node;
      size_exp = size_in_bytes_loc (loc, TREE_TYPE (result_type));
      /* Wrap the pointer expression in a SAVE_EXPR to make sure it
	 is evaluated first when the size expression may depend
	 on it for VM types.  */
      if (TREE_SIDE_EFFECTS (size_exp)
	  && TREE_SIDE_EFFECTS (ptrop)
	  && variably_modified_type_p (TREE_TYPE (ptrop), NULL))
	{
	  ptrop = save_expr (ptrop);
	  size_exp = build2 (COMPOUND_EXPR, TREE_TYPE (intop), ptrop, size_exp);
	}
    }

  /* We are manipulating pointer values, so we don't need to warn
     about relying on undefined signed overflow.  We disable the
     warning here because we use integer types so fold won't know that
     they are really pointers.  */
  fold_defer_overflow_warnings ();

  /* If what we are about to multiply by the size of the elements
     contains a constant term, apply distributive law
     and multiply that constant term separately.
     This helps produce common subexpressions.  */
  if ((TREE_CODE (intop) == PLUS_EXPR || TREE_CODE (intop) == MINUS_EXPR)
      && !TREE_CONSTANT (intop)
      && TREE_CONSTANT (TREE_OPERAND (intop, 1))
      && TREE_CONSTANT (size_exp)
      /* If the constant comes from pointer subtraction,
	 skip this optimization--it would cause an error.  */
      && TREE_CODE (TREE_TYPE (TREE_OPERAND (intop, 0))) == INTEGER_TYPE
      /* If the constant is unsigned, and smaller than the pointer size,
	 then we must skip this optimization.  This is because it could cause
	 an overflow error if the constant is negative but INTOP is not.  */
      && (TYPE_OVERFLOW_UNDEFINED (TREE_TYPE (intop))
	  || (TYPE_PRECISION (TREE_TYPE (intop))
	      == TYPE_PRECISION (TREE_TYPE (ptrop)))))
    {
      enum tree_code subcode = resultcode;
      tree int_type = TREE_TYPE (intop);
      if (TREE_CODE (intop) == MINUS_EXPR)
	subcode = (subcode == PLUS_EXPR ? MINUS_EXPR : PLUS_EXPR);
      /* Convert both subexpression types to the type of intop,
	 because weird cases involving pointer arithmetic
	 can result in a sum or difference with different type args.  */
      ptrop = build_binary_op (EXPR_LOCATION (TREE_OPERAND (intop, 1)),
			       subcode, ptrop,
			       convert (int_type, TREE_OPERAND (intop, 1)),
			       true);
      intop = convert (int_type, TREE_OPERAND (intop, 0));
    }

  /* Convert the integer argument to a type the same size as sizetype
     so the multiply won't overflow spuriously.  */
  if (TYPE_PRECISION (TREE_TYPE (intop)) != TYPE_PRECISION (sizetype)
      || TYPE_UNSIGNED (TREE_TYPE (intop)) != TYPE_UNSIGNED (sizetype))
    intop = convert (c_common_type_for_size (TYPE_PRECISION (sizetype),
					     TYPE_UNSIGNED (sizetype)), intop);

  /* Replace the integer argument with a suitable product by the object size.
     Do this multiplication as signed, then convert to the appropriate type
     for the pointer operation and disregard an overflow that occurred only
     because of the sign-extension change in the latter conversion.  */
  {
    tree t = fold_build2_loc (loc, MULT_EXPR, TREE_TYPE (intop), intop,
			      convert (TREE_TYPE (intop), size_exp));
    intop = convert (sizetype, t);
    if (TREE_OVERFLOW_P (intop) && !TREE_OVERFLOW (t))
      intop = wide_int_to_tree (TREE_TYPE (intop), wi::to_wide (intop));
  }

  /* Create the sum or difference.  */
  if (resultcode == MINUS_EXPR)
    intop = fold_build1_loc (loc, NEGATE_EXPR, sizetype, intop);

  ret = fold_build_pointer_plus_loc (loc, ptrop, intop);

  fold_undefer_and_ignore_overflow_warnings ();

  return ret;
}

/* Wrap a C_MAYBE_CONST_EXPR around an expression that is fully folded
   and if NON_CONST is known not to be permitted in an evaluated part
   of a constant expression.  */

tree
c_wrap_maybe_const (tree expr, bool non_const)
{
  location_t loc = EXPR_LOCATION (expr);

  /* This should never be called for C++.  */
  if (c_dialect_cxx ())
    gcc_unreachable ();

  /* The result of folding may have a NOP_EXPR to set TREE_NO_WARNING.  */
  STRIP_TYPE_NOPS (expr);
  expr = build2 (C_MAYBE_CONST_EXPR, TREE_TYPE (expr), NULL, expr);
  C_MAYBE_CONST_EXPR_NON_CONST (expr) = non_const;
  protected_set_expr_location (expr, loc);

  return expr;
}

/* Return whether EXPR is a declaration whose address can never be NULL.
   The address of the first struct member could be NULL only if it were
   accessed through a NULL pointer, and such an access would be invalid.
   The address of a weak symbol may be null unless it has a definition.  */

bool
decl_with_nonnull_addr_p (const_tree expr)
{
  if (!DECL_P (expr))
    return false;

  if (TREE_CODE (expr) == FIELD_DECL
      || TREE_CODE (expr) == PARM_DECL
      || TREE_CODE (expr) == LABEL_DECL)
    return true;

  if (!VAR_OR_FUNCTION_DECL_P (expr))
    return false;

  if (!DECL_WEAK (expr))
    /* Ordinary (non-weak) symbols have nonnull addresses.  */
    return true;

  if (DECL_INITIAL (expr) && DECL_INITIAL (expr) != error_mark_node)
    /* Initialized weak symbols have nonnull addresses.  */
    return true;

  if (DECL_EXTERNAL (expr) || !TREE_STATIC (expr))
    /* Uninitialized extern weak symbols and weak symbols with no
       allocated storage might have a null address.  */
    return false;

  tree attribs = DECL_ATTRIBUTES (expr);
  if (lookup_attribute ("weakref", attribs))
    /* Weakref symbols might have a null address unless their referent
       is known not to.  Don't bother following weakref targets here.  */
    return false;

  return true;
}

/* Prepare expr to be an argument of a TRUTH_NOT_EXPR,
   or for an `if' or `while' statement or ?..: exp.  It should already
   have been validated to be of suitable type; otherwise, a bad
   diagnostic may result.

   The EXPR is located at LOCATION.

   This preparation consists of taking the ordinary
   representation of an expression expr and producing a valid tree
   boolean expression describing whether expr is nonzero.  We could
   simply always do build_binary_op (NE_EXPR, expr, truthvalue_false_node, 1),
   but we optimize comparisons, &&, ||, and !.

   The resulting type should always be `truthvalue_type_node'.  */

tree
c_common_truthvalue_conversion (location_t location, tree expr)
{
  STRIP_ANY_LOCATION_WRAPPER (expr);
  switch (TREE_CODE (expr))
    {
    case EQ_EXPR:   case NE_EXPR:   case UNEQ_EXPR: case LTGT_EXPR:
    case LE_EXPR:   case GE_EXPR:   case LT_EXPR:   case GT_EXPR:
    case UNLE_EXPR: case UNGE_EXPR: case UNLT_EXPR: case UNGT_EXPR:
    case ORDERED_EXPR: case UNORDERED_EXPR:
      if (TREE_TYPE (expr) == truthvalue_type_node)
	return expr;
      expr = build2 (TREE_CODE (expr), truthvalue_type_node,
		     TREE_OPERAND (expr, 0), TREE_OPERAND (expr, 1));
      goto ret;

    case TRUTH_ANDIF_EXPR:
    case TRUTH_ORIF_EXPR:
    case TRUTH_AND_EXPR:
    case TRUTH_OR_EXPR:
    case TRUTH_XOR_EXPR:
      if (TREE_TYPE (expr) == truthvalue_type_node)
	return expr;
      expr = build2 (TREE_CODE (expr), truthvalue_type_node,
		     c_common_truthvalue_conversion (location,
						     TREE_OPERAND (expr, 0)),
		     c_common_truthvalue_conversion (location,
						     TREE_OPERAND (expr, 1)));
      goto ret;

    case TRUTH_NOT_EXPR:
      if (TREE_TYPE (expr) == truthvalue_type_node)
	return expr;
      expr = build1 (TREE_CODE (expr), truthvalue_type_node,
		     c_common_truthvalue_conversion (location,
						     TREE_OPERAND (expr, 0)));
      goto ret;

    case ERROR_MARK:
      return expr;

    case INTEGER_CST:
      if (TREE_CODE (TREE_TYPE (expr)) == ENUMERAL_TYPE
	  && !integer_zerop (expr)
	  && !integer_onep (expr))
	warning_at (location, OPT_Wint_in_bool_context,
		    "enum constant in boolean context");
      return integer_zerop (expr) ? truthvalue_false_node
				  : truthvalue_true_node;

    case REAL_CST:
      return real_compare (NE_EXPR, &TREE_REAL_CST (expr), &dconst0)
	     ? truthvalue_true_node
	     : truthvalue_false_node;

    case FIXED_CST:
      return fixed_compare (NE_EXPR, &TREE_FIXED_CST (expr),
			    &FCONST0 (TYPE_MODE (TREE_TYPE (expr))))
	     ? truthvalue_true_node
	     : truthvalue_false_node;

    case FUNCTION_DECL:
      expr = build_unary_op (location, ADDR_EXPR, expr, false);
      /* Fall through.  */

    case ADDR_EXPR:
      {
 	tree inner = TREE_OPERAND (expr, 0);
	if (decl_with_nonnull_addr_p (inner)
	    /* Check both EXPR and INNER for suppression.  */
	    && !warning_suppressed_p (expr, OPT_Waddress)
	    && !warning_suppressed_p (inner, OPT_Waddress))
	  {
	    /* Common Ada programmer's mistake.	 */
	    warning_at (location,
			OPT_Waddress,
			"the address of %qD will always evaluate as %<true%>",
			inner);
	    suppress_warning (inner, OPT_Waddress);
	    return truthvalue_true_node;
	  }
	break;
      }

    case COMPLEX_EXPR:
      expr = build_binary_op (EXPR_LOCATION (expr),
			      (TREE_SIDE_EFFECTS (TREE_OPERAND (expr, 1))
			       ? TRUTH_OR_EXPR : TRUTH_ORIF_EXPR),
		c_common_truthvalue_conversion (location,
						TREE_OPERAND (expr, 0)),
		c_common_truthvalue_conversion (location,
						TREE_OPERAND (expr, 1)),
			      false);
      goto ret;

    case NEGATE_EXPR:
    case ABS_EXPR:
    case ABSU_EXPR:
    case FLOAT_EXPR:
    case EXCESS_PRECISION_EXPR:
      /* These don't change whether an object is nonzero or zero.  */
      return c_common_truthvalue_conversion (location, TREE_OPERAND (expr, 0));

    case LROTATE_EXPR:
    case RROTATE_EXPR:
      /* These don't change whether an object is zero or nonzero, but
	 we can't ignore them if their second arg has side-effects.  */
      if (TREE_SIDE_EFFECTS (TREE_OPERAND (expr, 1)))
	{
	  expr = build2 (COMPOUND_EXPR, truthvalue_type_node,
			 TREE_OPERAND (expr, 1),
			 c_common_truthvalue_conversion
			 (location, TREE_OPERAND (expr, 0)));
	  goto ret;
	}
      else
	return c_common_truthvalue_conversion (location,
					       TREE_OPERAND (expr, 0));

    case MULT_EXPR:
      warning_at (EXPR_LOCATION (expr), OPT_Wint_in_bool_context,
		  "%<*%> in boolean context, suggest %<&&%> instead");
      break;

    case LSHIFT_EXPR:
      /* We will only warn on signed shifts here, because the majority of
	 false positive warnings happen in code where unsigned arithmetic
	 was used in anticipation of a possible overflow.
	 Furthermore, if we see an unsigned type here we know that the
	 result of the shift is not subject to integer promotion rules.  */
      if (TREE_CODE (TREE_TYPE (expr)) == INTEGER_TYPE
	  && !TYPE_UNSIGNED (TREE_TYPE (expr)))
	warning_at (EXPR_LOCATION (expr), OPT_Wint_in_bool_context,
		    "%<<<%> in boolean context, did you mean %<<%>?");
      break;

    case COND_EXPR:
      if (warn_int_in_bool_context
	  && !from_macro_definition_at (EXPR_LOCATION (expr)))
	{
	  tree val1 = fold_for_warn (TREE_OPERAND (expr, 1));
	  tree val2 = fold_for_warn (TREE_OPERAND (expr, 2));
	  if (TREE_CODE (val1) == INTEGER_CST
	      && TREE_CODE (val2) == INTEGER_CST
	      && !integer_zerop (val1)
	      && !integer_zerop (val2)
	      && (!integer_onep (val1)
		  || !integer_onep (val2)))
	    warning_at (EXPR_LOCATION (expr), OPT_Wint_in_bool_context,
			"%<?:%> using integer constants in boolean context, "
			"the expression will always evaluate to %<true%>");
	  else if ((TREE_CODE (val1) == INTEGER_CST
		    && !integer_zerop (val1)
		    && !integer_onep (val1))
		   || (TREE_CODE (val2) == INTEGER_CST
		       && !integer_zerop (val2)
		       && !integer_onep (val2)))
	    warning_at (EXPR_LOCATION (expr), OPT_Wint_in_bool_context,
			"%<?:%> using integer constants in boolean context");
	}
      /* Distribute the conversion into the arms of a COND_EXPR.  */
      if (c_dialect_cxx ())
	/* Avoid premature folding.  */
	break;
      else
	{
	  int w = warn_int_in_bool_context;
	  warn_int_in_bool_context = 0;
	  /* Folding will happen later for C.  */
	  expr = build3 (COND_EXPR, truthvalue_type_node,
			 TREE_OPERAND (expr, 0),
			 c_common_truthvalue_conversion (location,
							 TREE_OPERAND (expr, 1)),
			 c_common_truthvalue_conversion (location,
							 TREE_OPERAND (expr, 2)));
	  warn_int_in_bool_context = w;
	  goto ret;
	}

    CASE_CONVERT:
      {
	tree totype = TREE_TYPE (expr);
	tree fromtype = TREE_TYPE (TREE_OPERAND (expr, 0));

	if (POINTER_TYPE_P (totype)
	    && !c_inhibit_evaluation_warnings
	    && TREE_CODE (fromtype) == REFERENCE_TYPE)
	  {
	    tree inner = expr;
	    STRIP_NOPS (inner);

	    if (DECL_P (inner))
	      warning_at (location,
			  OPT_Waddress,
			  "the compiler can assume that the address of "
			  "%qD will always evaluate to %<true%>",
			  inner);
	  }

	/* Don't cancel the effect of a CONVERT_EXPR from a REFERENCE_TYPE,
	   since that affects how `default_conversion' will behave.  */
	if (TREE_CODE (totype) == REFERENCE_TYPE
	    || TREE_CODE (fromtype) == REFERENCE_TYPE)
	  break;
	/* Don't strip a conversion from C++0x scoped enum, since they
	   don't implicitly convert to other types.  */
	if (TREE_CODE (fromtype) == ENUMERAL_TYPE
	    && ENUM_IS_SCOPED (fromtype))
	  break;
	/* If this isn't narrowing the argument, we can ignore it.  */
	if (TYPE_PRECISION (totype) >= TYPE_PRECISION (fromtype))
	  {
	    tree op0 = TREE_OPERAND (expr, 0);
	    if ((TREE_CODE (fromtype) == POINTER_TYPE
		 && TREE_CODE (totype) == INTEGER_TYPE)
		|| warning_suppressed_p (expr, OPT_Waddress))
	      /* Suppress -Waddress for casts to intptr_t, propagating
		 any suppression from the enclosing expression to its
		 operand.  */
	      suppress_warning (op0, OPT_Waddress);
	    return c_common_truthvalue_conversion (location, op0);
	  }
      }
      break;

    case MODIFY_EXPR:
      if (!warning_suppressed_p (expr, OPT_Wparentheses)
	  && warn_parentheses
	  && warning_at (location, OPT_Wparentheses,
			 "suggest parentheses around assignment used as "
			 "truth value"))
	suppress_warning (expr, OPT_Wparentheses);
      break;

    case CONST_DECL:
      {
	tree folded_expr = fold_for_warn (expr);
	if (folded_expr != expr)
	  return c_common_truthvalue_conversion (location, folded_expr);
      }
      break;

    default:
      break;
    }

  if (TREE_CODE (TREE_TYPE (expr)) == COMPLEX_TYPE)
    {
      tree t = save_expr (expr);
      expr = (build_binary_op
	      (EXPR_LOCATION (expr),
	       (TREE_SIDE_EFFECTS (expr)
		? TRUTH_OR_EXPR : TRUTH_ORIF_EXPR),
	c_common_truthvalue_conversion
	       (location,
		build_unary_op (location, REALPART_EXPR, t, false)),
	c_common_truthvalue_conversion
	       (location,
		build_unary_op (location, IMAGPART_EXPR, t, false)),
	       false));
      goto ret;
    }

  if (TREE_CODE (TREE_TYPE (expr)) == FIXED_POINT_TYPE)
    {
      tree fixed_zero_node = build_fixed (TREE_TYPE (expr),
					  FCONST0 (TYPE_MODE
						   (TREE_TYPE (expr))));
      return build_binary_op (location, NE_EXPR, expr, fixed_zero_node, true);
    }
  else
    return build_binary_op (location, NE_EXPR, expr, integer_zero_node, true);

 ret:
  protected_set_expr_location (expr, location);
  return expr;
}

static void def_builtin_1  (enum built_in_function fncode,
			    const char *name,
			    enum built_in_class fnclass,
			    tree fntype, tree libtype,
			    bool both_p, bool fallback_p, bool nonansi_p,
			    tree fnattrs, bool implicit_p);


/* Apply the TYPE_QUALS to the new DECL.  */

void
c_apply_type_quals_to_decl (int type_quals, tree decl)
{
  tree type = TREE_TYPE (decl);

  if (type == error_mark_node)
    return;

  if ((type_quals & TYPE_QUAL_CONST)
      || (type && TREE_CODE (type) == REFERENCE_TYPE))
    /* We used to check TYPE_NEEDS_CONSTRUCTING here, but now a constexpr
       constructor can produce constant init, so rely on cp_finish_decl to
       clear TREE_READONLY if the variable has non-constant init.  */
    TREE_READONLY (decl) = 1;
  if (type_quals & TYPE_QUAL_VOLATILE)
    {
      TREE_SIDE_EFFECTS (decl) = 1;
      TREE_THIS_VOLATILE (decl) = 1;
    }
  if (type_quals & TYPE_QUAL_RESTRICT)
    {
      while (type && TREE_CODE (type) == ARRAY_TYPE)
	/* Allow 'restrict' on arrays of pointers.
	   FIXME currently we just ignore it.  */
	type = TREE_TYPE (type);
      if (!type
	  || !POINTER_TYPE_P (type)
	  || !C_TYPE_OBJECT_OR_INCOMPLETE_P (TREE_TYPE (type)))
	error ("invalid use of %<restrict%>");
    }
}

/* Return the typed-based alias set for T, which may be an expression
   or a type.  Return -1 if we don't do anything special.  */

alias_set_type
c_common_get_alias_set (tree t)
{
  /* For VLAs, use the alias set of the element type rather than the
     default of alias set 0 for types compared structurally.  */
  if (TYPE_P (t) && TYPE_STRUCTURAL_EQUALITY_P (t))
    {
      if (TREE_CODE (t) == ARRAY_TYPE)
	return get_alias_set (TREE_TYPE (t));
      return -1;
    }

  /* That's all the expressions we handle specially.  */
  if (!TYPE_P (t))
    return -1;

  /* Unlike char, char8_t doesn't alias. */
  if (flag_char8_t && t == char8_type_node)
    return -1;

  /* The C standard guarantees that any object may be accessed via an
     lvalue that has narrow character type (except char8_t).  */
  if (t == char_type_node
      || t == signed_char_type_node
      || t == unsigned_char_type_node)
    return 0;

  /* The C standard specifically allows aliasing between signed and
     unsigned variants of the same type.  We treat the signed
     variant as canonical.  */
  if (TREE_CODE (t) == INTEGER_TYPE && TYPE_UNSIGNED (t))
    {
      tree t1 = c_common_signed_type (t);

      /* t1 == t can happen for boolean nodes which are always unsigned.  */
      if (t1 != t)
	return get_alias_set (t1);
    }

  return -1;
}

/* Compute the value of 'sizeof (TYPE)' or '__alignof__ (TYPE)', where
   the IS_SIZEOF parameter indicates which operator is being applied.
   The COMPLAIN flag controls whether we should diagnose possibly
   ill-formed constructs or not.  LOC is the location of the SIZEOF or
   TYPEOF operator.  If MIN_ALIGNOF, the least alignment required for
   a type in any context should be returned, rather than the normal
   alignment for that type.  */

tree
c_sizeof_or_alignof_type (location_t loc,
			  tree type, bool is_sizeof, bool min_alignof,
			  int complain)
{
  const char *op_name;
  tree value = NULL;
  enum tree_code type_code = TREE_CODE (type);

  op_name = is_sizeof ? "sizeof" : "__alignof__";

  if (type_code == FUNCTION_TYPE)
    {
      if (is_sizeof)
	{
	  if (complain && warn_pointer_arith)
	    pedwarn (loc, OPT_Wpointer_arith,
		     "invalid application of %<sizeof%> to a function type");
          else if (!complain)
            return error_mark_node;
	  value = size_one_node;
	}
      else
	{
	  if (complain)
	    {
	      if (c_dialect_cxx ())
		pedwarn (loc, OPT_Wpedantic, "ISO C++ does not permit "
			 "%<alignof%> applied to a function type");
	      else
		pedwarn (loc, OPT_Wpedantic, "ISO C does not permit "
			 "%<_Alignof%> applied to a function type");
	    }
	  value = size_int (FUNCTION_BOUNDARY / BITS_PER_UNIT);
	}
    }
  else if (type_code == VOID_TYPE || type_code == ERROR_MARK)
    {
      if (type_code == VOID_TYPE
	  && complain && warn_pointer_arith)
	pedwarn (loc, OPT_Wpointer_arith,
		 "invalid application of %qs to a void type", op_name);
      else if (!complain)
        return error_mark_node;
      value = size_one_node;
    }
  else if (!COMPLETE_TYPE_P (type)
	   && (!c_dialect_cxx () || is_sizeof || type_code != ARRAY_TYPE))
    {
      if (complain)
	error_at (loc, "invalid application of %qs to incomplete type %qT",
		  op_name, type);
      return error_mark_node;
    }
  else if (c_dialect_cxx () && type_code == ARRAY_TYPE
	   && !COMPLETE_TYPE_P (TREE_TYPE (type)))
    {
      if (complain)
	error_at (loc, "invalid application of %qs to array type %qT of "
		  "incomplete element type", op_name, type);
      return error_mark_node;
    }
  else if (!verify_type_context (loc, is_sizeof ? TCTX_SIZEOF : TCTX_ALIGNOF,
				 type, !complain))
    {
      if (!complain)
	return error_mark_node;
      value = size_one_node;
    }
  else
    {
      if (is_sizeof)
	/* Convert in case a char is more than one unit.  */
	value = size_binop_loc (loc, CEIL_DIV_EXPR, TYPE_SIZE_UNIT (type),
				size_int (TYPE_PRECISION (char_type_node)
					  / BITS_PER_UNIT));
      else if (min_alignof)
	value = size_int (min_align_of_type (type));
      else
	value = size_int (TYPE_ALIGN_UNIT (type));
    }

  /* VALUE will have the middle-end integer type sizetype.
     However, we should really return a value of type `size_t',
     which is just a typedef for an ordinary integer type.  */
  value = fold_convert_loc (loc, size_type_node, value);

  return value;
}

/* Implement the __alignof keyword: Return the minimum required
   alignment of EXPR, measured in bytes.  For VAR_DECLs,
   FUNCTION_DECLs and FIELD_DECLs return DECL_ALIGN (which can be set
   from an "aligned" __attribute__ specification).  LOC is the
   location of the ALIGNOF operator.  */

tree
c_alignof_expr (location_t loc, tree expr)
{
  tree t;

  if (!verify_type_context (loc, TCTX_ALIGNOF, TREE_TYPE (expr)))
    t = size_one_node;

  else if (VAR_OR_FUNCTION_DECL_P (expr))
    t = size_int (DECL_ALIGN_UNIT (expr));

  else if (TREE_CODE (expr) == COMPONENT_REF
	   && DECL_C_BIT_FIELD (TREE_OPERAND (expr, 1)))
    {
      error_at (loc, "%<__alignof%> applied to a bit-field");
      t = size_one_node;
    }
  else if (TREE_CODE (expr) == COMPONENT_REF
	   && TREE_CODE (TREE_OPERAND (expr, 1)) == FIELD_DECL)
    t = size_int (DECL_ALIGN_UNIT (TREE_OPERAND (expr, 1)));

  else if (INDIRECT_REF_P (expr))
    {
      tree t = TREE_OPERAND (expr, 0);
      tree best = t;
      int bestalign = TYPE_ALIGN (TREE_TYPE (TREE_TYPE (t)));

      while (CONVERT_EXPR_P (t)
	     && TREE_CODE (TREE_TYPE (TREE_OPERAND (t, 0))) == POINTER_TYPE)
	{
	  int thisalign;

	  t = TREE_OPERAND (t, 0);
	  thisalign = TYPE_ALIGN (TREE_TYPE (TREE_TYPE (t)));
	  if (thisalign > bestalign)
	    best = t, bestalign = thisalign;
	}
      return c_alignof (loc, TREE_TYPE (TREE_TYPE (best)));
    }
  else
    return c_alignof (loc, TREE_TYPE (expr));

  return fold_convert_loc (loc, size_type_node, t);
}

/* Handle C and C++ default attributes.  */

enum built_in_attribute
{
#define DEF_ATTR_NULL_TREE(ENUM) ENUM,
#define DEF_ATTR_INT(ENUM, VALUE) ENUM,
#define DEF_ATTR_STRING(ENUM, VALUE) ENUM,
#define DEF_ATTR_IDENT(ENUM, STRING) ENUM,
#define DEF_ATTR_TREE_LIST(ENUM, PURPOSE, VALUE, CHAIN) ENUM,
#include "builtin-attrs.def"
#undef DEF_ATTR_NULL_TREE
#undef DEF_ATTR_INT
#undef DEF_ATTR_STRING
#undef DEF_ATTR_IDENT
#undef DEF_ATTR_TREE_LIST
  ATTR_LAST
};

static GTY(()) tree built_in_attributes[(int) ATTR_LAST];

static void c_init_attributes (void);

enum c_builtin_type
{
#define DEF_PRIMITIVE_TYPE(NAME, VALUE) NAME,
#define DEF_FUNCTION_TYPE_0(NAME, RETURN) NAME,
#define DEF_FUNCTION_TYPE_1(NAME, RETURN, ARG1) NAME,
#define DEF_FUNCTION_TYPE_2(NAME, RETURN, ARG1, ARG2) NAME,
#define DEF_FUNCTION_TYPE_3(NAME, RETURN, ARG1, ARG2, ARG3) NAME,
#define DEF_FUNCTION_TYPE_4(NAME, RETURN, ARG1, ARG2, ARG3, ARG4) NAME,
#define DEF_FUNCTION_TYPE_5(NAME, RETURN, ARG1, ARG2, ARG3, ARG4, ARG5) NAME,
#define DEF_FUNCTION_TYPE_6(NAME, RETURN, ARG1, ARG2, ARG3, ARG4, ARG5, \
			    ARG6) NAME,
#define DEF_FUNCTION_TYPE_7(NAME, RETURN, ARG1, ARG2, ARG3, ARG4, ARG5, \
			    ARG6, ARG7) NAME,
#define DEF_FUNCTION_TYPE_8(NAME, RETURN, ARG1, ARG2, ARG3, ARG4, ARG5, \
			    ARG6, ARG7, ARG8) NAME,
#define DEF_FUNCTION_TYPE_9(NAME, RETURN, ARG1, ARG2, ARG3, ARG4, ARG5, \
			    ARG6, ARG7, ARG8, ARG9) NAME,
#define DEF_FUNCTION_TYPE_10(NAME, RETURN, ARG1, ARG2, ARG3, ARG4, ARG5, \
			     ARG6, ARG7, ARG8, ARG9, ARG10) NAME,
#define DEF_FUNCTION_TYPE_11(NAME, RETURN, ARG1, ARG2, ARG3, ARG4, ARG5, \
			     ARG6, ARG7, ARG8, ARG9, ARG10, ARG11) NAME,
#define DEF_FUNCTION_TYPE_VAR_0(NAME, RETURN) NAME,
#define DEF_FUNCTION_TYPE_VAR_1(NAME, RETURN, ARG1) NAME,
#define DEF_FUNCTION_TYPE_VAR_2(NAME, RETURN, ARG1, ARG2) NAME,
#define DEF_FUNCTION_TYPE_VAR_3(NAME, RETURN, ARG1, ARG2, ARG3) NAME,
#define DEF_FUNCTION_TYPE_VAR_4(NAME, RETURN, ARG1, ARG2, ARG3, ARG4) NAME,
#define DEF_FUNCTION_TYPE_VAR_5(NAME, RETURN, ARG1, ARG2, ARG3, ARG4, ARG5) \
				NAME,
#define DEF_FUNCTION_TYPE_VAR_6(NAME, RETURN, ARG1, ARG2, ARG3, ARG4, ARG5, \
				ARG6) NAME,
#define DEF_FUNCTION_TYPE_VAR_7(NAME, RETURN, ARG1, ARG2, ARG3, ARG4, ARG5, \
				ARG6, ARG7) NAME,
#define DEF_POINTER_TYPE(NAME, TYPE) NAME,
#include "builtin-types.def"
#undef DEF_PRIMITIVE_TYPE
#undef DEF_FUNCTION_TYPE_0
#undef DEF_FUNCTION_TYPE_1
#undef DEF_FUNCTION_TYPE_2
#undef DEF_FUNCTION_TYPE_3
#undef DEF_FUNCTION_TYPE_4
#undef DEF_FUNCTION_TYPE_5
#undef DEF_FUNCTION_TYPE_6
#undef DEF_FUNCTION_TYPE_7
#undef DEF_FUNCTION_TYPE_8
#undef DEF_FUNCTION_TYPE_9
#undef DEF_FUNCTION_TYPE_10
#undef DEF_FUNCTION_TYPE_11
#undef DEF_FUNCTION_TYPE_VAR_0
#undef DEF_FUNCTION_TYPE_VAR_1
#undef DEF_FUNCTION_TYPE_VAR_2
#undef DEF_FUNCTION_TYPE_VAR_3
#undef DEF_FUNCTION_TYPE_VAR_4
#undef DEF_FUNCTION_TYPE_VAR_5
#undef DEF_FUNCTION_TYPE_VAR_6
#undef DEF_FUNCTION_TYPE_VAR_7
#undef DEF_POINTER_TYPE
  BT_LAST
};

typedef enum c_builtin_type builtin_type;

/* A temporary array for c_common_nodes_and_builtins.  Used in
   communication with def_fn_type.  */
static tree builtin_types[(int) BT_LAST + 1];

/* A helper function for c_common_nodes_and_builtins.  Build function type
   for DEF with return type RET and N arguments.  If VAR is true, then the
   function should be variadic after those N arguments.

   Takes special care not to ICE if any of the types involved are
   error_mark_node, which indicates that said type is not in fact available
   (see builtin_type_for_size).  In which case the function type as a whole
   should be error_mark_node.  */

static void
def_fn_type (builtin_type def, builtin_type ret, bool var, int n, ...)
{
  tree t;
  tree *args = XALLOCAVEC (tree, n);
  va_list list;
  int i;

  va_start (list, n);
  for (i = 0; i < n; ++i)
    {
      builtin_type a = (builtin_type) va_arg (list, int);
      t = builtin_types[a];
      if (t == error_mark_node)
	goto egress;
      args[i] = t;
    }

  t = builtin_types[ret];
  if (t == error_mark_node)
    goto egress;
  if (var)
    t = build_varargs_function_type_array (t, n, args);
  else
    t = build_function_type_array (t, n, args);

 egress:
  builtin_types[def] = t;
  va_end (list);
}

/* Build builtin functions common to both C and C++ language
   frontends.  */

static void
c_define_builtins (tree va_list_ref_type_node, tree va_list_arg_type_node)
{
#define DEF_PRIMITIVE_TYPE(ENUM, VALUE) \
  builtin_types[ENUM] = VALUE;
#define DEF_FUNCTION_TYPE_0(ENUM, RETURN) \
  def_fn_type (ENUM, RETURN, 0, 0);
#define DEF_FUNCTION_TYPE_1(ENUM, RETURN, ARG1) \
  def_fn_type (ENUM, RETURN, 0, 1, ARG1);
#define DEF_FUNCTION_TYPE_2(ENUM, RETURN, ARG1, ARG2) \
  def_fn_type (ENUM, RETURN, 0, 2, ARG1, ARG2);
#define DEF_FUNCTION_TYPE_3(ENUM, RETURN, ARG1, ARG2, ARG3) \
  def_fn_type (ENUM, RETURN, 0, 3, ARG1, ARG2, ARG3);
#define DEF_FUNCTION_TYPE_4(ENUM, RETURN, ARG1, ARG2, ARG3, ARG4) \
  def_fn_type (ENUM, RETURN, 0, 4, ARG1, ARG2, ARG3, ARG4);
#define DEF_FUNCTION_TYPE_5(ENUM, RETURN, ARG1, ARG2, ARG3, ARG4, ARG5)	\
  def_fn_type (ENUM, RETURN, 0, 5, ARG1, ARG2, ARG3, ARG4, ARG5);
#define DEF_FUNCTION_TYPE_6(ENUM, RETURN, ARG1, ARG2, ARG3, ARG4, ARG5, \
			    ARG6)					\
  def_fn_type (ENUM, RETURN, 0, 6, ARG1, ARG2, ARG3, ARG4, ARG5, ARG6);
#define DEF_FUNCTION_TYPE_7(ENUM, RETURN, ARG1, ARG2, ARG3, ARG4, ARG5, \
			    ARG6, ARG7)					\
  def_fn_type (ENUM, RETURN, 0, 7, ARG1, ARG2, ARG3, ARG4, ARG5, ARG6, ARG7);
#define DEF_FUNCTION_TYPE_8(ENUM, RETURN, ARG1, ARG2, ARG3, ARG4, ARG5, \
			    ARG6, ARG7, ARG8)				\
  def_fn_type (ENUM, RETURN, 0, 8, ARG1, ARG2, ARG3, ARG4, ARG5, ARG6,	\
	       ARG7, ARG8);
#define DEF_FUNCTION_TYPE_9(ENUM, RETURN, ARG1, ARG2, ARG3, ARG4, ARG5, \
			    ARG6, ARG7, ARG8, ARG9)			\
  def_fn_type (ENUM, RETURN, 0, 9, ARG1, ARG2, ARG3, ARG4, ARG5, ARG6,	\
	       ARG7, ARG8, ARG9);
#define DEF_FUNCTION_TYPE_10(ENUM, RETURN, ARG1, ARG2, ARG3, ARG4, ARG5, \
			     ARG6, ARG7, ARG8, ARG9, ARG10)		 \
  def_fn_type (ENUM, RETURN, 0, 10, ARG1, ARG2, ARG3, ARG4, ARG5, ARG6,	 \
	       ARG7, ARG8, ARG9, ARG10);
#define DEF_FUNCTION_TYPE_11(ENUM, RETURN, ARG1, ARG2, ARG3, ARG4, ARG5, \
			     ARG6, ARG7, ARG8, ARG9, ARG10, ARG11)	 \
  def_fn_type (ENUM, RETURN, 0, 11, ARG1, ARG2, ARG3, ARG4, ARG5, ARG6,	 \
	       ARG7, ARG8, ARG9, ARG10, ARG11);
#define DEF_FUNCTION_TYPE_VAR_0(ENUM, RETURN) \
  def_fn_type (ENUM, RETURN, 1, 0);
#define DEF_FUNCTION_TYPE_VAR_1(ENUM, RETURN, ARG1) \
  def_fn_type (ENUM, RETURN, 1, 1, ARG1);
#define DEF_FUNCTION_TYPE_VAR_2(ENUM, RETURN, ARG1, ARG2) \
  def_fn_type (ENUM, RETURN, 1, 2, ARG1, ARG2);
#define DEF_FUNCTION_TYPE_VAR_3(ENUM, RETURN, ARG1, ARG2, ARG3) \
  def_fn_type (ENUM, RETURN, 1, 3, ARG1, ARG2, ARG3);
#define DEF_FUNCTION_TYPE_VAR_4(ENUM, RETURN, ARG1, ARG2, ARG3, ARG4) \
  def_fn_type (ENUM, RETURN, 1, 4, ARG1, ARG2, ARG3, ARG4);
#define DEF_FUNCTION_TYPE_VAR_5(ENUM, RETURN, ARG1, ARG2, ARG3, ARG4, ARG5) \
  def_fn_type (ENUM, RETURN, 1, 5, ARG1, ARG2, ARG3, ARG4, ARG5);
#define DEF_FUNCTION_TYPE_VAR_6(ENUM, RETURN, ARG1, ARG2, ARG3, ARG4, ARG5, \
				ARG6) \
  def_fn_type (ENUM, RETURN, 1, 6, ARG1, ARG2, ARG3, ARG4, ARG5, ARG6);
#define DEF_FUNCTION_TYPE_VAR_7(ENUM, RETURN, ARG1, ARG2, ARG3, ARG4, ARG5, \
				ARG6, ARG7)				\
  def_fn_type (ENUM, RETURN, 1, 7, ARG1, ARG2, ARG3, ARG4, ARG5, ARG6, ARG7);
#define DEF_POINTER_TYPE(ENUM, TYPE) \
  builtin_types[(int) ENUM] = build_pointer_type (builtin_types[(int) TYPE]);

#include "builtin-types.def"

#undef DEF_PRIMITIVE_TYPE
#undef DEF_FUNCTION_TYPE_0
#undef DEF_FUNCTION_TYPE_1
#undef DEF_FUNCTION_TYPE_2
#undef DEF_FUNCTION_TYPE_3
#undef DEF_FUNCTION_TYPE_4
#undef DEF_FUNCTION_TYPE_5
#undef DEF_FUNCTION_TYPE_6
#undef DEF_FUNCTION_TYPE_7
#undef DEF_FUNCTION_TYPE_8
#undef DEF_FUNCTION_TYPE_9
#undef DEF_FUNCTION_TYPE_10
#undef DEF_FUNCTION_TYPE_11
#undef DEF_FUNCTION_TYPE_VAR_0
#undef DEF_FUNCTION_TYPE_VAR_1
#undef DEF_FUNCTION_TYPE_VAR_2
#undef DEF_FUNCTION_TYPE_VAR_3
#undef DEF_FUNCTION_TYPE_VAR_4
#undef DEF_FUNCTION_TYPE_VAR_5
#undef DEF_FUNCTION_TYPE_VAR_6
#undef DEF_FUNCTION_TYPE_VAR_7
#undef DEF_POINTER_TYPE
  builtin_types[(int) BT_LAST] = NULL_TREE;

  c_init_attributes ();

#define DEF_BUILTIN(ENUM, NAME, CLASS, TYPE, LIBTYPE, BOTH_P, FALLBACK_P, \
		    NONANSI_P, ATTRS, IMPLICIT, COND)			\
  if (NAME && COND)							\
    def_builtin_1 (ENUM, NAME, CLASS,                                   \
		   builtin_types[(int) TYPE],                           \
		   builtin_types[(int) LIBTYPE],                        \
		   BOTH_P, FALLBACK_P, NONANSI_P,                       \
		   built_in_attributes[(int) ATTRS], IMPLICIT);
#include "builtins.def"

  targetm.init_builtins ();

  build_common_builtin_nodes ();
}

/* Like get_identifier, but avoid warnings about null arguments when
   the argument may be NULL for targets where GCC lacks stdint.h type
   information.  */

static inline tree
c_get_ident (const char *id)
{
  return get_identifier (id);
}

/* Build tree nodes and builtin functions common to both C and C++ language
   frontends.  */

void
c_common_nodes_and_builtins (void)
{
  int char8_type_size;
  int char16_type_size;
  int char32_type_size;
  int wchar_type_size;
  tree array_domain_type;
  tree va_list_ref_type_node;
  tree va_list_arg_type_node;
  int i;

  build_common_tree_nodes (flag_signed_char);

  /* Define `int' and `char' first so that dbx will output them first.  */
  record_builtin_type (RID_INT, NULL, integer_type_node);
  record_builtin_type (RID_CHAR, "char", char_type_node);

  /* `signed' is the same as `int'.  FIXME: the declarations of "signed",
     "unsigned long", "long long unsigned" and "unsigned short" were in C++
     but not C.  Are the conditionals here needed?  */
  if (c_dialect_cxx ())
    record_builtin_type (RID_SIGNED, NULL, integer_type_node);
  record_builtin_type (RID_LONG, "long int", long_integer_type_node);
  record_builtin_type (RID_UNSIGNED, "unsigned int", unsigned_type_node);
  record_builtin_type (RID_MAX, "long unsigned int",
		       long_unsigned_type_node);

  for (i = 0; i < NUM_INT_N_ENTS; i ++)
    {
      char name[25];

      sprintf (name, "__int%d", int_n_data[i].bitsize);
      record_builtin_type ((enum rid)(RID_FIRST_INT_N + i), name,
			   int_n_trees[i].signed_type);
      sprintf (name, "__int%d__", int_n_data[i].bitsize);
      record_builtin_type ((enum rid)(RID_FIRST_INT_N + i), name,
			   int_n_trees[i].signed_type);
      ridpointers[RID_FIRST_INT_N + i]
	= DECL_NAME (TYPE_NAME (int_n_trees[i].signed_type));

      sprintf (name, "__int%d unsigned", int_n_data[i].bitsize);
      record_builtin_type (RID_MAX, name, int_n_trees[i].unsigned_type);
      sprintf (name, "__int%d__ unsigned", int_n_data[i].bitsize);
      record_builtin_type (RID_MAX, name, int_n_trees[i].unsigned_type);
    }

  if (c_dialect_cxx ())
    record_builtin_type (RID_MAX, "unsigned long", long_unsigned_type_node);
  record_builtin_type (RID_MAX, "long long int",
		       long_long_integer_type_node);
  record_builtin_type (RID_MAX, "long long unsigned int",
		       long_long_unsigned_type_node);
  if (c_dialect_cxx ())
    record_builtin_type (RID_MAX, "long long unsigned",
			 long_long_unsigned_type_node);
  record_builtin_type (RID_SHORT, "short int", short_integer_type_node);
  record_builtin_type (RID_MAX, "short unsigned int",
		       short_unsigned_type_node);
  if (c_dialect_cxx ())
    record_builtin_type (RID_MAX, "unsigned short",
			 short_unsigned_type_node);

  /* Define both `signed char' and `unsigned char'.  */
  record_builtin_type (RID_MAX, "signed char", signed_char_type_node);
  record_builtin_type (RID_MAX, "unsigned char", unsigned_char_type_node);

  /* These are types that c_common_type_for_size and
     c_common_type_for_mode use.  */
  lang_hooks.decls.pushdecl (build_decl (UNKNOWN_LOCATION,
					 TYPE_DECL, NULL_TREE,
					 intQI_type_node));
  lang_hooks.decls.pushdecl (build_decl (UNKNOWN_LOCATION,
					 TYPE_DECL, NULL_TREE,
					 intHI_type_node));
  lang_hooks.decls.pushdecl (build_decl (UNKNOWN_LOCATION,
					 TYPE_DECL, NULL_TREE,
					 intSI_type_node));
  lang_hooks.decls.pushdecl (build_decl (UNKNOWN_LOCATION,
					 TYPE_DECL, NULL_TREE,
					 intDI_type_node));
#if HOST_BITS_PER_WIDE_INT >= 64
  /* Note that this is different than the __int128 type that's part of
     the generic __intN support.  */
  if (targetm.scalar_mode_supported_p (TImode))
    lang_hooks.decls.pushdecl (build_decl (UNKNOWN_LOCATION,
					   TYPE_DECL,
					   get_identifier ("__int128_t"),
					   intTI_type_node));
#endif
  lang_hooks.decls.pushdecl (build_decl (UNKNOWN_LOCATION,
					 TYPE_DECL, NULL_TREE,
					 unsigned_intQI_type_node));
  lang_hooks.decls.pushdecl (build_decl (UNKNOWN_LOCATION,
					 TYPE_DECL, NULL_TREE,
					 unsigned_intHI_type_node));
  lang_hooks.decls.pushdecl (build_decl (UNKNOWN_LOCATION,
					 TYPE_DECL, NULL_TREE,
					 unsigned_intSI_type_node));
  lang_hooks.decls.pushdecl (build_decl (UNKNOWN_LOCATION,
					 TYPE_DECL, NULL_TREE,
					 unsigned_intDI_type_node));
#if HOST_BITS_PER_WIDE_INT >= 64
  if (targetm.scalar_mode_supported_p (TImode))
    lang_hooks.decls.pushdecl (build_decl (UNKNOWN_LOCATION,
					   TYPE_DECL,
					   get_identifier ("__uint128_t"),
					   unsigned_intTI_type_node));
#endif

  /* Create the widest literal types.  */
  if (targetm.scalar_mode_supported_p (TImode))
    {
      widest_integer_literal_type_node = intTI_type_node;
      widest_unsigned_literal_type_node = unsigned_intTI_type_node;
    }
  else
    {
      widest_integer_literal_type_node = intDI_type_node;
      widest_unsigned_literal_type_node = unsigned_intDI_type_node;
    }

  signed_size_type_node = c_common_signed_type (size_type_node);

  pid_type_node =
    TREE_TYPE (identifier_global_value (get_identifier (PID_TYPE)));

  record_builtin_type (RID_FLOAT, NULL, float_type_node);
  record_builtin_type (RID_DOUBLE, NULL, double_type_node);
  record_builtin_type (RID_MAX, "long double", long_double_type_node);

  if (!c_dialect_cxx ())
    for (i = 0; i < NUM_FLOATN_NX_TYPES; i++)
      if (FLOATN_NX_TYPE_NODE (i) != NULL_TREE)
	record_builtin_type ((enum rid) (RID_FLOATN_NX_FIRST + i), NULL,
			     FLOATN_NX_TYPE_NODE (i));

  /* Only supported decimal floating point extension if the target
     actually supports underlying modes. */
  if (targetm.scalar_mode_supported_p (SDmode)
      && targetm.scalar_mode_supported_p (DDmode)
      && targetm.scalar_mode_supported_p (TDmode))
    {
      record_builtin_type (RID_DFLOAT32, NULL, dfloat32_type_node);
      record_builtin_type (RID_DFLOAT64, NULL, dfloat64_type_node);
      record_builtin_type (RID_DFLOAT128, NULL, dfloat128_type_node);
    }

  if (targetm.fixed_point_supported_p ())
    {
      record_builtin_type (RID_MAX, "short _Fract", short_fract_type_node);
      record_builtin_type (RID_FRACT, NULL, fract_type_node);
      record_builtin_type (RID_MAX, "long _Fract", long_fract_type_node);
      record_builtin_type (RID_MAX, "long long _Fract",
			   long_long_fract_type_node);
      record_builtin_type (RID_MAX, "unsigned short _Fract",
			   unsigned_short_fract_type_node);
      record_builtin_type (RID_MAX, "unsigned _Fract",
			   unsigned_fract_type_node);
      record_builtin_type (RID_MAX, "unsigned long _Fract",
			   unsigned_long_fract_type_node);
      record_builtin_type (RID_MAX, "unsigned long long _Fract",
			   unsigned_long_long_fract_type_node);
      record_builtin_type (RID_MAX, "_Sat short _Fract",
			   sat_short_fract_type_node);
      record_builtin_type (RID_MAX, "_Sat _Fract", sat_fract_type_node);
      record_builtin_type (RID_MAX, "_Sat long _Fract",
			   sat_long_fract_type_node);
      record_builtin_type (RID_MAX, "_Sat long long _Fract",
			   sat_long_long_fract_type_node);
      record_builtin_type (RID_MAX, "_Sat unsigned short _Fract",
			   sat_unsigned_short_fract_type_node);
      record_builtin_type (RID_MAX, "_Sat unsigned _Fract",
			   sat_unsigned_fract_type_node);
      record_builtin_type (RID_MAX, "_Sat unsigned long _Fract",
			   sat_unsigned_long_fract_type_node);
      record_builtin_type (RID_MAX, "_Sat unsigned long long _Fract",
			   sat_unsigned_long_long_fract_type_node);
      record_builtin_type (RID_MAX, "short _Accum", short_accum_type_node);
      record_builtin_type (RID_ACCUM, NULL, accum_type_node);
      record_builtin_type (RID_MAX, "long _Accum", long_accum_type_node);
      record_builtin_type (RID_MAX, "long long _Accum",
			   long_long_accum_type_node);
      record_builtin_type (RID_MAX, "unsigned short _Accum",
			   unsigned_short_accum_type_node);
      record_builtin_type (RID_MAX, "unsigned _Accum",
			   unsigned_accum_type_node);
      record_builtin_type (RID_MAX, "unsigned long _Accum",
			   unsigned_long_accum_type_node);
      record_builtin_type (RID_MAX, "unsigned long long _Accum",
			   unsigned_long_long_accum_type_node);
      record_builtin_type (RID_MAX, "_Sat short _Accum",
			   sat_short_accum_type_node);
      record_builtin_type (RID_MAX, "_Sat _Accum", sat_accum_type_node);
      record_builtin_type (RID_MAX, "_Sat long _Accum",
			   sat_long_accum_type_node);
      record_builtin_type (RID_MAX, "_Sat long long _Accum",
			  sat_long_long_accum_type_node);
      record_builtin_type (RID_MAX, "_Sat unsigned short _Accum",
			   sat_unsigned_short_accum_type_node);
      record_builtin_type (RID_MAX, "_Sat unsigned _Accum",
			   sat_unsigned_accum_type_node);
      record_builtin_type (RID_MAX, "_Sat unsigned long _Accum",
			   sat_unsigned_long_accum_type_node);
      record_builtin_type (RID_MAX, "_Sat unsigned long long _Accum",
			   sat_unsigned_long_long_accum_type_node);

    }

  lang_hooks.decls.pushdecl (build_decl (UNKNOWN_LOCATION,
					 TYPE_DECL,
					 get_identifier ("complex int"),
					 complex_integer_type_node));
  lang_hooks.decls.pushdecl (build_decl (UNKNOWN_LOCATION,
					 TYPE_DECL,
					 get_identifier ("complex float"),
					 complex_float_type_node));
  lang_hooks.decls.pushdecl (build_decl (UNKNOWN_LOCATION,
					 TYPE_DECL,
					 get_identifier ("complex double"),
					 complex_double_type_node));
  lang_hooks.decls.pushdecl
    (build_decl (UNKNOWN_LOCATION,
		 TYPE_DECL, get_identifier ("complex long double"),
		 complex_long_double_type_node));

  if (!c_dialect_cxx ())
    for (i = 0; i < NUM_FLOATN_NX_TYPES; i++)
      if (COMPLEX_FLOATN_NX_TYPE_NODE (i) != NULL_TREE)
	{
	  char buf[30];
	  sprintf (buf, "complex _Float%d%s", floatn_nx_types[i].n,
		   floatn_nx_types[i].extended ? "x" : "");
	  lang_hooks.decls.pushdecl
	    (build_decl (UNKNOWN_LOCATION,
			 TYPE_DECL,
			 get_identifier (buf),
			 COMPLEX_FLOATN_NX_TYPE_NODE (i)));
	}

  /* Make fileptr_type_node a distinct void * type until
     FILE type is defined.  Likewise for const struct tm*.  */
  for (unsigned i = 0; i < ARRAY_SIZE (builtin_structptr_types); ++i)
    builtin_structptr_types[i].node
      = build_variant_type_copy (builtin_structptr_types[i].base);

  record_builtin_type (RID_VOID, NULL, void_type_node);

  /* Set the TYPE_NAME for any variants that were built before
     record_builtin_type gave names to the built-in types. */
  {
    tree void_name = TYPE_NAME (void_type_node);
    TYPE_NAME (void_type_node) = NULL_TREE;
    TYPE_NAME (build_qualified_type (void_type_node, TYPE_QUAL_CONST))
      = void_name;
    TYPE_NAME (void_type_node) = void_name;
  }

  void_list_node = build_void_list_node ();

  /* Make a type to be the domain of a few array types
     whose domains don't really matter.
     200 is small enough that it always fits in size_t
     and large enough that it can hold most function names for the
     initializations of __FUNCTION__ and __PRETTY_FUNCTION__.  */
  array_domain_type = build_index_type (size_int (200));

  /* Make a type for arrays of characters.
     With luck nothing will ever really depend on the length of this
     array type.  */
  char_array_type_node
    = build_array_type (char_type_node, array_domain_type);

  string_type_node = build_pointer_type (char_type_node);
  const_string_type_node
    = build_pointer_type (build_qualified_type
			  (char_type_node, TYPE_QUAL_CONST));

  /* This is special for C++ so functions can be overloaded.  */
  wchar_type_node = get_identifier (MODIFIED_WCHAR_TYPE);
  wchar_type_node = TREE_TYPE (identifier_global_value (wchar_type_node));
  wchar_type_size = TYPE_PRECISION (wchar_type_node);
  underlying_wchar_type_node = wchar_type_node;
  if (c_dialect_cxx ())
    {
      if (TYPE_UNSIGNED (wchar_type_node))
	wchar_type_node = make_unsigned_type (wchar_type_size);
      else
	wchar_type_node = make_signed_type (wchar_type_size);
      record_builtin_type (RID_WCHAR, "wchar_t", wchar_type_node);
    }

  /* This is for wide string constants.  */
  wchar_array_type_node
    = build_array_type (wchar_type_node, array_domain_type);

  /* Define 'char8_t'.  */
  char8_type_node = get_identifier (CHAR8_TYPE);
  char8_type_node = TREE_TYPE (identifier_global_value (char8_type_node));
  char8_type_size = TYPE_PRECISION (char8_type_node);
  if (c_dialect_cxx ())
    {
      char8_type_node = make_unsigned_type (char8_type_size);

      if (flag_char8_t)
        record_builtin_type (RID_CHAR8, "char8_t", char8_type_node);
    }

  /* This is for UTF-8 string constants.  */
  char8_array_type_node
    = build_array_type (char8_type_node, array_domain_type);

  /* Define 'char16_t'.  */
  char16_type_node = get_identifier (CHAR16_TYPE);
  char16_type_node = TREE_TYPE (identifier_global_value (char16_type_node));
  char16_type_size = TYPE_PRECISION (char16_type_node);
  if (c_dialect_cxx ())
    {
      char16_type_node = make_unsigned_type (char16_type_size);

      if (cxx_dialect >= cxx11)
	record_builtin_type (RID_CHAR16, "char16_t", char16_type_node);
    }

  /* This is for UTF-16 string constants.  */
  char16_array_type_node
    = build_array_type (char16_type_node, array_domain_type);

  /* Define 'char32_t'.  */
  char32_type_node = get_identifier (CHAR32_TYPE);
  char32_type_node = TREE_TYPE (identifier_global_value (char32_type_node));
  char32_type_size = TYPE_PRECISION (char32_type_node);
  if (c_dialect_cxx ())
    {
      char32_type_node = make_unsigned_type (char32_type_size);

      if (cxx_dialect >= cxx11)
	record_builtin_type (RID_CHAR32, "char32_t", char32_type_node);
    }

  /* This is for UTF-32 string constants.  */
  char32_array_type_node
    = build_array_type (char32_type_node, array_domain_type);

  wint_type_node =
    TREE_TYPE (identifier_global_value (get_identifier (WINT_TYPE)));

  intmax_type_node =
    TREE_TYPE (identifier_global_value (get_identifier (INTMAX_TYPE)));
  uintmax_type_node =
    TREE_TYPE (identifier_global_value (get_identifier (UINTMAX_TYPE)));

  if (SIG_ATOMIC_TYPE)
    sig_atomic_type_node =
      TREE_TYPE (identifier_global_value (c_get_ident (SIG_ATOMIC_TYPE)));
  if (INT8_TYPE)
    int8_type_node =
      TREE_TYPE (identifier_global_value (c_get_ident (INT8_TYPE)));
  if (INT16_TYPE)
    int16_type_node =
      TREE_TYPE (identifier_global_value (c_get_ident (INT16_TYPE)));
  if (INT32_TYPE)
    int32_type_node =
      TREE_TYPE (identifier_global_value (c_get_ident (INT32_TYPE)));
  if (INT64_TYPE)
    int64_type_node =
      TREE_TYPE (identifier_global_value (c_get_ident (INT64_TYPE)));
  if (UINT8_TYPE)
    uint8_type_node =
      TREE_TYPE (identifier_global_value (c_get_ident (UINT8_TYPE)));
  if (UINT16_TYPE)
    c_uint16_type_node = uint16_type_node =
      TREE_TYPE (identifier_global_value (c_get_ident (UINT16_TYPE)));
  if (UINT32_TYPE)
    c_uint32_type_node = uint32_type_node =
      TREE_TYPE (identifier_global_value (c_get_ident (UINT32_TYPE)));
  if (UINT64_TYPE)
    c_uint64_type_node = uint64_type_node =
      TREE_TYPE (identifier_global_value (c_get_ident (UINT64_TYPE)));
  if (INT_LEAST8_TYPE)
    int_least8_type_node =
      TREE_TYPE (identifier_global_value (c_get_ident (INT_LEAST8_TYPE)));
  if (INT_LEAST16_TYPE)
    int_least16_type_node =
      TREE_TYPE (identifier_global_value (c_get_ident (INT_LEAST16_TYPE)));
  if (INT_LEAST32_TYPE)
    int_least32_type_node =
      TREE_TYPE (identifier_global_value (c_get_ident (INT_LEAST32_TYPE)));
  if (INT_LEAST64_TYPE)
    int_least64_type_node =
      TREE_TYPE (identifier_global_value (c_get_ident (INT_LEAST64_TYPE)));
  if (UINT_LEAST8_TYPE)
    uint_least8_type_node =
      TREE_TYPE (identifier_global_value (c_get_ident (UINT_LEAST8_TYPE)));
  if (UINT_LEAST16_TYPE)
    uint_least16_type_node =
      TREE_TYPE (identifier_global_value (c_get_ident (UINT_LEAST16_TYPE)));
  if (UINT_LEAST32_TYPE)
    uint_least32_type_node =
      TREE_TYPE (identifier_global_value (c_get_ident (UINT_LEAST32_TYPE)));
  if (UINT_LEAST64_TYPE)
    uint_least64_type_node =
      TREE_TYPE (identifier_global_value (c_get_ident (UINT_LEAST64_TYPE)));
  if (INT_FAST8_TYPE)
    int_fast8_type_node =
      TREE_TYPE (identifier_global_value (c_get_ident (INT_FAST8_TYPE)));
  if (INT_FAST16_TYPE)
    int_fast16_type_node =
      TREE_TYPE (identifier_global_value (c_get_ident (INT_FAST16_TYPE)));
  if (INT_FAST32_TYPE)
    int_fast32_type_node =
      TREE_TYPE (identifier_global_value (c_get_ident (INT_FAST32_TYPE)));
  if (INT_FAST64_TYPE)
    int_fast64_type_node =
      TREE_TYPE (identifier_global_value (c_get_ident (INT_FAST64_TYPE)));
  if (UINT_FAST8_TYPE)
    uint_fast8_type_node =
      TREE_TYPE (identifier_global_value (c_get_ident (UINT_FAST8_TYPE)));
  if (UINT_FAST16_TYPE)
    uint_fast16_type_node =
      TREE_TYPE (identifier_global_value (c_get_ident (UINT_FAST16_TYPE)));
  if (UINT_FAST32_TYPE)
    uint_fast32_type_node =
      TREE_TYPE (identifier_global_value (c_get_ident (UINT_FAST32_TYPE)));
  if (UINT_FAST64_TYPE)
    uint_fast64_type_node =
      TREE_TYPE (identifier_global_value (c_get_ident (UINT_FAST64_TYPE)));
  if (INTPTR_TYPE)
    intptr_type_node =
      TREE_TYPE (identifier_global_value (c_get_ident (INTPTR_TYPE)));
  if (UINTPTR_TYPE)
    uintptr_type_node =
      TREE_TYPE (identifier_global_value (c_get_ident (UINTPTR_TYPE)));

  default_function_type
    = build_varargs_function_type_list (integer_type_node, NULL_TREE);
  unsigned_ptrdiff_type_node = c_common_unsigned_type (ptrdiff_type_node);

  lang_hooks.decls.pushdecl
    (build_decl (UNKNOWN_LOCATION,
		 TYPE_DECL, get_identifier ("__builtin_va_list"),
		 va_list_type_node));
  if (targetm.enum_va_list_p)
    {
      int l;
      const char *pname;
      tree ptype;

      for (l = 0; targetm.enum_va_list_p (l, &pname, &ptype); ++l)
	{
	  lang_hooks.decls.pushdecl
	    (build_decl (UNKNOWN_LOCATION,
		         TYPE_DECL, get_identifier (pname),
	  	         ptype));

	}
    }

  if (TREE_CODE (va_list_type_node) == ARRAY_TYPE)
    {
      va_list_arg_type_node = va_list_ref_type_node =
	build_pointer_type (TREE_TYPE (va_list_type_node));
    }
  else
    {
      va_list_arg_type_node = va_list_type_node;
      va_list_ref_type_node = build_reference_type (va_list_type_node);
    }

  c_define_builtins (va_list_ref_type_node, va_list_arg_type_node);

  main_identifier_node = get_identifier ("main");

  /* Create the built-in __null node.  It is important that this is
     not shared.  */
  null_node = make_int_cst (1, 1);
  TREE_TYPE (null_node) = c_common_type_for_size (POINTER_SIZE, 0);

  /* Since builtin_types isn't gc'ed, don't export these nodes.  */
  memset (builtin_types, 0, sizeof (builtin_types));
}

/* The number of named compound-literals generated thus far.  */
static GTY(()) int compound_literal_number;

/* Set DECL_NAME for DECL, a VAR_DECL for a compound-literal.  */

void
set_compound_literal_name (tree decl)
{
  char *name;
  ASM_FORMAT_PRIVATE_NAME (name, "__compound_literal",
			   compound_literal_number);
  compound_literal_number++;
  DECL_NAME (decl) = get_identifier (name);
}

/* build_va_arg helper function.  Return a VA_ARG_EXPR with location LOC, type
   TYPE and operand OP.  */

static tree
build_va_arg_1 (location_t loc, tree type, tree op)
{
  tree expr = build1 (VA_ARG_EXPR, type, op);
  SET_EXPR_LOCATION (expr, loc);
  return expr;
}

/* Return a VA_ARG_EXPR corresponding to a source-level expression
   va_arg (EXPR, TYPE) at source location LOC.  */

tree
build_va_arg (location_t loc, tree expr, tree type)
{
  tree va_type = TREE_TYPE (expr);
  tree canon_va_type = (va_type == error_mark_node
			? error_mark_node
			: targetm.canonical_va_list_type (va_type));

  if (va_type == error_mark_node
      || canon_va_type == NULL_TREE)
    {
      if (canon_va_type == NULL_TREE)
	error_at (loc, "first argument to %<va_arg%> not of type %<va_list%>");

      /* Let's handle things neutrally, if expr:
	 - has undeclared type, or
	 - is not an va_list type.  */
      return build_va_arg_1 (loc, type, error_mark_node);
    }

  if (TREE_CODE (canon_va_type) != ARRAY_TYPE)
    {
      /* Case 1: Not an array type.  */

      /* Take the address, to get '&ap'.  Note that &ap is not a va_list
	 type.  */
      c_common_mark_addressable_vec (expr);
      expr = build1 (ADDR_EXPR, build_pointer_type (TREE_TYPE (expr)), expr);

      return build_va_arg_1 (loc, type, expr);
    }

  /* Case 2: Array type.

     Background:

     For contrast, let's start with the simple case (case 1).  If
     canon_va_type is not an array type, but say a char *, then when
     passing-by-value a va_list, the type of the va_list param decl is
     the same as for another va_list decl (all ap's are char *):

     f2_1 (char * ap)
       D.1815 = VA_ARG (&ap, 0B, 1);
       return D.1815;

     f2 (int i)
       char * ap.0;
       char * ap;
       __builtin_va_start (&ap, 0);
       ap.0 = ap;
       res = f2_1 (ap.0);
       __builtin_va_end (&ap);
       D.1812 = res;
       return D.1812;

     However, if canon_va_type is ARRAY_TYPE, then when passing-by-value a
     va_list the type of the va_list param decl (case 2b, struct * ap) is not
     the same as for another va_list decl (case 2a, struct ap[1]).

     f2_1 (struct  * ap)
       D.1844 = VA_ARG (ap, 0B, 0);
       return D.1844;

     f2 (int i)
       struct  ap[1];
       __builtin_va_start (&ap, 0);
       res = f2_1 (&ap);
       __builtin_va_end (&ap);
       D.1841 = res;
       return D.1841;

     Case 2b is different because:
     - on the callee side, the parm decl has declared type va_list, but
       grokdeclarator changes the type of the parm decl to a pointer to the
       array elem type.
     - on the caller side, the pass-by-value uses &ap.

     We unify these two cases (case 2a: va_list is array type,
     case 2b: va_list is pointer to array elem type), by adding '&' for the
     array type case, such that we have a pointer to array elem in both
     cases.  */

  if (TREE_CODE (va_type) == ARRAY_TYPE)
    {
      /* Case 2a: va_list is array type.  */

      /* Take the address, to get '&ap'.  Make sure it's a pointer to array
	 elem type.  */
      c_common_mark_addressable_vec (expr);
      expr = build1 (ADDR_EXPR, build_pointer_type (TREE_TYPE (canon_va_type)),
		     expr);

      /* Verify that &ap is still recognized as having va_list type.  */
      tree canon_expr_type
	= targetm.canonical_va_list_type (TREE_TYPE (expr));
      gcc_assert (canon_expr_type != NULL_TREE);
    }
  else
    {
      /* Case 2b: va_list is pointer to array elem type.  */
      gcc_assert (POINTER_TYPE_P (va_type));

      /* Comparison as in std_canonical_va_list_type.  */
      gcc_assert (TYPE_MAIN_VARIANT (TREE_TYPE (va_type))
		  == TYPE_MAIN_VARIANT (TREE_TYPE (canon_va_type)));

      /* Don't take the address.  We've already got '&ap'.  */
      ;
    }

  return build_va_arg_1 (loc, type, expr);
}


/* Linked list of disabled built-in functions.  */

struct disabled_builtin
{
  const char *name;
  struct disabled_builtin *next;
};
static disabled_builtin *disabled_builtins = NULL;

static bool builtin_function_disabled_p (const char *);

/* Disable a built-in function specified by -fno-builtin-NAME.  If NAME
   begins with "__builtin_", give an error.  */

void
disable_builtin_function (const char *name)
{
  if (startswith (name, "__builtin_"))
    error ("cannot disable built-in function %qs", name);
  else
    {
      disabled_builtin *new_disabled_builtin = XNEW (disabled_builtin);
      new_disabled_builtin->name = name;
      new_disabled_builtin->next = disabled_builtins;
      disabled_builtins = new_disabled_builtin;
    }
}


/* Return true if the built-in function NAME has been disabled, false
   otherwise.  */

static bool
builtin_function_disabled_p (const char *name)
{
  disabled_builtin *p;
  for (p = disabled_builtins; p != NULL; p = p->next)
    {
      if (strcmp (name, p->name) == 0)
	return true;
    }
  return false;
}


/* Worker for DEF_BUILTIN.
   Possibly define a builtin function with one or two names.
   Does not declare a non-__builtin_ function if flag_no_builtin, or if
   nonansi_p and flag_no_nonansi_builtin.  */

static void
def_builtin_1 (enum built_in_function fncode,
	       const char *name,
	       enum built_in_class fnclass,
	       tree fntype, tree libtype,
	       bool both_p, bool fallback_p, bool nonansi_p,
	       tree fnattrs, bool implicit_p)
{
  tree decl;
  const char *libname;

  if (fntype == error_mark_node)
    return;

  gcc_assert ((!both_p && !fallback_p)
	      || startswith (name, "__builtin_"));

  libname = name + strlen ("__builtin_");
  decl = add_builtin_function (name, fntype, fncode, fnclass,
			       (fallback_p ? libname : NULL),
			       fnattrs);

  set_builtin_decl (fncode, decl, implicit_p);

  if (both_p
      && !flag_no_builtin && !builtin_function_disabled_p (libname)
      && !(nonansi_p && flag_no_nonansi_builtin))
    add_builtin_function (libname, libtype, fncode, fnclass,
			  NULL, fnattrs);
}

/* Nonzero if the type T promotes to int.  This is (nearly) the
   integral promotions defined in ISO C99 6.3.1.1/2.  */

bool
c_promoting_integer_type_p (const_tree t)
{
  switch (TREE_CODE (t))
    {
    case INTEGER_TYPE:
      return (TYPE_MAIN_VARIANT (t) == char_type_node
	      || TYPE_MAIN_VARIANT (t) == signed_char_type_node
	      || TYPE_MAIN_VARIANT (t) == unsigned_char_type_node
	      || TYPE_MAIN_VARIANT (t) == short_integer_type_node
	      || TYPE_MAIN_VARIANT (t) == short_unsigned_type_node
	      || TYPE_PRECISION (t) < TYPE_PRECISION (integer_type_node));

    case ENUMERAL_TYPE:
      /* ??? Technically all enumerations not larger than an int
	 promote to an int.  But this is used along code paths
	 that only want to notice a size change.  */
      return TYPE_PRECISION (t) < TYPE_PRECISION (integer_type_node);

    case BOOLEAN_TYPE:
      return true;

    default:
      return false;
    }
}

/* Return 1 if PARMS specifies a fixed number of parameters
   and none of their types is affected by default promotions.  */

bool
self_promoting_args_p (const_tree parms)
{
  const_tree t;
  for (t = parms; t; t = TREE_CHAIN (t))
    {
      tree type = TREE_VALUE (t);

      if (type == error_mark_node)
	continue;

      if (TREE_CHAIN (t) == NULL_TREE && type != void_type_node)
	return false;

      if (type == NULL_TREE)
	return false;

      if (TYPE_MAIN_VARIANT (type) == float_type_node)
	return false;

      if (c_promoting_integer_type_p (type))
	return false;
    }
  return true;
}

/* Recursively remove any '*' or '&' operator from TYPE.  */
tree
strip_pointer_operator (tree t)
{
  while (POINTER_TYPE_P (t))
    t = TREE_TYPE (t);
  return t;
}

/* Recursively remove pointer or array type from TYPE. */
tree
strip_pointer_or_array_types (tree t)
{
  while (TREE_CODE (t) == ARRAY_TYPE || POINTER_TYPE_P (t))
    t = TREE_TYPE (t);
  return t;
}

/* Used to compare case labels.  K1 and K2 are actually tree nodes
   representing case labels, or NULL_TREE for a `default' label.
   Returns -1 if K1 is ordered before K2, -1 if K1 is ordered after
   K2, and 0 if K1 and K2 are equal.  */

int
case_compare (splay_tree_key k1, splay_tree_key k2)
{
  /* Consider a NULL key (such as arises with a `default' label) to be
     smaller than anything else.  */
  if (!k1)
    return k2 ? -1 : 0;
  else if (!k2)
    return k1 ? 1 : 0;

  return tree_int_cst_compare ((tree) k1, (tree) k2);
}

/* Process a case label, located at LOC, for the range LOW_VALUE
   ... HIGH_VALUE.  If LOW_VALUE and HIGH_VALUE are both NULL_TREE
   then this case label is actually a `default' label.  If only
   HIGH_VALUE is NULL_TREE, then case label was declared using the
   usual C/C++ syntax, rather than the GNU case range extension.
   CASES is a tree containing all the case ranges processed so far;
   COND is the condition for the switch-statement itself.
   Returns the CASE_LABEL_EXPR created, or ERROR_MARK_NODE if no
   CASE_LABEL_EXPR is created.  */

tree
c_add_case_label (location_t loc, splay_tree cases, tree cond,
		  tree low_value, tree high_value)
{
  tree type;
  tree label;
  tree case_label;
  splay_tree_node node;

  /* Create the LABEL_DECL itself.  */
  label = create_artificial_label (loc);

  /* If there was an error processing the switch condition, bail now
     before we get more confused.  */
  if (!cond || cond == error_mark_node)
    goto error_out;

  if ((low_value && TREE_TYPE (low_value)
       && POINTER_TYPE_P (TREE_TYPE (low_value)))
      || (high_value && TREE_TYPE (high_value)
	  && POINTER_TYPE_P (TREE_TYPE (high_value))))
    {
      error_at (loc, "pointers are not permitted as case values");
      goto error_out;
    }

  /* Case ranges are a GNU extension.  */
  if (high_value)
    pedwarn (loc, OPT_Wpedantic,
	     "range expressions in switch statements are non-standard");

  type = TREE_TYPE (cond);
  if (low_value)
    {
      low_value = check_case_value (loc, low_value);
      low_value = convert_and_check (loc, type, low_value);
      low_value = fold (low_value);
      if (low_value == error_mark_node)
	goto error_out;
    }
  if (high_value)
    {
      high_value = check_case_value (loc, high_value);
      high_value = convert_and_check (loc, type, high_value);
      high_value = fold (high_value);
      if (high_value == error_mark_node)
	goto error_out;
    }

  if (low_value && high_value)
    {
      /* If the LOW_VALUE and HIGH_VALUE are the same, then this isn't
	 really a case range, even though it was written that way.
	 Remove the HIGH_VALUE to simplify later processing.  */
      if (tree_int_cst_equal (low_value, high_value))
	high_value = NULL_TREE;
      else if (!tree_int_cst_lt (low_value, high_value))
	warning_at (loc, 0, "empty range specified");
    }

  /* Look up the LOW_VALUE in the table of case labels we already
     have.  */
  node = splay_tree_lookup (cases, (splay_tree_key) low_value);
  /* If there was not an exact match, check for overlapping ranges.
     There's no need to do this if there's no LOW_VALUE or HIGH_VALUE;
     that's a `default' label and the only overlap is an exact match.  */
  if (!node && (low_value || high_value))
    {
      splay_tree_node low_bound;
      splay_tree_node high_bound;

      /* Even though there wasn't an exact match, there might be an
	 overlap between this case range and another case range.
	 Since we've (inductively) not allowed any overlapping case
	 ranges, we simply need to find the greatest low case label
	 that is smaller that LOW_VALUE, and the smallest low case
	 label that is greater than LOW_VALUE.  If there is an overlap
	 it will occur in one of these two ranges.  */
      low_bound = splay_tree_predecessor (cases,
					  (splay_tree_key) low_value);
      high_bound = splay_tree_successor (cases,
					 (splay_tree_key) low_value);

      /* Check to see if the LOW_BOUND overlaps.  It is smaller than
	 the LOW_VALUE, so there is no need to check unless the
	 LOW_BOUND is in fact itself a case range.  */
      if (low_bound
	  && CASE_HIGH ((tree) low_bound->value)
	  && tree_int_cst_compare (CASE_HIGH ((tree) low_bound->value),
				    low_value) >= 0)
	node = low_bound;
      /* Check to see if the HIGH_BOUND overlaps.  The low end of that
	 range is bigger than the low end of the current range, so we
	 are only interested if the current range is a real range, and
	 not an ordinary case label.  */
      else if (high_bound
	       && high_value
	       && (tree_int_cst_compare ((tree) high_bound->key,
					 high_value)
		   <= 0))
	node = high_bound;
    }
  /* If there was an overlap, issue an error.  */
  if (node)
    {
      tree duplicate = CASE_LABEL ((tree) node->value);

      if (high_value)
	{
	  error_at (loc, "duplicate (or overlapping) case value");
	  inform (DECL_SOURCE_LOCATION (duplicate),
		  "this is the first entry overlapping that value");
	}
      else if (low_value)
	{
	  error_at (loc, "duplicate case value") ;
	  inform (DECL_SOURCE_LOCATION (duplicate), "previously used here");
	}
      else
	{
	  error_at (loc, "multiple default labels in one switch");
	  inform (DECL_SOURCE_LOCATION (duplicate),
		  "this is the first default label");
	}
      goto error_out;
    }

  /* Add a CASE_LABEL to the statement-tree.  */
  case_label = add_stmt (build_case_label (low_value, high_value, label));
  /* Register this case label in the splay tree.  */
  splay_tree_insert (cases,
		     (splay_tree_key) low_value,
		     (splay_tree_value) case_label);

  return case_label;

 error_out:
  /* Add a label so that the back-end doesn't think that the beginning of
     the switch is unreachable.  Note that we do not add a case label, as
     that just leads to duplicates and thence to failure later on.  */
  if (!cases->root)
    {
      tree t = create_artificial_label (loc);
      add_stmt (build_stmt (loc, LABEL_EXPR, t));
    }
  return error_mark_node;
}

/* Subroutine of c_switch_covers_all_cases_p, called via
   splay_tree_foreach.  Return 1 if it doesn't cover all the cases.
   ARGS[0] is initially NULL and after the first iteration is the
   so far highest case label.  ARGS[1] is the minimum of SWITCH_COND's
   type.  */

static int
c_switch_covers_all_cases_p_1 (splay_tree_node node, void *data)
{
  tree label = (tree) node->value;
  tree *args = (tree *) data;

  /* If there is a default case, we shouldn't have called this.  */
  gcc_assert (CASE_LOW (label));

  if (args[0] == NULL_TREE)
    {
      if (wi::to_widest (args[1]) < wi::to_widest (CASE_LOW (label)))
	return 1;
    }
  else if (wi::add (wi::to_widest (args[0]), 1)
	   != wi::to_widest (CASE_LOW (label)))
    return 1;
  if (CASE_HIGH (label))
    args[0] = CASE_HIGH (label);
  else
    args[0] = CASE_LOW (label);
  return 0;
}

/* Return true if switch with CASES and switch condition with type
   covers all possible values in the case labels.  */

bool
c_switch_covers_all_cases_p (splay_tree cases, tree type)
{
  /* If there is default:, this is always the case.  */
  splay_tree_node default_node
    = splay_tree_lookup (cases, (splay_tree_key) NULL);
  if (default_node)
    return true;

  if (!INTEGRAL_TYPE_P (type))
    return false;

  tree args[2] = { NULL_TREE, TYPE_MIN_VALUE (type) };
  if (splay_tree_foreach (cases, c_switch_covers_all_cases_p_1, args))
    return false;

  /* If there are no cases at all, or if the highest case label
     is smaller than TYPE_MAX_VALUE, return false.  */
  if (args[0] == NULL_TREE
      || wi::to_widest (args[0]) < wi::to_widest (TYPE_MAX_VALUE (type)))
    return false;

  return true;
}

/* Return true if stmt can fall through.  Used by block_may_fallthru
   default case.  */

bool
c_block_may_fallthru (const_tree stmt)
{
  switch (TREE_CODE (stmt))
    {
    case SWITCH_STMT:
      return (!SWITCH_STMT_ALL_CASES_P (stmt)
	      || !SWITCH_STMT_NO_BREAK_P (stmt)
	      || block_may_fallthru (SWITCH_STMT_BODY (stmt)));

    default:
      return true;
    }
}

/* Finish an expression taking the address of LABEL (an
   IDENTIFIER_NODE).  Returns an expression for the address.

   LOC is the location for the expression returned.  */

tree
finish_label_address_expr (tree label, location_t loc)
{
  tree result;

  pedwarn (input_location, OPT_Wpedantic, "taking the address of a label is non-standard");

  if (label == error_mark_node)
    return error_mark_node;

  label = lookup_label (label);
  if (label == NULL_TREE)
    result = null_pointer_node;
  else
    {
      TREE_USED (label) = 1;
      result = build1 (ADDR_EXPR, ptr_type_node, label);
      /* The current function is not necessarily uninlinable.
	 Computed gotos are incompatible with inlining, but the value
	 here could be used only in a diagnostic, for example.  */
      protected_set_expr_location (result, loc);
    }

  return result;
}


/* Given a boolean expression ARG, return a tree representing an increment
   or decrement (as indicated by CODE) of ARG.  The front end must check for
   invalid cases (e.g., decrement in C++).  */
tree
boolean_increment (enum tree_code code, tree arg)
{
  tree val;
  tree true_res = build_int_cst (TREE_TYPE (arg), 1);

  arg = stabilize_reference (arg);
  switch (code)
    {
    case PREINCREMENT_EXPR:
      val = build2 (MODIFY_EXPR, TREE_TYPE (arg), arg, true_res);
      break;
    case POSTINCREMENT_EXPR:
      val = build2 (MODIFY_EXPR, TREE_TYPE (arg), arg, true_res);
      arg = save_expr (arg);
      val = build2 (COMPOUND_EXPR, TREE_TYPE (arg), val, arg);
      val = build2 (COMPOUND_EXPR, TREE_TYPE (arg), arg, val);
      break;
    case PREDECREMENT_EXPR:
      val = build2 (MODIFY_EXPR, TREE_TYPE (arg), arg,
		    invert_truthvalue_loc (input_location, arg));
      break;
    case POSTDECREMENT_EXPR:
      val = build2 (MODIFY_EXPR, TREE_TYPE (arg), arg,
		    invert_truthvalue_loc (input_location, arg));
      arg = save_expr (arg);
      val = build2 (COMPOUND_EXPR, TREE_TYPE (arg), val, arg);
      val = build2 (COMPOUND_EXPR, TREE_TYPE (arg), arg, val);
      break;
    default:
      gcc_unreachable ();
    }
  TREE_SIDE_EFFECTS (val) = 1;
  return val;
}

/* Built-in macros for stddef.h and stdint.h, that require macros
   defined in this file.  */
void
c_stddef_cpp_builtins(void)
{
  builtin_define_with_value ("__SIZE_TYPE__", SIZE_TYPE, 0);
  builtin_define_with_value ("__PTRDIFF_TYPE__", PTRDIFF_TYPE, 0);
  builtin_define_with_value ("__WCHAR_TYPE__", MODIFIED_WCHAR_TYPE, 0);
  builtin_define_with_value ("__WINT_TYPE__", WINT_TYPE, 0);
  builtin_define_with_value ("__INTMAX_TYPE__", INTMAX_TYPE, 0);
  builtin_define_with_value ("__UINTMAX_TYPE__", UINTMAX_TYPE, 0);
  if (flag_char8_t)
    builtin_define_with_value ("__CHAR8_TYPE__", CHAR8_TYPE, 0);
  builtin_define_with_value ("__CHAR16_TYPE__", CHAR16_TYPE, 0);
  builtin_define_with_value ("__CHAR32_TYPE__", CHAR32_TYPE, 0);
  if (SIG_ATOMIC_TYPE)
    builtin_define_with_value ("__SIG_ATOMIC_TYPE__", SIG_ATOMIC_TYPE, 0);
  if (INT8_TYPE)
    builtin_define_with_value ("__INT8_TYPE__", INT8_TYPE, 0);
  if (INT16_TYPE)
    builtin_define_with_value ("__INT16_TYPE__", INT16_TYPE, 0);
  if (INT32_TYPE)
    builtin_define_with_value ("__INT32_TYPE__", INT32_TYPE, 0);
  if (INT64_TYPE)
    builtin_define_with_value ("__INT64_TYPE__", INT64_TYPE, 0);
  if (UINT8_TYPE)
    builtin_define_with_value ("__UINT8_TYPE__", UINT8_TYPE, 0);
  if (UINT16_TYPE)
    builtin_define_with_value ("__UINT16_TYPE__", UINT16_TYPE, 0);
  if (UINT32_TYPE)
    builtin_define_with_value ("__UINT32_TYPE__", UINT32_TYPE, 0);
  if (UINT64_TYPE)
    builtin_define_with_value ("__UINT64_TYPE__", UINT64_TYPE, 0);
  if (INT_LEAST8_TYPE)
    builtin_define_with_value ("__INT_LEAST8_TYPE__", INT_LEAST8_TYPE, 0);
  if (INT_LEAST16_TYPE)
    builtin_define_with_value ("__INT_LEAST16_TYPE__", INT_LEAST16_TYPE, 0);
  if (INT_LEAST32_TYPE)
    builtin_define_with_value ("__INT_LEAST32_TYPE__", INT_LEAST32_TYPE, 0);
  if (INT_LEAST64_TYPE)
    builtin_define_with_value ("__INT_LEAST64_TYPE__", INT_LEAST64_TYPE, 0);
  if (UINT_LEAST8_TYPE)
    builtin_define_with_value ("__UINT_LEAST8_TYPE__", UINT_LEAST8_TYPE, 0);
  if (UINT_LEAST16_TYPE)
    builtin_define_with_value ("__UINT_LEAST16_TYPE__", UINT_LEAST16_TYPE, 0);
  if (UINT_LEAST32_TYPE)
    builtin_define_with_value ("__UINT_LEAST32_TYPE__", UINT_LEAST32_TYPE, 0);
  if (UINT_LEAST64_TYPE)
    builtin_define_with_value ("__UINT_LEAST64_TYPE__", UINT_LEAST64_TYPE, 0);
  if (INT_FAST8_TYPE)
    builtin_define_with_value ("__INT_FAST8_TYPE__", INT_FAST8_TYPE, 0);
  if (INT_FAST16_TYPE)
    builtin_define_with_value ("__INT_FAST16_TYPE__", INT_FAST16_TYPE, 0);
  if (INT_FAST32_TYPE)
    builtin_define_with_value ("__INT_FAST32_TYPE__", INT_FAST32_TYPE, 0);
  if (INT_FAST64_TYPE)
    builtin_define_with_value ("__INT_FAST64_TYPE__", INT_FAST64_TYPE, 0);
  if (UINT_FAST8_TYPE)
    builtin_define_with_value ("__UINT_FAST8_TYPE__", UINT_FAST8_TYPE, 0);
  if (UINT_FAST16_TYPE)
    builtin_define_with_value ("__UINT_FAST16_TYPE__", UINT_FAST16_TYPE, 0);
  if (UINT_FAST32_TYPE)
    builtin_define_with_value ("__UINT_FAST32_TYPE__", UINT_FAST32_TYPE, 0);
  if (UINT_FAST64_TYPE)
    builtin_define_with_value ("__UINT_FAST64_TYPE__", UINT_FAST64_TYPE, 0);
  if (INTPTR_TYPE)
    builtin_define_with_value ("__INTPTR_TYPE__", INTPTR_TYPE, 0);
  if (UINTPTR_TYPE)
    builtin_define_with_value ("__UINTPTR_TYPE__", UINTPTR_TYPE, 0);
  /* GIMPLE FE testcases need access to the GCC internal 'sizetype'.
     Expose it as __SIZETYPE__.  */
  if (flag_gimple)
    builtin_define_with_value ("__SIZETYPE__", SIZETYPE, 0);
}

static void
c_init_attributes (void)
{
  /* Fill in the built_in_attributes array.  */
#define DEF_ATTR_NULL_TREE(ENUM)				\
  built_in_attributes[(int) ENUM] = NULL_TREE;
#define DEF_ATTR_INT(ENUM, VALUE)				\
  built_in_attributes[(int) ENUM] = build_int_cst (integer_type_node, VALUE);
#define DEF_ATTR_STRING(ENUM, VALUE)				\
  built_in_attributes[(int) ENUM] = build_string (strlen (VALUE), VALUE);
#define DEF_ATTR_IDENT(ENUM, STRING)				\
  built_in_attributes[(int) ENUM] = get_identifier (STRING);
#define DEF_ATTR_TREE_LIST(ENUM, PURPOSE, VALUE, CHAIN)	\
  built_in_attributes[(int) ENUM]			\
    = tree_cons (built_in_attributes[(int) PURPOSE],	\
		 built_in_attributes[(int) VALUE],	\
		 built_in_attributes[(int) CHAIN]);
#include "builtin-attrs.def"
#undef DEF_ATTR_NULL_TREE
#undef DEF_ATTR_INT
#undef DEF_ATTR_IDENT
#undef DEF_ATTR_TREE_LIST
}

/* Check whether the byte alignment ALIGN is a valid user-specified
   alignment less than the supported maximum.  If so, return ALIGN's
   base-2 log; if not, output an error and return -1.  If OBJFILE
   then reject alignments greater than MAX_OFILE_ALIGNMENT when
   converted to bits.  Otherwise, consider valid only alignments
   that are less than HOST_BITS_PER_INT - LOG2_BITS_PER_UNIT.
   Zero is not considered a valid argument (and results in -1 on
   return) but it only triggers a warning when WARN_ZERO is set.  */

int
check_user_alignment (const_tree align, bool objfile, bool warn_zero)
{
  if (error_operand_p (align))
    return -1;

  if (TREE_CODE (align) != INTEGER_CST
      || !INTEGRAL_TYPE_P (TREE_TYPE (align)))
    {
      error ("requested alignment is not an integer constant");
      return -1;
    }

  if (integer_zerop (align))
    {
      if (warn_zero)
	warning (OPT_Wattributes,
		 "requested alignment %qE is not a positive power of 2",
		 align);
      return -1;
    }

  /* Log2 of the byte alignment ALIGN.  */
  int log2align;
  if (tree_int_cst_sgn (align) == -1
      || (log2align = tree_log2 (align)) == -1)
    {
      error ("requested alignment %qE is not a positive power of 2",
	     align);
      return -1;
    }

  if (objfile)
    {
      unsigned maxalign = MAX_OFILE_ALIGNMENT / BITS_PER_UNIT;
      if (!tree_fits_uhwi_p (align) || tree_to_uhwi (align) > maxalign)
	{
	  error ("requested alignment %qE exceeds object file maximum %u",
		 align, maxalign);
	  return -1;
	}
    }

  if (log2align >= HOST_BITS_PER_INT - LOG2_BITS_PER_UNIT)
    {
      error ("requested alignment %qE exceeds maximum %u",
	     align, 1U << (HOST_BITS_PER_INT - LOG2_BITS_PER_UNIT - 1));
      return -1;
    }

  return log2align;
}

/* Determine the ELF symbol visibility for DECL, which is either a
   variable or a function.  It is an error to use this function if a
   definition of DECL is not available in this translation unit.
   Returns true if the final visibility has been determined by this
   function; false if the caller is free to make additional
   modifications.  */

bool
c_determine_visibility (tree decl)
{
  gcc_assert (VAR_OR_FUNCTION_DECL_P (decl));

  /* If the user explicitly specified the visibility with an
     attribute, honor that.  DECL_VISIBILITY will have been set during
     the processing of the attribute.  We check for an explicit
     attribute, rather than just checking DECL_VISIBILITY_SPECIFIED,
     to distinguish the use of an attribute from the use of a "#pragma
     GCC visibility push(...)"; in the latter case we still want other
     considerations to be able to overrule the #pragma.  */
  if (lookup_attribute ("visibility", DECL_ATTRIBUTES (decl))
      || (TARGET_DLLIMPORT_DECL_ATTRIBUTES
	  && (lookup_attribute ("dllimport", DECL_ATTRIBUTES (decl))
	      || lookup_attribute ("dllexport", DECL_ATTRIBUTES (decl)))))
    return true;

  /* Set default visibility to whatever the user supplied with
     visibility_specified depending on #pragma GCC visibility.  */
  if (!DECL_VISIBILITY_SPECIFIED (decl))
    {
      if (visibility_options.inpragma
	  || DECL_VISIBILITY (decl) != default_visibility)
	{
	  DECL_VISIBILITY (decl) = default_visibility;
	  DECL_VISIBILITY_SPECIFIED (decl) = visibility_options.inpragma;
	  /* If visibility changed and DECL already has DECL_RTL, ensure
	     symbol flags are updated.  */
	  if (((VAR_P (decl) && TREE_STATIC (decl))
	       || TREE_CODE (decl) == FUNCTION_DECL)
	      && DECL_RTL_SET_P (decl))
	    make_decl_rtl (decl);
	}
    }
  return false;
}

/* Data to communicate through check_function_arguments_recurse between
   check_function_nonnull and check_nonnull_arg.  */

struct nonnull_arg_ctx
{
  /* Location of the call.  */
  location_t loc;
  /* The function whose arguments are being checked and its type (used
     for calls through function pointers).  */
  const_tree fndecl, fntype;
  /* True if a warning has been issued.  */
  bool warned_p;
};

/* Check the argument list of a function call to CTX.FNDECL of CTX.FNTYPE
   for null in argument slots that are marked as requiring a non-null
   pointer argument.  The NARGS arguments are passed in the array ARGARRAY.
   Return true if we have warned.  */

static bool
check_function_nonnull (nonnull_arg_ctx &ctx, int nargs, tree *argarray)
{
  int firstarg = 0;
  if (TREE_CODE (ctx.fntype) == METHOD_TYPE)
    {
      bool closure = false;
      if (ctx.fndecl)
	{
	  /* For certain lambda expressions the C++ front end emits calls
	     that pass a null this pointer as an argument named __closure
	     to the member operator() of empty function.  Detect those
	     and avoid checking them, but proceed to check the remaining
	     arguments.  */
	  tree arg0 = DECL_ARGUMENTS (ctx.fndecl);
	  if (tree arg0name = DECL_NAME (arg0))
	    closure = id_equal (arg0name, "__closure");
	}

      /* In calls to C++ non-static member functions check the this
	 pointer regardless of whether the function is declared with
	 attribute nonnull.  */
      firstarg = 1;
      if (!closure)
	check_function_arguments_recurse (check_nonnull_arg, &ctx, argarray[0],
					  firstarg, OPT_Wnonnull);
    }

  tree attrs = lookup_attribute ("nonnull", TYPE_ATTRIBUTES (ctx.fntype));
  if (attrs == NULL_TREE)
    return ctx.warned_p;

  tree a = attrs;
  /* See if any of the nonnull attributes has no arguments.  If so,
     then every pointer argument is checked (in which case the check
     for pointer type is done in check_nonnull_arg).  */
  if (TREE_VALUE (a) != NULL_TREE)
    do
      a = lookup_attribute ("nonnull", TREE_CHAIN (a));
    while (a != NULL_TREE && TREE_VALUE (a) != NULL_TREE);

  if (a != NULL_TREE)
    for (int i = firstarg; i < nargs; i++)
      check_function_arguments_recurse (check_nonnull_arg, &ctx, argarray[i],
					i + 1, OPT_Wnonnull);
  else
    {
      /* Walk the argument list.  If we encounter an argument number we
	 should check for non-null, do it.  */
      for (int i = firstarg; i < nargs; i++)
	{
	  for (a = attrs; ; a = TREE_CHAIN (a))
	    {
	      a = lookup_attribute ("nonnull", a);
	      if (a == NULL_TREE || nonnull_check_p (TREE_VALUE (a), i + 1))
		break;
	    }

	  if (a != NULL_TREE)
	    check_function_arguments_recurse (check_nonnull_arg, &ctx,
					      argarray[i], i + 1,
					      OPT_Wnonnull);
	}
    }
  return ctx.warned_p;
}

/* Check that the Nth argument of a function call (counting backwards
   from the end) is a (pointer)0.  The NARGS arguments are passed in the
   array ARGARRAY.  */

static void
check_function_sentinel (const_tree fntype, int nargs, tree *argarray)
{
  tree attr = lookup_attribute ("sentinel", TYPE_ATTRIBUTES (fntype));

  if (attr)
    {
      int len = 0;
      int pos = 0;
      tree sentinel;
      function_args_iterator iter;
      tree t;

      /* Skip over the named arguments.  */
      FOREACH_FUNCTION_ARGS (fntype, t, iter)
	{
	  if (len == nargs)
	    break;
	  len++;
	}

      if (TREE_VALUE (attr))
	{
	  tree p = TREE_VALUE (TREE_VALUE (attr));
	  pos = TREE_INT_CST_LOW (p);
	}

      /* The sentinel must be one of the varargs, i.e.
	 in position >= the number of fixed arguments.  */
      if ((nargs - 1 - pos) < len)
	{
	  warning (OPT_Wformat_,
		   "not enough variable arguments to fit a sentinel");
	  return;
	}

      /* Validate the sentinel.  */
      sentinel = fold_for_warn (argarray[nargs - 1 - pos]);
      if ((!POINTER_TYPE_P (TREE_TYPE (sentinel))
	   || !integer_zerop (sentinel))
	  /* Although __null (in C++) is only an integer we allow it
	     nevertheless, as we are guaranteed that it's exactly
	     as wide as a pointer, and we don't want to force
	     users to cast the NULL they have written there.
	     We warn with -Wstrict-null-sentinel, though.  */
	  && (warn_strict_null_sentinel || null_node != sentinel))
	warning (OPT_Wformat_, "missing sentinel in function call");
    }
}

/* Check that the same argument isn't passed to two or more
   restrict-qualified formal and issue a -Wrestrict warning
   if it is.  Return true if a warning has been issued.  */

static bool
check_function_restrict (const_tree fndecl, const_tree fntype,
			 int nargs, tree *unfolded_argarray)
{
  int i;
  tree parms = TYPE_ARG_TYPES (fntype);

  /* Call fold_for_warn on all of the arguments.  */
  auto_vec<tree> argarray (nargs);
  for (i = 0; i < nargs; i++)
    argarray.quick_push (fold_for_warn (unfolded_argarray[i]));

  if (fndecl
      && TREE_CODE (fndecl) == FUNCTION_DECL)
    {
      /* Avoid diagnosing calls built-ins with a zero size/bound
	 here.  They are checked in more detail elsewhere.  */
      if (fndecl_built_in_p (fndecl, BUILT_IN_NORMAL)
	  && nargs == 3
	  && TREE_CODE (argarray[2]) == INTEGER_CST
	  && integer_zerop (argarray[2]))
	return false;

      if (DECL_ARGUMENTS (fndecl))
	parms = DECL_ARGUMENTS (fndecl);
    }

  for (i = 0; i < nargs; i++)
    TREE_VISITED (argarray[i]) = 0;

  bool warned = false;

  for (i = 0; i < nargs && parms && parms != void_list_node; i++)
    {
      tree type;
      if (TREE_CODE (parms) == PARM_DECL)
	{
	  type = TREE_TYPE (parms);
	  parms = DECL_CHAIN (parms);
	}
      else
	{
	  type = TREE_VALUE (parms);
	  parms = TREE_CHAIN (parms);
	}
      if (POINTER_TYPE_P (type)
	  && TYPE_RESTRICT (type)
	  && !TYPE_READONLY (TREE_TYPE (type)))
	warned |= warn_for_restrict (i, argarray.address (), nargs);
    }

  for (i = 0; i < nargs; i++)
    TREE_VISITED (argarray[i]) = 0;

  return warned;
}

/* Helper for check_function_nonnull; given a list of operands which
   must be non-null in ARGS, determine if operand PARAM_NUM should be
   checked.  */

static bool
nonnull_check_p (tree args, unsigned HOST_WIDE_INT param_num)
{
  unsigned HOST_WIDE_INT arg_num = 0;

  for (; args; args = TREE_CHAIN (args))
    {
      bool found = get_attribute_operand (TREE_VALUE (args), &arg_num);

      gcc_assert (found);

      if (arg_num == param_num)
	return true;
    }
  return false;
}

/* Check that the function argument PARAM (which is operand number
   PARAM_NUM) is non-null.  This is called by check_function_nonnull
   via check_function_arguments_recurse.  */

static void
check_nonnull_arg (void *ctx, tree param, unsigned HOST_WIDE_INT param_num)
{
  struct nonnull_arg_ctx *pctx = (struct nonnull_arg_ctx *) ctx;

  /* Just skip checking the argument if it's not a pointer.  This can
     happen if the "nonnull" attribute was given without an operand
     list (which means to check every pointer argument).  */

  tree paramtype = TREE_TYPE (param);
  if (TREE_CODE (paramtype) != POINTER_TYPE
      && TREE_CODE (paramtype) != NULLPTR_TYPE)
    return;

  /* Diagnose the simple cases of null arguments.  */
  if (!integer_zerop (fold_for_warn (param)))
    return;

  auto_diagnostic_group adg;

  const location_t loc = EXPR_LOC_OR_LOC (param, pctx->loc);

  if (TREE_CODE (pctx->fntype) == METHOD_TYPE)
    --param_num;

  bool warned;
  if (param_num == 0)
    {
      warned = warning_at (loc, OPT_Wnonnull,
			   "%qs pointer is null", "this");
      if (warned && pctx->fndecl)
	inform (DECL_SOURCE_LOCATION (pctx->fndecl),
		"in a call to non-static member function %qD",
		pctx->fndecl);
    }
  else
    {
      warned = warning_at (loc, OPT_Wnonnull,
			   "argument %u null where non-null expected",
			   (unsigned) param_num);
      if (warned && pctx->fndecl)
	inform (DECL_SOURCE_LOCATION (pctx->fndecl),
		"in a call to function %qD declared %qs",
		pctx->fndecl, "nonnull");
    }

  if (warned)
    pctx->warned_p = true;
}

/* Helper for attribute handling; fetch the operand number from
   the attribute argument list.  */

bool
get_attribute_operand (tree arg_num_expr, unsigned HOST_WIDE_INT *valp)
{
  /* Verify the arg number is a small constant.  */
  if (tree_fits_uhwi_p (arg_num_expr))
    {
      *valp = tree_to_uhwi (arg_num_expr);
      return true;
    }
  else
    return false;
}

/* Arguments being collected for optimization.  */
typedef const char *const_char_p;		/* For DEF_VEC_P.  */
static GTY(()) vec<const_char_p, va_gc> *optimize_args;


/* Inner function to convert a TREE_LIST to argv string to parse the optimize
   options in ARGS.  ATTR_P is true if this is for attribute(optimize), and
   false for #pragma GCC optimize.  */

bool
parse_optimize_options (tree args, bool attr_p)
{
  bool ret = true;
  unsigned opt_argc;
  unsigned i;
  const char **opt_argv;
  struct cl_decoded_option *decoded_options;
  unsigned int decoded_options_count;
  tree ap;

  /* Build up argv vector.  Just in case the string is stored away, use garbage
     collected strings.  */
  vec_safe_truncate (optimize_args, 0);
  vec_safe_push (optimize_args, (const char *) NULL);

  for (ap = args; ap != NULL_TREE; ap = TREE_CHAIN (ap))
    {
      tree value = TREE_VALUE (ap);

      if (TREE_CODE (value) == INTEGER_CST)
	{
	  char buffer[HOST_BITS_PER_LONG / 3 + 4];
	  sprintf (buffer, "-O%ld", (long) TREE_INT_CST_LOW (value));
	  vec_safe_push (optimize_args, ggc_strdup (buffer));
	}

      else if (TREE_CODE (value) == STRING_CST)
	{
	  /* Split string into multiple substrings.  */
	  size_t len = TREE_STRING_LENGTH (value);
	  char *p = ASTRDUP (TREE_STRING_POINTER (value));
	  char *end = p + len;
	  char *comma;
	  char *next_p = p;

	  while (next_p != NULL)
	    {
	      size_t len2;
	      char *q, *r;

	      p = next_p;
	      comma = strchr (p, ',');
	      if (comma)
		{
		  len2 = comma - p;
		  *comma = '\0';
		  next_p = comma+1;
		}
	      else
		{
		  len2 = end - p;
		  next_p = NULL;
		}

	      /* If the user supplied -Oxxx or -fxxx, only allow -Oxxx or -fxxx
		 options.  */
	      if (*p == '-' && p[1] != 'O' && p[1] != 'f')
		{
		  ret = false;
		  if (attr_p)
		    warning (OPT_Wattributes,
			     "bad option %qs to attribute %<optimize%>", p);
		  else
		    warning (OPT_Wpragmas,
			     "bad option %qs to pragma %<optimize%>", p);
		  continue;
		}

	      /* Can't use GC memory here, see PR88007.  */
	      r = q = XOBNEWVEC (&opts_obstack, char, len2 + 3);

	      if (*p != '-')
		{
		  *r++ = '-';

		  /* Assume that Ox is -Ox, a numeric value is -Ox, a s by
		     itself is -Os, and any other switch begins with a -f.  */
		  if ((*p >= '0' && *p <= '9')
		      || (p[0] == 's' && p[1] == '\0'))
		    *r++ = 'O';
		  else if (*p != 'O')
		    *r++ = 'f';
		}

	      memcpy (r, p, len2);
	      r[len2] = '\0';
	      vec_safe_push (optimize_args, (const char *) q);
	    }

	}
    }

  opt_argc = optimize_args->length ();
  opt_argv = (const char **) alloca (sizeof (char *) * (opt_argc + 1));

  for (i = 1; i < opt_argc; i++)
    opt_argv[i] = (*optimize_args)[i];

  /* Now parse the options.  */
  decode_cmdline_options_to_array_default_mask (opt_argc, opt_argv,
						&decoded_options,
						&decoded_options_count);
  /* Drop non-Optimization options.  */
  unsigned j = 1;
  for (i = 1; i < decoded_options_count; ++i)
    {
      if (! (cl_options[decoded_options[i].opt_index].flags & CL_OPTIMIZATION))
	{
	  ret = false;
	  if (attr_p)
	    warning (OPT_Wattributes,
		     "bad option %qs to attribute %<optimize%>",
		     decoded_options[i].orig_option_with_args_text);
	  else
	    warning (OPT_Wpragmas,
		     "bad option %qs to pragma %<optimize%>",
		     decoded_options[i].orig_option_with_args_text);
	  continue;
	}
      if (i != j)
	decoded_options[j] = decoded_options[i];
      j++;
    }
  decoded_options_count = j;

  /* Merge the decoded options with save_decoded_options.  */
  unsigned save_opt_count = save_opt_decoded_options->length ();
  unsigned merged_decoded_options_count
    = save_opt_count + decoded_options_count;
  cl_decoded_option *merged_decoded_options
    = XNEWVEC (cl_decoded_option, merged_decoded_options_count);

  /* Note the first decoded_options is used for the program name.  */
  for (unsigned i = 0; i < save_opt_count; ++i)
    merged_decoded_options[i + 1] = (*save_opt_decoded_options)[i];
  for (unsigned i = 1; i < decoded_options_count; ++i)
    merged_decoded_options[save_opt_count + i] = decoded_options[i];

   /* And apply them.  */
  decode_options (&global_options, &global_options_set,
		  merged_decoded_options, merged_decoded_options_count,
		  input_location, global_dc, NULL);
  free (decoded_options);

  targetm.override_options_after_change();

  optimize_args->truncate (0);
  return ret;
}

/* Check whether ATTR is a valid attribute fallthrough.  */

bool
attribute_fallthrough_p (tree attr)
{
  if (attr == error_mark_node)
   return false;
  tree t = lookup_attribute ("fallthrough", attr);
  if (t == NULL_TREE)
    return false;
  /* It is no longer true that "this attribute shall appear at most once in
     each attribute-list", but we still give a warning.  */
  if (lookup_attribute ("fallthrough", TREE_CHAIN (t)))
    warning (OPT_Wattributes, "attribute %<fallthrough%> specified multiple "
	     "times");
  /* No attribute-argument-clause shall be present.  */
  else if (TREE_VALUE (t) != NULL_TREE)
    warning (OPT_Wattributes, "%<fallthrough%> attribute specified with "
	     "a parameter");
  /* Warn if other attributes are found.  */
  for (t = attr; t != NULL_TREE; t = TREE_CHAIN (t))
    {
      tree name = get_attribute_name (t);
      if (!is_attribute_p ("fallthrough", name))
	{
	  if (!c_dialect_cxx () && get_attribute_namespace (t) == NULL_TREE)
	    /* The specifications of standard attributes in C mean
	       this is a constraint violation.  */
	    pedwarn (input_location, OPT_Wattributes, "%qE attribute ignored",
		     get_attribute_name (t));
	  else
	    warning (OPT_Wattributes, "%qE attribute ignored", name);
	}
    }
  return true;
}


/* Check for valid arguments being passed to a function with FNTYPE.
   There are NARGS arguments in the array ARGARRAY.  LOC should be used
   for diagnostics.  Return true if either -Wnonnull or -Wrestrict has
   been issued.

   The arguments in ARGARRAY may not have been folded yet (e.g. for C++,
   to preserve location wrappers); checks that require folded arguments
   should call fold_for_warn on them.  */

bool
check_function_arguments (location_t loc, const_tree fndecl, const_tree fntype,
			  int nargs, tree *argarray, vec<location_t> *arglocs)
{
  bool warned_p = false;

  /* Check for null being passed in a pointer argument that must be
     non-null.  In C++, this includes the this pointer.  We also need
     to do this if format checking is enabled.  */
  if (warn_nonnull)
    {
      nonnull_arg_ctx ctx = { loc, fndecl, fntype, false };
      warned_p = check_function_nonnull (ctx, nargs, argarray);
    }

  /* Check for errors in format strings.  */

  if (warn_format || warn_suggest_attribute_format)
    check_function_format (fndecl ? fndecl : fntype, TYPE_ATTRIBUTES (fntype), nargs,
			   argarray, arglocs);

  if (warn_format)
    check_function_sentinel (fntype, nargs, argarray);

  if (fndecl && fndecl_built_in_p (fndecl, BUILT_IN_NORMAL))
    {
      switch (DECL_FUNCTION_CODE (fndecl))
	{
	case BUILT_IN_SPRINTF:
	case BUILT_IN_SPRINTF_CHK:
	case BUILT_IN_SNPRINTF:
	case BUILT_IN_SNPRINTF_CHK:
	  /* Let the sprintf pass handle these.  */
	  return warned_p;

	default:
	  break;
	}
    }

  /* check_function_restrict sets the DECL_READ_P for arguments
     so it must be called unconditionally.  */
  warned_p |= check_function_restrict (fndecl, fntype, nargs, argarray);

  return warned_p;
}

/* Generic argument checking recursion routine.  PARAM is the argument to
   be checked.  PARAM_NUM is the number of the argument.  CALLBACK is invoked
   once the argument is resolved.  CTX is context for the callback.
   OPT is the warning for which this is done.  */
void
check_function_arguments_recurse (void (*callback)
				  (void *, tree, unsigned HOST_WIDE_INT),
				  void *ctx, tree param,
				  unsigned HOST_WIDE_INT param_num,
				  opt_code opt)
{
  if (opt != OPT_Wformat_ && warning_suppressed_p (param))
    return;

  if (CONVERT_EXPR_P (param)
      && (TYPE_PRECISION (TREE_TYPE (param))
	  == TYPE_PRECISION (TREE_TYPE (TREE_OPERAND (param, 0)))))
    {
      /* Strip coercion.  */
      check_function_arguments_recurse (callback, ctx,
					TREE_OPERAND (param, 0), param_num,
					opt);
      return;
    }

  if (TREE_CODE (param) == CALL_EXPR && CALL_EXPR_FN (param))
    {
      tree type = TREE_TYPE (TREE_TYPE (CALL_EXPR_FN (param)));
      tree attrs;
      bool found_format_arg = false;

      /* See if this is a call to a known internationalization function
	 that modifies a format arg.  Such a function may have multiple
	 format_arg attributes (for example, ngettext).  */

      for (attrs = TYPE_ATTRIBUTES (type);
	   attrs;
	   attrs = TREE_CHAIN (attrs))
	if (is_attribute_p ("format_arg", get_attribute_name (attrs)))
	  {
	    tree inner_arg;
	    tree format_num_expr;
	    int format_num;
	    int i;
	    call_expr_arg_iterator iter;

	    /* Extract the argument number, which was previously checked
	       to be valid.  */
	    format_num_expr = TREE_VALUE (TREE_VALUE (attrs));

	    format_num = tree_to_uhwi (format_num_expr);

	    for (inner_arg = first_call_expr_arg (param, &iter), i = 1;
		 inner_arg != NULL_TREE;
		 inner_arg = next_call_expr_arg (&iter), i++)
	      if (i == format_num)
		{
		  check_function_arguments_recurse (callback, ctx,
						    inner_arg, param_num,
						    opt);
		  found_format_arg = true;
		  break;
		}
	  }

      /* If we found a format_arg attribute and did a recursive check,
	 we are done with checking this argument.  Otherwise, we continue
	 and this will be considered a non-literal.  */
      if (found_format_arg)
	return;
    }

  if (TREE_CODE (param) == COND_EXPR)
    {
      /* Simplify to avoid warning for an impossible case.  */
      param = fold_for_warn (param);
      if (TREE_CODE (param) == COND_EXPR)
	{
	  /* Check both halves of the conditional expression.  */
	  check_function_arguments_recurse (callback, ctx,
					    TREE_OPERAND (param, 1),
					    param_num, opt);
	  check_function_arguments_recurse (callback, ctx,
					    TREE_OPERAND (param, 2),
					    param_num, opt);
	  return;
	}
    }

  (*callback) (ctx, param, param_num);
}

/* Checks for a builtin function FNDECL that the number of arguments
   NARGS against the required number REQUIRED and issues an error if
   there is a mismatch.  Returns true if the number of arguments is
   correct, otherwise false.  LOC is the location of FNDECL.  */

static bool
builtin_function_validate_nargs (location_t loc, tree fndecl, int nargs,
				 int required)
{
  if (nargs < required)
    {
      error_at (loc, "too few arguments to function %qE", fndecl);
      return false;
    }
  else if (nargs > required)
    {
      error_at (loc, "too many arguments to function %qE", fndecl);
      return false;
    }
  return true;
}

/* Helper macro for check_builtin_function_arguments.  */
#define ARG_LOCATION(N)					\
  (arg_loc.is_empty ()					\
   ? EXPR_LOC_OR_LOC (args[(N)], input_location)	\
   : expansion_point_location (arg_loc[(N)]))

/* Verifies the NARGS arguments ARGS to the builtin function FNDECL.
   Returns false if there was an error, otherwise true.  LOC is the
   location of the function; ARG_LOC is a vector of locations of the
   arguments.  If FNDECL is the result of resolving an overloaded
   target built-in, ORIG_FNDECL is the original function decl,
   otherwise it is null.  */

bool
check_builtin_function_arguments (location_t loc, vec<location_t> arg_loc,
				  tree fndecl, tree orig_fndecl,
				  int nargs, tree *args)
{
  if (!fndecl_built_in_p (fndecl))
    return true;

  if (DECL_BUILT_IN_CLASS (fndecl) == BUILT_IN_MD)
    return (!targetm.check_builtin_call
	    || targetm.check_builtin_call (loc, arg_loc, fndecl,
					   orig_fndecl, nargs, args));

  if (DECL_BUILT_IN_CLASS (fndecl) == BUILT_IN_FRONTEND)
    return true;

  gcc_assert (DECL_BUILT_IN_CLASS (fndecl) == BUILT_IN_NORMAL);
  switch (DECL_FUNCTION_CODE (fndecl))
    {
    case BUILT_IN_ALLOCA_WITH_ALIGN_AND_MAX:
      if (!tree_fits_uhwi_p (args[2]))
	{
	  error_at (ARG_LOCATION (2),
		    "third argument to function %qE must be a constant integer",
		    fndecl);
	  return false;
	}
      /* fall through */

    case BUILT_IN_ALLOCA_WITH_ALIGN:
      {
	/* Get the requested alignment (in bits) if it's a constant
	   integer expression.  */
	unsigned HOST_WIDE_INT align
	  = tree_fits_uhwi_p (args[1]) ? tree_to_uhwi (args[1]) : 0;

	/* Determine if the requested alignment is a power of 2.  */
	if ((align & (align - 1)))
	  align = 0;

	/* The maximum alignment in bits corresponding to the same
	   maximum in bytes enforced in check_user_alignment().  */
	unsigned maxalign = (UINT_MAX >> 1) + 1;

	/* Reject invalid alignments.  */
	if (align < BITS_PER_UNIT || maxalign < align)
	  {
	    error_at (ARG_LOCATION (1),
		      "second argument to function %qE must be a constant "
		      "integer power of 2 between %qi and %qu bits",
		      fndecl, BITS_PER_UNIT, maxalign);
	    return false;
	  }
	return true;
      }

    case BUILT_IN_CONSTANT_P:
      return builtin_function_validate_nargs (loc, fndecl, nargs, 1);

    case BUILT_IN_ISFINITE:
    case BUILT_IN_ISINF:
    case BUILT_IN_ISINF_SIGN:
    case BUILT_IN_ISNAN:
    case BUILT_IN_ISNORMAL:
    case BUILT_IN_SIGNBIT:
      if (builtin_function_validate_nargs (loc, fndecl, nargs, 1))
	{
	  if (TREE_CODE (TREE_TYPE (args[0])) != REAL_TYPE)
	    {
	      error_at (ARG_LOCATION (0), "non-floating-point argument in "
			"call to function %qE", fndecl);
	      return false;
	    }
	  return true;
	}
      return false;

    case BUILT_IN_ISGREATER:
    case BUILT_IN_ISGREATEREQUAL:
    case BUILT_IN_ISLESS:
    case BUILT_IN_ISLESSEQUAL:
    case BUILT_IN_ISLESSGREATER:
    case BUILT_IN_ISUNORDERED:
      if (builtin_function_validate_nargs (loc, fndecl, nargs, 2))
	{
	  enum tree_code code0, code1;
	  code0 = TREE_CODE (TREE_TYPE (args[0]));
	  code1 = TREE_CODE (TREE_TYPE (args[1]));
	  if (!((code0 == REAL_TYPE && code1 == REAL_TYPE)
		|| (code0 == REAL_TYPE && code1 == INTEGER_TYPE)
		|| (code0 == INTEGER_TYPE && code1 == REAL_TYPE)))
	    {
	      error_at (loc, "non-floating-point arguments in call to "
			"function %qE", fndecl);
	      return false;
	    }
	  return true;
	}
      return false;

    case BUILT_IN_FPCLASSIFY:
      if (builtin_function_validate_nargs (loc, fndecl, nargs, 6))
	{
	  for (unsigned int i = 0; i < 5; i++)
	    if (TREE_CODE (args[i]) != INTEGER_CST)
	      {
		error_at (ARG_LOCATION (i), "non-const integer argument %u in "
			  "call to function %qE", i + 1, fndecl);
		return false;
	      }

	  if (TREE_CODE (TREE_TYPE (args[5])) != REAL_TYPE)
	    {
	      error_at (ARG_LOCATION (5), "non-floating-point argument in "
			"call to function %qE", fndecl);
	      return false;
	    }
	  return true;
	}
      return false;

    case BUILT_IN_ASSUME_ALIGNED:
      if (builtin_function_validate_nargs (loc, fndecl, nargs, 2 + (nargs > 2)))
	{
	  if (nargs >= 3 && TREE_CODE (TREE_TYPE (args[2])) != INTEGER_TYPE)
	    {
	      error_at (ARG_LOCATION (2), "non-integer argument 3 in call to "
			"function %qE", fndecl);
	      return false;
	    }
	  return true;
	}
      return false;

    case BUILT_IN_ADD_OVERFLOW:
    case BUILT_IN_SUB_OVERFLOW:
    case BUILT_IN_MUL_OVERFLOW:
      if (builtin_function_validate_nargs (loc, fndecl, nargs, 3))
	{
	  unsigned i;
	  for (i = 0; i < 2; i++)
	    if (!INTEGRAL_TYPE_P (TREE_TYPE (args[i])))
	      {
		error_at (ARG_LOCATION (i), "argument %u in call to function "
			  "%qE does not have integral type", i + 1, fndecl);
		return false;
	      }
	  if (TREE_CODE (TREE_TYPE (args[2])) != POINTER_TYPE
	      || !INTEGRAL_TYPE_P (TREE_TYPE (TREE_TYPE (args[2]))))
	    {
	      error_at (ARG_LOCATION (2), "argument 3 in call to function %qE "
			"does not have pointer to integral type", fndecl);
	      return false;
	    }
	  else if (TREE_CODE (TREE_TYPE (TREE_TYPE (args[2]))) == ENUMERAL_TYPE)
	    {
	      error_at (ARG_LOCATION (2), "argument 3 in call to function %qE "
			"has pointer to enumerated type", fndecl);
	      return false;
	    }
	  else if (TREE_CODE (TREE_TYPE (TREE_TYPE (args[2]))) == BOOLEAN_TYPE)
	    {
	      error_at (ARG_LOCATION (2), "argument 3 in call to function %qE "
			"has pointer to boolean type", fndecl);
	      return false;
	    }
	  else if (TYPE_READONLY (TREE_TYPE (TREE_TYPE (args[2]))))
	    {
	      error_at (ARG_LOCATION (2), "argument %u in call to function %qE "
			"has pointer to %qs type (%qT)", 3, fndecl, "const",
			TREE_TYPE (args[2]));
	      return false;
	    }
	  else if (TYPE_ATOMIC (TREE_TYPE (TREE_TYPE (args[2]))))
	    {
	      error_at (ARG_LOCATION (2), "argument %u in call to function %qE "
			"has pointer to %qs type (%qT)", 3, fndecl,
			"_Atomic", TREE_TYPE (args[2]));
	      return false;
	    }
	  return true;
	}
      return false;

    case BUILT_IN_ADD_OVERFLOW_P:
    case BUILT_IN_SUB_OVERFLOW_P:
    case BUILT_IN_MUL_OVERFLOW_P:
      if (builtin_function_validate_nargs (loc, fndecl, nargs, 3))
	{
	  unsigned i;
	  for (i = 0; i < 3; i++)
	    if (!INTEGRAL_TYPE_P (TREE_TYPE (args[i])))
	      {
		error_at (ARG_LOCATION (i), "argument %u in call to function "
			  "%qE does not have integral type", i + 1, fndecl);
		return false;
	      }
	  if (TREE_CODE (TREE_TYPE (args[2])) == ENUMERAL_TYPE)
	    {
	      error_at (ARG_LOCATION (2), "argument 3 in call to function "
			"%qE has enumerated type", fndecl);
	      return false;
	    }
	  else if (TREE_CODE (TREE_TYPE (args[2])) == BOOLEAN_TYPE)
	    {
	      error_at (ARG_LOCATION (2), "argument 3 in call to function "
			"%qE has boolean type", fndecl);
	      return false;
	    }
	  return true;
	}
      return false;

    case BUILT_IN_CLEAR_PADDING:
      if (builtin_function_validate_nargs (loc, fndecl, nargs, 1))
	{
	  if (!POINTER_TYPE_P (TREE_TYPE (args[0])))
	    {
	      error_at (ARG_LOCATION (0), "argument %u in call to function "
			"%qE does not have pointer type", 1, fndecl);
	      return false;
	    }
	  else if (!COMPLETE_TYPE_P (TREE_TYPE (TREE_TYPE (args[0]))))
	    {
	      error_at (ARG_LOCATION (0), "argument %u in call to function "
			"%qE points to incomplete type", 1, fndecl);
	      return false;
	    }
	  else if (TYPE_READONLY (TREE_TYPE (TREE_TYPE (args[0]))))
	    {
	      error_at (ARG_LOCATION (0), "argument %u in call to function %qE "
			"has pointer to %qs type (%qT)", 1, fndecl, "const",
			TREE_TYPE (args[0]));
	      return false;
	    }
	  else if (TYPE_ATOMIC (TREE_TYPE (TREE_TYPE (args[0]))))
	    {
	      error_at (ARG_LOCATION (0), "argument %u in call to function %qE "
			"has pointer to %qs type (%qT)", 1, fndecl,
			"_Atomic", TREE_TYPE (args[0]));
	      return false;
	    }
	  return true;
	}
      return false;

    default:
      return true;
    }
}

/* Subroutine of c_parse_error.
   Return the result of concatenating LHS and RHS. RHS is really
   a string literal, its first character is indicated by RHS_START and
   RHS_SIZE is its length (including the terminating NUL character).

   The caller is responsible for deleting the returned pointer.  */

static char *
catenate_strings (const char *lhs, const char *rhs_start, int rhs_size)
{
  const size_t lhs_size = strlen (lhs);
  char *result = XNEWVEC (char, lhs_size + rhs_size);
  memcpy (result, lhs, lhs_size);
  memcpy (result + lhs_size, rhs_start, rhs_size);
  return result;
}

/* Issue the error given by GMSGID at RICHLOC, indicating that it occurred
   before TOKEN, which had the associated VALUE.  */

void
c_parse_error (const char *gmsgid, enum cpp_ttype token_type,
	       tree value, unsigned char token_flags,
	       rich_location *richloc)
{
#define catenate_messages(M1, M2) catenate_strings ((M1), (M2), sizeof (M2))

  char *message = NULL;

  if (token_type == CPP_EOF)
    message = catenate_messages (gmsgid, " at end of input");
  else if (token_type == CPP_CHAR
	   || token_type == CPP_WCHAR
	   || token_type == CPP_CHAR16
	   || token_type == CPP_CHAR32
	   || token_type == CPP_UTF8CHAR)
    {
      unsigned int val = TREE_INT_CST_LOW (value);
      const char *prefix;

      switch (token_type)
	{
	default:
	  prefix = "";
	  break;
	case CPP_WCHAR:
	  prefix = "L";
	  break;
	case CPP_CHAR16:
	  prefix = "u";
	  break;
	case CPP_CHAR32:
	  prefix = "U";
	  break;
	case CPP_UTF8CHAR:
	  prefix = "u8";
	  break;
        }

      if (val <= UCHAR_MAX && ISGRAPH (val))
	message = catenate_messages (gmsgid, " before %s'%c'");
      else
	message = catenate_messages (gmsgid, " before %s'\\x%x'");

      error_at (richloc, message, prefix, val);
      free (message);
      message = NULL;
    }
  else if (token_type == CPP_CHAR_USERDEF
	   || token_type == CPP_WCHAR_USERDEF
	   || token_type == CPP_CHAR16_USERDEF
	   || token_type == CPP_CHAR32_USERDEF
	   || token_type == CPP_UTF8CHAR_USERDEF)
    message = catenate_messages (gmsgid,
				 " before user-defined character literal");
  else if (token_type == CPP_STRING_USERDEF
	   || token_type == CPP_WSTRING_USERDEF
	   || token_type == CPP_STRING16_USERDEF
	   || token_type == CPP_STRING32_USERDEF
	   || token_type == CPP_UTF8STRING_USERDEF)
    message = catenate_messages (gmsgid, " before user-defined string literal");
  else if (token_type == CPP_STRING
	   || token_type == CPP_WSTRING
	   || token_type == CPP_STRING16
	   || token_type == CPP_STRING32
	   || token_type == CPP_UTF8STRING)
    message = catenate_messages (gmsgid, " before string constant");
  else if (token_type == CPP_NUMBER)
    message = catenate_messages (gmsgid, " before numeric constant");
  else if (token_type == CPP_NAME)
    {
      message = catenate_messages (gmsgid, " before %qE");
      error_at (richloc, message, value);
      free (message);
      message = NULL;
    }
  else if (token_type == CPP_PRAGMA)
    message = catenate_messages (gmsgid, " before %<#pragma%>");
  else if (token_type == CPP_PRAGMA_EOL)
    message = catenate_messages (gmsgid, " before end of line");
  else if (token_type == CPP_DECLTYPE)
    message = catenate_messages (gmsgid, " before %<decltype%>");
  else if (token_type < N_TTYPES)
    {
      message = catenate_messages (gmsgid, " before %qs token");
      error_at (richloc, message, cpp_type2name (token_type, token_flags));
      free (message);
      message = NULL;
    }
  else
    error_at (richloc, gmsgid);

  if (message)
    {
      error_at (richloc, message);
      free (message);
    }
#undef catenate_messages
}

/* Return the gcc option code associated with the reason for a cpp
   message, or 0 if none.  */

static int
c_option_controlling_cpp_diagnostic (enum cpp_warning_reason reason)
{
  const struct cpp_reason_option_codes_t *entry;

  for (entry = cpp_reason_option_codes; entry->reason != CPP_W_NONE; entry++)
    {
      if (entry->reason == reason)
	return entry->option_code;
    }
  return 0;
}

/* Return TRUE if the given option index corresponds to a diagnostic
   issued by libcpp.  Linear search seems fine for now.  */
bool
c_option_is_from_cpp_diagnostics (int option_index)
{
  for (auto entry = cpp_reason_option_codes; entry->reason != CPP_W_NONE;
       ++entry)
    {
      if (entry->option_code == option_index)
	return true;
    }
  return false;
}

/* Callback from cpp_diagnostic for PFILE to print diagnostics from the
   preprocessor.  The diagnostic is of type LEVEL, with REASON set
   to the reason code if LEVEL is represents a warning, at location
   RICHLOC unless this is after lexing and the compiler's location
   should be used instead; MSG is the translated message and AP
   the arguments.  Returns true if a diagnostic was emitted, false
   otherwise.  */

bool
c_cpp_diagnostic (cpp_reader *pfile ATTRIBUTE_UNUSED,
		  enum cpp_diagnostic_level level,
		  enum cpp_warning_reason reason,
		  rich_location *richloc,
		  const char *msg, va_list *ap)
{
  diagnostic_info diagnostic;
  diagnostic_t dlevel;
  bool save_warn_system_headers = global_dc->dc_warn_system_headers;
  bool ret;

  switch (level)
    {
    case CPP_DL_WARNING_SYSHDR:
      if (flag_no_output)
	return false;
      global_dc->dc_warn_system_headers = 1;
      /* Fall through.  */
    case CPP_DL_WARNING:
      if (flag_no_output)
	return false;
      dlevel = DK_WARNING;
      break;
    case CPP_DL_PEDWARN:
      if (flag_no_output && !flag_pedantic_errors)
	return false;
      dlevel = DK_PEDWARN;
      break;
    case CPP_DL_ERROR:
      dlevel = DK_ERROR;
      break;
    case CPP_DL_ICE:
      dlevel = DK_ICE;
      break;
    case CPP_DL_NOTE:
      dlevel = DK_NOTE;
      break;
    case CPP_DL_FATAL:
      dlevel = DK_FATAL;
      break;
    default:
      gcc_unreachable ();
    }
  if (override_libcpp_locations)
    richloc->set_range (0, input_location, SHOW_RANGE_WITH_CARET);
  diagnostic_set_info_translated (&diagnostic, msg, ap,
				  richloc, dlevel);
  diagnostic_override_option_index
    (&diagnostic,
     c_option_controlling_cpp_diagnostic (reason));
  ret = diagnostic_report_diagnostic (global_dc, &diagnostic);
  if (level == CPP_DL_WARNING_SYSHDR)
    global_dc->dc_warn_system_headers = save_warn_system_headers;
  return ret;
}

/* Convert a character from the host to the target execution character
   set.  cpplib handles this, mostly.  */

HOST_WIDE_INT
c_common_to_target_charset (HOST_WIDE_INT c)
{
  /* Character constants in GCC proper are sign-extended under -fsigned-char,
     zero-extended under -fno-signed-char.  cpplib insists that characters
     and character constants are always unsigned.  Hence we must convert
     back and forth.  */
  cppchar_t uc = ((cppchar_t)c) & ((((cppchar_t)1) << CHAR_BIT)-1);

  uc = cpp_host_to_exec_charset (parse_in, uc);

  if (flag_signed_char)
    return ((HOST_WIDE_INT)uc) << (HOST_BITS_PER_WIDE_INT - CHAR_TYPE_SIZE)
			       >> (HOST_BITS_PER_WIDE_INT - CHAR_TYPE_SIZE);
  else
    return uc;
}

/* Fold an offsetof-like expression.  EXPR is a nested sequence of component
   references with an INDIRECT_REF of a constant at the bottom; much like the
   traditional rendering of offsetof as a macro.  TYPE is the desired type of
   the whole expression.  Return the folded result.  */

tree
fold_offsetof (tree expr, tree type, enum tree_code ctx)
{
  tree base, off, t;
  tree_code code = TREE_CODE (expr);
  switch (code)
    {
    case ERROR_MARK:
      return expr;

    case VAR_DECL:
      error ("cannot apply %<offsetof%> to static data member %qD", expr);
      return error_mark_node;

    case CALL_EXPR:
    case TARGET_EXPR:
      error ("cannot apply %<offsetof%> when %<operator[]%> is overloaded");
      return error_mark_node;

    case NOP_EXPR:
    case INDIRECT_REF:
      if (!TREE_CONSTANT (TREE_OPERAND (expr, 0)))
	{
	  error ("cannot apply %<offsetof%> to a non constant address");
	  return error_mark_node;
	}
      return convert (type, TREE_OPERAND (expr, 0));

    case COMPONENT_REF:
      base = fold_offsetof (TREE_OPERAND (expr, 0), type, code);
      if (base == error_mark_node)
	return base;

      t = TREE_OPERAND (expr, 1);
      if (DECL_C_BIT_FIELD (t))
	{
	  error ("attempt to take address of bit-field structure "
		 "member %qD", t);
	  return error_mark_node;
	}
      off = size_binop_loc (input_location, PLUS_EXPR, DECL_FIELD_OFFSET (t),
			    size_int (tree_to_uhwi (DECL_FIELD_BIT_OFFSET (t))
				      / BITS_PER_UNIT));
      break;

    case ARRAY_REF:
      base = fold_offsetof (TREE_OPERAND (expr, 0), type, code);
      if (base == error_mark_node)
	return base;

      t = TREE_OPERAND (expr, 1);
      STRIP_ANY_LOCATION_WRAPPER (t);

      /* Check if the offset goes beyond the upper bound of the array.  */
      if (TREE_CODE (t) == INTEGER_CST && tree_int_cst_sgn (t) >= 0)
	{
	  tree upbound = array_ref_up_bound (expr);
	  if (upbound != NULL_TREE
	      && TREE_CODE (upbound) == INTEGER_CST
	      && !tree_int_cst_equal (upbound,
				      TYPE_MAX_VALUE (TREE_TYPE (upbound))))
	    {
	      if (ctx != ARRAY_REF && ctx != COMPONENT_REF)
	        upbound = size_binop (PLUS_EXPR, upbound,
				      build_int_cst (TREE_TYPE (upbound), 1));
	      if (tree_int_cst_lt (upbound, t))
		{
		  tree v;

		  for (v = TREE_OPERAND (expr, 0);
		       TREE_CODE (v) == COMPONENT_REF;
		       v = TREE_OPERAND (v, 0))
		    if (TREE_CODE (TREE_TYPE (TREE_OPERAND (v, 0)))
			== RECORD_TYPE)
		      {
			tree fld_chain = DECL_CHAIN (TREE_OPERAND (v, 1));
			for (; fld_chain; fld_chain = DECL_CHAIN (fld_chain))
			  if (TREE_CODE (fld_chain) == FIELD_DECL)
			    break;

			if (fld_chain)
			  break;
		      }
		  /* Don't warn if the array might be considered a poor
		     man's flexible array member with a very permissive
		     definition thereof.  */
		  if (TREE_CODE (v) == ARRAY_REF
		      || TREE_CODE (v) == COMPONENT_REF)
		    warning (OPT_Warray_bounds,
			     "index %E denotes an offset "
			     "greater than size of %qT",
			     t, TREE_TYPE (TREE_OPERAND (expr, 0)));
		}
	    }
	}

      t = convert (sizetype, t);
      off = size_binop (MULT_EXPR, TYPE_SIZE_UNIT (TREE_TYPE (expr)), t);
      break;

    case COMPOUND_EXPR:
      /* Handle static members of volatile structs.  */
      t = TREE_OPERAND (expr, 1);
      gcc_checking_assert (VAR_P (get_base_address (t)));
      return fold_offsetof (t, type);

    default:
      gcc_unreachable ();
    }

  if (!POINTER_TYPE_P (type))
    return size_binop (PLUS_EXPR, base, convert (type, off));
  return fold_build_pointer_plus (base, off);
}

/* *PTYPE is an incomplete array.  Complete it with a domain based on
   INITIAL_VALUE.  If INITIAL_VALUE is not present, use 1 if DO_DEFAULT
   is true.  Return 0 if successful, 1 if INITIAL_VALUE can't be deciphered,
   2 if INITIAL_VALUE was NULL, and 3 if INITIAL_VALUE was empty.  */

int
complete_array_type (tree *ptype, tree initial_value, bool do_default)
{
  tree maxindex, type, main_type, elt, unqual_elt;
  int failure = 0, quals;
  bool overflow_p = false;

  maxindex = size_zero_node;
  if (initial_value)
    {
      STRIP_ANY_LOCATION_WRAPPER (initial_value);

      if (TREE_CODE (initial_value) == STRING_CST)
	{
	  int eltsize
	    = int_size_in_bytes (TREE_TYPE (TREE_TYPE (initial_value)));
	  maxindex = size_int (TREE_STRING_LENGTH (initial_value)/eltsize - 1);
	}
      else if (TREE_CODE (initial_value) == CONSTRUCTOR)
	{
	  vec<constructor_elt, va_gc> *v = CONSTRUCTOR_ELTS (initial_value);

	  if (vec_safe_is_empty (v))
	    {
	      if (pedantic)
		failure = 3;
	      maxindex = ssize_int (-1);
	    }
	  else
	    {
	      tree curindex;
	      unsigned HOST_WIDE_INT cnt;
	      constructor_elt *ce;
	      bool fold_p = false;

	      if ((*v)[0].index)
		maxindex = (*v)[0].index, fold_p = true;

	      curindex = maxindex;

	      for (cnt = 1; vec_safe_iterate (v, cnt, &ce); cnt++)
		{
		  bool curfold_p = false;
		  if (ce->index)
		    curindex = ce->index, curfold_p = true;
		  else
		    {
		      if (fold_p)
			{
			  /* Since we treat size types now as ordinary
			     unsigned types, we need an explicit overflow
			     check.  */
			  tree orig = curindex;
		          curindex = fold_convert (sizetype, curindex);
			  overflow_p |= tree_int_cst_lt (curindex, orig);
			}
		      curindex = size_binop (PLUS_EXPR, curindex,
					     size_one_node);
		    }
		  if (tree_int_cst_lt (maxindex, curindex))
		    maxindex = curindex, fold_p = curfold_p;
		}
	      if (fold_p)
		{
		  tree orig = maxindex;
	          maxindex = fold_convert (sizetype, maxindex);
		  overflow_p |= tree_int_cst_lt (maxindex, orig);
		}
	    }
	}
      else
	{
	  /* Make an error message unless that happened already.  */
	  if (initial_value != error_mark_node)
	    failure = 1;
	}
    }
  else
    {
      failure = 2;
      if (!do_default)
	return failure;
    }

  type = *ptype;
  elt = TREE_TYPE (type);
  quals = TYPE_QUALS (strip_array_types (elt));
  if (quals == 0)
    unqual_elt = elt;
  else
    unqual_elt = c_build_qualified_type (elt, KEEP_QUAL_ADDR_SPACE (quals));

  /* Using build_distinct_type_copy and modifying things afterward instead
     of using build_array_type to create a new type preserves all of the
     TYPE_LANG_FLAG_? bits that the front end may have set.  */
  main_type = build_distinct_type_copy (TYPE_MAIN_VARIANT (type));
  TREE_TYPE (main_type) = unqual_elt;
  TYPE_DOMAIN (main_type)
    = build_range_type (TREE_TYPE (maxindex),
			build_int_cst (TREE_TYPE (maxindex), 0), maxindex);
  TYPE_TYPELESS_STORAGE (main_type) = TYPE_TYPELESS_STORAGE (type);
  layout_type (main_type);

  /* Make sure we have the canonical MAIN_TYPE. */
  hashval_t hashcode = type_hash_canon_hash (main_type);
  main_type = type_hash_canon (hashcode, main_type);

  /* Fix the canonical type.  */
  if (TYPE_STRUCTURAL_EQUALITY_P (TREE_TYPE (main_type))
      || TYPE_STRUCTURAL_EQUALITY_P (TYPE_DOMAIN (main_type)))
    SET_TYPE_STRUCTURAL_EQUALITY (main_type);
  else if (TYPE_CANONICAL (TREE_TYPE (main_type)) != TREE_TYPE (main_type)
	   || (TYPE_CANONICAL (TYPE_DOMAIN (main_type))
	       != TYPE_DOMAIN (main_type)))
    TYPE_CANONICAL (main_type)
      = build_array_type (TYPE_CANONICAL (TREE_TYPE (main_type)),
			  TYPE_CANONICAL (TYPE_DOMAIN (main_type)),
			  TYPE_TYPELESS_STORAGE (main_type));
  else
    TYPE_CANONICAL (main_type) = main_type;

  if (quals == 0)
    type = main_type;
  else
    type = c_build_qualified_type (main_type, quals);

  if (COMPLETE_TYPE_P (type)
      && TREE_CODE (TYPE_SIZE_UNIT (type)) == INTEGER_CST
      && (overflow_p || TREE_OVERFLOW (TYPE_SIZE_UNIT (type))))
    {
      error ("size of array is too large");
      /* If we proceed with the array type as it is, we'll eventually
	 crash in tree_to_[su]hwi().  */
      type = error_mark_node;
    }

  *ptype = type;
  return failure;
}

/* INIT is an constructor of a structure with a flexible array member.
   Complete the flexible array member with a domain based on it's value.  */
void
complete_flexible_array_elts (tree init)
{
  tree elt, type;

  if (init == NULL_TREE || TREE_CODE (init) != CONSTRUCTOR)
    return;

  if (vec_safe_is_empty (CONSTRUCTOR_ELTS (init)))
    return;

  elt = CONSTRUCTOR_ELTS (init)->last ().value;
  type = TREE_TYPE (elt);
  if (TREE_CODE (type) == ARRAY_TYPE
      && TYPE_SIZE (type) == NULL_TREE)
    complete_array_type (&TREE_TYPE (elt), elt, false);
  else
    complete_flexible_array_elts (elt);
}

/* Like c_mark_addressable but don't check register qualifier.  */
void 
c_common_mark_addressable_vec (tree t)
{   
  while (handled_component_p (t) || TREE_CODE (t) == C_MAYBE_CONST_EXPR)
    {
      if (TREE_CODE (t) == C_MAYBE_CONST_EXPR)
	t = C_MAYBE_CONST_EXPR_EXPR (t);
      else
	t = TREE_OPERAND (t, 0);
    }
  if (!VAR_P (t)
      && TREE_CODE (t) != PARM_DECL
      && TREE_CODE (t) != COMPOUND_LITERAL_EXPR
      && TREE_CODE (t) != TARGET_EXPR)
    return;
  if (!VAR_P (t) || !DECL_HARD_REGISTER (t))
    TREE_ADDRESSABLE (t) = 1;
  if (TREE_CODE (t) == COMPOUND_LITERAL_EXPR)
    TREE_ADDRESSABLE (COMPOUND_LITERAL_EXPR_DECL (t)) = 1;
  else if (TREE_CODE (t) == TARGET_EXPR)
    TREE_ADDRESSABLE (TARGET_EXPR_SLOT (t)) = 1;
}



/* Used to help initialize the builtin-types.def table.  When a type of
   the correct size doesn't exist, use error_mark_node instead of NULL.
   The later results in segfaults even when a decl using the type doesn't
   get invoked.  */

tree
builtin_type_for_size (int size, bool unsignedp)
{
  tree type = c_common_type_for_size (size, unsignedp);
  return type ? type : error_mark_node;
}

/* Work out the size of the first argument of a call to
   __builtin_speculation_safe_value.  Only pointers and integral types
   are permitted.  Return -1 if the argument type is not supported or
   the size is too large; 0 if the argument type is a pointer or the
   size if it is integral.  */
static enum built_in_function
speculation_safe_value_resolve_call (tree function, vec<tree, va_gc> *params)
{
  /* Type of the argument.  */
  tree type;
  int size;

  if (vec_safe_is_empty (params))
    {
      error ("too few arguments to function %qE", function);
      return BUILT_IN_NONE;
    }

  type = TREE_TYPE ((*params)[0]);
  if (TREE_CODE (type) == ARRAY_TYPE && c_dialect_cxx ())
    {
      /* Force array-to-pointer decay for C++.   */
      (*params)[0] = default_conversion ((*params)[0]);
      type = TREE_TYPE ((*params)[0]);
    }

  if (POINTER_TYPE_P (type))
    return BUILT_IN_SPECULATION_SAFE_VALUE_PTR;

  if (!INTEGRAL_TYPE_P (type))
    goto incompatible;

  if (!COMPLETE_TYPE_P (type))
    goto incompatible;

  size = tree_to_uhwi (TYPE_SIZE_UNIT (type));
  if (size == 1 || size == 2 || size == 4 || size == 8 || size == 16)
    return ((enum built_in_function)
	    ((int) BUILT_IN_SPECULATION_SAFE_VALUE_1 + exact_log2 (size)));

 incompatible:
  /* Issue the diagnostic only if the argument is valid, otherwise
     it would be redundant at best and could be misleading.  */
  if (type != error_mark_node)
    error ("operand type %qT is incompatible with argument %d of %qE",
	   type, 1, function);

  return BUILT_IN_NONE;
}

/* Validate and coerce PARAMS, the arguments to ORIG_FUNCTION to fit
   the prototype for FUNCTION.  The first argument is mandatory, a second
   argument, if present, must be type compatible with the first.  */
static bool
speculation_safe_value_resolve_params (location_t loc, tree orig_function,
				       vec<tree, va_gc> *params)
{
  tree val;

  if (params->length () == 0)
    {
      error_at (loc, "too few arguments to function %qE", orig_function);
      return false;
    }

  else if (params->length () > 2)
    {
      error_at (loc, "too many arguments to function %qE", orig_function);
      return false;
    }

  val = (*params)[0];
  if (TREE_CODE (TREE_TYPE (val)) == ARRAY_TYPE)
    val = default_conversion (val);
  if (!(TREE_CODE (TREE_TYPE (val)) == POINTER_TYPE
	|| TREE_CODE (TREE_TYPE (val)) == INTEGER_TYPE))
    {
      error_at (loc,
		"expecting argument of type pointer or of type integer "
		"for argument 1");
      return false;
    }
  (*params)[0] = val;

  if (params->length () == 2)
    {
      tree val2 = (*params)[1];
      if (TREE_CODE (TREE_TYPE (val2)) == ARRAY_TYPE)
	val2 = default_conversion (val2);
      if (error_operand_p (val2))
	return false;
      if (!(TREE_TYPE (val) == TREE_TYPE (val2)
	    || useless_type_conversion_p (TREE_TYPE (val), TREE_TYPE (val2))))
	{
	  error_at (loc, "both arguments must be compatible");
	  return false;
	}
      (*params)[1] = val2;
    }

  return true;
}

/* Cast the result of the builtin back to the type of the first argument,
   preserving any qualifiers that it might have.  */
static tree
speculation_safe_value_resolve_return (tree first_param, tree result)
{
  tree ptype = TREE_TYPE (first_param);
  tree rtype = TREE_TYPE (result);
  ptype = TYPE_MAIN_VARIANT (ptype);

  if (tree_int_cst_equal (TYPE_SIZE (ptype), TYPE_SIZE (rtype)))
    return convert (ptype, result);

  return result;
}

/* A helper function for resolve_overloaded_builtin in resolving the
   overloaded __sync_ builtins.  Returns a positive power of 2 if the
   first operand of PARAMS is a pointer to a supported data type.
   Returns 0 if an error is encountered.
   FETCH is true when FUNCTION is one of the _FETCH_OP_ or _OP_FETCH_
   built-ins.  */

static int
sync_resolve_size (tree function, vec<tree, va_gc> *params, bool fetch)
{
  /* Type of the argument.  */
  tree argtype;
  /* Type the argument points to.  */
  tree type;
  int size;

  if (vec_safe_is_empty (params))
    {
      error ("too few arguments to function %qE", function);
      return 0;
    }

  argtype = type = TREE_TYPE ((*params)[0]);
  if (TREE_CODE (type) == ARRAY_TYPE && c_dialect_cxx ())
    {
      /* Force array-to-pointer decay for C++.  */
      (*params)[0] = default_conversion ((*params)[0]);
      type = TREE_TYPE ((*params)[0]);
    }
  if (TREE_CODE (type) != POINTER_TYPE)
    goto incompatible;

  type = TREE_TYPE (type);
  if (!INTEGRAL_TYPE_P (type) && !POINTER_TYPE_P (type))
    goto incompatible;

  if (!COMPLETE_TYPE_P (type))
    goto incompatible;

  if (fetch && TREE_CODE (type) == BOOLEAN_TYPE)
    goto incompatible;

  size = tree_to_uhwi (TYPE_SIZE_UNIT (type));
  if (size == 1 || size == 2 || size == 4 || size == 8 || size == 16)
    return size;

 incompatible:
  /* Issue the diagnostic only if the argument is valid, otherwise
     it would be redundant at best and could be misleading.  */
  if (argtype != error_mark_node)
    error ("operand type %qT is incompatible with argument %d of %qE",
	   argtype, 1, function);
  return 0;
}

/* A helper function for resolve_overloaded_builtin.  Adds casts to
   PARAMS to make arguments match up with those of FUNCTION.  Drops
   the variadic arguments at the end.  Returns false if some error
   was encountered; true on success.  */

static bool
sync_resolve_params (location_t loc, tree orig_function, tree function,
		     vec<tree, va_gc> *params, bool orig_format)
{
  function_args_iterator iter;
  tree ptype;
  unsigned int parmnum;

  function_args_iter_init (&iter, TREE_TYPE (function));
  /* We've declared the implementation functions to use "volatile void *"
     as the pointer parameter, so we shouldn't get any complaints from the
     call to check_function_arguments what ever type the user used.  */
  function_args_iter_next (&iter);
  ptype = TREE_TYPE (TREE_TYPE ((*params)[0]));
  ptype = TYPE_MAIN_VARIANT (ptype);

  /* For the rest of the values, we need to cast these to FTYPE, so that we
     don't get warnings for passing pointer types, etc.  */
  parmnum = 0;
  while (1)
    {
      tree val, arg_type;

      arg_type = function_args_iter_cond (&iter);
      /* XXX void_type_node belies the abstraction.  */
      if (arg_type == void_type_node)
	break;

      ++parmnum;
      if (params->length () <= parmnum)
	{
	  error_at (loc, "too few arguments to function %qE", orig_function);
	  return false;
	}

      /* Only convert parameters if arg_type is unsigned integer type with
	 new format sync routines, i.e. don't attempt to convert pointer
	 arguments (e.g. EXPECTED argument of __atomic_compare_exchange_n),
	 bool arguments (e.g. WEAK argument) or signed int arguments (memmodel
	 kinds).  */
      if (TREE_CODE (arg_type) == INTEGER_TYPE && TYPE_UNSIGNED (arg_type))
	{
	  /* Ideally for the first conversion we'd use convert_for_assignment
	     so that we get warnings for anything that doesn't match the pointer
	     type.  This isn't portable across the C and C++ front ends atm.  */
	  val = (*params)[parmnum];
	  val = convert (ptype, val);
	  val = convert (arg_type, val);
	  (*params)[parmnum] = val;
	}

      function_args_iter_next (&iter);
    }

  /* __atomic routines are not variadic.  */
  if (!orig_format && params->length () != parmnum + 1)
    {
      error_at (loc, "too many arguments to function %qE", orig_function);
      return false;
    }

  /* The definition of these primitives is variadic, with the remaining
     being "an optional list of variables protected by the memory barrier".
     No clue what that's supposed to mean, precisely, but we consider all
     call-clobbered variables to be protected so we're safe.  */
  params->truncate (parmnum + 1);

  return true;
}

/* A helper function for resolve_overloaded_builtin.  Adds a cast to
   RESULT to make it match the type of the first pointer argument in
   PARAMS.  */

static tree
sync_resolve_return (tree first_param, tree result, bool orig_format)
{
  tree ptype = TREE_TYPE (TREE_TYPE (first_param));
  tree rtype = TREE_TYPE (result);
  ptype = TYPE_MAIN_VARIANT (ptype);

  /* New format doesn't require casting unless the types are the same size.  */
  if (orig_format || tree_int_cst_equal (TYPE_SIZE (ptype), TYPE_SIZE (rtype)))
    return convert (ptype, result);
  else
    return result;
}

/* This function verifies the PARAMS to generic atomic FUNCTION.
   It returns the size if all the parameters are the same size, otherwise
   0 is returned if the parameters are invalid.  */

static int
get_atomic_generic_size (location_t loc, tree function,
			 vec<tree, va_gc> *params)
{
  unsigned int n_param;
  unsigned int n_model;
  unsigned int outputs = 0; // bitset of output parameters
  unsigned int x;
  int size_0;
  tree type_0;

  /* Determine the parameter makeup.  */
  switch (DECL_FUNCTION_CODE (function))
    {
    case BUILT_IN_ATOMIC_EXCHANGE:
      n_param = 4;
      n_model = 1;
      outputs = 5;
      break;
    case BUILT_IN_ATOMIC_LOAD:
      n_param = 3;
      n_model = 1;
      outputs = 2;
      break;
    case BUILT_IN_ATOMIC_STORE:
      n_param = 3;
      n_model = 1;
      outputs = 1;
      break;
    case BUILT_IN_ATOMIC_COMPARE_EXCHANGE:
      n_param = 6;
      n_model = 2;
      outputs = 3;
      break;
    default:
      gcc_unreachable ();
    }

  if (vec_safe_length (params) != n_param)
    {
      error_at (loc, "incorrect number of arguments to function %qE", function);
      return 0;
    }

  /* Get type of first parameter, and determine its size.  */
  type_0 = TREE_TYPE ((*params)[0]);
  if (TREE_CODE (type_0) == ARRAY_TYPE && c_dialect_cxx ())
    {
      /* Force array-to-pointer decay for C++.  */
      (*params)[0] = default_conversion ((*params)[0]);
      type_0 = TREE_TYPE ((*params)[0]);
    }
  if (TREE_CODE (type_0) != POINTER_TYPE || VOID_TYPE_P (TREE_TYPE (type_0)))
    {
      error_at (loc, "argument 1 of %qE must be a non-void pointer type",
		function);
      return 0;
    }

  if (!COMPLETE_TYPE_P (TREE_TYPE (type_0)))
    {
      error_at (loc, "argument 1 of %qE must be a pointer to a complete type",
		function);
      return 0;
    }

  /* Types must be compile time constant sizes. */
  if (!tree_fits_uhwi_p ((TYPE_SIZE_UNIT (TREE_TYPE (type_0)))))
    {
      error_at (loc, 
		"argument 1 of %qE must be a pointer to a constant size type",
		function);
      return 0;
    }

  size_0 = tree_to_uhwi (TYPE_SIZE_UNIT (TREE_TYPE (type_0)));

  /* Zero size objects are not allowed.  */
  if (size_0 == 0)
    {
      error_at (loc, 
		"argument 1 of %qE must be a pointer to a nonzero size object",
		function);
      return 0;
    }

  /* Check each other parameter is a pointer and the same size.  */
  for (x = 0; x < n_param - n_model; x++)
    {
      int size;
      tree type = TREE_TYPE ((*params)[x]);
      /* __atomic_compare_exchange has a bool in the 4th position, skip it.  */
      if (n_param == 6 && x == 3)
        continue;
      if (TREE_CODE (type) == ARRAY_TYPE && c_dialect_cxx ())
	{
	  /* Force array-to-pointer decay for C++.  */
	  (*params)[x] = default_conversion ((*params)[x]);
	  type = TREE_TYPE ((*params)[x]);
	}
      if (!POINTER_TYPE_P (type))
	{
	  error_at (loc, "argument %d of %qE must be a pointer type", x + 1,
		    function);
	  return 0;
	}
      else if (TYPE_SIZE_UNIT (TREE_TYPE (type))
	       && TREE_CODE ((TYPE_SIZE_UNIT (TREE_TYPE (type))))
		  != INTEGER_CST)
	{
	  error_at (loc, "argument %d of %qE must be a pointer to a constant "
		    "size type", x + 1, function);
	  return 0;
	}
      else if (FUNCTION_POINTER_TYPE_P (type))
	{
	  error_at (loc, "argument %d of %qE must not be a pointer to a "
		    "function", x + 1, function);
	  return 0;
	}
      tree type_size = TYPE_SIZE_UNIT (TREE_TYPE (type));
      size = type_size ? tree_to_uhwi (type_size) : 0;
      if (size != size_0)
	{
	  error_at (loc, "size mismatch in argument %d of %qE", x + 1,
		    function);
	  return 0;
	}

      {
	auto_diagnostic_group d;
	int quals = TYPE_QUALS (TREE_TYPE (type));
	/* Must not write to an argument of a const-qualified type.  */
	if (outputs & (1 << x) && quals & TYPE_QUAL_CONST)
	  {
	    if (c_dialect_cxx ())
	      {
		error_at (loc, "argument %d of %qE must not be a pointer to "
			  "a %<const%> type", x + 1, function);
		return 0;
	      }
	    else
	      pedwarn (loc, OPT_Wincompatible_pointer_types, "argument %d "
		       "of %qE discards %<const%> qualifier", x + 1,
		       function);
	  }
	/* Only the first argument is allowed to be volatile.  */
	if (x > 0 && quals & TYPE_QUAL_VOLATILE)
	  {
	    if (c_dialect_cxx ())
	      {
		error_at (loc, "argument %d of %qE must not be a pointer to "
			  "a %<volatile%> type", x + 1, function);
		return 0;
	      }
	    else
	      pedwarn (loc, OPT_Wincompatible_pointer_types, "argument %d "
		       "of %qE discards %<volatile%> qualifier", x + 1,
		       function);
	  }
      }
    }

  /* Check memory model parameters for validity.  */
  for (x = n_param - n_model ; x < n_param; x++)
    {
      tree p = (*params)[x];
      if (!INTEGRAL_TYPE_P (TREE_TYPE (p)))
	{
	  error_at (loc, "non-integer memory model argument %d of %qE", x + 1,
		    function);
	  return 0;
	}
      p = fold_for_warn (p);
      if (TREE_CODE (p) == INTEGER_CST)
	{
	  /* memmodel_base masks the low 16 bits, thus ignore any bits above
	     it by using TREE_INT_CST_LOW instead of tree_to_*hwi.  Those high
	     bits will be checked later during expansion in target specific
	     way.  */
	  if (memmodel_base (TREE_INT_CST_LOW (p)) >= MEMMODEL_LAST)
	    warning_at (loc, OPT_Winvalid_memory_model,
			"invalid memory model argument %d of %qE", x + 1,
			function);
	}
    }

  return size_0;
}


/* This will take an __atomic_ generic FUNCTION call, and add a size parameter N
   at the beginning of the parameter list PARAMS representing the size of the
   objects.  This is to match the library ABI requirement.  LOC is the location
   of the function call.  
   The new function is returned if it needed rebuilding, otherwise NULL_TREE is
   returned to allow the external call to be constructed.  */

static tree
add_atomic_size_parameter (unsigned n, location_t loc, tree function, 
			   vec<tree, va_gc> *params)
{
  tree size_node;

  /* Insert a SIZE_T parameter as the first param.  If there isn't
     enough space, allocate a new vector and recursively re-build with that.  */
  if (!params->space (1))
    {
      unsigned int z, len;
      vec<tree, va_gc> *v;
      tree f;

      len = params->length ();
      vec_alloc (v, len + 1);
      v->quick_push (build_int_cst (size_type_node, n));
      for (z = 0; z < len; z++)
	v->quick_push ((*params)[z]);
      f = build_function_call_vec (loc, vNULL, function, v, NULL);
      vec_free (v);
      return f;
    }

  /* Add the size parameter and leave as a function call for processing.  */
  size_node = build_int_cst (size_type_node, n);
  params->quick_insert (0, size_node);
  return NULL_TREE;
}


/* Return whether atomic operations for naturally aligned N-byte
   arguments are supported, whether inline or through libatomic.  */
static bool
atomic_size_supported_p (int n)
{
  switch (n)
    {
    case 1:
    case 2:
    case 4:
    case 8:
      return true;

    case 16:
      return targetm.scalar_mode_supported_p (TImode);

    default:
      return false;
    }
}

/* This will process an __atomic_exchange function call, determine whether it
   needs to be mapped to the _N variation, or turned into a library call.
   LOC is the location of the builtin call.
   FUNCTION is the DECL that has been invoked;
   PARAMS is the argument list for the call.  The return value is non-null
   TRUE is returned if it is translated into the proper format for a call to the
   external library, and NEW_RETURN is set the tree for that function.
   FALSE is returned if processing for the _N variation is required, and 
   NEW_RETURN is set to the return value the result is copied into.  */
static bool
resolve_overloaded_atomic_exchange (location_t loc, tree function, 
				    vec<tree, va_gc> *params, tree *new_return)
{	
  tree p0, p1, p2, p3;
  tree I_type, I_type_ptr;
  int n = get_atomic_generic_size (loc, function, params);

  /* Size of 0 is an error condition.  */
  if (n == 0)
    {
      *new_return = error_mark_node;
      return true;
    }

  /* If not a lock-free size, change to the library generic format.  */
  if (!atomic_size_supported_p (n))
    {
      *new_return = add_atomic_size_parameter (n, loc, function, params);
      return true;
    }

  /* Otherwise there is a lockfree match, transform the call from:
       void fn(T* mem, T* desired, T* return, model)
     into
       *return = (T) (fn (In* mem, (In) *desired, model))  */

  p0 = (*params)[0];
  p1 = (*params)[1];
  p2 = (*params)[2];
  p3 = (*params)[3];
  
  /* Create pointer to appropriate size.  */
  I_type = builtin_type_for_size (BITS_PER_UNIT * n, 1);
  I_type_ptr = build_pointer_type (I_type);

  /* Convert object pointer to required type.  */
  p0 = build1 (VIEW_CONVERT_EXPR, I_type_ptr, p0);
  (*params)[0] = p0; 
  /* Convert new value to required type, and dereference it.  */
  p1 = build_indirect_ref (loc, p1, RO_UNARY_STAR);
  p1 = build1 (VIEW_CONVERT_EXPR, I_type, p1);
  (*params)[1] = p1;

  /* Move memory model to the 3rd position, and end param list.  */
  (*params)[2] = p3;
  params->truncate (3);

  /* Convert return pointer and dereference it for later assignment.  */
  *new_return = build_indirect_ref (loc, p2, RO_UNARY_STAR);

  return false;
}


/* This will process an __atomic_compare_exchange function call, determine 
   whether it needs to be mapped to the _N variation, or turned into a lib call.
   LOC is the location of the builtin call.
   FUNCTION is the DECL that has been invoked;
   PARAMS is the argument list for the call.  The return value is non-null
   TRUE is returned if it is translated into the proper format for a call to the
   external library, and NEW_RETURN is set the tree for that function.
   FALSE is returned if processing for the _N variation is required.  */

static bool
resolve_overloaded_atomic_compare_exchange (location_t loc, tree function, 
					    vec<tree, va_gc> *params, 
					    tree *new_return)
{	
  tree p0, p1, p2;
  tree I_type, I_type_ptr;
  int n = get_atomic_generic_size (loc, function, params);

  /* Size of 0 is an error condition.  */
  if (n == 0)
    {
      *new_return = error_mark_node;
      return true;
    }

  /* If not a lock-free size, change to the library generic format.  */
  if (!atomic_size_supported_p (n))
    {
      /* The library generic format does not have the weak parameter, so 
	 remove it from the param list.  Since a parameter has been removed,
	 we can be sure that there is room for the SIZE_T parameter, meaning
	 there will not be a recursive rebuilding of the parameter list, so
	 there is no danger this will be done twice.  */
      if (n > 0)
        {
	  (*params)[3] = (*params)[4];
	  (*params)[4] = (*params)[5];
	  params->truncate (5);
	}
      *new_return = add_atomic_size_parameter (n, loc, function, params);
      return true;
    }

  /* Otherwise, there is a match, so the call needs to be transformed from:
       bool fn(T* mem, T* desired, T* return, weak, success, failure)
     into
       bool fn ((In *)mem, (In *)expected, (In) *desired, weak, succ, fail)  */

  p0 = (*params)[0];
  p1 = (*params)[1];
  p2 = (*params)[2];
  
  /* Create pointer to appropriate size.  */
  I_type = builtin_type_for_size (BITS_PER_UNIT * n, 1);
  I_type_ptr = build_pointer_type (I_type);

  /* Convert object pointer to required type.  */
  p0 = build1 (VIEW_CONVERT_EXPR, I_type_ptr, p0);
  (*params)[0] = p0;

  /* Convert expected pointer to required type.  */
  p1 = build1 (VIEW_CONVERT_EXPR, I_type_ptr, p1);
  (*params)[1] = p1;

  /* Convert desired value to required type, and dereference it.  */
  p2 = build_indirect_ref (loc, p2, RO_UNARY_STAR);
  p2 = build1 (VIEW_CONVERT_EXPR, I_type, p2);
  (*params)[2] = p2;

  /* The rest of the parameters are fine. NULL means no special return value
     processing.*/
  *new_return = NULL;
  return false;
}


/* This will process an __atomic_load function call, determine whether it
   needs to be mapped to the _N variation, or turned into a library call.
   LOC is the location of the builtin call.
   FUNCTION is the DECL that has been invoked;
   PARAMS is the argument list for the call.  The return value is non-null
   TRUE is returned if it is translated into the proper format for a call to the
   external library, and NEW_RETURN is set the tree for that function.
   FALSE is returned if processing for the _N variation is required, and 
   NEW_RETURN is set to the return value the result is copied into.  */

static bool
resolve_overloaded_atomic_load (location_t loc, tree function, 
				vec<tree, va_gc> *params, tree *new_return)
{	
  tree p0, p1, p2;
  tree I_type, I_type_ptr;
  int n = get_atomic_generic_size (loc, function, params);

  /* Size of 0 is an error condition.  */
  if (n == 0)
    {
      *new_return = error_mark_node;
      return true;
    }

  /* If not a lock-free size, change to the library generic format.  */
  if (!atomic_size_supported_p (n))
    {
      *new_return = add_atomic_size_parameter (n, loc, function, params);
      return true;
    }

  /* Otherwise, there is a match, so the call needs to be transformed from:
       void fn(T* mem, T* return, model)
     into
       *return = (T) (fn ((In *) mem, model))  */

  p0 = (*params)[0];
  p1 = (*params)[1];
  p2 = (*params)[2];
  
  /* Create pointer to appropriate size.  */
  I_type = builtin_type_for_size (BITS_PER_UNIT * n, 1);
  I_type_ptr = build_pointer_type (I_type);

  /* Convert object pointer to required type.  */
  p0 = build1 (VIEW_CONVERT_EXPR, I_type_ptr, p0);
  (*params)[0] = p0;

  /* Move memory model to the 2nd position, and end param list.  */
  (*params)[1] = p2;
  params->truncate (2);

  /* Convert return pointer and dereference it for later assignment.  */
  *new_return = build_indirect_ref (loc, p1, RO_UNARY_STAR);

  return false;
}


/* This will process an __atomic_store function call, determine whether it
   needs to be mapped to the _N variation, or turned into a library call.
   LOC is the location of the builtin call.
   FUNCTION is the DECL that has been invoked;
   PARAMS is the argument list for the call.  The return value is non-null
   TRUE is returned if it is translated into the proper format for a call to the
   external library, and NEW_RETURN is set the tree for that function.
   FALSE is returned if processing for the _N variation is required, and 
   NEW_RETURN is set to the return value the result is copied into.  */

static bool
resolve_overloaded_atomic_store (location_t loc, tree function, 
				 vec<tree, va_gc> *params, tree *new_return)
{	
  tree p0, p1;
  tree I_type, I_type_ptr;
  int n = get_atomic_generic_size (loc, function, params);

  /* Size of 0 is an error condition.  */
  if (n == 0)
    {
      *new_return = error_mark_node;
      return true;
    }

  /* If not a lock-free size, change to the library generic format.  */
  if (!atomic_size_supported_p (n))
    {
      *new_return = add_atomic_size_parameter (n, loc, function, params);
      return true;
    }

  /* Otherwise, there is a match, so the call needs to be transformed from:
       void fn(T* mem, T* value, model)
     into
       fn ((In *) mem, (In) *value, model)  */

  p0 = (*params)[0];
  p1 = (*params)[1];
  
  /* Create pointer to appropriate size.  */
  I_type = builtin_type_for_size (BITS_PER_UNIT * n, 1);
  I_type_ptr = build_pointer_type (I_type);

  /* Convert object pointer to required type.  */
  p0 = build1 (VIEW_CONVERT_EXPR, I_type_ptr, p0);
  (*params)[0] = p0;

  /* Convert new value to required type, and dereference it.  */
  p1 = build_indirect_ref (loc, p1, RO_UNARY_STAR);
  p1 = build1 (VIEW_CONVERT_EXPR, I_type, p1);
  (*params)[1] = p1;
  
  /* The memory model is in the right spot already. Return is void.  */
  *new_return = NULL_TREE;

  return false;
}


/* Some builtin functions are placeholders for other expressions.  This
   function should be called immediately after parsing the call expression
   before surrounding code has committed to the type of the expression.

   LOC is the location of the builtin call.

   FUNCTION is the DECL that has been invoked; it is known to be a builtin.
   PARAMS is the argument list for the call.  The return value is non-null
   when expansion is complete, and null if normal processing should
   continue.  */

tree
resolve_overloaded_builtin (location_t loc, tree function,
			    vec<tree, va_gc> *params)
{
  /* Is function one of the _FETCH_OP_ or _OP_FETCH_ built-ins?
     Those are not valid to call with a pointer to _Bool (or C++ bool)
     and so must be rejected.  */
  bool fetch_op = true;
  bool orig_format = true;
  tree new_return = NULL_TREE;

  switch (DECL_BUILT_IN_CLASS (function))
    {
    case BUILT_IN_NORMAL:
      break;
    case BUILT_IN_MD:
      if (targetm.resolve_overloaded_builtin)
	return targetm.resolve_overloaded_builtin (loc, function, params);
      else
	return NULL_TREE;
    default:
      return NULL_TREE;
    }

  /* Handle BUILT_IN_NORMAL here.  */
  enum built_in_function orig_code = DECL_FUNCTION_CODE (function);
  switch (orig_code)
    {
    case BUILT_IN_SPECULATION_SAFE_VALUE_N:
      {
	tree new_function, first_param, result;
	enum built_in_function fncode
	  = speculation_safe_value_resolve_call (function, params);

	if (fncode == BUILT_IN_NONE)
	  return error_mark_node;

	first_param = (*params)[0];
	if (!speculation_safe_value_resolve_params (loc, function, params))
	  return error_mark_node;

	if (targetm.have_speculation_safe_value (true))
	  {
	    new_function = builtin_decl_explicit (fncode);
	    result = build_function_call_vec (loc, vNULL, new_function, params,
					      NULL);

	    if (result == error_mark_node)
	      return result;

	    return speculation_safe_value_resolve_return (first_param, result);
	  }
	else
	  {
	    /* This target doesn't have, or doesn't need, active mitigation
	       against incorrect speculative execution.  Simply return the
	       first parameter to the builtin.  */
	    if (!targetm.have_speculation_safe_value (false))
	      /* The user has invoked __builtin_speculation_safe_value
		 even though __HAVE_SPECULATION_SAFE_VALUE is not
		 defined: emit a warning.  */
	      warning_at (input_location, 0,
			  "this target does not define a speculation barrier; "
			  "your program will still execute correctly, "
			  "but incorrect speculation may not be "
			  "restricted");

	    /* If the optional second argument is present, handle any side
	       effects now.  */
	    if (params->length () == 2
		&& TREE_SIDE_EFFECTS ((*params)[1]))
	      return build2 (COMPOUND_EXPR, TREE_TYPE (first_param),
			     (*params)[1], first_param);

	    return first_param;
	  }
      }

    case BUILT_IN_ATOMIC_EXCHANGE:
    case BUILT_IN_ATOMIC_COMPARE_EXCHANGE:
    case BUILT_IN_ATOMIC_LOAD:
    case BUILT_IN_ATOMIC_STORE:
      {
	/* Handle these 4 together so that they can fall through to the next
	   case if the call is transformed to an _N variant.  */
        switch (orig_code)
	  {
	  case BUILT_IN_ATOMIC_EXCHANGE:
	    {
	      if (resolve_overloaded_atomic_exchange (loc, function, params,
						      &new_return))
		return new_return;
	      /* Change to the _N variant.  */
	      orig_code = BUILT_IN_ATOMIC_EXCHANGE_N;
	      break;
	    }

	  case BUILT_IN_ATOMIC_COMPARE_EXCHANGE:
	    {
	      if (resolve_overloaded_atomic_compare_exchange (loc, function,
							      params,
							      &new_return))
		return new_return;
	      /* Change to the _N variant.  */
	      orig_code = BUILT_IN_ATOMIC_COMPARE_EXCHANGE_N;
	      break;
	    }
	  case BUILT_IN_ATOMIC_LOAD:
	    {
	      if (resolve_overloaded_atomic_load (loc, function, params,
						  &new_return))
		return new_return;
	      /* Change to the _N variant.  */
	      orig_code = BUILT_IN_ATOMIC_LOAD_N;
	      break;
	    }
	  case BUILT_IN_ATOMIC_STORE:
	    {
	      if (resolve_overloaded_atomic_store (loc, function, params,
						   &new_return))
		return new_return;
	      /* Change to the _N variant.  */
	      orig_code = BUILT_IN_ATOMIC_STORE_N;
	      break;
	    }
	  default:
	    gcc_unreachable ();
	  }
      }
      /* FALLTHRU */
    case BUILT_IN_ATOMIC_EXCHANGE_N:
    case BUILT_IN_ATOMIC_COMPARE_EXCHANGE_N:
    case BUILT_IN_ATOMIC_LOAD_N:
    case BUILT_IN_ATOMIC_STORE_N:
      fetch_op = false;
      /* FALLTHRU */
    case BUILT_IN_ATOMIC_ADD_FETCH_N:
    case BUILT_IN_ATOMIC_SUB_FETCH_N:
    case BUILT_IN_ATOMIC_AND_FETCH_N:
    case BUILT_IN_ATOMIC_NAND_FETCH_N:
    case BUILT_IN_ATOMIC_XOR_FETCH_N:
    case BUILT_IN_ATOMIC_OR_FETCH_N:
    case BUILT_IN_ATOMIC_FETCH_ADD_N:
    case BUILT_IN_ATOMIC_FETCH_SUB_N:
    case BUILT_IN_ATOMIC_FETCH_AND_N:
    case BUILT_IN_ATOMIC_FETCH_NAND_N:
    case BUILT_IN_ATOMIC_FETCH_XOR_N:
    case BUILT_IN_ATOMIC_FETCH_OR_N:
      orig_format = false;
      /* FALLTHRU */
    case BUILT_IN_SYNC_FETCH_AND_ADD_N:
    case BUILT_IN_SYNC_FETCH_AND_SUB_N:
    case BUILT_IN_SYNC_FETCH_AND_OR_N:
    case BUILT_IN_SYNC_FETCH_AND_AND_N:
    case BUILT_IN_SYNC_FETCH_AND_XOR_N:
    case BUILT_IN_SYNC_FETCH_AND_NAND_N:
    case BUILT_IN_SYNC_ADD_AND_FETCH_N:
    case BUILT_IN_SYNC_SUB_AND_FETCH_N:
    case BUILT_IN_SYNC_OR_AND_FETCH_N:
    case BUILT_IN_SYNC_AND_AND_FETCH_N:
    case BUILT_IN_SYNC_XOR_AND_FETCH_N:
    case BUILT_IN_SYNC_NAND_AND_FETCH_N:
    case BUILT_IN_SYNC_BOOL_COMPARE_AND_SWAP_N:
    case BUILT_IN_SYNC_VAL_COMPARE_AND_SWAP_N:
    case BUILT_IN_SYNC_LOCK_TEST_AND_SET_N:
    case BUILT_IN_SYNC_LOCK_RELEASE_N:
      {
	/* The following are not _FETCH_OPs and must be accepted with
	   pointers to _Bool (or C++ bool).  */
	if (fetch_op)
	  fetch_op =
	    (orig_code != BUILT_IN_SYNC_BOOL_COMPARE_AND_SWAP_N
	     && orig_code != BUILT_IN_SYNC_VAL_COMPARE_AND_SWAP_N
	     && orig_code != BUILT_IN_SYNC_LOCK_TEST_AND_SET_N
	     && orig_code != BUILT_IN_SYNC_LOCK_RELEASE_N);

	int n = sync_resolve_size (function, params, fetch_op);
	tree new_function, first_param, result;
	enum built_in_function fncode;

	if (n == 0)
	  return error_mark_node;

	fncode = (enum built_in_function)((int)orig_code + exact_log2 (n) + 1);
	new_function = builtin_decl_explicit (fncode);
	if (!sync_resolve_params (loc, function, new_function, params,
				  orig_format))
	  return error_mark_node;

	first_param = (*params)[0];
	result = build_function_call_vec (loc, vNULL, new_function, params,
					  NULL);
	if (result == error_mark_node)
	  return result;
	if (orig_code != BUILT_IN_SYNC_BOOL_COMPARE_AND_SWAP_N
	    && orig_code != BUILT_IN_SYNC_LOCK_RELEASE_N
	    && orig_code != BUILT_IN_ATOMIC_STORE_N
	    && orig_code != BUILT_IN_ATOMIC_COMPARE_EXCHANGE_N)
	  result = sync_resolve_return (first_param, result, orig_format);

	if (fetch_op)
	  /* Prevent -Wunused-value warning.  */
	  TREE_USED (result) = true;

	/* If new_return is set, assign function to that expr and cast the
	   result to void since the generic interface returned void.  */
	if (new_return)
	  {
	    /* Cast function result from I{1,2,4,8,16} to the required type.  */
	    result = build1 (VIEW_CONVERT_EXPR, TREE_TYPE (new_return), result);
	    result = build2 (MODIFY_EXPR, TREE_TYPE (new_return), new_return,
			     result);
	    TREE_SIDE_EFFECTS (result) = 1;
	    protected_set_expr_location (result, loc);
	    result = convert (void_type_node, result);
	  }
	return result;
      }

    default:
      return NULL_TREE;
    }
}

/* vector_types_compatible_elements_p is used in type checks of vectors
   values used as operands of binary operators.  Where it returns true, and
   the other checks of the caller succeed (being vector types in he first
   place, and matching number of elements), we can just treat the types
   as essentially the same.
   Contrast with vector_targets_convertible_p, which is used for vector
   pointer types,  and vector_types_convertible_p, which will allow
   language-specific matches under the control of flag_lax_vector_conversions,
   and might still require a conversion.  */
/* True if vector types T1 and T2 can be inputs to the same binary
   operator without conversion.
   We don't check the overall vector size here because some of our callers
   want to give different error messages when the vectors are compatible
   except for the element count.  */

bool
vector_types_compatible_elements_p (tree t1, tree t2)
{
  bool opaque = TYPE_VECTOR_OPAQUE (t1) || TYPE_VECTOR_OPAQUE (t2);
  t1 = TREE_TYPE (t1);
  t2 = TREE_TYPE (t2);

  enum tree_code c1 = TREE_CODE (t1), c2 = TREE_CODE (t2);

  gcc_assert ((INTEGRAL_TYPE_P (t1)
	       || c1 == REAL_TYPE
	       || c1 == FIXED_POINT_TYPE)
	      && (INTEGRAL_TYPE_P (t2)
		  || c2 == REAL_TYPE
		  || c2 == FIXED_POINT_TYPE));

  t1 = c_common_signed_type (t1);
  t2 = c_common_signed_type (t2);
  /* Equality works here because c_common_signed_type uses
     TYPE_MAIN_VARIANT.  */
  if (t1 == t2)
    return true;
  if (opaque && c1 == c2
      && (INTEGRAL_TYPE_P (t1) || c1 == REAL_TYPE)
      && TYPE_PRECISION (t1) == TYPE_PRECISION (t2))
    return true;
  return false;
}

/* Check for missing format attributes on function pointers.  LTYPE is
   the new type or left-hand side type.  RTYPE is the old type or
   right-hand side type.  Returns TRUE if LTYPE is missing the desired
   attribute.  */

bool
check_missing_format_attribute (tree ltype, tree rtype)
{
  tree const ttr = TREE_TYPE (rtype), ttl = TREE_TYPE (ltype);
  tree ra;

  for (ra = TYPE_ATTRIBUTES (ttr); ra; ra = TREE_CHAIN (ra))
    if (is_attribute_p ("format", get_attribute_name (ra)))
      break;
  if (ra)
    {
      tree la;
      for (la = TYPE_ATTRIBUTES (ttl); la; la = TREE_CHAIN (la))
	if (is_attribute_p ("format", get_attribute_name (la)))
	  break;
      return !la;
    }
  else
    return false;
}

/* Setup a TYPE_DECL node as a typedef representation.

   X is a TYPE_DECL for a typedef statement.  Create a brand new
   ..._TYPE node (which will be just a variant of the existing
   ..._TYPE node with identical properties) and then install X
   as the TYPE_NAME of this brand new (duplicate) ..._TYPE node.

   The whole point here is to end up with a situation where each
   and every ..._TYPE node the compiler creates will be uniquely
   associated with AT MOST one node representing a typedef name.
   This way, even though the compiler substitutes corresponding
   ..._TYPE nodes for TYPE_DECL (i.e. "typedef name") nodes very
   early on, later parts of the compiler can always do the reverse
   translation and get back the corresponding typedef name.  For
   example, given:

	typedef struct S MY_TYPE;
	MY_TYPE object;

   Later parts of the compiler might only know that `object' was of
   type `struct S' if it were not for code just below.  With this
   code however, later parts of the compiler see something like:

	struct S' == struct S
	typedef struct S' MY_TYPE;
	struct S' object;

    And they can then deduce (from the node for type struct S') that
    the original object declaration was:

		MY_TYPE object;

    Being able to do this is important for proper support of protoize,
    and also for generating precise symbolic debugging information
    which takes full account of the programmer's (typedef) vocabulary.

    Obviously, we don't want to generate a duplicate ..._TYPE node if
    the TYPE_DECL node that we are now processing really represents a
    standard built-in type.  */

void
set_underlying_type (tree x)
{
  if (x == error_mark_node || TREE_TYPE (x) == error_mark_node)
    return;
  if (DECL_IS_UNDECLARED_BUILTIN (x) && TREE_CODE (TREE_TYPE (x)) != ARRAY_TYPE)
    {
      if (TYPE_NAME (TREE_TYPE (x)) == 0)
	TYPE_NAME (TREE_TYPE (x)) = x;
    }
  else if (DECL_ORIGINAL_TYPE (x))
    gcc_checking_assert (TYPE_NAME (TREE_TYPE (x)) == x);
  else
    {
      tree tt = TREE_TYPE (x);
      DECL_ORIGINAL_TYPE (x) = tt;
      tt = build_variant_type_copy (tt);
      TYPE_STUB_DECL (tt) = TYPE_STUB_DECL (DECL_ORIGINAL_TYPE (x));
      TYPE_NAME (tt) = x;

      /* Mark the type as used only when its type decl is decorated
	 with attribute unused.  */
      if (lookup_attribute ("unused", DECL_ATTRIBUTES (x)))
	TREE_USED (tt) = 1;

      TREE_TYPE (x) = tt;
    }
}

/* Return true if it is worth exposing the DECL_ORIGINAL_TYPE of TYPE to
   the user in diagnostics, false if it would be better to use TYPE itself.
   TYPE is known to satisfy typedef_variant_p.  */

bool
user_facing_original_type_p (const_tree type)
{
  gcc_assert (typedef_variant_p (type));
  tree decl = TYPE_NAME (type);

  /* Look through any typedef in "user" code.  */
  if (!DECL_IN_SYSTEM_HEADER (decl) && !DECL_IS_UNDECLARED_BUILTIN (decl))
    return true;

  /* If the original type is also named and is in the user namespace,
     assume it too is a user-facing type.  */
  tree orig_type = DECL_ORIGINAL_TYPE (decl);
  if (tree orig_id = TYPE_IDENTIFIER (orig_type))
    if (!name_reserved_for_implementation_p (IDENTIFIER_POINTER (orig_id)))
      return true;

  switch (TREE_CODE (orig_type))
    {
    /* Don't look through to an anonymous vector type, since the syntax
       we use for them in diagnostics isn't real C or C++ syntax.
       And if ORIG_TYPE is named but in the implementation namespace,
       TYPE is likely to be more meaningful to the user.  */
    case VECTOR_TYPE:
      return false;

    /* Don't expose anonymous tag types that are presumably meant to be
       known by their typedef name.  Also don't expose tags that are in
       the implementation namespace, such as:

         typedef struct __foo foo;  */
    case RECORD_TYPE:
    case UNION_TYPE:
    case ENUMERAL_TYPE:
      return false;

    /* Look through to anything else.  */
    default:
      return true;
    }
}

/* Record the types used by the current global variable declaration
   being parsed, so that we can decide later to emit their debug info.
   Those types are in types_used_by_cur_var_decl, and we are going to
   store them in the types_used_by_vars_hash hash table.
   DECL is the declaration of the global variable that has been parsed.  */

void
record_types_used_by_current_var_decl (tree decl)
{
  gcc_assert (decl && DECL_P (decl) && TREE_STATIC (decl));

  while (types_used_by_cur_var_decl && !types_used_by_cur_var_decl->is_empty ())
    {
      tree type = types_used_by_cur_var_decl->pop ();
      types_used_by_var_decl_insert (type, decl);
    }
}

/* The C and C++ parsers both use vectors to hold function arguments.
   For efficiency, we keep a cache of unused vectors.  This is the
   cache.  */

typedef vec<tree, va_gc> *tree_gc_vec;
static GTY((deletable)) vec<tree_gc_vec, va_gc> *tree_vector_cache;

/* Return a new vector from the cache.  If the cache is empty,
   allocate a new vector.  These vectors are GC'ed, so it is OK if the
   pointer is not released..  */

vec<tree, va_gc> *
make_tree_vector (void)
{
  if (tree_vector_cache && !tree_vector_cache->is_empty ())
    return tree_vector_cache->pop ();
  else
    {
      /* Passing 0 to vec::alloc returns NULL, and our callers require
	 that we always return a non-NULL value.  The vector code uses
	 4 when growing a NULL vector, so we do too.  */
      vec<tree, va_gc> *v;
      vec_alloc (v, 4);
      return v;
    }
}

/* Release a vector of trees back to the cache.  */

void
release_tree_vector (vec<tree, va_gc> *vec)
{
  if (vec != NULL)
    {
      if (vec->allocated () >= 16)
	/* Don't cache vecs that have expanded more than once.  On a p64
	   target, vecs double in alloc size with each power of 2 elements, e.g
	   at 16 elements the alloc increases from 128 to 256 bytes.  */
	vec_free (vec);
      else
	{
	  vec->truncate (0);
	  vec_safe_push (tree_vector_cache, vec);
	}
    }
}

/* Get a new tree vector holding a single tree.  */

vec<tree, va_gc> *
make_tree_vector_single (tree t)
{
  vec<tree, va_gc> *ret = make_tree_vector ();
  ret->quick_push (t);
  return ret;
}

/* Get a new tree vector of the TREE_VALUEs of a TREE_LIST chain.  */

vec<tree, va_gc> *
make_tree_vector_from_list (tree list)
{
  vec<tree, va_gc> *ret = make_tree_vector ();
  for (; list; list = TREE_CHAIN (list))
    vec_safe_push (ret, TREE_VALUE (list));
  return ret;
}

/* Get a new tree vector of the values of a CONSTRUCTOR.  */

vec<tree, va_gc> *
make_tree_vector_from_ctor (tree ctor)
{
  vec<tree,va_gc> *ret = make_tree_vector ();
  vec_safe_reserve (ret, CONSTRUCTOR_NELTS (ctor));
  for (unsigned i = 0; i < CONSTRUCTOR_NELTS (ctor); ++i)
    ret->quick_push (CONSTRUCTOR_ELT (ctor, i)->value);
  return ret;
}

/* Get a new tree vector which is a copy of an existing one.  */

vec<tree, va_gc> *
make_tree_vector_copy (const vec<tree, va_gc> *orig)
{
  vec<tree, va_gc> *ret;
  unsigned int ix;
  tree t;

  ret = make_tree_vector ();
  vec_safe_reserve (ret, vec_safe_length (orig));
  FOR_EACH_VEC_SAFE_ELT (orig, ix, t)
    ret->quick_push (t);
  return ret;
}

/* Return true if KEYWORD starts a type specifier.  */

bool
keyword_begins_type_specifier (enum rid keyword)
{
  switch (keyword)
    {
    case RID_AUTO_TYPE:
    case RID_INT:
    case RID_CHAR:
    case RID_FLOAT:
    case RID_DOUBLE:
    case RID_VOID:
    case RID_UNSIGNED:
    case RID_LONG:
    case RID_SHORT:
    case RID_SIGNED:
    CASE_RID_FLOATN_NX:
    case RID_DFLOAT32:
    case RID_DFLOAT64:
    case RID_DFLOAT128:
    case RID_FRACT:
    case RID_ACCUM:
    case RID_BOOL:
    case RID_WCHAR:
    case RID_CHAR8:
    case RID_CHAR16:
    case RID_CHAR32:
    case RID_SAT:
    case RID_COMPLEX:
    case RID_TYPEOF:
    case RID_STRUCT:
    case RID_CLASS:
    case RID_UNION:
    case RID_ENUM:
      return true;
    default:
      if (keyword >= RID_FIRST_INT_N
	  && keyword < RID_FIRST_INT_N + NUM_INT_N_ENTS
	  && int_n_enabled_p[keyword-RID_FIRST_INT_N])
	return true;
      return false;
    }
}

/* Return true if KEYWORD names a type qualifier.  */

bool
keyword_is_type_qualifier (enum rid keyword)
{
  switch (keyword)
    {
    case RID_CONST:
    case RID_VOLATILE:
    case RID_RESTRICT:
    case RID_ATOMIC:
      return true;
    default:
      return false;
    }
}

/* Return true if KEYWORD names a storage class specifier.

   RID_TYPEDEF is not included in this list despite `typedef' being
   listed in C99 6.7.1.1.  6.7.1.3 indicates that `typedef' is listed as
   such for syntactic convenience only.  */

bool
keyword_is_storage_class_specifier (enum rid keyword)
{
  switch (keyword)
    {
    case RID_STATIC:
    case RID_EXTERN:
    case RID_REGISTER:
    case RID_AUTO:
    case RID_MUTABLE:
    case RID_THREAD:
      return true;
    default:
      return false;
    }
}

/* Return true if KEYWORD names a function-specifier [dcl.fct.spec].  */

static bool
keyword_is_function_specifier (enum rid keyword)
{
  switch (keyword)
    {
    case RID_INLINE:
    case RID_NORETURN:
    case RID_VIRTUAL:
    case RID_EXPLICIT:
      return true;
    default:
      return false;
    }
}

/* Return true if KEYWORD names a decl-specifier [dcl.spec] or a
   declaration-specifier (C99 6.7).  */

bool
keyword_is_decl_specifier (enum rid keyword)
{
  if (keyword_is_storage_class_specifier (keyword)
      || keyword_is_type_qualifier (keyword)
      || keyword_is_function_specifier (keyword))
    return true;

  switch (keyword)
    {
    case RID_TYPEDEF:
    case RID_FRIEND:
    case RID_CONSTEXPR:
    case RID_CONSTINIT:
      return true;
    default:
      return false;
    }
}

/* Initialize language-specific-bits of tree_contains_struct.  */

void
c_common_init_ts (void)
{
  MARK_TS_EXP (SIZEOF_EXPR);
  MARK_TS_EXP (PAREN_SIZEOF_EXPR);
  MARK_TS_EXP (C_MAYBE_CONST_EXPR);
  MARK_TS_EXP (EXCESS_PRECISION_EXPR);
  MARK_TS_EXP (BREAK_STMT);
  MARK_TS_EXP (CONTINUE_STMT);
  MARK_TS_EXP (DO_STMT);
  MARK_TS_EXP (FOR_STMT);
  MARK_TS_EXP (SWITCH_STMT);
  MARK_TS_EXP (WHILE_STMT);
}

/* Build a user-defined numeric literal out of an integer constant type VALUE
   with identifier SUFFIX.  */

tree
build_userdef_literal (tree suffix_id, tree value,
		       enum overflow_type overflow, tree num_string)
{
  tree literal = make_node (USERDEF_LITERAL);
  USERDEF_LITERAL_SUFFIX_ID (literal) = suffix_id;
  USERDEF_LITERAL_VALUE (literal) = value;
  USERDEF_LITERAL_OVERFLOW (literal) = overflow;
  USERDEF_LITERAL_NUM_STRING (literal) = num_string;
  return literal;
}

/* For vector[index], convert the vector to an array of the underlying type.
   Return true if the resulting ARRAY_REF should not be an lvalue.  */

bool
convert_vector_to_array_for_subscript (location_t loc,
				       tree *vecp, tree index)
{
  bool ret = false;
  if (gnu_vector_type_p (TREE_TYPE (*vecp)))
    {
      tree type = TREE_TYPE (*vecp);

      ret = !lvalue_p (*vecp);

      index = fold_for_warn (index);
      if (TREE_CODE (index) == INTEGER_CST)
        if (!tree_fits_uhwi_p (index)
	    || maybe_ge (tree_to_uhwi (index), TYPE_VECTOR_SUBPARTS (type)))
          warning_at (loc, OPT_Warray_bounds, "index value is out of bound");

      /* We are building an ARRAY_REF so mark the vector as addressable
         to not run into the gimplifiers premature setting of DECL_GIMPLE_REG_P
	 for function parameters.  */
      c_common_mark_addressable_vec (*vecp);

      *vecp = build1 (VIEW_CONVERT_EXPR,
		      build_array_type_nelts (TREE_TYPE (type),
					      TYPE_VECTOR_SUBPARTS (type)),
		      *vecp);
    }
  return ret;
}

/* Determine which of the operands, if any, is a scalar that needs to be
   converted to a vector, for the range of operations.  */
enum stv_conv
scalar_to_vector (location_t loc, enum tree_code code, tree op0, tree op1,
		  bool complain)
{
  tree type0 = TREE_TYPE (op0);
  tree type1 = TREE_TYPE (op1);
  bool integer_only_op = false;
  enum stv_conv ret = stv_firstarg;

  gcc_assert (gnu_vector_type_p (type0) || gnu_vector_type_p (type1));
  switch (code)
    {
      /* Most GENERIC binary expressions require homogeneous arguments.
	 LSHIFT_EXPR and RSHIFT_EXPR are exceptions and accept a first
	 argument that is a vector and a second one that is a scalar, so
	 we never return stv_secondarg for them.  */
      case RSHIFT_EXPR:
      case LSHIFT_EXPR:
	if (TREE_CODE (type0) == INTEGER_TYPE
	    && TREE_CODE (TREE_TYPE (type1)) == INTEGER_TYPE)
	  {
	    if (unsafe_conversion_p (TREE_TYPE (type1), op0,
				     NULL_TREE, false))
	      {
		if (complain)
		  error_at (loc, "conversion of scalar %qT to vector %qT "
			    "involves truncation", type0, type1);
		return stv_error;
	      }
	    else
	      return stv_firstarg;
	  }
	break;

      case BIT_IOR_EXPR:
      case BIT_XOR_EXPR:
      case BIT_AND_EXPR:
	integer_only_op = true;
	/* fall through */

      case VEC_COND_EXPR:

      case PLUS_EXPR:
      case MINUS_EXPR:
      case MULT_EXPR:
      case TRUNC_DIV_EXPR:
      case CEIL_DIV_EXPR:
      case FLOOR_DIV_EXPR:
      case ROUND_DIV_EXPR:
      case EXACT_DIV_EXPR:
      case TRUNC_MOD_EXPR:
      case FLOOR_MOD_EXPR:
      case RDIV_EXPR:
      case EQ_EXPR:
      case NE_EXPR:
      case LE_EXPR:
      case GE_EXPR:
      case LT_EXPR:
      case GT_EXPR:
      /* What about UNLT_EXPR?  */
	if (gnu_vector_type_p (type0))
	  {
	    ret = stv_secondarg;
	    std::swap (type0, type1);
	    std::swap (op0, op1);
	  }

	if (TREE_CODE (type0) == INTEGER_TYPE
	    && TREE_CODE (TREE_TYPE (type1)) == INTEGER_TYPE)
	  {
	    if (unsafe_conversion_p (TREE_TYPE (type1), op0,
				     NULL_TREE, false))
	      {
		if (complain)
		  error_at (loc, "conversion of scalar %qT to vector %qT "
			    "involves truncation", type0, type1);
		return stv_error;
	      }
	    return ret;
	  }
	else if (!integer_only_op
		    /* Allow integer --> real conversion if safe.  */
		 && (TREE_CODE (type0) == REAL_TYPE
		     || TREE_CODE (type0) == INTEGER_TYPE)
		 && SCALAR_FLOAT_TYPE_P (TREE_TYPE (type1)))
	  {
	    if (unsafe_conversion_p (TREE_TYPE (type1), op0,
				     NULL_TREE, false))
	      {
		if (complain)
		  error_at (loc, "conversion of scalar %qT to vector %qT "
			    "involves truncation", type0, type1);
		return stv_error;
	      }
	    return ret;
	  }
      default:
	break;
    }

  return stv_nothing;
}

/* Return the alignment of std::max_align_t.

   [support.types.layout] The type max_align_t is a POD type whose alignment
   requirement is at least as great as that of every scalar type, and whose
   alignment requirement is supported in every context.  */

unsigned
max_align_t_align ()
{
  unsigned int max_align = MAX (TYPE_ALIGN (long_long_integer_type_node),
				TYPE_ALIGN (long_double_type_node));
  if (float128_type_node != NULL_TREE)
    max_align = MAX (max_align, TYPE_ALIGN (float128_type_node));
  return max_align;
}

/* Return true iff ALIGN is an integral constant that is a fundamental
   alignment, as defined by [basic.align] in the c++-11
   specifications.

   That is:

       [A fundamental alignment is represented by an alignment less than or
        equal to the greatest alignment supported by the implementation
        in all contexts, which is equal to alignof(max_align_t)].  */

bool
cxx_fundamental_alignment_p (unsigned align)
{
  return (align <= max_align_t_align ());
}

/* Return true if T is a pointer to a zero-sized aggregate.  */

bool
pointer_to_zero_sized_aggr_p (tree t)
{
  if (!POINTER_TYPE_P (t))
    return false;
  t = TREE_TYPE (t);
  return (TYPE_SIZE (t) && integer_zerop (TYPE_SIZE (t)));
}

/* For an EXPR of a FUNCTION_TYPE that references a GCC built-in function
   with no library fallback or for an ADDR_EXPR whose operand is such type
   issues an error pointing to the location LOC.
   Returns true when the expression has been diagnosed and false
   otherwise.  */

bool
reject_gcc_builtin (const_tree expr, location_t loc /* = UNKNOWN_LOCATION */)
{
  if (TREE_CODE (expr) == ADDR_EXPR)
    expr = TREE_OPERAND (expr, 0);

  STRIP_ANY_LOCATION_WRAPPER (expr);

  if (TREE_TYPE (expr)
      && TREE_CODE (TREE_TYPE (expr)) == FUNCTION_TYPE
      && TREE_CODE (expr) == FUNCTION_DECL
      /* The intersection of DECL_BUILT_IN and DECL_IS_UNDECLARED_BUILTIN avoids
	 false positives for user-declared built-ins such as abs or
	 strlen, and for C++ operators new and delete.
	 The c_decl_implicit() test avoids false positives for implicitly
	 declared built-ins with library fallbacks (such as abs).  */
      && fndecl_built_in_p (expr)
      && DECL_IS_UNDECLARED_BUILTIN (expr)
      && !c_decl_implicit (expr)
      && !DECL_ASSEMBLER_NAME_SET_P (expr))
    {
      if (loc == UNKNOWN_LOCATION)
	loc = EXPR_LOC_OR_LOC (expr, input_location);

      /* Reject arguments that are built-in functions with
	 no library fallback.  */
      error_at (loc, "built-in function %qE must be directly called", expr);

      return true;
    }

  return false;
}

/* Issue an ERROR for an invalid SIZE of array NAME which is null
   for unnamed arrays.  */

void
invalid_array_size_error (location_t loc, cst_size_error error,
			  const_tree size, const_tree name)
{
  tree maxsize = max_object_size ();
  switch (error)
    {
    case cst_size_not_constant:
      if (name)
	error_at (loc, "size of array %qE is not a constant expression",
		  name);
      else
	error_at (loc, "size of array is not a constant expression");
      break;
    case cst_size_negative:
      if (name)
	error_at (loc, "size %qE of array %qE is negative",
		  size, name);
      else
	error_at (loc, "size %qE of array is negative",
		  size);
      break;
    case cst_size_too_big:
      if (name)
	error_at (loc, "size %qE of array %qE exceeds maximum "
		  "object size %qE", size, name, maxsize);
      else
	error_at (loc, "size %qE of array exceeds maximum "
		  "object size %qE", size, maxsize);
      break;
    case cst_size_overflow:
      if (name)
	error_at (loc, "size of array %qE exceeds maximum "
		  "object size %qE", name, maxsize);
      else
	error_at (loc, "size of array exceeds maximum "
		  "object size %qE", maxsize);
      break;
    default:
      gcc_unreachable ();
    }
}

/* Check if array size calculations overflow or if the array covers more
   than half of the address space.  Return true if the size of the array
   is valid, false otherwise.  T is either the type of the array or its
   size, and NAME is the name of the array, or null for unnamed arrays.  */

bool
valid_array_size_p (location_t loc, const_tree t, tree name, bool complain)
{
  if (t == error_mark_node)
    return true;

  const_tree size;
  if (TYPE_P (t))
    {
      if (!COMPLETE_TYPE_P (t))
	return true;
      size = TYPE_SIZE_UNIT (t);
    }
  else
    size = t;

  if (TREE_CODE (size) != INTEGER_CST)
    return true;

  cst_size_error error;
  if (valid_constant_size_p (size, &error))
    return true;

  if (!complain)
    return false;

  if (TREE_CODE (TREE_TYPE (size)) == ENUMERAL_TYPE)
    /* Show the value of the enumerator rather than its name.  */
    size = convert (ssizetype, const_cast<tree> (size));

  invalid_array_size_error (loc, error, size, name);
  return false;
}

/* Read SOURCE_DATE_EPOCH from environment to have a deterministic
   timestamp to replace embedded current dates to get reproducible
   results.  Returns -1 if SOURCE_DATE_EPOCH is not defined.  */

time_t
cb_get_source_date_epoch (cpp_reader *pfile ATTRIBUTE_UNUSED)
{
  char *source_date_epoch;
  int64_t epoch;
  char *endptr;

  source_date_epoch = getenv ("SOURCE_DATE_EPOCH");
  if (!source_date_epoch)
    return (time_t) -1;

  errno = 0;
#if defined(INT64_T_IS_LONG)
  epoch = strtol (source_date_epoch, &endptr, 10);
#else
  epoch = strtoll (source_date_epoch, &endptr, 10);
#endif
  if (errno != 0 || endptr == source_date_epoch || *endptr != '\0'
      || epoch < 0 || epoch > MAX_SOURCE_DATE_EPOCH)
    {
      error_at (input_location, "environment variable %qs must "
	        "expand to a non-negative integer less than or equal to %wd",
		"SOURCE_DATE_EPOCH", MAX_SOURCE_DATE_EPOCH);
      return (time_t) -1;
    }

  return (time_t) epoch;
}

/* Callback for libcpp for offering spelling suggestions for misspelled
   directives.  GOAL is an unrecognized string; CANDIDATES is a
   NULL-terminated array of candidate strings.  Return the closest
   match to GOAL within CANDIDATES, or NULL if none are good
   suggestions.  */

const char *
cb_get_suggestion (cpp_reader *, const char *goal,
		   const char *const *candidates)
{
  best_match<const char *, const char *> bm (goal);
  while (*candidates)
    bm.consider (*candidates++);
  return bm.get_best_meaningful_candidate ();
}

/* Return the latice point which is the wider of the two FLT_EVAL_METHOD
   modes X, Y.  This isn't just  >, as the FLT_EVAL_METHOD values added
   by C TS 18661-3 for interchange  types that are computed in their
   native precision are larger than the C11 values for evaluating in the
   precision of float/double/long double.  If either mode is
   FLT_EVAL_METHOD_UNPREDICTABLE, return that.  */

enum flt_eval_method
excess_precision_mode_join (enum flt_eval_method x,
			    enum flt_eval_method y)
{
  if (x == FLT_EVAL_METHOD_UNPREDICTABLE
      || y == FLT_EVAL_METHOD_UNPREDICTABLE)
    return FLT_EVAL_METHOD_UNPREDICTABLE;

  /* GCC only supports one interchange type right now, _Float16.  If
     we're evaluating _Float16 in 16-bit precision, then flt_eval_method
     will be FLT_EVAL_METHOD_PROMOTE_TO_FLOAT16.  */
  if (x == FLT_EVAL_METHOD_PROMOTE_TO_FLOAT16)
    return y;
  if (y == FLT_EVAL_METHOD_PROMOTE_TO_FLOAT16)
    return x;

  /* Other values for flt_eval_method are directly comparable, and we want
     the maximum.  */
  return MAX (x, y);
}

/* Return the value that should be set for FLT_EVAL_METHOD in the
   context of ISO/IEC TS 18861-3.

   This relates to the effective excess precision seen by the user,
   which is the join point of the precision the target requests for
   -fexcess-precision={standard,fast,16} and the implicit excess precision
   the target uses.  */

static enum flt_eval_method
c_ts18661_flt_eval_method (void)
{
  enum flt_eval_method implicit
    = targetm.c.excess_precision (EXCESS_PRECISION_TYPE_IMPLICIT);

  enum excess_precision_type flag_type
    = (flag_excess_precision == EXCESS_PRECISION_STANDARD
       ? EXCESS_PRECISION_TYPE_STANDARD
       : (flag_excess_precision == EXCESS_PRECISION_FLOAT16
	  ? EXCESS_PRECISION_TYPE_FLOAT16
	  : EXCESS_PRECISION_TYPE_FAST));

  enum flt_eval_method requested
    = targetm.c.excess_precision (flag_type);

  return excess_precision_mode_join (implicit, requested);
}

/* As c_cpp_ts18661_flt_eval_method, but clamps the expected values to
   those that were permitted by C11.  That is to say, eliminates
   FLT_EVAL_METHOD_PROMOTE_TO_FLOAT16.  */

static enum flt_eval_method
c_c11_flt_eval_method (void)
{
  return excess_precision_mode_join (c_ts18661_flt_eval_method (),
				     FLT_EVAL_METHOD_PROMOTE_TO_FLOAT);
}

/* Return the value that should be set for FLT_EVAL_METHOD.
   MAYBE_C11_ONLY_P is TRUE if we should check
   FLAG_PERMITTED_EVAL_METHODS as to whether we should limit the possible
   values we can return to those from C99/C11, and FALSE otherwise.
   See the comments on c_ts18661_flt_eval_method for what value we choose
   to set here.  */

int
c_flt_eval_method (bool maybe_c11_only_p)
{
  if (maybe_c11_only_p
      && flag_permitted_flt_eval_methods
	  == PERMITTED_FLT_EVAL_METHODS_C11)
    return c_c11_flt_eval_method ();
  else
    return c_ts18661_flt_eval_method ();
}

/* An enum for get_missing_token_insertion_kind for describing the best
   place to insert a missing token, if there is one.  */

enum missing_token_insertion_kind
{
  MTIK_IMPOSSIBLE,
  MTIK_INSERT_BEFORE_NEXT,
  MTIK_INSERT_AFTER_PREV
};

/* Given a missing token of TYPE, determine if it is reasonable to
   emit a fix-it hint suggesting the insertion of the token, and,
   if so, where the token should be inserted relative to other tokens.

   It only makes sense to do this for values of TYPE that are symbols.

   Some symbols should go before the next token, e.g. in:
     if flag)
   we want to insert the missing '(' immediately before "flag",
   giving:
     if (flag)
   rather than:
     if( flag)
   These use MTIK_INSERT_BEFORE_NEXT.

   Other symbols should go after the previous token, e.g. in:
     if (flag
       do_something ();
   we want to insert the missing ')' immediately after the "flag",
   giving:
     if (flag)
       do_something ();
   rather than:
     if (flag
       )do_something ();
   These use MTIK_INSERT_AFTER_PREV.  */

static enum missing_token_insertion_kind
get_missing_token_insertion_kind (enum cpp_ttype type)
{
  switch (type)
    {
      /* Insert missing "opening" brackets immediately
	 before the next token.  */
    case CPP_OPEN_SQUARE:
    case CPP_OPEN_PAREN:
      return MTIK_INSERT_BEFORE_NEXT;

      /* Insert other missing symbols immediately after
	 the previous token.  */
    case CPP_CLOSE_PAREN:
    case CPP_CLOSE_SQUARE:
    case CPP_SEMICOLON:
    case CPP_COMMA:
    case CPP_COLON:
      return MTIK_INSERT_AFTER_PREV;

      /* Other kinds of token don't get fix-it hints.  */
    default:
      return MTIK_IMPOSSIBLE;
    }
}

/* Given RICHLOC, a location for a diagnostic describing a missing token
   of kind TOKEN_TYPE, potentially add a fix-it hint suggesting the
   insertion of the token.

   The location of the attempted fix-it hint depends on TOKEN_TYPE:
   it will either be:
     (a) immediately after PREV_TOKEN_LOC, or

     (b) immediately before the primary location within RICHLOC (taken to
	 be that of the token following where the token was expected).

   If we manage to add a fix-it hint, then the location of the
   fix-it hint is likely to be more useful as the primary location
   of the diagnostic than that of the following token, so we swap
   these locations.

   For example, given this bogus code:
       123456789012345678901234567890
   1 | int missing_semicolon (void)
   2 | {
   3 |   return 42
   4 | }

   we will emit:

     "expected ';' before '}'"

   RICHLOC's primary location is at the closing brace, so before "swapping"
   we would emit the error at line 4 column 1:

       123456789012345678901234567890
   3 |   return 42  |< fix-it hint emitted for this line
     |            ; |
   4 | }            |< "expected ';' before '}'" emitted at this line
     | ^            |

   It's more useful for the location of the diagnostic to be at the
   fix-it hint, so we swap the locations, so the primary location
   is at the fix-it hint, with the old primary location inserted
   as a secondary location, giving this, with the error at line 3
   column 12:

       123456789012345678901234567890
   3 |   return 42   |< "expected ';' before '}'" emitted at this line,
     |            ^  |   with fix-it hint
   4 |            ;  |
     | }             |< secondary range emitted here
     | ~             |.  */

void
maybe_suggest_missing_token_insertion (rich_location *richloc,
				       enum cpp_ttype token_type,
				       location_t prev_token_loc)
{
  gcc_assert (richloc);

  enum missing_token_insertion_kind mtik
    = get_missing_token_insertion_kind (token_type);

  switch (mtik)
    {
    default:
      gcc_unreachable ();
      break;

    case MTIK_IMPOSSIBLE:
      return;

    case MTIK_INSERT_BEFORE_NEXT:
      /* Attempt to add the fix-it hint before the primary location
	 of RICHLOC.  */
      richloc->add_fixit_insert_before (cpp_type2name (token_type, 0));
      break;

    case MTIK_INSERT_AFTER_PREV:
      /* Attempt to add the fix-it hint after PREV_TOKEN_LOC.  */
      richloc->add_fixit_insert_after (prev_token_loc,
				       cpp_type2name (token_type, 0));
      break;
    }

  /* If we were successful, use the fix-it hint's location as the
     primary location within RICHLOC, adding the old primary location
     back as a secondary location.  */
  if (!richloc->seen_impossible_fixit_p ())
    {
      fixit_hint *hint = richloc->get_last_fixit_hint ();
      location_t hint_loc = hint->get_start_loc ();
      location_t old_loc = richloc->get_loc ();

      richloc->set_range (0, hint_loc, SHOW_RANGE_WITH_CARET);
      richloc->add_range (old_loc);
    }
}

#if CHECKING_P

namespace selftest {

/* Verify that fold_for_warn on error_mark_node is safe.  */

static void
test_fold_for_warn ()
{
  ASSERT_EQ (error_mark_node, fold_for_warn (error_mark_node));
}

/* Run all of the selftests within this file.  */

static void
c_common_cc_tests ()
{
  test_fold_for_warn ();
}

/* Run all of the tests within c-family.  */

void
c_family_tests (void)
{
  c_common_cc_tests ();
  c_format_cc_tests ();
  c_indentation_cc_tests ();
  c_pretty_print_cc_tests ();
  c_spellcheck_cc_tests ();
<<<<<<< HEAD
  c_diagnostic_c_tests ();
=======
  c_diagnostic_cc_tests ();
>>>>>>> baa3ffb1
  c_opt_problem_cc_tests ();
}

} // namespace selftest

#endif /* #if CHECKING_P */

/* Attempt to locate a suitable location within FILE for a
   #include directive to be inserted before.  
   LOC is the location of the relevant diagnostic.

   Attempt to return the location within FILE immediately
   after the last #include within that file, or the start of
   that file if it has no #include directives.

   Return UNKNOWN_LOCATION if no suitable location is found,
   or if an error occurs.  */

static location_t
try_to_locate_new_include_insertion_point (const char *file, location_t loc)
{
  /* Locate the last ordinary map within FILE that ended with a #include.  */
  const line_map_ordinary *last_include_ord_map = NULL;

  /* ...and the next ordinary map within FILE after that one.  */
  const line_map_ordinary *last_ord_map_after_include = NULL;

  /* ...and the first ordinary map within FILE.  */
  const line_map_ordinary *first_ord_map_in_file = NULL;

  /*  Get ordinary map containing LOC (or its expansion).  */
  const line_map_ordinary *ord_map_for_loc = NULL;
  linemap_resolve_location (line_table, loc, LRK_MACRO_EXPANSION_POINT,
			    &ord_map_for_loc);
  gcc_assert (ord_map_for_loc);

  for (unsigned int i = 0; i < LINEMAPS_ORDINARY_USED (line_table); i++)
    {
      const line_map_ordinary *ord_map
	= LINEMAPS_ORDINARY_MAP_AT (line_table, i);

      if (const line_map_ordinary *from
	  = linemap_included_from_linemap (line_table, ord_map))
	/* We cannot use pointer equality, because with preprocessed
	   input all filename strings are unique.  */
	if (0 == strcmp (from->to_file, file))
	  {
	    last_include_ord_map = from;
	    last_ord_map_after_include = NULL;
	  }

      /* Likewise, use strcmp, and reject any line-zero introductory
	 map.  */
      if (ord_map->to_line && 0 == strcmp (ord_map->to_file, file))
	{
	  if (!first_ord_map_in_file)
	    first_ord_map_in_file = ord_map;
	  if (last_include_ord_map && !last_ord_map_after_include)
	    last_ord_map_after_include = ord_map;
	}

      /* Stop searching when reaching the ord_map containing LOC,
	 as it makes no sense to provide fix-it hints that appear
	 after the diagnostic in question.  */
      if (ord_map == ord_map_for_loc)
	break;
    }

  /* Determine where to insert the #include.  */
  const line_map_ordinary *ord_map_for_insertion;

  /* We want the next ordmap in the file after the last one that's a
     #include, but failing that, the start of the file.  */
  if (last_ord_map_after_include)
    ord_map_for_insertion = last_ord_map_after_include;
  else
    ord_map_for_insertion = first_ord_map_in_file;

  if (!ord_map_for_insertion)
    return UNKNOWN_LOCATION;

  /* The "start_location" is column 0, meaning "the whole line".
     rich_location and edit_context can't cope with this, so use
     column 1 instead.  */
  location_t col_0 = ord_map_for_insertion->start_location;
  return linemap_position_for_loc_and_offset (line_table, col_0, 1);
}

/* A map from filenames to sets of headers added to them, for
   ensuring idempotency within maybe_add_include_fixit.  */

/* The values within the map.  We need string comparison as there's
   no guarantee that two different diagnostics that are recommending
   adding e.g. "<stdio.h>" are using the same buffer.  */

typedef hash_set <const char *, false, nofree_string_hash> per_file_includes_t;

/* The map itself.  We don't need string comparison for the filename keys,
   as they come from libcpp.  */

typedef hash_map <const char *, per_file_includes_t *> added_includes_t;
static added_includes_t *added_includes;

/* Attempt to add a fix-it hint to RICHLOC, adding "#include HEADER\n"
   in a suitable location within the file of RICHLOC's primary
   location.

   This function is idempotent: a header will be added at most once to
   any given file.

   If OVERRIDE_LOCATION is true, then if a fix-it is added and will be
   printed, then RICHLOC's primary location will be replaced by that of
   the fix-it hint (for use by "inform" notes where the location of the
   issue has already been reported).  */

void
maybe_add_include_fixit (rich_location *richloc, const char *header,
			 bool override_location)
{
  location_t loc = richloc->get_loc ();
  const char *file = LOCATION_FILE (loc);
  if (!file)
    return;

  /* Idempotency: don't add the same header more than once to a given file.  */
  if (!added_includes)
    added_includes = new added_includes_t ();
  per_file_includes_t *&set = added_includes->get_or_insert (file);
  if (set)
    if (set->contains (header))
      /* ...then we've already added HEADER to that file.  */
      return;
  if (!set)
    set = new per_file_includes_t ();
  set->add (header);

  /* Attempt to locate a suitable place for the new directive.  */
  location_t include_insert_loc
    = try_to_locate_new_include_insertion_point (file, loc);
  if (include_insert_loc == UNKNOWN_LOCATION)
    return;

  char *text = xasprintf ("#include %s\n", header);
  richloc->add_fixit_insert_before (include_insert_loc, text);
  free (text);

  if (override_location && global_dc->show_caret)
    {
      /* Replace the primary location with that of the insertion point for the
	 fix-it hint.

	 We use SHOW_LINES_WITHOUT_RANGE so that we don't meaningless print a
	 caret for the insertion point (or colorize it).

	 Hence we print e.g.:

	 ../x86_64-pc-linux-gnu/libstdc++-v3/include/vector:74:1: note: msg 2
	  73 | # include <debug/vector>
	 +++ |+#include <vector>
	  74 | #endif

	 rather than:

	 ../x86_64-pc-linux-gnu/libstdc++-v3/include/vector:74:1: note: msg 2
	  73 | # include <debug/vector>
	 +++ |+#include <vector>
	  74 | #endif
	     | ^

	 avoiding the caret on the first column of line 74.  */
      richloc->set_range (0, include_insert_loc, SHOW_LINES_WITHOUT_RANGE);
    }
}

/* Attempt to convert a braced array initializer list CTOR for array
   TYPE into a STRING_CST for convenience and efficiency.  Return
   the converted string on success or the original ctor on failure.  */

static tree
braced_list_to_string (tree type, tree ctor, bool member)
{
  /* Ignore non-members with unknown size like arrays with unspecified
     bound.  */
  tree typesize = TYPE_SIZE_UNIT (type);
  if (!member && !tree_fits_uhwi_p (typesize))
    return ctor;

  /* If the target char size differes from the host char size, we'd risk
     loosing data and getting object sizes wrong by converting to
     host chars.  */
  if (TYPE_PRECISION (char_type_node) != CHAR_BIT)
    return ctor;

  /* If the array has an explicit bound, use it to constrain the size
     of the string.  If it doesn't, be sure to create a string that's
     as long as implied by the index of the last zero specified via
     a designator, as in:
       const char a[] = { [7] = 0 };  */
  unsigned HOST_WIDE_INT maxelts;
  if (typesize)
    {
      maxelts = tree_to_uhwi (typesize);
      maxelts /= tree_to_uhwi (TYPE_SIZE_UNIT (TREE_TYPE (type)));
    }
  else
    maxelts = HOST_WIDE_INT_M1U;

  /* Avoid converting initializers for zero-length arrays (but do
     create them for flexible array members).  */
  if (!maxelts)
    return ctor;

  unsigned HOST_WIDE_INT nelts = CONSTRUCTOR_NELTS (ctor);

  auto_vec<char> str;
  str.reserve (nelts + 1);

  unsigned HOST_WIDE_INT i;
  tree index, value;

  FOR_EACH_CONSTRUCTOR_ELT (CONSTRUCTOR_ELTS (ctor), i, index, value)
    {
      unsigned HOST_WIDE_INT idx = i;
      if (index)
	{
	  if (!tree_fits_uhwi_p (index))
	    return ctor;
	  idx = tree_to_uhwi (index);
	}

      /* auto_vec is limited to UINT_MAX elements.  */
      if (idx > UINT_MAX)
	return ctor;

     /* Avoid non-constant initializers.  */
     if (!tree_fits_shwi_p (value))
	return ctor;

      /* Skip over embedded nuls except the last one (initializer
	 elements are in ascending order of indices).  */
      HOST_WIDE_INT val = tree_to_shwi (value);
      if (!val && i + 1 < nelts)
	continue;

      if (idx < str.length())
	return ctor;

      /* Bail if the CTOR has a block of more than 256 embedded nuls
	 due to implicitly initialized elements.  */
      unsigned nchars = (idx - str.length ()) + 1;
      if (nchars > 256)
	return ctor;

      if (nchars > 1)
	{
	  str.reserve (idx);
	  str.quick_grow_cleared (idx);
	}

      if (idx >= maxelts)
	return ctor;

      str.safe_insert (idx, val);
    }

  /* Append a nul string termination.  */
  if (maxelts != HOST_WIDE_INT_M1U && str.length () < maxelts)
    str.safe_push (0);

  /* Build a STRING_CST with the same type as the array.  */
  tree res = build_string (str.length (), str.begin ());
  TREE_TYPE (res) = type;
  return res;
}

/* Implementation of the two-argument braced_lists_to_string withe
   the same arguments plus MEMBER which is set for struct members
   to allow initializers for flexible member arrays.  */

static tree
braced_lists_to_strings (tree type, tree ctor, bool member)
{
  if (TREE_CODE (ctor) != CONSTRUCTOR)
    return ctor;

  tree_code code = TREE_CODE (type);

  tree ttp;
  if (code == ARRAY_TYPE)
    ttp = TREE_TYPE (type);
  else if (code == RECORD_TYPE)
    {
      ttp = TREE_TYPE (ctor);
      if (TREE_CODE (ttp) == ARRAY_TYPE)
	{
	  type = ttp;
	  ttp = TREE_TYPE (ttp);
	}
    }
  else
    return ctor;

  if ((TREE_CODE (ttp) == ARRAY_TYPE || TREE_CODE (ttp) == INTEGER_TYPE)
      && TYPE_STRING_FLAG (ttp))
    return braced_list_to_string (type, ctor, member);

  code = TREE_CODE (ttp);
  if (code == ARRAY_TYPE || RECORD_OR_UNION_TYPE_P (ttp))
    {
      bool rec = RECORD_OR_UNION_TYPE_P (ttp);

      /* Handle array of arrays or struct member initializers.  */
      tree val;
      unsigned HOST_WIDE_INT idx;
      FOR_EACH_CONSTRUCTOR_VALUE (CONSTRUCTOR_ELTS (ctor), idx, val)
	{
	  val = braced_lists_to_strings (ttp, val, rec);
	  CONSTRUCTOR_ELT (ctor, idx)->value = val;
	}
    }

  return ctor;
}

/* Attempt to convert a CTOR containing braced array initializer lists
   for array TYPE into one containing STRING_CSTs, for convenience and
   efficiency.  Recurse for arrays of arrays and member initializers.
   Return the converted CTOR or STRING_CST on success or the original
   CTOR otherwise.  */

tree
braced_lists_to_strings (tree type, tree ctor)
{
  return braced_lists_to_strings (type, ctor, false);
}


/* Emit debug for functions before finalizing early debug.  */

void
c_common_finalize_early_debug (void)
{
  /* Emit early debug for reachable functions, and by consequence,
     locally scoped symbols.  Also emit debug for extern declared
     functions that are still reachable at this point.  */
  struct cgraph_node *cnode;
  FOR_EACH_FUNCTION (cnode)
    if (!cnode->alias && !cnode->thunk
	&& (cnode->has_gimple_body_p ()
	    || !DECL_IS_UNDECLARED_BUILTIN (cnode->decl)))
      (*debug_hooks->early_global_decl) (cnode->decl);
}

#include "gt-c-family-c-common.h"<|MERGE_RESOLUTION|>--- conflicted
+++ resolved
@@ -9158,11 +9158,7 @@
   c_indentation_cc_tests ();
   c_pretty_print_cc_tests ();
   c_spellcheck_cc_tests ();
-<<<<<<< HEAD
-  c_diagnostic_c_tests ();
-=======
   c_diagnostic_cc_tests ();
->>>>>>> baa3ffb1
   c_opt_problem_cc_tests ();
 }
 
