/* Process declarations and variables for C++ compiler.
   Copyright (C) 1988-2017 Free Software Foundation, Inc.
   Hacked by Michael Tiemann (tiemann@cygnus.com)

This file is part of GCC.

GCC is free software; you can redistribute it and/or modify
it under the terms of the GNU General Public License as published by
the Free Software Foundation; either version 3, or (at your option)
any later version.

GCC is distributed in the hope that it will be useful,
but WITHOUT ANY WARRANTY; without even the implied warranty of
MERCHANTABILITY or FITNESS FOR A PARTICULAR PURPOSE.  See the
GNU General Public License for more details.

You should have received a copy of the GNU General Public License
along with GCC; see the file COPYING3.  If not see
<http://www.gnu.org/licenses/>.  */


/* Process declarations and symbol lookup for C++ front end.
   Also constructs types; the standard scalar types at initialization,
   and structure, union, array and enum types when they are declared.  */

/* ??? not all decl nodes are given the most useful possible
   line numbers.  For example, the CONST_DECLs for enum values.  */

#include "config.h"
#include "system.h"
#include "coretypes.h"
#include "memmodel.h"
#include "target.h"
#include "cp-tree.h"
#include "c-family/c-common.h"
#include "timevar.h"
#include "stringpool.h"
#include "cgraph.h"
#include "varasm.h"
#include "attribs.h"
#include "stor-layout.h"
#include "calls.h"
#include "decl.h"
#include "toplev.h"
#include "c-family/c-objc.h"
#include "c-family/c-pragma.h"
#include "dumpfile.h"
#include "intl.h"
#include "c-family/c-ada-spec.h"
#include "asan.h"

extern cpp_reader *parse_in;

/* This structure contains information about the initializations
   and/or destructions required for a particular priority level.  */
typedef struct priority_info_s {
  /* Nonzero if there have been any initializations at this priority
     throughout the translation unit.  */
  int initializations_p;
  /* Nonzero if there have been any destructions at this priority
     throughout the translation unit.  */
  int destructions_p;
} *priority_info;

static void mark_vtable_entries (tree);
static bool maybe_emit_vtables (tree);
static tree start_objects (int, int);
static void finish_objects (int, int, tree);
static tree start_static_storage_duration_function (unsigned);
static void finish_static_storage_duration_function (tree);
static priority_info get_priority_info (int);
static void do_static_initialization_or_destruction (tree, bool);
static void one_static_initialization_or_destruction (tree, tree, bool);
static void generate_ctor_or_dtor_function (bool, int, location_t *);
static int generate_ctor_and_dtor_functions_for_priority (splay_tree_node,
							  void *);
static tree prune_vars_needing_no_initialization (tree *);
static void write_out_vars (tree);
static void import_export_class (tree);
static tree get_guard_bits (tree);
static void determine_visibility_from_class (tree, tree);
static bool determine_hidden_inline (tree);
static void maybe_instantiate_decl (tree);

/* A list of static class variables.  This is needed, because a
   static class variable can be declared inside the class without
   an initializer, and then initialized, statically, outside the class.  */
static GTY(()) vec<tree, va_gc> *pending_statics;

/* A list of functions which were declared inline, but which we
   may need to emit outline anyway.  */
static GTY(()) vec<tree, va_gc> *deferred_fns;

/* A list of decls that use types with no linkage, which we need to make
   sure are defined.  */
static GTY(()) vec<tree, va_gc> *no_linkage_decls;

/* A vector of alternating decls and identifiers, where the latter
   is to be an alias for the former if the former is defined.  */
static GTY(()) vec<tree, va_gc> *mangling_aliases;

/* Nonzero if we're done parsing and into end-of-file activities.  */

int at_eof;

/* True if note_mangling_alias should enqueue mangling aliases for
   later generation, rather than emitting them right away.  */

bool defer_mangling_aliases = true;


/* Return a member function type (a METHOD_TYPE), given FNTYPE (a
   FUNCTION_TYPE), CTYPE (class type), and QUALS (the cv-qualifiers
   that apply to the function).  */

tree
build_memfn_type (tree fntype, tree ctype, cp_cv_quals quals,
		  cp_ref_qualifier rqual)
{
  tree raises;
  tree attrs;
  int type_quals;
  bool late_return_type_p;

  if (fntype == error_mark_node || ctype == error_mark_node)
    return error_mark_node;

  gcc_assert (TREE_CODE (fntype) == FUNCTION_TYPE
	      || TREE_CODE (fntype) == METHOD_TYPE);

  type_quals = quals & ~TYPE_QUAL_RESTRICT;
  ctype = cp_build_qualified_type (ctype, type_quals);
  raises = TYPE_RAISES_EXCEPTIONS (fntype);
  attrs = TYPE_ATTRIBUTES (fntype);
  late_return_type_p = TYPE_HAS_LATE_RETURN_TYPE (fntype);
  fntype = build_method_type_directly (ctype, TREE_TYPE (fntype),
				       (TREE_CODE (fntype) == METHOD_TYPE
					? TREE_CHAIN (TYPE_ARG_TYPES (fntype))
					: TYPE_ARG_TYPES (fntype)));
  if (attrs)
    fntype = cp_build_type_attribute_variant (fntype, attrs);
  if (rqual)
    fntype = build_ref_qualified_type (fntype, rqual);
  if (raises)
    fntype = build_exception_variant (fntype, raises);
  if (late_return_type_p)
    TYPE_HAS_LATE_RETURN_TYPE (fntype) = 1;

  return fntype;
}

/* Return a variant of FNTYPE, a FUNCTION_TYPE or METHOD_TYPE, with its
   return type changed to NEW_RET.  */

tree
change_return_type (tree new_ret, tree fntype)
{
  tree newtype;
  tree args = TYPE_ARG_TYPES (fntype);
  tree raises = TYPE_RAISES_EXCEPTIONS (fntype);
  tree attrs = TYPE_ATTRIBUTES (fntype);
  bool late_return_type_p = TYPE_HAS_LATE_RETURN_TYPE (fntype);

  if (new_ret == error_mark_node)
    return fntype;

  if (same_type_p (new_ret, TREE_TYPE (fntype)))
    return fntype;

  if (TREE_CODE (fntype) == FUNCTION_TYPE)
    {
      newtype = build_function_type (new_ret, args);
      newtype = apply_memfn_quals (newtype,
				   type_memfn_quals (fntype),
				   type_memfn_rqual (fntype));
    }
  else
    newtype = build_method_type_directly
      (class_of_this_parm (fntype), new_ret, TREE_CHAIN (args));
  if (FUNCTION_REF_QUALIFIED (fntype))
    newtype = build_ref_qualified_type (newtype, type_memfn_rqual (fntype));
  if (raises)
    newtype = build_exception_variant (newtype, raises);
  if (attrs)
    newtype = cp_build_type_attribute_variant (newtype, attrs);
  if (late_return_type_p)
    TYPE_HAS_LATE_RETURN_TYPE (newtype) = 1;

  return newtype;
}

/* Build a PARM_DECL with NAME and TYPE, and set DECL_ARG_TYPE
   appropriately.  */

tree
cp_build_parm_decl (tree name, tree type)
{
  tree parm = build_decl (input_location,
			  PARM_DECL, name, type);
  /* DECL_ARG_TYPE is only used by the back end and the back end never
     sees templates.  */
  if (!processing_template_decl)
    DECL_ARG_TYPE (parm) = type_passed_as (type);

  return parm;
}

/* Returns a PARM_DECL for a parameter of the indicated TYPE, with the
   indicated NAME.  */

tree
build_artificial_parm (tree name, tree type)
{
  tree parm = cp_build_parm_decl (name, type);
  DECL_ARTIFICIAL (parm) = 1;
  /* All our artificial parms are implicitly `const'; they cannot be
     assigned to.  */
  TREE_READONLY (parm) = 1;
  return parm;
}

/* Constructors for types with virtual baseclasses need an "in-charge" flag
   saying whether this constructor is responsible for initialization of
   virtual baseclasses or not.  All destructors also need this "in-charge"
   flag, which additionally determines whether or not the destructor should
   free the memory for the object.

   This function adds the "in-charge" flag to member function FN if
   appropriate.  It is called from grokclassfn and tsubst.
   FN must be either a constructor or destructor.

   The in-charge flag follows the 'this' parameter, and is followed by the
   VTT parm (if any), then the user-written parms.  */

void
maybe_retrofit_in_chrg (tree fn)
{
  tree basetype, arg_types, parms, parm, fntype;

  /* If we've already add the in-charge parameter don't do it again.  */
  if (DECL_HAS_IN_CHARGE_PARM_P (fn))
    return;

  /* When processing templates we can't know, in general, whether or
     not we're going to have virtual baseclasses.  */
  if (processing_template_decl)
    return;

  /* We don't need an in-charge parameter for constructors that don't
     have virtual bases.  */
  if (DECL_CONSTRUCTOR_P (fn)
      && !CLASSTYPE_VBASECLASSES (DECL_CONTEXT (fn)))
    return;

  arg_types = TYPE_ARG_TYPES (TREE_TYPE (fn));
  basetype = TREE_TYPE (TREE_VALUE (arg_types));
  arg_types = TREE_CHAIN (arg_types);

  parms = DECL_CHAIN (DECL_ARGUMENTS (fn));

  /* If this is a subobject constructor or destructor, our caller will
     pass us a pointer to our VTT.  */
  if (CLASSTYPE_VBASECLASSES (DECL_CONTEXT (fn)))
    {
      parm = build_artificial_parm (vtt_parm_identifier, vtt_parm_type);

      /* First add it to DECL_ARGUMENTS between 'this' and the real args...  */
      DECL_CHAIN (parm) = parms;
      parms = parm;

      /* ...and then to TYPE_ARG_TYPES.  */
      arg_types = hash_tree_chain (vtt_parm_type, arg_types);

      DECL_HAS_VTT_PARM_P (fn) = 1;
    }

  /* Then add the in-charge parm (before the VTT parm).  */
  parm = build_artificial_parm (in_charge_identifier, integer_type_node);
  DECL_CHAIN (parm) = parms;
  parms = parm;
  arg_types = hash_tree_chain (integer_type_node, arg_types);

  /* Insert our new parameter(s) into the list.  */
  DECL_CHAIN (DECL_ARGUMENTS (fn)) = parms;

  /* And rebuild the function type.  */
  fntype = build_method_type_directly (basetype, TREE_TYPE (TREE_TYPE (fn)),
				       arg_types);
  if (TYPE_RAISES_EXCEPTIONS (TREE_TYPE (fn)))
    fntype = build_exception_variant (fntype,
				      TYPE_RAISES_EXCEPTIONS (TREE_TYPE (fn)));
  if (TYPE_ATTRIBUTES (TREE_TYPE (fn)))
    fntype = (cp_build_type_attribute_variant
	      (fntype, TYPE_ATTRIBUTES (TREE_TYPE (fn))));
  TREE_TYPE (fn) = fntype;

  /* Now we've got the in-charge parameter.  */
  DECL_HAS_IN_CHARGE_PARM_P (fn) = 1;
}

/* Classes overload their constituent function names automatically.
   When a function name is declared in a record structure,
   its name is changed to it overloaded name.  Since names for
   constructors and destructors can conflict, we place a leading
   '$' for destructors.

   CNAME is the name of the class we are grokking for.

   FUNCTION is a FUNCTION_DECL.  It was created by `grokdeclarator'.

   FLAGS contains bits saying what's special about today's
   arguments.  DTOR_FLAG == DESTRUCTOR.

   If FUNCTION is a destructor, then we must add the `auto-delete' field
   as a second parameter.  There is some hair associated with the fact
   that we must "declare" this variable in the manner consistent with the
   way the rest of the arguments were declared.

   QUALS are the qualifiers for the this pointer.  */

void
grokclassfn (tree ctype, tree function, enum overload_flags flags)
{
  tree fn_name = DECL_NAME (function);

  /* Even within an `extern "C"' block, members get C++ linkage.  See
     [dcl.link] for details.  */
  SET_DECL_LANGUAGE (function, lang_cplusplus);

  if (fn_name == NULL_TREE)
    {
      error ("name missing for member function");
      fn_name = get_identifier ("<anonymous>");
      DECL_NAME (function) = fn_name;
    }

  DECL_CONTEXT (function) = ctype;

  if (flags == DTOR_FLAG)
    DECL_DESTRUCTOR_P (function) = 1;

  if (flags == DTOR_FLAG || DECL_CONSTRUCTOR_P (function))
    maybe_retrofit_in_chrg (function);
}

/* Create an ARRAY_REF, checking for the user doing things backwards
   along the way.  DECLTYPE_P is for N3276, as in the parser.  */

tree
grok_array_decl (location_t loc, tree array_expr, tree index_exp,
		 bool decltype_p)
{
  tree type;
  tree expr;
  tree orig_array_expr = array_expr;
  tree orig_index_exp = index_exp;
  tree overload = NULL_TREE;

  if (error_operand_p (array_expr) || error_operand_p (index_exp))
    return error_mark_node;

  if (processing_template_decl)
    {
      if (type_dependent_expression_p (array_expr)
	  || type_dependent_expression_p (index_exp))
	return build_min_nt_loc (loc, ARRAY_REF, array_expr, index_exp,
				 NULL_TREE, NULL_TREE);
      array_expr = build_non_dependent_expr (array_expr);
      index_exp = build_non_dependent_expr (index_exp);
    }

  type = TREE_TYPE (array_expr);
  gcc_assert (type);
  type = non_reference (type);

  /* If they have an `operator[]', use that.  */
  if (MAYBE_CLASS_TYPE_P (type) || MAYBE_CLASS_TYPE_P (TREE_TYPE (index_exp)))
    {
      tsubst_flags_t complain = tf_warning_or_error;
      if (decltype_p)
	complain |= tf_decltype;
      expr = build_new_op (loc, ARRAY_REF, LOOKUP_NORMAL, array_expr,
			   index_exp, NULL_TREE, &overload, complain);
    }
  else
    {
      tree p1, p2, i1, i2;

      /* Otherwise, create an ARRAY_REF for a pointer or array type.
	 It is a little-known fact that, if `a' is an array and `i' is
	 an int, you can write `i[a]', which means the same thing as
	 `a[i]'.  */
      if (TREE_CODE (type) == ARRAY_TYPE || VECTOR_TYPE_P (type))
	p1 = array_expr;
      else
	p1 = build_expr_type_conversion (WANT_POINTER, array_expr, false);

      if (TREE_CODE (TREE_TYPE (index_exp)) == ARRAY_TYPE)
	p2 = index_exp;
      else
	p2 = build_expr_type_conversion (WANT_POINTER, index_exp, false);

      i1 = build_expr_type_conversion (WANT_INT | WANT_ENUM, array_expr,
				       false);
      i2 = build_expr_type_conversion (WANT_INT | WANT_ENUM, index_exp,
				       false);

      if ((p1 && i2) && (i1 && p2))
	error ("ambiguous conversion for array subscript");

      if (p1 && i2)
	array_expr = p1, index_exp = i2;
      else if (i1 && p2)
	array_expr = p2, index_exp = i1;
      else
	{
	  error ("invalid types %<%T[%T]%> for array subscript",
		 type, TREE_TYPE (index_exp));
	  return error_mark_node;
	}

      if (array_expr == error_mark_node || index_exp == error_mark_node)
	error ("ambiguous conversion for array subscript");

      expr = build_array_ref (input_location, array_expr, index_exp);
    }
  if (processing_template_decl && expr != error_mark_node)
    {
      if (overload != NULL_TREE)
	return (build_min_non_dep_op_overload
		(ARRAY_REF, expr, overload, orig_array_expr, orig_index_exp));

      return build_min_non_dep (ARRAY_REF, expr, orig_array_expr, orig_index_exp,
				NULL_TREE, NULL_TREE);
    }
  return expr;
}

/* Given the cast expression EXP, checking out its validity.   Either return
   an error_mark_node if there was an unavoidable error, return a cast to
   void for trying to delete a pointer w/ the value 0, or return the
   call to delete.  If DOING_VEC is true, we handle things differently
   for doing an array delete.
   Implements ARM $5.3.4.  This is called from the parser.  */

tree
delete_sanity (tree exp, tree size, bool doing_vec, int use_global_delete,
	       tsubst_flags_t complain)
{
  tree t, type;

  if (exp == error_mark_node)
    return exp;

  if (processing_template_decl)
    {
      t = build_min (DELETE_EXPR, void_type_node, exp, size);
      DELETE_EXPR_USE_GLOBAL (t) = use_global_delete;
      DELETE_EXPR_USE_VEC (t) = doing_vec;
      TREE_SIDE_EFFECTS (t) = 1;
      return t;
    }

  /* An array can't have been allocated by new, so complain.  */
  if (TREE_CODE (TREE_TYPE (exp)) == ARRAY_TYPE)
    warning (0, "deleting array %q#E", exp);

  t = build_expr_type_conversion (WANT_POINTER, exp, true);

  if (t == NULL_TREE || t == error_mark_node)
    {
      error ("type %q#T argument given to %<delete%>, expected pointer",
	     TREE_TYPE (exp));
      return error_mark_node;
    }

  type = TREE_TYPE (t);

  /* As of Valley Forge, you can delete a pointer to const.  */

  /* You can't delete functions.  */
  if (TREE_CODE (TREE_TYPE (type)) == FUNCTION_TYPE)
    {
      error ("cannot delete a function.  Only pointer-to-objects are "
	     "valid arguments to %<delete%>");
      return error_mark_node;
    }

  /* Deleting ptr to void is undefined behavior [expr.delete/3].  */
  if (VOID_TYPE_P (TREE_TYPE (type)))
    {
      warning (OPT_Wdelete_incomplete, "deleting %qT is undefined", type);
      doing_vec = 0;
    }

  /* Deleting a pointer with the value zero is valid and has no effect.  */
  if (integer_zerop (t))
    return build1 (NOP_EXPR, void_type_node, t);

  if (doing_vec)
    return build_vec_delete (t, /*maxindex=*/NULL_TREE,
			     sfk_deleting_destructor,
			     use_global_delete, complain);
  else
    return build_delete (type, t, sfk_deleting_destructor,
			 LOOKUP_NORMAL, use_global_delete,
			 complain);
}

/* Report an error if the indicated template declaration is not the
   sort of thing that should be a member template.  */

void
check_member_template (tree tmpl)
{
  tree decl;

  gcc_assert (TREE_CODE (tmpl) == TEMPLATE_DECL);
  decl = DECL_TEMPLATE_RESULT (tmpl);

  if (TREE_CODE (decl) == FUNCTION_DECL
      || DECL_ALIAS_TEMPLATE_P (tmpl)
      || (TREE_CODE (decl) == TYPE_DECL
	  && MAYBE_CLASS_TYPE_P (TREE_TYPE (decl))))
    {
      /* The parser rejects template declarations in local classes
	 (with the exception of generic lambdas).  */
      gcc_assert (!current_function_decl || LAMBDA_FUNCTION_P (decl));
      /* The parser rejects any use of virtual in a function template.  */
      gcc_assert (!(TREE_CODE (decl) == FUNCTION_DECL
		    && DECL_VIRTUAL_P (decl)));

      /* The debug-information generating code doesn't know what to do
	 with member templates.  */
      DECL_IGNORED_P (tmpl) = 1;
    }
  else if (variable_template_p (tmpl))
    /* OK */;
  else
    error ("template declaration of %q#D", decl);
}

/* Sanity check: report error if this function FUNCTION is not
   really a member of the class (CTYPE) it is supposed to belong to.
   TEMPLATE_PARMS is used to specify the template parameters of a member
   template passed as FUNCTION_DECL. If the member template is passed as a
   TEMPLATE_DECL, it can be NULL since the parameters can be extracted
   from the declaration. If the function is not a function template, it
   must be NULL.
   It returns the original declaration for the function, NULL_TREE if
   no declaration was found, error_mark_node if an error was emitted.  */

tree
check_classfn (tree ctype, tree function, tree template_parms)
{
  int ix;
  bool is_template;
  tree pushed_scope;
  
  if (DECL_USE_TEMPLATE (function)
      && !(TREE_CODE (function) == TEMPLATE_DECL
	   && DECL_TEMPLATE_SPECIALIZATION (function))
      && DECL_MEMBER_TEMPLATE_P (DECL_TI_TEMPLATE (function)))
    /* Since this is a specialization of a member template,
       we're not going to find the declaration in the class.
       For example, in:

	 struct S { template <typename T> void f(T); };
	 template <> void S::f(int);

       we're not going to find `S::f(int)', but there's no
       reason we should, either.  We let our callers know we didn't
       find the method, but we don't complain.  */
    return NULL_TREE;

  /* Basic sanity check: for a template function, the template parameters
     either were not passed, or they are the same of DECL_TEMPLATE_PARMS.  */
  if (TREE_CODE (function) == TEMPLATE_DECL)
    {
      if (template_parms
	  && !comp_template_parms (template_parms,
				   DECL_TEMPLATE_PARMS (function)))
	{
	  error ("template parameter lists provided don%'t match the "
		 "template parameters of %qD", function);
	  return error_mark_node;
	}
      template_parms = DECL_TEMPLATE_PARMS (function);
    }

  /* OK, is this a definition of a member template?  */
  is_template = (template_parms != NULL_TREE);

  /* [temp.mem]

     A destructor shall not be a member template.  */
  if (DECL_DESTRUCTOR_P (function) && is_template)
    {
      error ("destructor %qD declared as member template", function);
      return error_mark_node;
    }

  /* We must enter the scope here, because conversion operators are
     named by target type, and type equivalence relies on typenames
     resolving within the scope of CTYPE.  */
  pushed_scope = push_scope (ctype);
  ix = class_method_index_for_fn (complete_type (ctype), function);
  if (ix >= 0)
    {
      vec<tree, va_gc> *methods = CLASSTYPE_METHOD_VEC (ctype);

      for (ovl_iterator iter ((*methods)[ix]); iter; ++iter)
	{
	  tree fndecl = *iter;
	  tree p1 = TYPE_ARG_TYPES (TREE_TYPE (function));
	  tree p2 = TYPE_ARG_TYPES (TREE_TYPE (fndecl));

	  /* We cannot simply call decls_match because this doesn't
	     work for static member functions that are pretending to
	     be methods, and because the name may have been changed by
	     asm("new_name").  */

	   /* Get rid of the this parameter on functions that become
	      static.  */
	  if (DECL_STATIC_FUNCTION_P (fndecl)
	      && TREE_CODE (TREE_TYPE (function)) == METHOD_TYPE)
	    p1 = TREE_CHAIN (p1);

	  /* A member template definition only matches a member template
	     declaration.  */
	  if (is_template != (TREE_CODE (fndecl) == TEMPLATE_DECL))
	    continue;

	  /* ref-qualifier or absence of same must match.  */
	  if (type_memfn_rqual (TREE_TYPE (function))
	      != type_memfn_rqual (TREE_TYPE (fndecl)))
	    continue;

	  // Include constraints in the match.
	  tree c1 = get_constraints (function);
	  tree c2 = get_constraints (fndecl);

	  /* While finding a match, same types and params are not enough
	     if the function is versioned.  Also check version ("target")
	     attributes.  */
	  if (same_type_p (TREE_TYPE (TREE_TYPE (function)),
			   TREE_TYPE (TREE_TYPE (fndecl)))
	      && compparms (p1, p2)
	      && !targetm.target_option.function_versions (function, fndecl)
	      && (!is_template
		  || comp_template_parms (template_parms,
					  DECL_TEMPLATE_PARMS (fndecl)))
	      && equivalent_constraints (c1, c2)
	      && (DECL_TEMPLATE_SPECIALIZATION (function)
		  == DECL_TEMPLATE_SPECIALIZATION (fndecl))
	      && (!DECL_TEMPLATE_SPECIALIZATION (function)
		  || (DECL_TI_TEMPLATE (function)
		      == DECL_TI_TEMPLATE (fndecl))))
	    {
	      if (pushed_scope)
		pop_scope (pushed_scope);
	      return fndecl;
	    }
	}

      error_at (DECL_SOURCE_LOCATION (function),
		"prototype for %q#D does not match any in class %qT",
		function, ctype);

      const char *format = NULL;
      tree first = OVL_FIRST ((*methods)[ix]);
      bool is_conv_op = DECL_CONV_FN_P (first);
      tree prev = NULL_TREE;

      if (is_conv_op)
	ix = CLASSTYPE_FIRST_CONVERSION_SLOT;
      do
	{
	  ovl_iterator iter ((*methods)[ix++]);
	  if (is_conv_op && !DECL_CONV_FN_P (*iter))
	    break;
	  for (; iter; ++iter)
	    {
	      if (prev)
		{
		  if (!format)
		    format = N_("candidates are: %+#D");
		  error (format, prev);
		  format = "                %+#D";
		}
	      prev = *iter;
	    }
	}
      while (is_conv_op && size_t (ix) < methods->length ());
      if (prev)
	{
	  if (!format)
	    format = N_("candidate is: %+#D");
	  error (format, prev);
	}
    }
  else if (!COMPLETE_TYPE_P (ctype))
    cxx_incomplete_type_error (function, ctype);
  else
    error ("no %q#D member function declared in class %qT",
	   function, ctype);

  if (pushed_scope)
    pop_scope (pushed_scope);
  return error_mark_node;
}

/* DECL is a function with vague linkage.  Remember it so that at the
   end of the translation unit we can decide whether or not to emit
   it.  */

void
note_vague_linkage_fn (tree decl)
{
  DECL_DEFER_OUTPUT (decl) = 1;
  vec_safe_push (deferred_fns, decl);
}

/* As above, but for variable template instantiations.  */

void
note_variable_template_instantiation (tree decl)
{
  vec_safe_push (pending_statics, decl);
}

/* We have just processed the DECL, which is a static data member.
   The other parameters are as for cp_finish_decl.  */

void
finish_static_data_member_decl (tree decl,
				tree init, bool init_const_expr_p,
				tree asmspec_tree,
				int flags)
{
  DECL_CONTEXT (decl) = current_class_type;

  /* We cannot call pushdecl here, because that would fill in the
     TREE_CHAIN of our decl.  Instead, we modify cp_finish_decl to do
     the right thing, namely, to put this decl out straight away.  */

  if (! processing_template_decl)
    vec_safe_push (pending_statics, decl);

  if (LOCAL_CLASS_P (current_class_type)
      /* We already complained about the template definition.  */
      && !DECL_TEMPLATE_INSTANTIATION (decl))
    permerror (input_location, "local class %q#T shall not have static data member %q#D",
	       current_class_type, decl);
  else
    for (tree t = current_class_type; TYPE_P (t);
	 t = CP_TYPE_CONTEXT (t))
      if (TYPE_UNNAMED_P (t))
	{
	  if (permerror (DECL_SOURCE_LOCATION (decl),
			 "static data member %qD in unnamed class", decl))
	    inform (DECL_SOURCE_LOCATION (TYPE_NAME (t)),
		    "unnamed class defined here");
	  break;
	}

  DECL_IN_AGGR_P (decl) = 1;

  if (TREE_CODE (TREE_TYPE (decl)) == ARRAY_TYPE
      && TYPE_DOMAIN (TREE_TYPE (decl)) == NULL_TREE)
    SET_VAR_HAD_UNKNOWN_BOUND (decl);

  cp_finish_decl (decl, init, init_const_expr_p, asmspec_tree, flags);
}

/* DECLARATOR and DECLSPECS correspond to a class member.  The other
   parameters are as for cp_finish_decl.  Return the DECL for the
   class member declared.  */

tree
grokfield (const cp_declarator *declarator,
	   cp_decl_specifier_seq *declspecs,
	   tree init, bool init_const_expr_p,
	   tree asmspec_tree,
	   tree attrlist)
{
  tree value;
  const char *asmspec = 0;
  int flags;
  tree name;

  if (init
      && TREE_CODE (init) == TREE_LIST
      && TREE_VALUE (init) == error_mark_node
      && TREE_CHAIN (init) == NULL_TREE)
    init = NULL_TREE;

  value = grokdeclarator (declarator, declspecs, FIELD, init != 0, &attrlist);
  if (! value || value == error_mark_node)
    /* friend or constructor went bad.  */
    return error_mark_node;
  if (TREE_TYPE (value) == error_mark_node)
    return value;

  if (TREE_CODE (value) == TYPE_DECL && init)
    {
      error ("typedef %qD is initialized (use decltype instead)", value);
      init = NULL_TREE;
    }

  /* Pass friendly classes back.  */
  if (value == void_type_node)
    return value;


  name = DECL_NAME (value);

  if (name != NULL_TREE)
    {
      if (TREE_CODE (name) == TEMPLATE_ID_EXPR)
	{
	  error ("explicit template argument list not allowed");
	  return error_mark_node;
	}

      if (IDENTIFIER_POINTER (name)[0] == '_'
	  && ! strcmp (IDENTIFIER_POINTER (name), "_vptr"))
	error ("member %qD conflicts with virtual function table field name",
	       value);
    }

  /* Stash away type declarations.  */
  if (TREE_CODE (value) == TYPE_DECL)
    {
      DECL_NONLOCAL (value) = 1;
      DECL_CONTEXT (value) = current_class_type;

      if (attrlist)
	{
	  int attrflags = 0;

	  /* If this is a typedef that names the class for linkage purposes
	     (7.1.3p8), apply any attributes directly to the type.  */
	  if (OVERLOAD_TYPE_P (TREE_TYPE (value))
	      && value == TYPE_NAME (TYPE_MAIN_VARIANT (TREE_TYPE (value))))
	    attrflags = ATTR_FLAG_TYPE_IN_PLACE;

	  cplus_decl_attributes (&value, attrlist, attrflags);
	}

      if (decl_spec_seq_has_spec_p (declspecs, ds_typedef)
          && TREE_TYPE (value) != error_mark_node
          && TYPE_NAME (TYPE_MAIN_VARIANT (TREE_TYPE (value))) != value)
	set_underlying_type (value);

      /* It's important that push_template_decl below follows
	 set_underlying_type above so that the created template
	 carries the properly set type of VALUE.  */
      if (processing_template_decl)
	value = push_template_decl (value);

      record_locally_defined_typedef (value);
      return value;
    }

  int friendp = decl_spec_seq_has_spec_p (declspecs, ds_friend);

  if (!friendp && DECL_IN_AGGR_P (value))
    {
      error ("%qD is already defined in %qT", value, DECL_CONTEXT (value));
      return void_type_node;
    }

  if (asmspec_tree && asmspec_tree != error_mark_node)
    asmspec = TREE_STRING_POINTER (asmspec_tree);

  if (init)
    {
      if (TREE_CODE (value) == FUNCTION_DECL)
	{
	  if (init == ridpointers[(int)RID_DELETE])
	    {
	      DECL_DELETED_FN (value) = 1;
	      DECL_DECLARED_INLINE_P (value) = 1;
	      DECL_INITIAL (value) = error_mark_node;
	    }
	  else if (init == ridpointers[(int)RID_DEFAULT])
	    {
	      if (defaultable_fn_check (value))
		{
		  DECL_DEFAULTED_FN (value) = 1;
		  DECL_INITIALIZED_IN_CLASS_P (value) = 1;
		  DECL_DECLARED_INLINE_P (value) = 1;
		}
	    }
	  else if (TREE_CODE (init) == DEFAULT_ARG)
	    error ("invalid initializer for member function %qD", value);
	  else if (TREE_CODE (TREE_TYPE (value)) == METHOD_TYPE)
	    {
	      if (integer_zerop (init))
		DECL_PURE_VIRTUAL_P (value) = 1;
	      else if (error_operand_p (init))
		; /* An error has already been reported.  */
	      else
		error ("invalid initializer for member function %qD",
		       value);
	    }
	  else
	    {
	      gcc_assert (TREE_CODE (TREE_TYPE (value)) == FUNCTION_TYPE);
	      if (friendp)
		error ("initializer specified for friend function %qD",
		       value);
	      else
		error ("initializer specified for static member function %qD",
		       value);
	    }
	}
      else if (TREE_CODE (value) == FIELD_DECL)
	/* C++11 NSDMI, keep going.  */;
      else if (!VAR_P (value))
	gcc_unreachable ();
    }

  /* Pass friend decls back.  */
  if ((TREE_CODE (value) == FUNCTION_DECL
       || TREE_CODE (value) == TEMPLATE_DECL)
      && DECL_CONTEXT (value) != current_class_type)
    return value;

  /* Need to set this before push_template_decl.  */
  if (VAR_P (value))
    DECL_CONTEXT (value) = current_class_type;

  if (processing_template_decl && VAR_OR_FUNCTION_DECL_P (value))
    {
      value = push_template_decl (value);
      if (error_operand_p (value))
	return error_mark_node;
    }

  if (attrlist)
    cplus_decl_attributes (&value, attrlist, 0);

  if (init && DIRECT_LIST_INIT_P (init))
    flags = LOOKUP_NORMAL;
  else
    flags = LOOKUP_IMPLICIT;

  switch (TREE_CODE (value))
    {
    case VAR_DECL:
      finish_static_data_member_decl (value, init, init_const_expr_p,
				      asmspec_tree, flags);
      return value;

    case FIELD_DECL:
      if (asmspec)
	error ("%<asm%> specifiers are not permitted on non-static data members");
      if (DECL_INITIAL (value) == error_mark_node)
	init = error_mark_node;
      cp_finish_decl (value, init, /*init_const_expr_p=*/false,
		      NULL_TREE, flags);
      DECL_IN_AGGR_P (value) = 1;
      return value;

    case  FUNCTION_DECL:
      if (asmspec)
	set_user_assembler_name (value, asmspec);

      cp_finish_decl (value,
		      /*init=*/NULL_TREE,
		      /*init_const_expr_p=*/false,
		      asmspec_tree, flags);

      /* Pass friends back this way.  */
      if (DECL_FRIEND_P (value))
	return void_type_node;

      DECL_IN_AGGR_P (value) = 1;
      return value;

    default:
      gcc_unreachable ();
    }
  return NULL_TREE;
}

/* Like `grokfield', but for bitfields.
   WIDTH is non-NULL for bit fields only, and is an INTEGER_CST node.  */

tree
grokbitfield (const cp_declarator *declarator,
	      cp_decl_specifier_seq *declspecs, tree width,
	      tree attrlist)
{
  tree value = grokdeclarator (declarator, declspecs, BITFIELD, 0, &attrlist);

  if (value == error_mark_node)
    return NULL_TREE; /* friends went bad.  */
  if (TREE_TYPE (value) == error_mark_node)
    return value;

  /* Pass friendly classes back.  */
  if (VOID_TYPE_P (value))
    return void_type_node;

  if (!INTEGRAL_OR_ENUMERATION_TYPE_P (TREE_TYPE (value))
      && (POINTER_TYPE_P (value)
          || !dependent_type_p (TREE_TYPE (value))))
    {
      error ("bit-field %qD with non-integral type", value);
      return error_mark_node;
    }

  if (TREE_CODE (value) == TYPE_DECL)
    {
      error ("cannot declare %qD to be a bit-field type", value);
      return NULL_TREE;
    }

  /* Usually, finish_struct_1 catches bitfields with invalid types.
     But, in the case of bitfields with function type, we confuse
     ourselves into thinking they are member functions, so we must
     check here.  */
  if (TREE_CODE (value) == FUNCTION_DECL)
    {
      error ("cannot declare bit-field %qD with function type",
	     DECL_NAME (value));
      return NULL_TREE;
    }

  if (DECL_IN_AGGR_P (value))
    {
      error ("%qD is already defined in the class %qT", value,
	     DECL_CONTEXT (value));
      return void_type_node;
    }

  if (TREE_STATIC (value))
    {
      error ("static member %qD cannot be a bit-field", value);
      return NULL_TREE;
    }
  cp_finish_decl (value, NULL_TREE, false, NULL_TREE, 0);

  if (width != error_mark_node)
    {
      /* The width must be an integer type.  */
      if (!type_dependent_expression_p (width)
	  && !INTEGRAL_OR_UNSCOPED_ENUMERATION_TYPE_P (TREE_TYPE (width)))
	error ("width of bit-field %qD has non-integral type %qT", value,
	       TREE_TYPE (width));
      else
	{
	  DECL_INITIAL (value) = width;
	  SET_DECL_C_BIT_FIELD (value);
	}
    }

  DECL_IN_AGGR_P (value) = 1;

  if (attrlist)
    cplus_decl_attributes (&value, attrlist, /*flags=*/0);

  return value;
}


/* Returns true iff ATTR is an attribute which needs to be applied at
   instantiation time rather than template definition time.  */

static bool
is_late_template_attribute (tree attr, tree decl)
{
  tree name = get_attribute_name (attr);
  tree args = TREE_VALUE (attr);
  const struct attribute_spec *spec = lookup_attribute_spec (name);
  tree arg;

  if (!spec)
    /* Unknown attribute.  */
    return false;

  /* Attribute weak handling wants to write out assembly right away.  */
  if (is_attribute_p ("weak", name))
    return true;

  /* Attribute unused is applied directly, as it appertains to
     decls. */
  if (is_attribute_p ("unused", name))
    return false;

  /* Attribute tls_model wants to modify the symtab.  */
  if (is_attribute_p ("tls_model", name))
    return true;

  /* #pragma omp declare simd attribute needs to be always deferred.  */
  if (flag_openmp
      && is_attribute_p ("omp declare simd", name))
    return true;

  /* An attribute pack is clearly dependent.  */
  if (args && PACK_EXPANSION_P (args))
    return true;

  /* If any of the arguments are dependent expressions, we can't evaluate
     the attribute until instantiation time.  */
  for (arg = args; arg; arg = TREE_CHAIN (arg))
    {
      tree t = TREE_VALUE (arg);

      /* If the first attribute argument is an identifier, only consider
	 second and following arguments.  Attributes like mode, format,
	 cleanup and several target specific attributes aren't late
	 just because they have an IDENTIFIER_NODE as first argument.  */
      if (arg == args && attribute_takes_identifier_p (name)
	  && identifier_p (t))
	continue;

      if (value_dependent_expression_p (t)
	  || type_dependent_expression_p (t))
	return true;
    }

  if (TREE_CODE (decl) == TYPE_DECL
      || TYPE_P (decl)
      || spec->type_required)
    {
      tree type = TYPE_P (decl) ? decl : TREE_TYPE (decl);

      /* We can't apply any attributes to a completely unknown type until
	 instantiation time.  */
      enum tree_code code = TREE_CODE (type);
      if (code == TEMPLATE_TYPE_PARM
	  || code == BOUND_TEMPLATE_TEMPLATE_PARM
	  || code == TYPENAME_TYPE)
	return true;
      /* Also defer most attributes on dependent types.  This is not
	 necessary in all cases, but is the better default.  */
      else if (dependent_type_p (type)
	       /* But some attributes specifically apply to templates.  */
	       && !is_attribute_p ("abi_tag", name)
	       && !is_attribute_p ("deprecated", name)
	       && !is_attribute_p ("visibility", name))
	return true;
      else
	return false;
    }
  else
    return false;
}

/* ATTR_P is a list of attributes.  Remove any attributes which need to be
   applied at instantiation time and return them.  If IS_DEPENDENT is true,
   the declaration itself is dependent, so all attributes should be applied
   at instantiation time.  */

static tree
splice_template_attributes (tree *attr_p, tree decl)
{
  tree *p = attr_p;
  tree late_attrs = NULL_TREE;
  tree *q = &late_attrs;

  if (!p)
    return NULL_TREE;

  for (; *p; )
    {
      if (is_late_template_attribute (*p, decl))
	{
	  ATTR_IS_DEPENDENT (*p) = 1;
	  *q = *p;
	  *p = TREE_CHAIN (*p);
	  q = &TREE_CHAIN (*q);
	  *q = NULL_TREE;
	}
      else
	p = &TREE_CHAIN (*p);
    }

  return late_attrs;
}

/* Remove any late attributes from the list in ATTR_P and attach them to
   DECL_P.  */

static void
save_template_attributes (tree *attr_p, tree *decl_p)
{
  tree *q;

  if (attr_p && *attr_p == error_mark_node)
    return;

  tree late_attrs = splice_template_attributes (attr_p, *decl_p);
  if (!late_attrs)
    return;

  if (DECL_P (*decl_p))
    q = &DECL_ATTRIBUTES (*decl_p);
  else
    q = &TYPE_ATTRIBUTES (*decl_p);

  tree old_attrs = *q;

  /* Merge the late attributes at the beginning with the attribute
     list.  */
  late_attrs = merge_attributes (late_attrs, *q);
  *q = late_attrs;

  if (!DECL_P (*decl_p) && *decl_p == TYPE_MAIN_VARIANT (*decl_p))
    {
      /* We've added new attributes directly to the main variant, so
	 now we need to update all of the other variants to include
	 these new attributes.  */
      tree variant;
      for (variant = TYPE_NEXT_VARIANT (*decl_p); variant;
	   variant = TYPE_NEXT_VARIANT (variant))
	{
	  gcc_assert (TYPE_ATTRIBUTES (variant) == old_attrs);
	  TYPE_ATTRIBUTES (variant) = TYPE_ATTRIBUTES (*decl_p);
	}
    }
}

/* True if ATTRS contains any dependent attributes that affect type
   identity.  */

bool
any_dependent_type_attributes_p (tree attrs)
{
  for (tree a = attrs; a; a = TREE_CHAIN (a))
    if (ATTR_IS_DEPENDENT (a))
      {
	const attribute_spec *as = lookup_attribute_spec (TREE_PURPOSE (a));
	if (as && as->affects_type_identity)
	  return true;
      }
  return false;
}

/* Return true iff ATTRS are acceptable attributes to be applied in-place
   to a typedef which gives a previously unnamed class or enum a name for
   linkage purposes.  */

bool
attributes_naming_typedef_ok (tree attrs)
{
  for (; attrs; attrs = TREE_CHAIN (attrs))
    {
      tree name = get_attribute_name (attrs);
      if (is_attribute_p ("vector_size", name))
	return false;
    }
  return true;
}

/* Like reconstruct_complex_type, but handle also template trees.  */

tree
cp_reconstruct_complex_type (tree type, tree bottom)
{
  tree inner, outer;
  bool late_return_type_p = false;

  if (TYPE_PTR_P (type))
    {
      inner = cp_reconstruct_complex_type (TREE_TYPE (type), bottom);
      outer = build_pointer_type_for_mode (inner, TYPE_MODE (type),
					   TYPE_REF_CAN_ALIAS_ALL (type));
    }
  else if (TREE_CODE (type) == REFERENCE_TYPE)
    {
      inner = cp_reconstruct_complex_type (TREE_TYPE (type), bottom);
      outer = build_reference_type_for_mode (inner, TYPE_MODE (type),
					     TYPE_REF_CAN_ALIAS_ALL (type));
    }
  else if (TREE_CODE (type) == ARRAY_TYPE)
    {
      inner = cp_reconstruct_complex_type (TREE_TYPE (type), bottom);
      outer = build_cplus_array_type (inner, TYPE_DOMAIN (type));
      /* Don't call cp_build_qualified_type on ARRAY_TYPEs, the
	 element type qualification will be handled by the recursive
	 cp_reconstruct_complex_type call and cp_build_qualified_type
	 for ARRAY_TYPEs changes the element type.  */
      return outer;
    }
  else if (TREE_CODE (type) == FUNCTION_TYPE)
    {
      late_return_type_p = TYPE_HAS_LATE_RETURN_TYPE (type);
      inner = cp_reconstruct_complex_type (TREE_TYPE (type), bottom);
      outer = build_function_type (inner, TYPE_ARG_TYPES (type));
      outer = apply_memfn_quals (outer,
				 type_memfn_quals (type),
				 type_memfn_rqual (type));
    }
  else if (TREE_CODE (type) == METHOD_TYPE)
    {
      late_return_type_p = TYPE_HAS_LATE_RETURN_TYPE (type);
      inner = cp_reconstruct_complex_type (TREE_TYPE (type), bottom);
      /* The build_method_type_directly() routine prepends 'this' to argument list,
	 so we must compensate by getting rid of it.  */
      outer
	= build_method_type_directly
	    (class_of_this_parm (type), inner,
	     TREE_CHAIN (TYPE_ARG_TYPES (type)));
    }
  else if (TREE_CODE (type) == OFFSET_TYPE)
    {
      inner = cp_reconstruct_complex_type (TREE_TYPE (type), bottom);
      outer = build_offset_type (TYPE_OFFSET_BASETYPE (type), inner);
    }
  else
    return bottom;

  if (TYPE_ATTRIBUTES (type))
    outer = cp_build_type_attribute_variant (outer, TYPE_ATTRIBUTES (type));
  outer = cp_build_qualified_type (outer, cp_type_quals (type));

  if (late_return_type_p)
    TYPE_HAS_LATE_RETURN_TYPE (outer) = 1;

  return outer;
}

/* Replaces any constexpr expression that may be into the attributes
   arguments with their reduced value.  */

static void
cp_check_const_attributes (tree attributes)
{
  if (attributes == error_mark_node)
    return;

  tree attr;
  for (attr = attributes; attr; attr = TREE_CHAIN (attr))
    {
      tree arg;
      for (arg = TREE_VALUE (attr); arg; arg = TREE_CHAIN (arg))
	{
	  tree expr = TREE_VALUE (arg);
	  if (EXPR_P (expr))
	    TREE_VALUE (arg) = maybe_constant_value (expr);
	}
    }
}

/* Return true if TYPE is an OpenMP mappable type.  */
bool
cp_omp_mappable_type (tree type)
{
  /* Mappable type has to be complete.  */
  if (type == error_mark_node || !COMPLETE_TYPE_P (type))
    return false;
  /* Arrays have mappable type if the elements have mappable type.  */
  while (TREE_CODE (type) == ARRAY_TYPE)
    type = TREE_TYPE (type);
  /* A mappable type cannot contain virtual members.  */
  if (CLASS_TYPE_P (type) && CLASSTYPE_VTABLES (type))
    return false;
  /* All data members must be non-static.  */
  if (CLASS_TYPE_P (type))
    {
      tree field;
      for (field = TYPE_FIELDS (type); field; field = DECL_CHAIN (field))
	if (VAR_P (field))
	  return false;
	/* All fields must have mappable types.  */
	else if (TREE_CODE (field) == FIELD_DECL
		 && !cp_omp_mappable_type (TREE_TYPE (field)))
	  return false;
    }
  return true;
}

/* Like decl_attributes, but handle C++ complexity.  */

void
cplus_decl_attributes (tree *decl, tree attributes, int flags)
{
  if (*decl == NULL_TREE || *decl == void_type_node
      || *decl == error_mark_node)
    return;

  /* Add implicit "omp declare target" attribute if requested.  */
  if (scope_chain->omp_declare_target_attribute
      && ((VAR_P (*decl)
	   && (TREE_STATIC (*decl) || DECL_EXTERNAL (*decl)))
	  || TREE_CODE (*decl) == FUNCTION_DECL))
    {
      if (VAR_P (*decl)
	  && DECL_CLASS_SCOPE_P (*decl))
	error ("%q+D static data member inside of declare target directive",
	       *decl);
      else if (!processing_template_decl
	       && VAR_P (*decl)
	       && !cp_omp_mappable_type (TREE_TYPE (*decl)))
	error ("%q+D in declare target directive does not have mappable type",
	       *decl);
      else
	attributes = tree_cons (get_identifier ("omp declare target"),
				NULL_TREE, attributes);
    }

  if (processing_template_decl)
    {
      if (check_for_bare_parameter_packs (attributes))
	return;

      save_template_attributes (&attributes, decl);
    }

  cp_check_const_attributes (attributes);

  if (TREE_CODE (*decl) == TEMPLATE_DECL)
    decl = &DECL_TEMPLATE_RESULT (*decl);

  if (TREE_TYPE (*decl) && TYPE_PTRMEMFUNC_P (TREE_TYPE (*decl)))
    {
      attributes
	= decl_attributes (decl, attributes, flags | ATTR_FLAG_FUNCTION_NEXT);
      decl_attributes (&TYPE_PTRMEMFUNC_FN_TYPE_RAW (TREE_TYPE (*decl)),
		       attributes, flags);
    }
  else
    decl_attributes (decl, attributes, flags);

  if (TREE_CODE (*decl) == TYPE_DECL)
    SET_IDENTIFIER_TYPE_VALUE (DECL_NAME (*decl), TREE_TYPE (*decl));

  /* Propagate deprecation out to the template.  */
  if (TREE_DEPRECATED (*decl))
    if (tree ti = get_template_info (*decl))
      {
	tree tmpl = TI_TEMPLATE (ti);
	tree pattern = (TYPE_P (*decl) ? TREE_TYPE (tmpl)
			: DECL_TEMPLATE_RESULT (tmpl));
	if (*decl == pattern)
	  TREE_DEPRECATED (tmpl) = true;
      }
}

/* Walks through the namespace- or function-scope anonymous union
   OBJECT, with the indicated TYPE, building appropriate VAR_DECLs.
   Returns one of the fields for use in the mangled name.  */

static tree
build_anon_union_vars (tree type, tree object)
{
  tree main_decl = NULL_TREE;
  tree field;

  /* Rather than write the code to handle the non-union case,
     just give an error.  */
  if (TREE_CODE (type) != UNION_TYPE)
    {
      error ("anonymous struct not inside named type");
      return error_mark_node;
    }

  for (field = TYPE_FIELDS (type);
       field != NULL_TREE;
       field = DECL_CHAIN (field))
    {
      tree decl;
      tree ref;

      if (DECL_ARTIFICIAL (field))
	continue;
      if (TREE_CODE (field) != FIELD_DECL)
	{
	  permerror (DECL_SOURCE_LOCATION (field),
		     "%q#D invalid; an anonymous union can only "
		     "have non-static data members", field);
	  continue;
	}

      if (TREE_PRIVATE (field))
	permerror (DECL_SOURCE_LOCATION (field),
		   "private member %q#D in anonymous union", field);
      else if (TREE_PROTECTED (field))
	permerror (DECL_SOURCE_LOCATION (field),
		   "protected member %q#D in anonymous union", field);

      if (processing_template_decl)
	ref = build_min_nt_loc (UNKNOWN_LOCATION, COMPONENT_REF, object,
				DECL_NAME (field), NULL_TREE);
      else
	ref = build_class_member_access_expr (object, field, NULL_TREE,
					      false, tf_warning_or_error);

      if (DECL_NAME (field))
	{
	  tree base;

	  decl = build_decl (input_location,
			     VAR_DECL, DECL_NAME (field), TREE_TYPE (field));
	  DECL_ANON_UNION_VAR_P (decl) = 1;
	  DECL_ARTIFICIAL (decl) = 1;

	  base = get_base_address (object);
	  TREE_PUBLIC (decl) = TREE_PUBLIC (base);
	  TREE_STATIC (decl) = TREE_STATIC (base);
	  DECL_EXTERNAL (decl) = DECL_EXTERNAL (base);

	  SET_DECL_VALUE_EXPR (decl, ref);
	  DECL_HAS_VALUE_EXPR_P (decl) = 1;

	  decl = pushdecl (decl);
	}
      else if (ANON_AGGR_TYPE_P (TREE_TYPE (field)))
	decl = build_anon_union_vars (TREE_TYPE (field), ref);
      else
	decl = 0;

      if (main_decl == NULL_TREE)
	main_decl = decl;
    }

  return main_decl;
}

/* Finish off the processing of a UNION_TYPE structure.  If the union is an
   anonymous union, then all members must be laid out together.  PUBLIC_P
   is nonzero if this union is not declared static.  */

void
finish_anon_union (tree anon_union_decl)
{
  tree type;
  tree main_decl;
  bool public_p;

  if (anon_union_decl == error_mark_node)
    return;

  type = TREE_TYPE (anon_union_decl);
  public_p = TREE_PUBLIC (anon_union_decl);

  /* The VAR_DECL's context is the same as the TYPE's context.  */
  DECL_CONTEXT (anon_union_decl) = DECL_CONTEXT (TYPE_NAME (type));

  if (TYPE_FIELDS (type) == NULL_TREE)
    return;

  if (public_p)
    {
      error ("namespace-scope anonymous aggregates must be static");
      return;
    }

  main_decl = build_anon_union_vars (type, anon_union_decl);
  if (main_decl == error_mark_node)
    return;
  if (main_decl == NULL_TREE)
    {
      warning (0, "anonymous union with no members");
      return;
    }

  if (!processing_template_decl)
    {
      /* Use main_decl to set the mangled name.  */
      DECL_NAME (anon_union_decl) = DECL_NAME (main_decl);
      maybe_commonize_var (anon_union_decl);
      if (TREE_STATIC (anon_union_decl) || DECL_EXTERNAL (anon_union_decl))
	mangle_decl (anon_union_decl);
      DECL_NAME (anon_union_decl) = NULL_TREE;
    }

  pushdecl (anon_union_decl);
  cp_finish_decl (anon_union_decl, NULL_TREE, false, NULL_TREE, 0);
}

/* Auxiliary functions to make type signatures for
   `operator new' and `operator delete' correspond to
   what compiler will be expecting.  */

tree
coerce_new_type (tree type)
{
  int e = 0;
  tree args = TYPE_ARG_TYPES (type);

  gcc_assert (TREE_CODE (type) == FUNCTION_TYPE);

  if (!same_type_p (TREE_TYPE (type), ptr_type_node))
    {
      e = 1;
      error ("%<operator new%> must return type %qT", ptr_type_node);
    }

  if (args && args != void_list_node)
    {
      if (TREE_PURPOSE (args))
	{
	  /* [basic.stc.dynamic.allocation]
	     
	     The first parameter shall not have an associated default
	     argument.  */
	  error ("the first parameter of %<operator new%> cannot "
		 "have a default argument");
	  /* Throw away the default argument.  */
	  TREE_PURPOSE (args) = NULL_TREE;
	}

      if (!same_type_p (TREE_VALUE (args), size_type_node))
	{
	  e = 2;
	  args = TREE_CHAIN (args);
	}
    }
  else
    e = 2;

  if (e == 2)
    permerror (input_location, "%<operator new%> takes type %<size_t%> (%qT) "
	       "as first parameter", size_type_node);

  switch (e)
  {
    case 2:
      args = tree_cons (NULL_TREE, size_type_node, args);
      /* Fall through.  */
    case 1:
      type = build_exception_variant
	      (build_function_type (ptr_type_node, args),
	       TYPE_RAISES_EXCEPTIONS (type));
      /* Fall through.  */
    default:;
  }
  return type;
}

tree
coerce_delete_type (tree type)
{
  int e = 0;
  tree args = TYPE_ARG_TYPES (type);

  gcc_assert (TREE_CODE (type) == FUNCTION_TYPE);

  if (!same_type_p (TREE_TYPE (type), void_type_node))
    {
      e = 1;
      error ("%<operator delete%> must return type %qT", void_type_node);
    }

  if (!args || args == void_list_node
      || !same_type_p (TREE_VALUE (args), ptr_type_node))
    {
      e = 2;
      if (args && args != void_list_node)
	args = TREE_CHAIN (args);
      error ("%<operator delete%> takes type %qT as first parameter",
	     ptr_type_node);
    }
  switch (e)
  {
    case 2:
      args = tree_cons (NULL_TREE, ptr_type_node, args);
      /* Fall through.  */
    case 1:
      type = build_exception_variant
	      (build_function_type (void_type_node, args),
	       TYPE_RAISES_EXCEPTIONS (type));
      /* Fall through.  */
    default:;
  }

  return type;
}

/* DECL is a VAR_DECL for a vtable: walk through the entries in the vtable
   and mark them as needed.  */

static void
mark_vtable_entries (tree decl)
{
  tree fnaddr;
  unsigned HOST_WIDE_INT idx;

  /* It's OK for the vtable to refer to deprecated virtual functions.  */
  warning_sentinel w(warn_deprecated_decl);

  FOR_EACH_CONSTRUCTOR_VALUE (CONSTRUCTOR_ELTS (DECL_INITIAL (decl)),
			      idx, fnaddr)
    {
      tree fn;

      STRIP_NOPS (fnaddr);

      if (TREE_CODE (fnaddr) != ADDR_EXPR
	  && TREE_CODE (fnaddr) != FDESC_EXPR)
	/* This entry is an offset: a virtual base class offset, a
	   virtual call offset, an RTTI offset, etc.  */
	continue;

      fn = TREE_OPERAND (fnaddr, 0);
      TREE_ADDRESSABLE (fn) = 1;
      /* When we don't have vcall offsets, we output thunks whenever
	 we output the vtables that contain them.  With vcall offsets,
	 we know all the thunks we'll need when we emit a virtual
	 function, so we emit the thunks there instead.  */
      if (DECL_THUNK_P (fn))
	use_thunk (fn, /*emit_p=*/0);
      mark_used (fn);
    }
}

/* Set DECL up to have the closest approximation of "initialized common"
   linkage available.  */

void
comdat_linkage (tree decl)
{
  if (flag_weak)
    make_decl_one_only (decl, cxx_comdat_group (decl));
  else if (TREE_CODE (decl) == FUNCTION_DECL
	   || (VAR_P (decl) && DECL_ARTIFICIAL (decl)))
    /* We can just emit function and compiler-generated variables
       statically; having multiple copies is (for the most part) only
       a waste of space.

       There are two correctness issues, however: the address of a
       template instantiation with external linkage should be the
       same, independent of what translation unit asks for the
       address, and this will not hold when we emit multiple copies of
       the function.  However, there's little else we can do.

       Also, by default, the typeinfo implementation assumes that
       there will be only one copy of the string used as the name for
       each type.  Therefore, if weak symbols are unavailable, the
       run-time library should perform a more conservative check; it
       should perform a string comparison, rather than an address
       comparison.  */
    TREE_PUBLIC (decl) = 0;
  else
    {
      /* Static data member template instantiations, however, cannot
	 have multiple copies.  */
      if (DECL_INITIAL (decl) == 0
	  || DECL_INITIAL (decl) == error_mark_node)
	DECL_COMMON (decl) = 1;
      else if (EMPTY_CONSTRUCTOR_P (DECL_INITIAL (decl)))
	{
	  DECL_COMMON (decl) = 1;
	  DECL_INITIAL (decl) = error_mark_node;
	}
      else if (!DECL_EXPLICIT_INSTANTIATION (decl))
	{
	  /* We can't do anything useful; leave vars for explicit
	     instantiation.  */
	  DECL_EXTERNAL (decl) = 1;
	  DECL_NOT_REALLY_EXTERN (decl) = 0;
	}
    }

  if (TREE_PUBLIC (decl))
    DECL_COMDAT (decl) = 1;
}

/* For win32 we also want to put explicit instantiations in
   linkonce sections, so that they will be merged with implicit
   instantiations; otherwise we get duplicate symbol errors.
   For Darwin we do not want explicit instantiations to be
   linkonce.  */

void
maybe_make_one_only (tree decl)
{
  /* We used to say that this was not necessary on targets that support weak
     symbols, because the implicit instantiations will defer to the explicit
     one.  However, that's not actually the case in SVR4; a strong definition
     after a weak one is an error.  Also, not making explicit
     instantiations one_only means that we can end up with two copies of
     some template instantiations.  */
  if (! flag_weak)
    return;

  /* We can't set DECL_COMDAT on functions, or cp_finish_file will think
     we can get away with not emitting them if they aren't used.  We need
     to for variables so that cp_finish_decl will update their linkage,
     because their DECL_INITIAL may not have been set properly yet.  */

  if (!TARGET_WEAK_NOT_IN_ARCHIVE_TOC
      || (! DECL_EXPLICIT_INSTANTIATION (decl)
	  && ! DECL_TEMPLATE_SPECIALIZATION (decl)))
    {
      make_decl_one_only (decl, cxx_comdat_group (decl));

      if (VAR_P (decl))
	{
	  varpool_node *node = varpool_node::get_create (decl);
	  DECL_COMDAT (decl) = 1;
	  /* Mark it needed so we don't forget to emit it.  */
          node->forced_by_abi = true;
	  TREE_USED (decl) = 1;
	}
    }
}

/* Returns true iff DECL, a FUNCTION_DECL or VAR_DECL, has vague linkage.
   This predicate will give the right answer during parsing of the
   function, which other tests may not.  */

bool
vague_linkage_p (tree decl)
{
  if (!TREE_PUBLIC (decl))
    {
      /* maybe_thunk_body clears TREE_PUBLIC on the maybe-in-charge 'tor
	 variants, check one of the "clones" for the real linkage.  */
      if ((DECL_MAYBE_IN_CHARGE_DESTRUCTOR_P (decl)
	   || DECL_MAYBE_IN_CHARGE_CONSTRUCTOR_P (decl))
	  && DECL_CHAIN (decl)
	  && DECL_CLONED_FUNCTION (DECL_CHAIN (decl)))
	return vague_linkage_p (DECL_CHAIN (decl));

      gcc_checking_assert (!DECL_COMDAT (decl));
      return false;
    }
  /* Unfortunately, import_export_decl has not always been called
     before the function is processed, so we cannot simply check
     DECL_COMDAT.  */
  if (DECL_COMDAT (decl)
      || (TREE_CODE (decl) == FUNCTION_DECL
	  && DECL_DECLARED_INLINE_P (decl))
      || (DECL_LANG_SPECIFIC (decl)
	  && DECL_TEMPLATE_INSTANTIATION (decl))
      || (VAR_P (decl) && DECL_INLINE_VAR_P (decl)))
    return true;
  else if (DECL_FUNCTION_SCOPE_P (decl))
    /* A local static in an inline effectively has vague linkage.  */
    return (TREE_STATIC (decl)
	    && vague_linkage_p (DECL_CONTEXT (decl)));
  else
    return false;
}

/* Determine whether or not we want to specifically import or export CTYPE,
   using various heuristics.  */

static void
import_export_class (tree ctype)
{
  /* -1 for imported, 1 for exported.  */
  int import_export = 0;

  /* It only makes sense to call this function at EOF.  The reason is
     that this function looks at whether or not the first non-inline
     non-abstract virtual member function has been defined in this
     translation unit.  But, we can't possibly know that until we've
     seen the entire translation unit.  */
  gcc_assert (at_eof);

  if (CLASSTYPE_INTERFACE_KNOWN (ctype))
    return;

  /* If MULTIPLE_SYMBOL_SPACES is set and we saw a #pragma interface,
     we will have CLASSTYPE_INTERFACE_ONLY set but not
     CLASSTYPE_INTERFACE_KNOWN.  In that case, we don't want to use this
     heuristic because someone will supply a #pragma implementation
     elsewhere, and deducing it here would produce a conflict.  */
  if (CLASSTYPE_INTERFACE_ONLY (ctype))
    return;

  if (lookup_attribute ("dllimport", TYPE_ATTRIBUTES (ctype)))
    import_export = -1;
  else if (lookup_attribute ("dllexport", TYPE_ATTRIBUTES (ctype)))
    import_export = 1;
  else if (CLASSTYPE_IMPLICIT_INSTANTIATION (ctype)
	   && !flag_implicit_templates)
    /* For a template class, without -fimplicit-templates, check the
       repository.  If the virtual table is assigned to this
       translation unit, then export the class; otherwise, import
       it.  */
      import_export = repo_export_class_p (ctype) ? 1 : -1;
  else if (TYPE_POLYMORPHIC_P (ctype))
    {
      /* The ABI specifies that the virtual table and associated
	 information are emitted with the key method, if any.  */
      tree method = CLASSTYPE_KEY_METHOD (ctype);
      /* If weak symbol support is not available, then we must be
	 careful not to emit the vtable when the key function is
	 inline.  An inline function can be defined in multiple
	 translation units.  If we were to emit the vtable in each
	 translation unit containing a definition, we would get
	 multiple definition errors at link-time.  */
      if (method && (flag_weak || ! DECL_DECLARED_INLINE_P (method)))
	import_export = (DECL_REALLY_EXTERN (method) ? -1 : 1);
    }

  /* When MULTIPLE_SYMBOL_SPACES is set, we cannot count on seeing
     a definition anywhere else.  */
  if (MULTIPLE_SYMBOL_SPACES && import_export == -1)
    import_export = 0;

  /* Allow back ends the chance to overrule the decision.  */
  if (targetm.cxx.import_export_class)
    import_export = targetm.cxx.import_export_class (ctype, import_export);

  if (import_export)
    {
      SET_CLASSTYPE_INTERFACE_KNOWN (ctype);
      CLASSTYPE_INTERFACE_ONLY (ctype) = (import_export < 0);
    }
}

/* Return true if VAR has already been provided to the back end; in that
   case VAR should not be modified further by the front end.  */
static bool
var_finalized_p (tree var)
{
  return varpool_node::get_create (var)->definition;
}

/* DECL is a VAR_DECL or FUNCTION_DECL which, for whatever reason,
   must be emitted in this translation unit.  Mark it as such.  */

void
mark_needed (tree decl)
{
  TREE_USED (decl) = 1;
  if (TREE_CODE (decl) == FUNCTION_DECL)
    {
      /* Extern inline functions don't become needed when referenced.
	 If we know a method will be emitted in other TU and no new
	 functions can be marked reachable, just use the external
	 definition.  */
      struct cgraph_node *node = cgraph_node::get_create (decl);
      node->forced_by_abi = true;

      /* #pragma interface and -frepo code can call mark_needed for
          maybe-in-charge 'tors; mark the clones as well.  */
      tree clone;
      FOR_EACH_CLONE (clone, decl)
	mark_needed (clone);
    }
  else if (VAR_P (decl))
    {
      varpool_node *node = varpool_node::get_create (decl);
      /* C++ frontend use mark_decl_references to force COMDAT variables
         to be output that might appear dead otherwise.  */
      node->forced_by_abi = true;
    }
}

/* DECL is either a FUNCTION_DECL or a VAR_DECL.  This function
   returns true if a definition of this entity should be provided in
   this object file.  Callers use this function to determine whether
   or not to let the back end know that a definition of DECL is
   available in this translation unit.  */

bool
decl_needed_p (tree decl)
{
  gcc_assert (VAR_OR_FUNCTION_DECL_P (decl));
  /* This function should only be called at the end of the translation
     unit.  We cannot be sure of whether or not something will be
     COMDAT until that point.  */
  gcc_assert (at_eof);

  /* All entities with external linkage that are not COMDAT/EXTERN should be
     emitted; they may be referred to from other object files.  */
  if (TREE_PUBLIC (decl) && !DECL_COMDAT (decl) && !DECL_REALLY_EXTERN (decl))
    return true;
  /* Functions marked "dllexport" must be emitted so that they are
     visible to other DLLs.  */
  if (flag_keep_inline_dllexport
      && lookup_attribute ("dllexport", DECL_ATTRIBUTES (decl)))
    return true;

  /* When not optimizing, do not bother to produce definitions for extern
     symbols.  */
  if (DECL_REALLY_EXTERN (decl)
      && ((TREE_CODE (decl) != FUNCTION_DECL
	   && !optimize)
	  || (TREE_CODE (decl) == FUNCTION_DECL
	      && !opt_for_fn (decl, optimize)))
      && !lookup_attribute ("always_inline", decl))
    return false;

  /* If this entity was used, let the back end see it; it will decide
     whether or not to emit it into the object file.  */
  if (TREE_USED (decl))
      return true;
  /* Virtual functions might be needed for devirtualization.  */
  if (flag_devirtualize
      && TREE_CODE (decl) == FUNCTION_DECL
      && DECL_VIRTUAL_P (decl))
    return true;
  /* Otherwise, DECL does not need to be emitted -- yet.  A subsequent
     reference to DECL might cause it to be emitted later.  */
  return false;
}

/* If necessary, write out the vtables for the dynamic class CTYPE.
   Returns true if any vtables were emitted.  */

static bool
maybe_emit_vtables (tree ctype)
{
  tree vtbl;
  tree primary_vtbl;
  int needed = 0;
  varpool_node *current = NULL, *last = NULL;

  /* If the vtables for this class have already been emitted there is
     nothing more to do.  */
  primary_vtbl = CLASSTYPE_VTABLES (ctype);
  if (var_finalized_p (primary_vtbl))
    return false;
  /* Ignore dummy vtables made by get_vtable_decl.  */
  if (TREE_TYPE (primary_vtbl) == void_type_node)
    return false;

  /* On some targets, we cannot determine the key method until the end
     of the translation unit -- which is when this function is
     called.  */
  if (!targetm.cxx.key_method_may_be_inline ())
    determine_key_method (ctype);

  /* See if any of the vtables are needed.  */
  for (vtbl = CLASSTYPE_VTABLES (ctype); vtbl; vtbl = DECL_CHAIN (vtbl))
    {
      import_export_decl (vtbl);
      if (DECL_NOT_REALLY_EXTERN (vtbl) && decl_needed_p (vtbl))
	needed = 1;
    }
  if (!needed)
    {
      /* If the references to this class' vtables are optimized away,
	 still emit the appropriate debugging information.  See
	 dfs_debug_mark.  */
      if (DECL_COMDAT (primary_vtbl)
	  && CLASSTYPE_DEBUG_REQUESTED (ctype))
	note_debug_info_needed (ctype);
      return false;
    }

  /* The ABI requires that we emit all of the vtables if we emit any
     of them.  */
  for (vtbl = CLASSTYPE_VTABLES (ctype); vtbl; vtbl = DECL_CHAIN (vtbl))
    {
      /* Mark entities references from the virtual table as used.  */
      mark_vtable_entries (vtbl);

      if (TREE_TYPE (DECL_INITIAL (vtbl)) == 0)
	{
	  vec<tree, va_gc> *cleanups = NULL;
	  tree expr = store_init_value (vtbl, DECL_INITIAL (vtbl), &cleanups,
					LOOKUP_NORMAL);

	  /* It had better be all done at compile-time.  */
	  gcc_assert (!expr && !cleanups);
	}

      /* Write it out.  */
      DECL_EXTERNAL (vtbl) = 0;
      rest_of_decl_compilation (vtbl, 1, 1);

      /* Because we're only doing syntax-checking, we'll never end up
	 actually marking the variable as written.  */
      if (flag_syntax_only)
	TREE_ASM_WRITTEN (vtbl) = 1;
      else if (DECL_ONE_ONLY (vtbl))
	{
	  current = varpool_node::get_create (vtbl);
	  if (last)
	    current->add_to_same_comdat_group (last);
	  last = current;
	}
    }

  /* Since we're writing out the vtable here, also write the debug
     info.  */
  note_debug_info_needed (ctype);

  return true;
}

/* A special return value from type_visibility meaning internal
   linkage.  */

enum { VISIBILITY_ANON = VISIBILITY_INTERNAL+1 };

/* walk_tree helper function for type_visibility.  */

static tree
min_vis_r (tree *tp, int *walk_subtrees, void *data)
{
  int *vis_p = (int *)data;
  if (! TYPE_P (*tp))
    {
      *walk_subtrees = 0;
    }
  else if (OVERLOAD_TYPE_P (*tp)
	   && !TREE_PUBLIC (TYPE_MAIN_DECL (*tp)))
    {
      *vis_p = VISIBILITY_ANON;
      return *tp;
    }
  else if (CLASS_TYPE_P (*tp)
	   && CLASSTYPE_VISIBILITY (*tp) > *vis_p)
    *vis_p = CLASSTYPE_VISIBILITY (*tp);
  return NULL;
}

/* Returns the visibility of TYPE, which is the minimum visibility of its
   component types.  */

static int
type_visibility (tree type)
{
  int vis = VISIBILITY_DEFAULT;
  cp_walk_tree_without_duplicates (&type, min_vis_r, &vis);
  return vis;
}

/* Limit the visibility of DECL to VISIBILITY, if not explicitly
   specified (or if VISIBILITY is static).  If TMPL is true, this
   constraint is for a template argument, and takes precedence
   over explicitly-specified visibility on the template.  */

static void
constrain_visibility (tree decl, int visibility, bool tmpl)
{
  if (visibility == VISIBILITY_ANON)
    {
      /* extern "C" declarations aren't affected by the anonymous
	 namespace.  */
      if (!DECL_EXTERN_C_P (decl))
	{
	  TREE_PUBLIC (decl) = 0;
	  DECL_WEAK (decl) = 0;
	  DECL_COMMON (decl) = 0;
	  DECL_COMDAT (decl) = false;
	  if (VAR_OR_FUNCTION_DECL_P (decl))
	    {
	      struct symtab_node *snode = symtab_node::get (decl);

	      if (snode)
	        snode->set_comdat_group (NULL);
	    }
	  DECL_INTERFACE_KNOWN (decl) = 1;
	  if (DECL_LANG_SPECIFIC (decl))
	    DECL_NOT_REALLY_EXTERN (decl) = 1;
	}
    }
  else if (visibility > DECL_VISIBILITY (decl)
	   && (tmpl || !DECL_VISIBILITY_SPECIFIED (decl)))
    {
      DECL_VISIBILITY (decl) = (enum symbol_visibility) visibility;
      /* This visibility was not specified.  */
      DECL_VISIBILITY_SPECIFIED (decl) = false;
    }
}

/* Constrain the visibility of DECL based on the visibility of its template
   arguments.  */

static void
constrain_visibility_for_template (tree decl, tree targs)
{
  /* If this is a template instantiation, check the innermost
     template args for visibility constraints.  The outer template
     args are covered by the class check.  */
  tree args = INNERMOST_TEMPLATE_ARGS (targs);
  int i;
  for (i = TREE_VEC_LENGTH (args); i > 0; --i)
    {
      int vis = 0;

      tree arg = TREE_VEC_ELT (args, i-1);
      if (TYPE_P (arg))
	vis = type_visibility (arg);
      else
	{
	  if (REFERENCE_REF_P (arg))
	    arg = TREE_OPERAND (arg, 0);
	  if (TREE_TYPE (arg))
	    STRIP_NOPS (arg);
	  if (TREE_CODE (arg) == ADDR_EXPR)
	    arg = TREE_OPERAND (arg, 0);
	  if (VAR_OR_FUNCTION_DECL_P (arg))
	    {
	      if (! TREE_PUBLIC (arg))
		vis = VISIBILITY_ANON;
	      else
		vis = DECL_VISIBILITY (arg);
	    }
	}
      if (vis)
	constrain_visibility (decl, vis, true);
    }
}

/* Like c_determine_visibility, but with additional C++-specific
   behavior.

   Function-scope entities can rely on the function's visibility because
   it is set in start_preparsed_function.

   Class-scope entities cannot rely on the class's visibility until the end
   of the enclosing class definition.

   Note that because namespaces have multiple independent definitions,
   namespace visibility is handled elsewhere using the #pragma visibility
   machinery rather than by decorating the namespace declaration.

   The goal is for constraints from the type to give a diagnostic, and
   other constraints to be applied silently.  */

void
determine_visibility (tree decl)
{
  /* Remember that all decls get VISIBILITY_DEFAULT when built.  */

  /* Only relevant for names with external linkage.  */
  if (!TREE_PUBLIC (decl))
    return;

  /* Cloned constructors and destructors get the same visibility as
     the underlying function.  That should be set up in
     maybe_clone_body.  */
  gcc_assert (!DECL_CLONED_FUNCTION_P (decl));

  bool orig_visibility_specified = DECL_VISIBILITY_SPECIFIED (decl);
  enum symbol_visibility orig_visibility = DECL_VISIBILITY (decl);

  /* The decl may be a template instantiation, which could influence
     visibilty.  */
  tree template_decl = NULL_TREE;
  if (TREE_CODE (decl) == TYPE_DECL)
    {
      if (CLASS_TYPE_P (TREE_TYPE (decl)))
	{
	  if (CLASSTYPE_USE_TEMPLATE (TREE_TYPE (decl)))
	    template_decl = decl;
	}
      else if (TYPE_TEMPLATE_INFO (TREE_TYPE (decl)))
	template_decl = decl;
    }
  else if (DECL_LANG_SPECIFIC (decl) && DECL_USE_TEMPLATE (decl))
    template_decl = decl;

  /* If DECL is a member of a class, visibility specifiers on the
     class can influence the visibility of the DECL.  */
  tree class_type = NULL_TREE;
  if (DECL_CLASS_SCOPE_P (decl))
    class_type = DECL_CONTEXT (decl);
  else
    {
      /* Not a class member.  */

      /* Virtual tables have DECL_CONTEXT set to their associated class,
	 so they are automatically handled above.  */
      gcc_assert (!VAR_P (decl)
		  || !DECL_VTABLE_OR_VTT_P (decl));

      if (DECL_FUNCTION_SCOPE_P (decl) && ! DECL_VISIBILITY_SPECIFIED (decl))
	{
	  /* Local statics and classes get the visibility of their
	     containing function by default, except that
	     -fvisibility-inlines-hidden doesn't affect them.  */
	  tree fn = DECL_CONTEXT (decl);
	  if (DECL_VISIBILITY_SPECIFIED (fn))
	    {
	      DECL_VISIBILITY (decl) = DECL_VISIBILITY (fn);
	      DECL_VISIBILITY_SPECIFIED (decl) = 
		DECL_VISIBILITY_SPECIFIED (fn);
	    }
	  else
	    {
	      if (DECL_CLASS_SCOPE_P (fn))
		determine_visibility_from_class (decl, DECL_CONTEXT (fn));
	      else if (determine_hidden_inline (fn))
		{
		  DECL_VISIBILITY (decl) = default_visibility;
		  DECL_VISIBILITY_SPECIFIED (decl) =
		    visibility_options.inpragma;
		}
	      else
		{
	          DECL_VISIBILITY (decl) = DECL_VISIBILITY (fn);
	          DECL_VISIBILITY_SPECIFIED (decl) =
		    DECL_VISIBILITY_SPECIFIED (fn);
		}
	    }

	  /* Local classes in templates have CLASSTYPE_USE_TEMPLATE set,
	     but have no TEMPLATE_INFO.  Their containing template
	     function does, and the local class could be constrained
	     by that.  */
	  if (template_decl)
	    template_decl = fn;
	}
      else if (VAR_P (decl) && DECL_TINFO_P (decl)
	       && flag_visibility_ms_compat)
	{
	  /* Under -fvisibility-ms-compat, types are visible by default,
	     even though their contents aren't.  */
	  tree underlying_type = TREE_TYPE (DECL_NAME (decl));
	  int underlying_vis = type_visibility (underlying_type);
	  if (underlying_vis == VISIBILITY_ANON
	      || (CLASS_TYPE_P (underlying_type)
		  && CLASSTYPE_VISIBILITY_SPECIFIED (underlying_type)))
	    constrain_visibility (decl, underlying_vis, false);
	  else
	    DECL_VISIBILITY (decl) = VISIBILITY_DEFAULT;
	}
      else if (VAR_P (decl) && DECL_TINFO_P (decl))
	{
	  /* tinfo visibility is based on the type it's for.  */
	  constrain_visibility
	    (decl, type_visibility (TREE_TYPE (DECL_NAME (decl))), false);

	  /* Give the target a chance to override the visibility associated
	     with DECL.  */
	  if (TREE_PUBLIC (decl)
	      && !DECL_REALLY_EXTERN (decl)
	      && CLASS_TYPE_P (TREE_TYPE (DECL_NAME (decl)))
	      && !CLASSTYPE_VISIBILITY_SPECIFIED (TREE_TYPE (DECL_NAME (decl))))
	    targetm.cxx.determine_class_data_visibility (decl);
	}
      else if (template_decl)
	/* Template instantiations and specializations get visibility based
	   on their template unless they override it with an attribute.  */;
      else if (! DECL_VISIBILITY_SPECIFIED (decl))
	{
          if (determine_hidden_inline (decl))
	    DECL_VISIBILITY (decl) = VISIBILITY_HIDDEN;
	  else
            {
	      /* Set default visibility to whatever the user supplied with
	         #pragma GCC visibility or a namespace visibility attribute.  */
	      DECL_VISIBILITY (decl) = default_visibility;
	      DECL_VISIBILITY_SPECIFIED (decl) = visibility_options.inpragma;
            }
	}
    }

  if (template_decl)
    {
      /* If the specialization doesn't specify visibility, use the
	 visibility from the template.  */
      tree tinfo = get_template_info (template_decl);
      tree args = TI_ARGS (tinfo);
      tree attribs = (TREE_CODE (decl) == TYPE_DECL
		      ? TYPE_ATTRIBUTES (TREE_TYPE (decl))
		      : DECL_ATTRIBUTES (decl));
      
      if (args != error_mark_node)
	{
	  tree pattern = DECL_TEMPLATE_RESULT (TI_TEMPLATE (tinfo));

	  if (!DECL_VISIBILITY_SPECIFIED (decl))
	    {
	      if (!DECL_VISIBILITY_SPECIFIED (pattern)
		  && determine_hidden_inline (decl))
		DECL_VISIBILITY (decl) = VISIBILITY_HIDDEN;
	      else
		{
	          DECL_VISIBILITY (decl) = DECL_VISIBILITY (pattern);
	          DECL_VISIBILITY_SPECIFIED (decl)
		    = DECL_VISIBILITY_SPECIFIED (pattern);
		}
	    }

	  if (args
	      /* Template argument visibility outweighs #pragma or namespace
		 visibility, but not an explicit attribute.  */
	      && !lookup_attribute ("visibility", attribs))
	    {
	      int depth = TMPL_ARGS_DEPTH (args);
	      if (DECL_VISIBILITY_SPECIFIED (decl))
		{
		  /* A class template member with explicit visibility
		     overrides the class visibility, so we need to apply
		     all the levels of template args directly.  */
		  int i;
		  for (i = 1; i <= depth; ++i)
		    {
		      tree lev = TMPL_ARGS_LEVEL (args, i);
		      constrain_visibility_for_template (decl, lev);
		    }
		}
	      else if (PRIMARY_TEMPLATE_P (TI_TEMPLATE (tinfo)))
		/* Limit visibility based on its template arguments.  */
		constrain_visibility_for_template (decl, args);
	    }
	}
    }

  if (class_type)
    determine_visibility_from_class (decl, class_type);

  if (decl_anon_ns_mem_p (decl))
    /* Names in an anonymous namespace get internal linkage.
       This might change once we implement export.  */
    constrain_visibility (decl, VISIBILITY_ANON, false);
  else if (TREE_CODE (decl) != TYPE_DECL)
    {
      /* Propagate anonymity from type to decl.  */
      int tvis = type_visibility (TREE_TYPE (decl));
      if (tvis == VISIBILITY_ANON
	  || ! DECL_VISIBILITY_SPECIFIED (decl))
	constrain_visibility (decl, tvis, false);
    }
  else if (no_linkage_check (TREE_TYPE (decl), /*relaxed_p=*/true))
    /* DR 757: A type without linkage shall not be used as the type of a
       variable or function with linkage, unless
       o the variable or function has extern "C" linkage (7.5 [dcl.link]), or
       o the variable or function is not used (3.2 [basic.def.odr]) or is
       defined in the same translation unit.

       Since non-extern "C" decls need to be defined in the same
       translation unit, we can make the type internal.  */
    constrain_visibility (decl, VISIBILITY_ANON, false);

  /* If visibility changed and DECL already has DECL_RTL, ensure
     symbol flags are updated.  */
  if ((DECL_VISIBILITY (decl) != orig_visibility
       || DECL_VISIBILITY_SPECIFIED (decl) != orig_visibility_specified)
      && ((VAR_P (decl) && TREE_STATIC (decl))
	  || TREE_CODE (decl) == FUNCTION_DECL)
      && DECL_RTL_SET_P (decl))
    make_decl_rtl (decl);
}

/* By default, static data members and function members receive
   the visibility of their containing class.  */

static void
determine_visibility_from_class (tree decl, tree class_type)
{
  if (DECL_VISIBILITY_SPECIFIED (decl))
    return;

  if (determine_hidden_inline (decl))
    DECL_VISIBILITY (decl) = VISIBILITY_HIDDEN;
  else
    {
      /* Default to the class visibility.  */
      DECL_VISIBILITY (decl) = CLASSTYPE_VISIBILITY (class_type);
      DECL_VISIBILITY_SPECIFIED (decl)
	= CLASSTYPE_VISIBILITY_SPECIFIED (class_type);
    }

  /* Give the target a chance to override the visibility associated
     with DECL.  */
  if (VAR_P (decl)
      && TREE_PUBLIC (decl)
      && (DECL_TINFO_P (decl)
	  || DECL_VTABLE_OR_VTT_P (decl))
      && !DECL_REALLY_EXTERN (decl)
      && !CLASSTYPE_VISIBILITY_SPECIFIED (class_type))
    targetm.cxx.determine_class_data_visibility (decl);
}

/* Returns true iff DECL is an inline that should get hidden visibility
   because of -fvisibility-inlines-hidden.  */

static bool
determine_hidden_inline (tree decl)
{
  return (visibility_options.inlines_hidden
	  /* Don't do this for inline templates; specializations might not be
	     inline, and we don't want them to inherit the hidden
	     visibility.  We'll set it here for all inline instantiations.  */
	  && !processing_template_decl
	  && TREE_CODE (decl) == FUNCTION_DECL
	  && DECL_DECLARED_INLINE_P (decl)
	  && (! DECL_LANG_SPECIFIC (decl)
	      || ! DECL_EXPLICIT_INSTANTIATION (decl)));
}

/* Constrain the visibility of a class TYPE based on the visibility of its
   field types.  Warn if any fields require lesser visibility.  */

void
constrain_class_visibility (tree type)
{
  tree binfo;
  tree t;
  int i;

  int vis = type_visibility (type);

  if (vis == VISIBILITY_ANON
      || DECL_IN_SYSTEM_HEADER (TYPE_MAIN_DECL (type)))
    return;

  /* Don't warn about visibility if the class has explicit visibility.  */
  if (CLASSTYPE_VISIBILITY_SPECIFIED (type))
    vis = VISIBILITY_INTERNAL;

  for (t = TYPE_FIELDS (type); t; t = DECL_CHAIN (t))
    if (TREE_CODE (t) == FIELD_DECL && TREE_TYPE (t) != error_mark_node)
      {
	tree ftype = strip_pointer_or_array_types (TREE_TYPE (t));
	int subvis = type_visibility (ftype);

	if (subvis == VISIBILITY_ANON)
	  {
	    if (!in_main_input_context())
	      {
		tree nlt = no_linkage_check (ftype, /*relaxed_p=*/false);
		if (nlt)
		  {
		    if (same_type_p (TREE_TYPE (t), nlt))
		      warning (OPT_Wsubobject_linkage, "\
%qT has a field %qD whose type has no linkage",
			       type, t);
		    else
		      warning (OPT_Wsubobject_linkage, "\
%qT has a field %qD whose type depends on the type %qT which has no linkage",
			       type, t, nlt);
		  }
		else
		  warning (OPT_Wsubobject_linkage, "\
%qT has a field %qD whose type uses the anonymous namespace",
			   type, t);
	      }
	  }
	else if (MAYBE_CLASS_TYPE_P (ftype)
		 && vis < VISIBILITY_HIDDEN
		 && subvis >= VISIBILITY_HIDDEN)
	  warning (OPT_Wattributes, "\
%qT declared with greater visibility than the type of its field %qD",
		   type, t);
      }

  binfo = TYPE_BINFO (type);
  for (i = 0; BINFO_BASE_ITERATE (binfo, i, t); ++i)
    {
      int subvis = type_visibility (TREE_TYPE (t));

      if (subvis == VISIBILITY_ANON)
        {
	  if (!in_main_input_context())
	    {
	      tree nlt = no_linkage_check (TREE_TYPE (t), /*relaxed_p=*/false);
	      if (nlt)
		{
		  if (same_type_p (TREE_TYPE (t), nlt))
		    warning (OPT_Wsubobject_linkage, "\
%qT has a base %qT whose type has no linkage",
			     type, TREE_TYPE (t));
		  else
		    warning (OPT_Wsubobject_linkage, "\
%qT has a base %qT whose type depends on the type %qT which has no linkage",
			     type, TREE_TYPE (t), nlt);
		}
	      else
		warning (OPT_Wsubobject_linkage, "\
%qT has a base %qT whose type uses the anonymous namespace",
			 type, TREE_TYPE (t));
	    }
	}
      else if (vis < VISIBILITY_HIDDEN
	       && subvis >= VISIBILITY_HIDDEN)
	warning (OPT_Wattributes, "\
%qT declared with greater visibility than its base %qT",
		 type, TREE_TYPE (t));
    }
}

/* Functions for adjusting the visibility of a tagged type and its nested
   types and declarations when it gets a name for linkage purposes from a
   typedef.  */

static void bt_reset_linkage_1 (binding_entry, void *);
static void bt_reset_linkage_2 (binding_entry, void *);

/* First reset the visibility of all the types.  */

static void
reset_type_linkage_1 (tree type)
{
  set_linkage_according_to_type (type, TYPE_MAIN_DECL (type));
  if (CLASS_TYPE_P (type))
    binding_table_foreach (CLASSTYPE_NESTED_UTDS (type),
			   bt_reset_linkage_1, NULL);
}
static void
bt_reset_linkage_1 (binding_entry b, void */*data*/)
{
  reset_type_linkage_1 (b->type);
}

/* Then reset the visibility of any static data members or member
   functions that use those types.  */

static void
reset_decl_linkage (tree decl)
{
  if (TREE_PUBLIC (decl))
    return;
  if (DECL_CLONED_FUNCTION_P (decl))
    return;
  TREE_PUBLIC (decl) = true;
  DECL_INTERFACE_KNOWN (decl) = false;
  determine_visibility (decl);
  tentative_decl_linkage (decl);
}
static void
reset_type_linkage_2 (tree type)
{
  if (CLASS_TYPE_P (type))
    {
      if (tree vt = CLASSTYPE_VTABLES (type))
	{
	  tree name = mangle_vtbl_for_type (type);
	  DECL_NAME (vt) = name;
	  SET_DECL_ASSEMBLER_NAME (vt, name);
	  reset_decl_linkage (vt);
	}
      if (tree ti = CLASSTYPE_TYPEINFO_VAR (type))
	{
	  tree name = mangle_typeinfo_for_type (type);
	  DECL_NAME (ti) = name;
	  SET_DECL_ASSEMBLER_NAME (ti, name);
	  TREE_TYPE (name) = type;
	  reset_decl_linkage (ti);
	}
      for (tree m = TYPE_FIELDS (type); m; m = DECL_CHAIN (m))
	{
	  tree mem = STRIP_TEMPLATE (m);
	  if (VAR_P (mem))
	    reset_decl_linkage (mem);
	}
      for (tree m = TYPE_METHODS (type); m; m = DECL_CHAIN (m))
	{
	  tree mem = STRIP_TEMPLATE (m);
	  reset_decl_linkage (mem);
	  if (DECL_MAYBE_IN_CHARGE_CONSTRUCTOR_P (mem))
	    {
	      /* Also update its name, for cxx_dwarf_name.  */
	      DECL_NAME (mem) = TYPE_IDENTIFIER (type);
	      if (m != mem)
		DECL_NAME (m) = TYPE_IDENTIFIER (type);
	    }
	}
      binding_table_foreach (CLASSTYPE_NESTED_UTDS (type),
			     bt_reset_linkage_2, NULL);
    }
}
static void
bt_reset_linkage_2 (binding_entry b, void */*data*/)
{
  reset_type_linkage_2 (b->type);
}
void
reset_type_linkage (tree type)
{
  reset_type_linkage_1 (type);
  reset_type_linkage_2 (type);
}

/* Set up our initial idea of what the linkage of DECL should be.  */

void
tentative_decl_linkage (tree decl)
{
  if (DECL_INTERFACE_KNOWN (decl))
    /* We've already made a decision as to how this function will
       be handled.  */;
  else if (vague_linkage_p (decl))
    {
      if (TREE_CODE (decl) == FUNCTION_DECL
	  && decl_defined_p (decl))
	{
	  DECL_EXTERNAL (decl) = 1;
	  DECL_NOT_REALLY_EXTERN (decl) = 1;
	  note_vague_linkage_fn (decl);
	  /* A non-template inline function with external linkage will
	     always be COMDAT.  As we must eventually determine the
	     linkage of all functions, and as that causes writes to
	     the data mapped in from the PCH file, it's advantageous
	     to mark the functions at this point.  */
	  if (DECL_DECLARED_INLINE_P (decl)
	      && (!DECL_IMPLICIT_INSTANTIATION (decl)
		  || DECL_DEFAULTED_FN (decl)))
	    {
	      /* This function must have external linkage, as
		 otherwise DECL_INTERFACE_KNOWN would have been
		 set.  */
	      gcc_assert (TREE_PUBLIC (decl));
	      comdat_linkage (decl);
	      DECL_INTERFACE_KNOWN (decl) = 1;
	    }
	}
      else if (VAR_P (decl))
	maybe_commonize_var (decl);
    }
}

/* DECL is a FUNCTION_DECL or VAR_DECL.  If the object file linkage
   for DECL has not already been determined, do so now by setting
   DECL_EXTERNAL, DECL_COMDAT and other related flags.  Until this
   function is called entities with vague linkage whose definitions
   are available must have TREE_PUBLIC set.

   If this function decides to place DECL in COMDAT, it will set
   appropriate flags -- but will not clear DECL_EXTERNAL.  It is up to
   the caller to decide whether or not to clear DECL_EXTERNAL.  Some
   callers defer that decision until it is clear that DECL is actually
   required.  */

void
import_export_decl (tree decl)
{
  int emit_p;
  bool comdat_p;
  bool import_p;
  tree class_type = NULL_TREE;

  if (DECL_INTERFACE_KNOWN (decl))
    return;

  /* We cannot determine what linkage to give to an entity with vague
     linkage until the end of the file.  For example, a virtual table
     for a class will be defined if and only if the key method is
     defined in this translation unit.  As a further example, consider
     that when compiling a translation unit that uses PCH file with
     "-frepo" it would be incorrect to make decisions about what
     entities to emit when building the PCH; those decisions must be
     delayed until the repository information has been processed.  */
  gcc_assert (at_eof);
  /* Object file linkage for explicit instantiations is handled in
     mark_decl_instantiated.  For static variables in functions with
     vague linkage, maybe_commonize_var is used.

     Therefore, the only declarations that should be provided to this
     function are those with external linkage that are:

     * implicit instantiations of function templates

     * inline function

     * implicit instantiations of static data members of class
       templates

     * virtual tables

     * typeinfo objects

     Furthermore, all entities that reach this point must have a
     definition available in this translation unit.

     The following assertions check these conditions.  */
  gcc_assert (VAR_OR_FUNCTION_DECL_P (decl));
  /* Any code that creates entities with TREE_PUBLIC cleared should
     also set DECL_INTERFACE_KNOWN.  */
  gcc_assert (TREE_PUBLIC (decl));
  if (TREE_CODE (decl) == FUNCTION_DECL)
    gcc_assert (DECL_IMPLICIT_INSTANTIATION (decl)
		|| DECL_FRIEND_PSEUDO_TEMPLATE_INSTANTIATION (decl)
		|| DECL_DECLARED_INLINE_P (decl));
  else
    gcc_assert (DECL_IMPLICIT_INSTANTIATION (decl)
		|| DECL_VTABLE_OR_VTT_P (decl)
		|| DECL_TINFO_P (decl));
  /* Check that a definition of DECL is available in this translation
     unit.  */
  gcc_assert (!DECL_REALLY_EXTERN (decl));

  /* Assume that DECL will not have COMDAT linkage.  */
  comdat_p = false;
  /* Assume that DECL will not be imported into this translation
     unit.  */
  import_p = false;

  /* See if the repository tells us whether or not to emit DECL in
     this translation unit.  */
  emit_p = repo_emit_p (decl);
  if (emit_p == 0)
    import_p = true;
  else if (emit_p == 1)
    {
      /* The repository indicates that this entity should be defined
	 here.  Make sure the back end honors that request.  */
      mark_needed (decl);
      /* Output the definition as an ordinary strong definition.  */
      DECL_EXTERNAL (decl) = 0;
      DECL_INTERFACE_KNOWN (decl) = 1;
      return;
    }

  if (import_p)
    /* We have already decided what to do with this DECL; there is no
       need to check anything further.  */
    ;
  else if (VAR_P (decl) && DECL_VTABLE_OR_VTT_P (decl))
    {
      class_type = DECL_CONTEXT (decl);
      import_export_class (class_type);
      if (CLASSTYPE_INTERFACE_KNOWN (class_type)
	  && CLASSTYPE_INTERFACE_ONLY (class_type))
	import_p = true;
      else if ((!flag_weak || TARGET_WEAK_NOT_IN_ARCHIVE_TOC)
	       && !CLASSTYPE_USE_TEMPLATE (class_type)
	       && CLASSTYPE_KEY_METHOD (class_type)
	       && !DECL_DECLARED_INLINE_P (CLASSTYPE_KEY_METHOD (class_type)))
	/* The ABI requires that all virtual tables be emitted with
	   COMDAT linkage.  However, on systems where COMDAT symbols
	   don't show up in the table of contents for a static
	   archive, or on systems without weak symbols (where we
	   approximate COMDAT linkage by using internal linkage), the
	   linker will report errors about undefined symbols because
	   it will not see the virtual table definition.  Therefore,
	   in the case that we know that the virtual table will be
	   emitted in only one translation unit, we make the virtual
	   table an ordinary definition with external linkage.  */
	DECL_EXTERNAL (decl) = 0;
      else if (CLASSTYPE_INTERFACE_KNOWN (class_type))
	{
	  /* CLASS_TYPE is being exported from this translation unit,
	     so DECL should be defined here.  */
	  if (!flag_weak && CLASSTYPE_EXPLICIT_INSTANTIATION (class_type))
	    /* If a class is declared in a header with the "extern
	       template" extension, then it will not be instantiated,
	       even in translation units that would normally require
	       it.  Often such classes are explicitly instantiated in
	       one translation unit.  Therefore, the explicit
	       instantiation must be made visible to other translation
	       units.  */
	    DECL_EXTERNAL (decl) = 0;
	  else
	    {
	      /* The generic C++ ABI says that class data is always
		 COMDAT, even if there is a key function.  Some
		 variants (e.g., the ARM EABI) says that class data
		 only has COMDAT linkage if the class data might be
		 emitted in more than one translation unit.  When the
		 key method can be inline and is inline, we still have
		 to arrange for comdat even though
		 class_data_always_comdat is false.  */
	      if (!CLASSTYPE_KEY_METHOD (class_type)
		  || DECL_DECLARED_INLINE_P (CLASSTYPE_KEY_METHOD (class_type))
		  || targetm.cxx.class_data_always_comdat ())
		{
		  /* The ABI requires COMDAT linkage.  Normally, we
		     only emit COMDAT things when they are needed;
		     make sure that we realize that this entity is
		     indeed needed.  */
		  comdat_p = true;
		  mark_needed (decl);
		}
	    }
	}
      else if (!flag_implicit_templates
	       && CLASSTYPE_IMPLICIT_INSTANTIATION (class_type))
	import_p = true;
      else
	comdat_p = true;
    }
  else if (VAR_P (decl) && DECL_TINFO_P (decl))
    {
      tree type = TREE_TYPE (DECL_NAME (decl));
      if (CLASS_TYPE_P (type))
	{
	  class_type = type;
	  import_export_class (type);
	  if (CLASSTYPE_INTERFACE_KNOWN (type)
	      && TYPE_POLYMORPHIC_P (type)
	      && CLASSTYPE_INTERFACE_ONLY (type)
	      /* If -fno-rtti was specified, then we cannot be sure
		 that RTTI information will be emitted with the
		 virtual table of the class, so we must emit it
		 wherever it is used.  */
	      && flag_rtti)
	    import_p = true;
	  else
	    {
	      if (CLASSTYPE_INTERFACE_KNOWN (type)
		  && !CLASSTYPE_INTERFACE_ONLY (type))
		{
		  comdat_p = (targetm.cxx.class_data_always_comdat ()
			      || (CLASSTYPE_KEY_METHOD (type)
				  && DECL_DECLARED_INLINE_P (CLASSTYPE_KEY_METHOD (type))));
		  mark_needed (decl);
		  if (!flag_weak)
		    {
		      comdat_p = false;
		      DECL_EXTERNAL (decl) = 0;
		    }
		}
	      else
		comdat_p = true;
	    }
	}
      else
	comdat_p = true;
    }
  else if (DECL_TEMPLOID_INSTANTIATION (decl))
    {
      /* DECL is an implicit instantiation of a function or static
	 data member.  */
      if ((flag_implicit_templates
	   && !flag_use_repository)
	  || (flag_implicit_inline_templates
	      && TREE_CODE (decl) == FUNCTION_DECL
	      && DECL_DECLARED_INLINE_P (decl)))
	comdat_p = true;
      else
	/* If we are not implicitly generating templates, then mark
	   this entity as undefined in this translation unit.  */
	import_p = true;
    }
  else if (DECL_FUNCTION_MEMBER_P (decl))
    {
      if (!DECL_DECLARED_INLINE_P (decl))
	{
	  tree ctype = DECL_CONTEXT (decl);
	  import_export_class (ctype);
	  if (CLASSTYPE_INTERFACE_KNOWN (ctype))
	    {
	      DECL_NOT_REALLY_EXTERN (decl)
		= ! (CLASSTYPE_INTERFACE_ONLY (ctype)
		     || (DECL_DECLARED_INLINE_P (decl)
			 && ! flag_implement_inlines
			 && !DECL_VINDEX (decl)));

	      if (!DECL_NOT_REALLY_EXTERN (decl))
		DECL_EXTERNAL (decl) = 1;

	      /* Always make artificials weak.  */
	      if (DECL_ARTIFICIAL (decl) && flag_weak)
		comdat_p = true;
	      else
		maybe_make_one_only (decl);
	    }
	}
      else
	comdat_p = true;
    }
  else
    comdat_p = true;

  if (import_p)
    {
      /* If we are importing DECL into this translation unit, mark is
	 an undefined here.  */
      DECL_EXTERNAL (decl) = 1;
      DECL_NOT_REALLY_EXTERN (decl) = 0;
    }
  else if (comdat_p)
    {
      /* If we decided to put DECL in COMDAT, mark it accordingly at
	 this point.  */
      comdat_linkage (decl);
    }

  DECL_INTERFACE_KNOWN (decl) = 1;
}

/* Return an expression that performs the destruction of DECL, which
   must be a VAR_DECL whose type has a non-trivial destructor, or is
   an array whose (innermost) elements have a non-trivial destructor.  */

tree
build_cleanup (tree decl)
{
  tree clean = cxx_maybe_build_cleanup (decl, tf_warning_or_error);
  gcc_assert (clean != NULL_TREE);
  return clean;
}

/* Returns the initialization guard variable for the variable DECL,
   which has static storage duration.  */

tree
get_guard (tree decl)
{
  tree sname;
  tree guard;

  sname = mangle_guard_variable (decl);
  guard = IDENTIFIER_GLOBAL_VALUE (sname);
  if (! guard)
    {
      tree guard_type;

      /* We use a type that is big enough to contain a mutex as well
	 as an integer counter.  */
      guard_type = targetm.cxx.guard_type ();
      guard = build_decl (DECL_SOURCE_LOCATION (decl),
			  VAR_DECL, sname, guard_type);

      /* The guard should have the same linkage as what it guards.  */
      TREE_PUBLIC (guard) = TREE_PUBLIC (decl);
      TREE_STATIC (guard) = TREE_STATIC (decl);
      DECL_COMMON (guard) = DECL_COMMON (decl);
      DECL_COMDAT (guard) = DECL_COMDAT (decl);
      CP_DECL_THREAD_LOCAL_P (guard) = CP_DECL_THREAD_LOCAL_P (decl);
      set_decl_tls_model (guard, DECL_TLS_MODEL (decl));
      if (DECL_ONE_ONLY (decl))
	make_decl_one_only (guard, cxx_comdat_group (guard));
      if (TREE_PUBLIC (decl))
	DECL_WEAK (guard) = DECL_WEAK (decl);
      DECL_VISIBILITY (guard) = DECL_VISIBILITY (decl);
      DECL_VISIBILITY_SPECIFIED (guard) = DECL_VISIBILITY_SPECIFIED (decl);

      DECL_ARTIFICIAL (guard) = 1;
      DECL_IGNORED_P (guard) = 1;
      TREE_USED (guard) = 1;
<<<<<<< HEAD
      pushdecl_top_level_init (guard, NULL_TREE);
=======
      pushdecl_top_level_with_init (guard, NULL_TREE);
>>>>>>> 395ec8f3
    }
  return guard;
}

/* Return an atomic load of src with the appropriate memory model.  */

static tree
build_atomic_load_byte (tree src, HOST_WIDE_INT model)
{
  tree ptr_type = build_pointer_type (char_type_node);
  tree mem_model = build_int_cst (integer_type_node, model);
  tree t, addr, val;
  unsigned int size;
  int fncode;

  size = tree_to_uhwi (TYPE_SIZE_UNIT (char_type_node));

  fncode = BUILT_IN_ATOMIC_LOAD_N + exact_log2 (size) + 1;
  t = builtin_decl_implicit ((enum built_in_function) fncode);

  addr = build1 (ADDR_EXPR, ptr_type, src);
  val = build_call_expr (t, 2, addr, mem_model);
  return val;
}

/* Return those bits of the GUARD variable that should be set when the
   guarded entity is actually initialized.  */

static tree
get_guard_bits (tree guard)
{
  if (!targetm.cxx.guard_mask_bit ())
    {
      /* We only set the first byte of the guard, in order to leave room
	 for a mutex in the high-order bits.  */
      guard = build1 (ADDR_EXPR,
		      build_pointer_type (TREE_TYPE (guard)),
		      guard);
      guard = build1 (NOP_EXPR,
		      build_pointer_type (char_type_node),
		      guard);
      guard = build1 (INDIRECT_REF, char_type_node, guard);
    }

  return guard;
}

/* Return an expression which determines whether or not the GUARD
   variable has already been initialized.  */

tree
get_guard_cond (tree guard, bool thread_safe)
{
  tree guard_value;

  if (!thread_safe)
    guard = get_guard_bits (guard);
  else
    guard = build_atomic_load_byte (guard, MEMMODEL_ACQUIRE);

  /* Mask off all but the low bit.  */
  if (targetm.cxx.guard_mask_bit ())
    {
      guard_value = integer_one_node;
      if (!same_type_p (TREE_TYPE (guard_value), TREE_TYPE (guard)))
	guard_value = fold_convert (TREE_TYPE (guard), guard_value);
      guard = cp_build_binary_op (input_location,
				  BIT_AND_EXPR, guard, guard_value,
				  tf_warning_or_error);
    }

  guard_value = integer_zero_node;
  if (!same_type_p (TREE_TYPE (guard_value), TREE_TYPE (guard)))
    guard_value = fold_convert (TREE_TYPE (guard), guard_value);
  return cp_build_binary_op (input_location,
			     EQ_EXPR, guard, guard_value,
			     tf_warning_or_error);
}

/* Return an expression which sets the GUARD variable, indicating that
   the variable being guarded has been initialized.  */

tree
set_guard (tree guard)
{
  tree guard_init;

  /* Set the GUARD to one.  */
  guard = get_guard_bits (guard);
  guard_init = integer_one_node;
  if (!same_type_p (TREE_TYPE (guard_init), TREE_TYPE (guard)))
    guard_init = fold_convert (TREE_TYPE (guard), guard_init);
  return cp_build_modify_expr (input_location, guard, NOP_EXPR, guard_init,
			       tf_warning_or_error);
}

/* Returns true iff we can tell that VAR does not have a dynamic
   initializer.  */

static bool
var_defined_without_dynamic_init (tree var)
{
  /* If it's defined in another TU, we can't tell.  */
  if (DECL_EXTERNAL (var))
    return false;
  /* If it has a non-trivial destructor, registering the destructor
     counts as dynamic initialization.  */
  if (TYPE_HAS_NONTRIVIAL_DESTRUCTOR (TREE_TYPE (var)))
    return false;
  /* If it's in this TU, its initializer has been processed, unless
     it's a case of self-initialization, then DECL_INITIALIZED_P is
     false while the initializer is handled by finish_id_expression.  */
  if (!DECL_INITIALIZED_P (var))
    return false;
  /* If it has no initializer or a constant one, it's not dynamic.  */
  return (!DECL_NONTRIVIALLY_INITIALIZED_P (var)
	  || DECL_INITIALIZED_BY_CONSTANT_EXPRESSION_P (var));
}

/* Returns true iff VAR is a variable that needs uses to be
   wrapped for possible dynamic initialization.  */

static bool
var_needs_tls_wrapper (tree var)
{
  return (!error_operand_p (var)
	  && CP_DECL_THREAD_LOCAL_P (var)
	  && !DECL_GNU_TLS_P (var)
	  && !DECL_FUNCTION_SCOPE_P (var)
	  && !var_defined_without_dynamic_init (var));
}

/* Get the FUNCTION_DECL for the shared TLS init function for this
   translation unit.  */

static tree
get_local_tls_init_fn (void)
{
  tree sname = get_identifier ("__tls_init");
  tree fn = IDENTIFIER_GLOBAL_VALUE (sname);
  if (!fn)
    {
      fn = build_lang_decl (FUNCTION_DECL, sname,
			     build_function_type (void_type_node,
						  void_list_node));
      SET_DECL_LANGUAGE (fn, lang_c);
      TREE_PUBLIC (fn) = false;
      DECL_ARTIFICIAL (fn) = true;
      mark_used (fn);
      SET_IDENTIFIER_GLOBAL_VALUE (sname, fn);
    }
  return fn;
}

/* Get a FUNCTION_DECL for the init function for the thread_local
   variable VAR.  The init function will be an alias to the function
   that initializes all the non-local TLS variables in the translation
   unit.  The init function is only used by the wrapper function.  */

static tree
get_tls_init_fn (tree var)
{
  /* Only C++11 TLS vars need this init fn.  */
  if (!var_needs_tls_wrapper (var))
    return NULL_TREE;

  /* If -fno-extern-tls-init, assume that we don't need to call
     a tls init function for a variable defined in another TU.  */
  if (!flag_extern_tls_init && DECL_EXTERNAL (var))
    return NULL_TREE;

#ifdef ASM_OUTPUT_DEF
  /* If the variable is internal, or if we can't generate aliases,
     call the local init function directly.  */
  if (!TREE_PUBLIC (var))
#endif
    return get_local_tls_init_fn ();

  tree sname = mangle_tls_init_fn (var);
  tree fn = IDENTIFIER_GLOBAL_VALUE (sname);
  if (!fn)
    {
      fn = build_lang_decl (FUNCTION_DECL, sname,
			    build_function_type (void_type_node,
						 void_list_node));
      SET_DECL_LANGUAGE (fn, lang_c);
      TREE_PUBLIC (fn) = TREE_PUBLIC (var);
      DECL_ARTIFICIAL (fn) = true;
      DECL_COMDAT (fn) = DECL_COMDAT (var);
      DECL_EXTERNAL (fn) = DECL_EXTERNAL (var);
      if (DECL_ONE_ONLY (var))
	make_decl_one_only (fn, cxx_comdat_group (fn));
      if (TREE_PUBLIC (var))
	{
	  tree obtype = strip_array_types (non_reference (TREE_TYPE (var)));
	  /* If the variable is defined somewhere else and might have static
	     initialization, make the init function a weak reference.  */
	  if ((!TYPE_NEEDS_CONSTRUCTING (obtype)
	       || TYPE_HAS_CONSTEXPR_CTOR (obtype))
	      && TYPE_HAS_TRIVIAL_DESTRUCTOR (obtype)
	      && DECL_EXTERNAL (var))
	    declare_weak (fn);
	  else
	    DECL_WEAK (fn) = DECL_WEAK (var);
	}
      DECL_VISIBILITY (fn) = DECL_VISIBILITY (var);
      DECL_VISIBILITY_SPECIFIED (fn) = DECL_VISIBILITY_SPECIFIED (var);
      DECL_DLLIMPORT_P (fn) = DECL_DLLIMPORT_P (var);
      DECL_IGNORED_P (fn) = 1;
      mark_used (fn);

      DECL_BEFRIENDING_CLASSES (fn) = var;

      SET_IDENTIFIER_GLOBAL_VALUE (sname, fn);
    }
  return fn;
}

/* Get a FUNCTION_DECL for the init wrapper function for the thread_local
   variable VAR.  The wrapper function calls the init function (if any) for
   VAR and then returns a reference to VAR.  The wrapper function is used
   in place of VAR everywhere VAR is mentioned.  */

tree
get_tls_wrapper_fn (tree var)
{
  /* Only C++11 TLS vars need this wrapper fn.  */
  if (!var_needs_tls_wrapper (var))
    return NULL_TREE;

  tree sname = mangle_tls_wrapper_fn (var);
  tree fn = IDENTIFIER_GLOBAL_VALUE (sname);
  if (!fn)
    {
      /* A named rvalue reference is an lvalue, so the wrapper should
	 always return an lvalue reference.  */
      tree type = non_reference (TREE_TYPE (var));
      type = build_reference_type (type);
      tree fntype = build_function_type (type, void_list_node);
      fn = build_lang_decl (FUNCTION_DECL, sname, fntype);
      SET_DECL_LANGUAGE (fn, lang_c);
      TREE_PUBLIC (fn) = TREE_PUBLIC (var);
      DECL_ARTIFICIAL (fn) = true;
      DECL_IGNORED_P (fn) = 1;
      /* The wrapper is inline and emitted everywhere var is used.  */
      DECL_DECLARED_INLINE_P (fn) = true;
      if (TREE_PUBLIC (var))
	{
	  comdat_linkage (fn);
#ifdef HAVE_GAS_HIDDEN
	  /* Make the wrapper bind locally; there's no reason to share
	     the wrapper between multiple shared objects.  */
	  DECL_VISIBILITY (fn) = VISIBILITY_INTERNAL;
	  DECL_VISIBILITY_SPECIFIED (fn) = true;
#endif
	}
      if (!TREE_PUBLIC (fn))
	DECL_INTERFACE_KNOWN (fn) = true;
      mark_used (fn);
      note_vague_linkage_fn (fn);

#if 0
      /* We want CSE to commonize calls to the wrapper, but marking it as
	 pure is unsafe since it has side-effects.  I guess we need a new
	 ECF flag even weaker than ECF_PURE.  FIXME!  */
      DECL_PURE_P (fn) = true;
#endif

      DECL_BEFRIENDING_CLASSES (fn) = var;

      SET_IDENTIFIER_GLOBAL_VALUE (sname, fn);
    }
  return fn;
}

/* At EOF, generate the definition for the TLS wrapper function FN:

   T& var_wrapper() {
     if (init_fn) init_fn();
     return var;
   }  */

static void
generate_tls_wrapper (tree fn)
{
  tree var = DECL_BEFRIENDING_CLASSES (fn);

  start_preparsed_function (fn, NULL_TREE, SF_DEFAULT | SF_PRE_PARSED);
  tree body = begin_function_body ();
  /* Only call the init fn if there might be one.  */
  if (tree init_fn = get_tls_init_fn (var))
    {
      tree if_stmt = NULL_TREE;
      /* If init_fn is a weakref, make sure it exists before calling.  */
      if (lookup_attribute ("weak", DECL_ATTRIBUTES (init_fn)))
	{
	  if_stmt = begin_if_stmt ();
	  tree addr = cp_build_addr_expr (init_fn, tf_warning_or_error);
	  tree cond = cp_build_binary_op (DECL_SOURCE_LOCATION (var),
					  NE_EXPR, addr, nullptr_node,
					  tf_warning_or_error);
	  finish_if_stmt_cond (cond, if_stmt);
	}
      finish_expr_stmt (build_cxx_call
			(init_fn, 0, NULL, tf_warning_or_error));
      if (if_stmt)
	{
	  finish_then_clause (if_stmt);
	  finish_if_stmt (if_stmt);
	}
    }
  else
    /* If there's no initialization, the wrapper is a constant function.  */
    TREE_READONLY (fn) = true;
  finish_return_stmt (convert_from_reference (var));
  finish_function_body (body);
  expand_or_defer_fn (finish_function (0));
}

/* Start the process of running a particular set of global constructors
   or destructors.  Subroutine of do_[cd]tors.  Also called from
   vtv_start_verification_constructor_init_function.  */

static tree
start_objects (int method_type, int initp)
{
  tree body;
  tree fndecl;
  char type[14];

  /* Make ctor or dtor function.  METHOD_TYPE may be 'I' or 'D'.  */

  if (initp != DEFAULT_INIT_PRIORITY)
    {
      char joiner;

#ifdef JOINER
      joiner = JOINER;
#else
      joiner = '_';
#endif

      sprintf (type, "sub_%c%c%.5u", method_type, joiner, initp);
    }
  else
    sprintf (type, "sub_%c", method_type);

  fndecl = build_lang_decl (FUNCTION_DECL,
			    get_file_function_name (type),
			    build_function_type_list (void_type_node,
						      NULL_TREE));
  start_preparsed_function (fndecl, /*attrs=*/NULL_TREE, SF_PRE_PARSED);

  TREE_PUBLIC (current_function_decl) = 0;

  /* Mark as artificial because it's not explicitly in the user's
     source code.  */
  DECL_ARTIFICIAL (current_function_decl) = 1;

  /* Mark this declaration as used to avoid spurious warnings.  */
  TREE_USED (current_function_decl) = 1;

  /* Mark this function as a global constructor or destructor.  */
  if (method_type == 'I')
    DECL_GLOBAL_CTOR_P (current_function_decl) = 1;
  else
    DECL_GLOBAL_DTOR_P (current_function_decl) = 1;

  body = begin_compound_stmt (BCS_FN_BODY);

  return body;
}

/* Finish the process of running a particular set of global constructors
   or destructors.  Subroutine of do_[cd]tors.  */

static void
finish_objects (int method_type, int initp, tree body)
{
  tree fn;

  /* Finish up.  */
  finish_compound_stmt (body);
  fn = finish_function (0);

  if (method_type == 'I')
    {
      DECL_STATIC_CONSTRUCTOR (fn) = 1;
      decl_init_priority_insert (fn, initp);
    }
  else
    {
      DECL_STATIC_DESTRUCTOR (fn) = 1;
      decl_fini_priority_insert (fn, initp);
    }

  expand_or_defer_fn (fn);
}

/* The names of the parameters to the function created to handle
   initializations and destructions for objects with static storage
   duration.  */
#define INITIALIZE_P_IDENTIFIER "__initialize_p"
#define PRIORITY_IDENTIFIER "__priority"

/* The name of the function we create to handle initializations and
   destructions for objects with static storage duration.  */
#define SSDF_IDENTIFIER "__static_initialization_and_destruction"

/* The declaration for the __INITIALIZE_P argument.  */
static GTY(()) tree initialize_p_decl;

/* The declaration for the __PRIORITY argument.  */
static GTY(()) tree priority_decl;

/* The declaration for the static storage duration function.  */
static GTY(()) tree ssdf_decl;

/* All the static storage duration functions created in this
   translation unit.  */
static GTY(()) vec<tree, va_gc> *ssdf_decls;

/* A map from priority levels to information about that priority
   level.  There may be many such levels, so efficient lookup is
   important.  */
static splay_tree priority_info_map;

/* Begins the generation of the function that will handle all
   initialization and destruction of objects with static storage
   duration.  The function generated takes two parameters of type
   `int': __INITIALIZE_P and __PRIORITY.  If __INITIALIZE_P is
   nonzero, it performs initializations.  Otherwise, it performs
   destructions.  It only performs those initializations or
   destructions with the indicated __PRIORITY.  The generated function
   returns no value.

   It is assumed that this function will only be called once per
   translation unit.  */

static tree
start_static_storage_duration_function (unsigned count)
{
  tree type;
  tree body;
  char id[sizeof (SSDF_IDENTIFIER) + 1 /* '\0' */ + 32];

  /* Create the identifier for this function.  It will be of the form
     SSDF_IDENTIFIER_<number>.  */
  sprintf (id, "%s_%u", SSDF_IDENTIFIER, count);

  type = build_function_type_list (void_type_node,
				   integer_type_node, integer_type_node,
				   NULL_TREE);

  /* Create the FUNCTION_DECL itself.  */
  ssdf_decl = build_lang_decl (FUNCTION_DECL,
			       get_identifier (id),
			       type);
  TREE_PUBLIC (ssdf_decl) = 0;
  DECL_ARTIFICIAL (ssdf_decl) = 1;

  /* Put this function in the list of functions to be called from the
     static constructors and destructors.  */
  if (!ssdf_decls)
    {
      vec_alloc (ssdf_decls, 32);

      /* Take this opportunity to initialize the map from priority
	 numbers to information about that priority level.  */
      priority_info_map = splay_tree_new (splay_tree_compare_ints,
					  /*delete_key_fn=*/0,
					  /*delete_value_fn=*/
					  (splay_tree_delete_value_fn) &free);

      /* We always need to generate functions for the
	 DEFAULT_INIT_PRIORITY so enter it now.  That way when we walk
	 priorities later, we'll be sure to find the
	 DEFAULT_INIT_PRIORITY.  */
      get_priority_info (DEFAULT_INIT_PRIORITY);
    }

  vec_safe_push (ssdf_decls, ssdf_decl);

  /* Create the argument list.  */
  initialize_p_decl = cp_build_parm_decl
    (get_identifier (INITIALIZE_P_IDENTIFIER), integer_type_node);
  DECL_CONTEXT (initialize_p_decl) = ssdf_decl;
  TREE_USED (initialize_p_decl) = 1;
  priority_decl = cp_build_parm_decl
    (get_identifier (PRIORITY_IDENTIFIER), integer_type_node);
  DECL_CONTEXT (priority_decl) = ssdf_decl;
  TREE_USED (priority_decl) = 1;

  DECL_CHAIN (initialize_p_decl) = priority_decl;
  DECL_ARGUMENTS (ssdf_decl) = initialize_p_decl;

  /* Put the function in the global scope.  */
  pushdecl (ssdf_decl);

  /* Start the function itself.  This is equivalent to declaring the
     function as:

       static void __ssdf (int __initialize_p, init __priority_p);

     It is static because we only need to call this function from the
     various constructor and destructor functions for this module.  */
  start_preparsed_function (ssdf_decl,
			    /*attrs=*/NULL_TREE,
			    SF_PRE_PARSED);

  /* Set up the scope of the outermost block in the function.  */
  body = begin_compound_stmt (BCS_FN_BODY);

  return body;
}

/* Finish the generation of the function which performs initialization
   and destruction of objects with static storage duration.  After
   this point, no more such objects can be created.  */

static void
finish_static_storage_duration_function (tree body)
{
  /* Close out the function.  */
  finish_compound_stmt (body);
  expand_or_defer_fn (finish_function (0));
}

/* Return the information about the indicated PRIORITY level.  If no
   code to handle this level has yet been generated, generate the
   appropriate prologue.  */

static priority_info
get_priority_info (int priority)
{
  priority_info pi;
  splay_tree_node n;

  n = splay_tree_lookup (priority_info_map,
			 (splay_tree_key) priority);
  if (!n)
    {
      /* Create a new priority information structure, and insert it
	 into the map.  */
      pi = XNEW (struct priority_info_s);
      pi->initializations_p = 0;
      pi->destructions_p = 0;
      splay_tree_insert (priority_info_map,
			 (splay_tree_key) priority,
			 (splay_tree_value) pi);
    }
  else
    pi = (priority_info) n->value;

  return pi;
}

/* The effective initialization priority of a DECL.  */

#define DECL_EFFECTIVE_INIT_PRIORITY(decl)				      \
	((!DECL_HAS_INIT_PRIORITY_P (decl) || DECL_INIT_PRIORITY (decl) == 0) \
	 ? DEFAULT_INIT_PRIORITY : DECL_INIT_PRIORITY (decl))

/* Whether a DECL needs a guard to protect it against multiple
   initialization.  */

#define NEEDS_GUARD_P(decl) (TREE_PUBLIC (decl) && (DECL_COMMON (decl)      \
						    || DECL_ONE_ONLY (decl) \
						    || DECL_WEAK (decl)))

/* Called from one_static_initialization_or_destruction(),
   via walk_tree.
   Walks the initializer list of a global variable and looks for
   temporary variables (DECL_NAME() == NULL and DECL_ARTIFICIAL != 0)
   and that have their DECL_CONTEXT() == NULL.
   For each such temporary variable, set their DECL_CONTEXT() to
   the current function. This is necessary because otherwise
   some optimizers (enabled by -O2 -fprofile-arcs) might crash
   when trying to refer to a temporary variable that does not have
   it's DECL_CONTECT() properly set.  */
static tree 
fix_temporary_vars_context_r (tree *node,
			      int  * /*unused*/,
			      void * /*unused1*/)
{
  gcc_assert (current_function_decl);

  if (TREE_CODE (*node) == BIND_EXPR)
    {
      tree var;

      for (var = BIND_EXPR_VARS (*node); var; var = DECL_CHAIN (var))
	if (VAR_P (var)
	  && !DECL_NAME (var)
	  && DECL_ARTIFICIAL (var)
	  && !DECL_CONTEXT (var))
	  DECL_CONTEXT (var) = current_function_decl;
    }

  return NULL_TREE;
}

/* Set up to handle the initialization or destruction of DECL.  If
   INITP is nonzero, we are initializing the variable.  Otherwise, we
   are destroying it.  */

static void
one_static_initialization_or_destruction (tree decl, tree init, bool initp)
{
  tree guard_if_stmt = NULL_TREE;
  tree guard;

  /* If we are supposed to destruct and there's a trivial destructor,
     nothing has to be done.  */
  if (!initp
      && TYPE_HAS_TRIVIAL_DESTRUCTOR (TREE_TYPE (decl)))
    return;

  /* Trick the compiler into thinking we are at the file and line
     where DECL was declared so that error-messages make sense, and so
     that the debugger will show somewhat sensible file and line
     information.  */
  input_location = DECL_SOURCE_LOCATION (decl);

  /* Make sure temporary variables in the initialiser all have
     their DECL_CONTEXT() set to a value different from NULL_TREE.
     This can happen when global variables initializers are built.
     In that case, the DECL_CONTEXT() of the global variables _AND_ of all 
     the temporary variables that might have been generated in the
     accompanying initializers is NULL_TREE, meaning the variables have been
     declared in the global namespace.
     What we want to do here is to fix that and make sure the DECL_CONTEXT()
     of the temporaries are set to the current function decl.  */
  cp_walk_tree_without_duplicates (&init,
				   fix_temporary_vars_context_r,
				   NULL);

  /* Because of:

       [class.access.spec]

       Access control for implicit calls to the constructors,
       the conversion functions, or the destructor called to
       create and destroy a static data member is performed as
       if these calls appeared in the scope of the member's
       class.

     we pretend we are in a static member function of the class of
     which the DECL is a member.  */
  if (member_p (decl))
    {
      DECL_CONTEXT (current_function_decl) = DECL_CONTEXT (decl);
      DECL_STATIC_FUNCTION_P (current_function_decl) = 1;
    }

  /* Assume we don't need a guard.  */
  guard = NULL_TREE;
  /* We need a guard if this is an object with external linkage that
     might be initialized in more than one place.  (For example, a
     static data member of a template, when the data member requires
     construction.)  */
  if (NEEDS_GUARD_P (decl))
    {
      tree guard_cond;

      guard = get_guard (decl);

      /* When using __cxa_atexit, we just check the GUARD as we would
	 for a local static.  */
      if (flag_use_cxa_atexit)
	{
	  /* When using __cxa_atexit, we never try to destroy
	     anything from a static destructor.  */
	  gcc_assert (initp);
	  guard_cond = get_guard_cond (guard, false);
	}
      /* If we don't have __cxa_atexit, then we will be running
	 destructors from .fini sections, or their equivalents.  So,
	 we need to know how many times we've tried to initialize this
	 object.  We do initializations only if the GUARD is zero,
	 i.e., if we are the first to initialize the variable.  We do
	 destructions only if the GUARD is one, i.e., if we are the
	 last to destroy the variable.  */
      else if (initp)
	guard_cond
	  = cp_build_binary_op (input_location,
				EQ_EXPR,
				cp_build_unary_op (PREINCREMENT_EXPR,
						   guard,
						   /*noconvert=*/true,
						   tf_warning_or_error),
				integer_one_node,
				tf_warning_or_error);
      else
	guard_cond
	  = cp_build_binary_op (input_location,
				EQ_EXPR,
				cp_build_unary_op (PREDECREMENT_EXPR,
						   guard,
						   /*noconvert=*/true,
						   tf_warning_or_error),
				integer_zero_node,
				tf_warning_or_error);

      guard_if_stmt = begin_if_stmt ();
      finish_if_stmt_cond (guard_cond, guard_if_stmt);
    }


  /* If we're using __cxa_atexit, we have not already set the GUARD,
     so we must do so now.  */
  if (guard && initp && flag_use_cxa_atexit)
    finish_expr_stmt (set_guard (guard));

  /* Perform the initialization or destruction.  */
  if (initp)
    {
      if (init)
	{
	  finish_expr_stmt (init);
	  if (flag_sanitize & SANITIZE_ADDRESS)
	    {
	      varpool_node *vnode = varpool_node::get (decl);
	      if (vnode)
		vnode->dynamically_initialized = 1;
	    }
	}

      /* If we're using __cxa_atexit, register a function that calls the
	 destructor for the object.  */
      if (flag_use_cxa_atexit)
	finish_expr_stmt (register_dtor_fn (decl));
    }
  else
    finish_expr_stmt (build_cleanup (decl));

  /* Finish the guard if-stmt, if necessary.  */
  if (guard)
    {
      finish_then_clause (guard_if_stmt);
      finish_if_stmt (guard_if_stmt);
    }

  /* Now that we're done with DECL we don't need to pretend to be a
     member of its class any longer.  */
  DECL_CONTEXT (current_function_decl) = NULL_TREE;
  DECL_STATIC_FUNCTION_P (current_function_decl) = 0;
}

/* Generate code to do the initialization or destruction of the decls in VARS,
   a TREE_LIST of VAR_DECL with static storage duration.
   Whether initialization or destruction is performed is specified by INITP.  */

static void
do_static_initialization_or_destruction (tree vars, bool initp)
{
  tree node, init_if_stmt, cond;

  /* Build the outer if-stmt to check for initialization or destruction.  */
  init_if_stmt = begin_if_stmt ();
  cond = initp ? integer_one_node : integer_zero_node;
  cond = cp_build_binary_op (input_location,
			     EQ_EXPR,
			     initialize_p_decl,
			     cond,
			     tf_warning_or_error);
  finish_if_stmt_cond (cond, init_if_stmt);

  /* To make sure dynamic construction doesn't access globals from other
     compilation units where they might not be yet constructed, for
     -fsanitize=address insert __asan_before_dynamic_init call that
     prevents access to either all global variables that need construction
     in other compilation units, or at least those that haven't been
     initialized yet.  Variables that need dynamic construction in
     the current compilation unit are kept accessible.  */
  if (initp && (flag_sanitize & SANITIZE_ADDRESS))
    finish_expr_stmt (asan_dynamic_init_call (/*after_p=*/false));

  node = vars;
  do {
    tree decl = TREE_VALUE (node);
    tree priority_if_stmt;
    int priority;
    priority_info pi;

    /* If we don't need a destructor, there's nothing to do.  Avoid
       creating a possibly empty if-stmt.  */
    if (!initp && TYPE_HAS_TRIVIAL_DESTRUCTOR (TREE_TYPE (decl)))
      {
	node = TREE_CHAIN (node);
	continue;
      }

    /* Remember that we had an initialization or finalization at this
       priority.  */
    priority = DECL_EFFECTIVE_INIT_PRIORITY (decl);
    pi = get_priority_info (priority);
    if (initp)
      pi->initializations_p = 1;
    else
      pi->destructions_p = 1;

    /* Conditionalize this initialization on being in the right priority
       and being initializing/finalizing appropriately.  */
    priority_if_stmt = begin_if_stmt ();
    cond = cp_build_binary_op (input_location,
			       EQ_EXPR,
			       priority_decl,
			       build_int_cst (NULL_TREE, priority),
			       tf_warning_or_error);
    finish_if_stmt_cond (cond, priority_if_stmt);

    /* Process initializers with same priority.  */
    for (; node
	   && DECL_EFFECTIVE_INIT_PRIORITY (TREE_VALUE (node)) == priority;
	 node = TREE_CHAIN (node))
      /* Do one initialization or destruction.  */
      one_static_initialization_or_destruction (TREE_VALUE (node),
						TREE_PURPOSE (node), initp);

    /* Finish up the priority if-stmt body.  */
    finish_then_clause (priority_if_stmt);
    finish_if_stmt (priority_if_stmt);

  } while (node);

  /* Revert what __asan_before_dynamic_init did by calling
     __asan_after_dynamic_init.  */
  if (initp && (flag_sanitize & SANITIZE_ADDRESS))
    finish_expr_stmt (asan_dynamic_init_call (/*after_p=*/true));

  /* Finish up the init/destruct if-stmt body.  */
  finish_then_clause (init_if_stmt);
  finish_if_stmt (init_if_stmt);
}

/* VARS is a list of variables with static storage duration which may
   need initialization and/or finalization.  Remove those variables
   that don't really need to be initialized or finalized, and return
   the resulting list.  The order in which the variables appear in
   VARS is in reverse order of the order in which they should actually
   be initialized.  The list we return is in the unreversed order;
   i.e., the first variable should be initialized first.  */

static tree
prune_vars_needing_no_initialization (tree *vars)
{
  tree *var = vars;
  tree result = NULL_TREE;

  while (*var)
    {
      tree t = *var;
      tree decl = TREE_VALUE (t);
      tree init = TREE_PURPOSE (t);

      /* Deal gracefully with error.  */
      if (error_operand_p (decl))
	{
	  var = &TREE_CHAIN (t);
	  continue;
	}

      /* The only things that can be initialized are variables.  */
      gcc_assert (VAR_P (decl));

      /* If this object is not defined, we don't need to do anything
	 here.  */
      if (DECL_EXTERNAL (decl))
	{
	  var = &TREE_CHAIN (t);
	  continue;
	}

      /* Also, if the initializer already contains errors, we can bail
	 out now.  */
      if (init && TREE_CODE (init) == TREE_LIST
	  && value_member (error_mark_node, init))
	{
	  var = &TREE_CHAIN (t);
	  continue;
	}

      /* This variable is going to need initialization and/or
	 finalization, so we add it to the list.  */
      *var = TREE_CHAIN (t);
      TREE_CHAIN (t) = result;
      result = t;
    }

  return result;
}

/* Make sure we have told the back end about all the variables in
   VARS.  */

static void
write_out_vars (tree vars)
{
  tree v;

  for (v = vars; v; v = TREE_CHAIN (v))
    {
      tree var = TREE_VALUE (v);
      if (!var_finalized_p (var))
	{
	  import_export_decl (var);
	  rest_of_decl_compilation (var, 1, 1);
	}
    }
}

/* Generate a static constructor (if CONSTRUCTOR_P) or destructor
   (otherwise) that will initialize all global objects with static
   storage duration having the indicated PRIORITY.  */

static void
generate_ctor_or_dtor_function (bool constructor_p, int priority,
				location_t *locus)
{
  char function_key;
  tree fndecl;
  tree body;
  size_t i;

  input_location = *locus;
  /* ??? */
  /* Was: locus->line++; */

  /* We use `I' to indicate initialization and `D' to indicate
     destruction.  */
  function_key = constructor_p ? 'I' : 'D';

  /* We emit the function lazily, to avoid generating empty
     global constructors and destructors.  */
  body = NULL_TREE;

  /* For Objective-C++, we may need to initialize metadata found in this module.
     This must be done _before_ any other static initializations.  */
  if (c_dialect_objc () && (priority == DEFAULT_INIT_PRIORITY)
      && constructor_p && objc_static_init_needed_p ())
    {
      body = start_objects (function_key, priority);
      objc_generate_static_init_call (NULL_TREE);
    }

  /* Call the static storage duration function with appropriate
     arguments.  */
  FOR_EACH_VEC_SAFE_ELT (ssdf_decls, i, fndecl)
    {
      /* Calls to pure or const functions will expand to nothing.  */
      if (! (flags_from_decl_or_type (fndecl) & (ECF_CONST | ECF_PURE)))
	{
	  tree call;

	  if (! body)
	    body = start_objects (function_key, priority);

	  call = cp_build_function_call_nary (fndecl, tf_warning_or_error,
					      build_int_cst (NULL_TREE,
							     constructor_p),
					      build_int_cst (NULL_TREE,
							     priority),
					      NULL_TREE);
	  finish_expr_stmt (call);
	}
    }

  /* Close out the function.  */
  if (body)
    finish_objects (function_key, priority, body);
}

/* Generate constructor and destructor functions for the priority
   indicated by N.  */

static int
generate_ctor_and_dtor_functions_for_priority (splay_tree_node n, void * data)
{
  location_t *locus = (location_t *) data;
  int priority = (int) n->key;
  priority_info pi = (priority_info) n->value;

  /* Generate the functions themselves, but only if they are really
     needed.  */
  if (pi->initializations_p)
    generate_ctor_or_dtor_function (/*constructor_p=*/true, priority, locus);
  if (pi->destructions_p)
    generate_ctor_or_dtor_function (/*constructor_p=*/false, priority, locus);

  /* Keep iterating.  */
  return 0;
}

/* Return C++ property of T, based on given operation OP.  */

static int
cpp_check (tree t, cpp_operation op)
{
  switch (op)
    {
      case HAS_DEPENDENT_TEMPLATE_ARGS:
	{
	  tree ti = CLASSTYPE_TEMPLATE_INFO (t);
	  if (!ti)
	    return 0;
	  ++processing_template_decl;
	  const bool dep = any_dependent_template_arguments_p (TI_ARGS (ti));
	  --processing_template_decl;
	  return dep;
	}
      case IS_ABSTRACT:
	return DECL_PURE_VIRTUAL_P (t);
      case IS_CONSTRUCTOR:
	return DECL_CONSTRUCTOR_P (t);
      case IS_DESTRUCTOR:
	return DECL_DESTRUCTOR_P (t);
      case IS_COPY_CONSTRUCTOR:
	return DECL_COPY_CONSTRUCTOR_P (t);
      case IS_MOVE_CONSTRUCTOR:
	return DECL_MOVE_CONSTRUCTOR_P (t);
      case IS_TEMPLATE:
	return TREE_CODE (t) == TEMPLATE_DECL;
      case IS_TRIVIAL:
	return trivial_type_p (t);
      default:
        return 0;
    }
}

/* Collect source file references recursively, starting from NAMESPC.  */

static void 
collect_source_refs (tree namespc) 
{
  tree t;

  if (!namespc) 
    return;

  /* Iterate over names in this name space.  */
  for (t = NAMESPACE_LEVEL (namespc)->names; t; t = TREE_CHAIN (t))
    if (!DECL_IS_BUILTIN (t) )
      collect_source_ref (DECL_SOURCE_FILE (t));
  
  /* Dump siblings, if any */
  collect_source_refs (TREE_CHAIN (namespc));

  /* Dump children, if any */
  collect_source_refs (NAMESPACE_LEVEL (namespc)->namespaces);
}

/* Collect decls relevant to SOURCE_FILE from all namespaces recursively,
   starting from NAMESPC.  */

static void
collect_ada_namespace (tree namespc, const char *source_file)
{
  if (!namespc)
    return;

  /* Collect decls from this namespace */
  collect_ada_nodes (NAMESPACE_LEVEL (namespc)->names, source_file);

  /* Collect siblings, if any */
  collect_ada_namespace (TREE_CHAIN (namespc), source_file);

  /* Collect children, if any */
  collect_ada_namespace (NAMESPACE_LEVEL (namespc)->namespaces, source_file);
}

/* Returns true iff there is a definition available for variable or
   function DECL.  */

bool
decl_defined_p (tree decl)
{
  if (TREE_CODE (decl) == FUNCTION_DECL)
    return (DECL_INITIAL (decl) != NULL_TREE
	    /* A pending instantiation of a friend temploid is defined.  */
	    || (DECL_FRIEND_PSEUDO_TEMPLATE_INSTANTIATION (decl)
		&& DECL_INITIAL (DECL_TEMPLATE_RESULT
				 (DECL_TI_TEMPLATE (decl)))));
  else
    {
      gcc_assert (VAR_P (decl));
      return !DECL_EXTERNAL (decl);
    }
}

/* Nonzero for a VAR_DECL whose value can be used in a constant expression.

      [expr.const]

      An integral constant-expression can only involve ... const
      variables of integral or enumeration types initialized with
      constant expressions ...

      C++0x also allows constexpr variables and temporaries initialized
      with constant expressions.  We handle the former here, but the latter
      are just folded away in cxx_eval_constant_expression.

   The standard does not require that the expression be non-volatile.
   G++ implements the proposed correction in DR 457.  */

bool
decl_constant_var_p (tree decl)
{
  if (!decl_maybe_constant_var_p (decl))
    return false;

  /* We don't know if a template static data member is initialized with
     a constant expression until we instantiate its initializer.  Even
     in the case of a constexpr variable, we can't treat it as a
     constant until its initializer is complete in case it's used in
     its own initializer.  */
  maybe_instantiate_decl (decl);
  return DECL_INITIALIZED_BY_CONSTANT_EXPRESSION_P (decl);
}

/* Returns true if DECL could be a symbolic constant variable, depending on
   its initializer.  */

bool
decl_maybe_constant_var_p (tree decl)
{
  tree type = TREE_TYPE (decl);
  if (!VAR_P (decl))
    return false;
  if (DECL_DECLARED_CONSTEXPR_P (decl))
    return true;
  if (DECL_HAS_VALUE_EXPR_P (decl))
    /* A proxy isn't constant.  */
    return false;
  if (TREE_CODE (type) == REFERENCE_TYPE)
    /* References can be constant.  */
    return true;
  return (CP_TYPE_CONST_NON_VOLATILE_P (type)
	  && INTEGRAL_OR_ENUMERATION_TYPE_P (type));
}

/* Complain that DECL uses a type with no linkage.  In C++98 mode this is
   called from grokfndecl and grokvardecl; in all modes it is called from
   cp_write_global_declarations.  */

void
no_linkage_error (tree decl)
{
  if (cxx_dialect >= cxx11 && decl_defined_p (decl))
    /* In C++11 it's ok if the decl is defined.  */
    return;
  tree t = no_linkage_check (TREE_TYPE (decl), /*relaxed_p=*/false);
  if (t == NULL_TREE)
    /* The type that got us on no_linkage_decls must have gotten a name for
       linkage purposes.  */;
  else if (CLASS_TYPE_P (t) && TYPE_BEING_DEFINED (t))
    /* The type might end up having a typedef name for linkage purposes.  */
    vec_safe_push (no_linkage_decls, decl);
  else if (TYPE_UNNAMED_P (t))
    {
      bool d = false;
      if (cxx_dialect >= cxx11)
	d = permerror (DECL_SOURCE_LOCATION (decl), "%q#D, declared using "
		       "unnamed type, is used but never defined", decl);
      else if (DECL_EXTERN_C_P (decl))
	/* Allow this; it's pretty common in C.  */;
      else if (VAR_P (decl))
	/* DRs 132, 319 and 389 seem to indicate types with
	   no linkage can only be used to declare extern "C"
	   entities.  Since it's not always an error in the
	   ISO C++ 90 Standard, we only issue a warning.  */
	d = warning_at (DECL_SOURCE_LOCATION (decl), 0, "unnamed type "
			"with no linkage used to declare variable %q#D with "
			"linkage", decl);
      else
	d = permerror (DECL_SOURCE_LOCATION (decl), "unnamed type with no "
		       "linkage used to declare function %q#D with linkage",
		       decl);
      if (d && is_typedef_decl (TYPE_NAME (t)))
	inform (DECL_SOURCE_LOCATION (TYPE_NAME (t)), "%q#D does not refer "
		"to the unqualified type, so it is not used for linkage",
		TYPE_NAME (t));
    }
  else if (cxx_dialect >= cxx11)
    {
      if (VAR_P (decl) || !DECL_PURE_VIRTUAL_P (decl))
	permerror (DECL_SOURCE_LOCATION (decl),
		   "%q#D, declared using local type "
		   "%qT, is used but never defined", decl, t);
    }
  else if (VAR_P (decl))
    warning_at (DECL_SOURCE_LOCATION (decl), 0, "type %qT with no linkage "
		"used to declare variable %q#D with linkage", t, decl);
  else
    permerror (DECL_SOURCE_LOCATION (decl), "type %qT with no linkage used "
	       "to declare function %q#D with linkage", t, decl);
}

/* Collect declarations from all namespaces relevant to SOURCE_FILE.  */

static void
collect_all_refs (const char *source_file)
{
  collect_ada_namespace (global_namespace, source_file);
}

/* Clear DECL_EXTERNAL for NODE.  */

static bool
clear_decl_external (struct cgraph_node *node, void * /*data*/)
{
  DECL_EXTERNAL (node->decl) = 0;
  return false;
}

/* Build up the function to run dynamic initializers for thread_local
   variables in this translation unit and alias the init functions for the
   individual variables to it.  */

static void
handle_tls_init (void)
{
  tree vars = prune_vars_needing_no_initialization (&tls_aggregates);
  if (vars == NULL_TREE)
    return;

  location_t loc = DECL_SOURCE_LOCATION (TREE_VALUE (vars));

  write_out_vars (vars);

  tree guard = build_decl (loc, VAR_DECL, get_identifier ("__tls_guard"),
			   boolean_type_node);
  TREE_PUBLIC (guard) = false;
  TREE_STATIC (guard) = true;
  DECL_ARTIFICIAL (guard) = true;
  DECL_IGNORED_P (guard) = true;
  TREE_USED (guard) = true;
  CP_DECL_THREAD_LOCAL_P (guard) = true;
  set_decl_tls_model (guard, decl_default_tls_model (guard));
<<<<<<< HEAD
  pushdecl_top_level_init (guard, NULL_TREE);
=======
  pushdecl_top_level_with_init (guard, NULL_TREE);
>>>>>>> 395ec8f3

  tree fn = get_local_tls_init_fn ();
  start_preparsed_function (fn, NULL_TREE, SF_PRE_PARSED);
  tree body = begin_function_body ();
  tree if_stmt = begin_if_stmt ();
  tree cond = cp_build_unary_op (TRUTH_NOT_EXPR, guard, false,
				 tf_warning_or_error);
  finish_if_stmt_cond (cond, if_stmt);
  finish_expr_stmt (cp_build_modify_expr (loc, guard, NOP_EXPR,
					  boolean_true_node,
					  tf_warning_or_error));
  for (; vars; vars = TREE_CHAIN (vars))
    {
      tree var = TREE_VALUE (vars);
      tree init = TREE_PURPOSE (vars);
      one_static_initialization_or_destruction (var, init, true);

#ifdef ASM_OUTPUT_DEF
      /* Output init aliases even with -fno-extern-tls-init.  */
      if (TREE_PUBLIC (var))
	{
          tree single_init_fn = get_tls_init_fn (var);
	  if (single_init_fn == NULL_TREE)
	    continue;
	  cgraph_node *alias
	    = cgraph_node::get_create (fn)->create_same_body_alias
		(single_init_fn, fn);
	  gcc_assert (alias != NULL);
	}
#endif
    }

  finish_then_clause (if_stmt);
  finish_if_stmt (if_stmt);
  finish_function_body (body);
  expand_or_defer_fn (finish_function (0));
}

/* We're at the end of compilation, so generate any mangling aliases that
   we've been saving up, if DECL is going to be output and ID2 isn't
   already taken by another declaration.  */

static void
generate_mangling_alias (tree decl, tree id2)
{
  /* If there's a declaration already using this mangled name,
     don't create a compatibility alias that conflicts.  */
  if (IDENTIFIER_GLOBAL_VALUE (id2))
    return;

  struct cgraph_node *n = NULL;
  if (TREE_CODE (decl) == FUNCTION_DECL
      && !(n = cgraph_node::get (decl)))
    /* Don't create an alias to an unreferenced function.  */
    return;

  tree alias = make_alias_for (decl, id2);
  SET_IDENTIFIER_GLOBAL_VALUE (id2, alias);
  DECL_IGNORED_P (alias) = 1;
  TREE_PUBLIC (alias) = TREE_PUBLIC (decl);
  DECL_VISIBILITY (alias) = DECL_VISIBILITY (decl);
  if (vague_linkage_p (decl))
    DECL_WEAK (alias) = 1;
  if (TREE_CODE (decl) == FUNCTION_DECL)
    n->create_same_body_alias (alias, decl);
  else
    varpool_node::create_extra_name_alias (alias, decl);
}

/* Note that we might want to emit an alias with the symbol ID2 for DECL at
   the end of translation, for compatibility across bugs in the mangling
   implementation.  */

void
note_mangling_alias (tree decl ATTRIBUTE_UNUSED, tree id2 ATTRIBUTE_UNUSED)
{
#ifdef ASM_OUTPUT_DEF
  if (!defer_mangling_aliases)
    generate_mangling_alias (decl, id2);
  else
    {
      vec_safe_push (mangling_aliases, decl);
      vec_safe_push (mangling_aliases, id2);
    }
#endif
}

/* Emit all mangling aliases that were deferred up to this point.  */

void
generate_mangling_aliases ()
{
  while (!vec_safe_is_empty (mangling_aliases))
    {
      tree id2 = mangling_aliases->pop();
      tree decl = mangling_aliases->pop();
      generate_mangling_alias (decl, id2);
    }
  defer_mangling_aliases = false;
}

/* The entire file is now complete.  If requested, dump everything
   to a file.  */

static void
dump_tu (void)
{
  int flags;
  FILE *stream = dump_begin (TDI_tu, &flags);

  if (stream)
    {
      dump_node (global_namespace, flags & ~TDF_SLIM, stream);
      dump_end (TDI_tu, stream);
    }
}

static location_t locus_at_end_of_parsing;

/* Check the deallocation functions for CODE to see if we want to warn that
   only one was defined.  */

static void
maybe_warn_sized_delete (enum tree_code code)
{
  tree sized = NULL_TREE;
  tree unsized = NULL_TREE;

  for (ovl_iterator iter (IDENTIFIER_GLOBAL_VALUE (cp_operator_id (code)));
       iter; ++iter)
    {
      tree fn = *iter;
      /* We're only interested in usual deallocation functions.  */
      if (!usual_deallocation_fn_p (fn))
	continue;
      if (FUNCTION_ARG_CHAIN (fn) == void_list_node)
	unsized = fn;
      else
	sized = fn;
    }
  if (DECL_INITIAL (unsized) && !DECL_INITIAL (sized))
    warning_at (DECL_SOURCE_LOCATION (unsized), OPT_Wsized_deallocation,
		"the program should also define %qD", sized);
  else if (!DECL_INITIAL (unsized) && DECL_INITIAL (sized))
    warning_at (DECL_SOURCE_LOCATION (sized), OPT_Wsized_deallocation,
		"the program should also define %qD", unsized);
}

/* Check the global deallocation functions to see if we want to warn about
   defining unsized without sized (or vice versa).  */

static void
maybe_warn_sized_delete ()
{
  if (!flag_sized_deallocation || !warn_sized_deallocation)
    return;
  maybe_warn_sized_delete (DELETE_EXPR);
  maybe_warn_sized_delete (VEC_DELETE_EXPR);
}

/* Earlier we left PTRMEM_CST in variable initializers alone so that we could
   look them up when evaluating non-type template parameters.  Now we need to
   lower them to something the back end can understand.  */

static void
lower_var_init ()
{
  varpool_node *node;
  FOR_EACH_VARIABLE (node)
    {
      tree d = node->decl;
      if (tree init = DECL_INITIAL (d))
	DECL_INITIAL (d) = cplus_expand_constant (init);
    }
}

/* This routine is called at the end of compilation.
   Its job is to create all the code needed to initialize and
   destroy the global aggregates.  We do the destruction
   first, since that way we only need to reverse the decls once.  */

void
c_parse_final_cleanups (void)
{
  tree vars;
  bool reconsider;
  size_t i;
  unsigned ssdf_count = 0;
  int retries = 0;
  tree decl;

  locus_at_end_of_parsing = input_location;
  at_eof = 1;

  /* Bad parse errors.  Just forget about it.  */
  if (! global_bindings_p () || current_class_type
      || !vec_safe_is_empty (decl_namespace_list))
    return;

  /* This is the point to write out a PCH if we're doing that.
     In that case we do not want to do anything else.  */
  if (pch_file)
    {
      /* Mangle all symbols at PCH creation time.  */
      symtab_node *node;
      FOR_EACH_SYMBOL (node)
	if (! is_a <varpool_node *> (node)
	    || ! DECL_HARD_REGISTER (node->decl))
	  DECL_ASSEMBLER_NAME (node->decl);
      c_common_write_pch ();
      dump_tu ();
      /* Ensure even the callers don't try to finalize the CU.  */
      flag_syntax_only = 1;
      return;
    }

  timevar_stop (TV_PHASE_PARSING);
  timevar_start (TV_PHASE_DEFERRED);

  symtab->process_same_body_aliases ();

  /* Handle -fdump-ada-spec[-slim] */
  if (flag_dump_ada_spec || flag_dump_ada_spec_slim)
    {
      if (flag_dump_ada_spec_slim)
	collect_source_ref (main_input_filename);
      else
	collect_source_refs (global_namespace);

      dump_ada_specs (collect_all_refs, cpp_check);
    }

  /* FIXME - huh?  was  input_line -= 1;*/

  /* We now have to write out all the stuff we put off writing out.
     These include:

       o Template specializations that we have not yet instantiated,
	 but which are needed.
       o Initialization and destruction for non-local objects with
	 static storage duration.  (Local objects with static storage
	 duration are initialized when their scope is first entered,
	 and are cleaned up via atexit.)
       o Virtual function tables.

     All of these may cause others to be needed.  For example,
     instantiating one function may cause another to be needed, and
     generating the initializer for an object may cause templates to be
     instantiated, etc., etc.  */

  emit_support_tinfos ();

  do
    {
      tree t;
      tree decl;

      reconsider = false;

      /* If there are templates that we've put off instantiating, do
	 them now.  */
      instantiate_pending_templates (retries);
      ggc_collect ();

      /* Write out virtual tables as required.  Note that writing out
	 the virtual table for a template class may cause the
	 instantiation of members of that class.  If we write out
	 vtables then we remove the class from our list so we don't
	 have to look at it again.  */

      while (keyed_classes != NULL_TREE
	     && maybe_emit_vtables (TREE_VALUE (keyed_classes)))
	{
	  reconsider = true;
	  keyed_classes = TREE_CHAIN (keyed_classes);
	}

      t = keyed_classes;
      if (t != NULL_TREE)
	{
	  tree next = TREE_CHAIN (t);

	  while (next)
	    {
	      if (maybe_emit_vtables (TREE_VALUE (next)))
		{
		  reconsider = true;
		  TREE_CHAIN (t) = TREE_CHAIN (next);
		}
	      else
		t = next;

	      next = TREE_CHAIN (t);
	    }
	}

      /* Write out needed type info variables.  We have to be careful
	 looping through unemitted decls, because emit_tinfo_decl may
	 cause other variables to be needed. New elements will be
	 appended, and we remove from the vector those that actually
	 get emitted.  */
      for (i = unemitted_tinfo_decls->length ();
	   unemitted_tinfo_decls->iterate (--i, &t);)
	if (emit_tinfo_decl (t))
	  {
	    reconsider = true;
	    unemitted_tinfo_decls->unordered_remove (i);
	  }

      /* The list of objects with static storage duration is built up
	 in reverse order.  We clear STATIC_AGGREGATES so that any new
	 aggregates added during the initialization of these will be
	 initialized in the correct order when we next come around the
	 loop.  */
      vars = prune_vars_needing_no_initialization (&static_aggregates);

      if (vars)
	{
	  /* We need to start a new initialization function each time
	     through the loop.  That's because we need to know which
	     vtables have been referenced, and TREE_SYMBOL_REFERENCED
	     isn't computed until a function is finished, and written
	     out.  That's a deficiency in the back end.  When this is
	     fixed, these initialization functions could all become
	     inline, with resulting performance improvements.  */
	  tree ssdf_body;

	  /* Set the line and file, so that it is obviously not from
	     the source file.  */
	  input_location = locus_at_end_of_parsing;
	  ssdf_body = start_static_storage_duration_function (ssdf_count);

	  /* Make sure the back end knows about all the variables.  */
	  write_out_vars (vars);

	  /* First generate code to do all the initializations.  */
	  if (vars)
	    do_static_initialization_or_destruction (vars, /*initp=*/true);

	  /* Then, generate code to do all the destructions.  Do these
	     in reverse order so that the most recently constructed
	     variable is the first destroyed.  If we're using
	     __cxa_atexit, then we don't need to do this; functions
	     were registered at initialization time to destroy the
	     local statics.  */
	  if (!flag_use_cxa_atexit && vars)
	    {
	      vars = nreverse (vars);
	      do_static_initialization_or_destruction (vars, /*initp=*/false);
	    }
	  else
	    vars = NULL_TREE;

	  /* Finish up the static storage duration function for this
	     round.  */
	  input_location = locus_at_end_of_parsing;
	  finish_static_storage_duration_function (ssdf_body);

	  /* All those initializations and finalizations might cause
	     us to need more inline functions, more template
	     instantiations, etc.  */
	  reconsider = true;
	  ssdf_count++;
	  /* ??? was:  locus_at_end_of_parsing.line++; */
	}

      /* Now do the same for thread_local variables.  */
      handle_tls_init ();

      /* Go through the set of inline functions whose bodies have not
	 been emitted yet.  If out-of-line copies of these functions
	 are required, emit them.  */
      FOR_EACH_VEC_SAFE_ELT (deferred_fns, i, decl)
	{
	  /* Does it need synthesizing?  */
	  if (DECL_DEFAULTED_FN (decl) && ! DECL_INITIAL (decl)
	      && (! DECL_REALLY_EXTERN (decl) || possibly_inlined_p (decl)))
	    {
	      /* Even though we're already at the top-level, we push
		 there again.  That way, when we pop back a few lines
		 hence, all of our state is restored.  Otherwise,
		 finish_function doesn't clean things up, and we end
		 up with CURRENT_FUNCTION_DECL set.  */
	      push_to_top_level ();
	      /* The decl's location will mark where it was first
		 needed.  Save that so synthesize method can indicate
		 where it was needed from, in case of error  */
	      input_location = DECL_SOURCE_LOCATION (decl);
	      synthesize_method (decl);
	      pop_from_top_level ();
	      reconsider = true;
	    }

	  if (!DECL_INITIAL (decl) && decl_tls_wrapper_p (decl))
	    generate_tls_wrapper (decl);

	  if (!DECL_SAVED_TREE (decl))
	    continue;

	  /* We lie to the back end, pretending that some functions
	     are not defined when they really are.  This keeps these
	     functions from being put out unnecessarily.  But, we must
	     stop lying when the functions are referenced, or if they
	     are not comdat since they need to be put out now.  If
	     DECL_INTERFACE_KNOWN, then we have already set
	     DECL_EXTERNAL appropriately, so there's no need to check
	     again, and we do not want to clear DECL_EXTERNAL if a
	     previous call to import_export_decl set it.

	     This is done in a separate for cycle, because if some
	     deferred function is contained in another deferred
	     function later in deferred_fns varray,
	     rest_of_compilation would skip this function and we
	     really cannot expand the same function twice.  */
	  import_export_decl (decl);
	  if (DECL_NOT_REALLY_EXTERN (decl)
	      && DECL_INITIAL (decl)
	      && decl_needed_p (decl))
	    {
	      struct cgraph_node *node, *next;

	      node = cgraph_node::get (decl);
	      if (node->cpp_implicit_alias)
		node = node->get_alias_target ();

	      node->call_for_symbol_thunks_and_aliases (clear_decl_external,
						      NULL, true);
	      /* If we mark !DECL_EXTERNAL one of the symbols in some comdat
		 group, we need to mark all symbols in the same comdat group
		 that way.  */
	      if (node->same_comdat_group)
		for (next = dyn_cast<cgraph_node *> (node->same_comdat_group);
		     next != node;
		     next = dyn_cast<cgraph_node *> (next->same_comdat_group))
		  next->call_for_symbol_thunks_and_aliases (clear_decl_external,
							  NULL, true);
	    }

	  /* If we're going to need to write this function out, and
	     there's already a body for it, create RTL for it now.
	     (There might be no body if this is a method we haven't
	     gotten around to synthesizing yet.)  */
	  if (!DECL_EXTERNAL (decl)
	      && decl_needed_p (decl)
	      && !TREE_ASM_WRITTEN (decl)
	      && !cgraph_node::get (decl)->definition)
	    {
	      /* We will output the function; no longer consider it in this
		 loop.  */
	      DECL_DEFER_OUTPUT (decl) = 0;
	      /* Generate RTL for this function now that we know we
		 need it.  */
	      expand_or_defer_fn (decl);
	      /* If we're compiling -fsyntax-only pretend that this
		 function has been written out so that we don't try to
		 expand it again.  */
	      if (flag_syntax_only)
		TREE_ASM_WRITTEN (decl) = 1;
	      reconsider = true;
	    }
	}

      if (wrapup_namespace_globals ())
	reconsider = true;

      /* Static data members are just like namespace-scope globals.  */
      FOR_EACH_VEC_SAFE_ELT (pending_statics, i, decl)
	{
	  if (var_finalized_p (decl) || DECL_REALLY_EXTERN (decl)
	      /* Don't write it out if we haven't seen a definition.  */
	      || (DECL_IN_AGGR_P (decl) && !DECL_INLINE_VAR_P (decl)))
	    continue;
	  import_export_decl (decl);
	  /* If this static data member is needed, provide it to the
	     back end.  */
	  if (DECL_NOT_REALLY_EXTERN (decl) && decl_needed_p (decl))
	    DECL_EXTERNAL (decl) = 0;
	}
      if (vec_safe_length (pending_statics) != 0
	  && wrapup_global_declarations (pending_statics->address (),
					 pending_statics->length ()))
	reconsider = true;

      retries++;
    }
  while (reconsider);

  lower_var_init ();

  generate_mangling_aliases ();

  /* All used inline functions must have a definition at this point.  */
  FOR_EACH_VEC_SAFE_ELT (deferred_fns, i, decl)
    {
      if (/* Check online inline functions that were actually used.  */
	  DECL_ODR_USED (decl) && DECL_DECLARED_INLINE_P (decl)
	  /* If the definition actually was available here, then the
	     fact that the function was not defined merely represents
	     that for some reason (use of a template repository,
	     #pragma interface, etc.) we decided not to emit the
	     definition here.  */
	  && !DECL_INITIAL (decl)
	  /* Don't complain if the template was defined.  */
	  && !(DECL_TEMPLATE_INSTANTIATION (decl)
	       && DECL_INITIAL (DECL_TEMPLATE_RESULT
				(template_for_substitution (decl)))))
	{
	  warning_at (DECL_SOURCE_LOCATION (decl), 0,
		      "inline function %qD used but never defined", decl);
	  /* Avoid a duplicate warning from check_global_declaration.  */
	  TREE_NO_WARNING (decl) = 1;
	}
    }

  /* So must decls that use a type with no linkage.  */
  FOR_EACH_VEC_SAFE_ELT (no_linkage_decls, i, decl)
    no_linkage_error (decl);

  maybe_warn_sized_delete ();

  /* Then, do the Objective-C stuff.  This is where all the
     Objective-C module stuff gets generated (symtab,
     class/protocol/selector lists etc).  This must be done after C++
     templates, destructors etc. so that selectors used in C++
     templates are properly allocated.  */
  if (c_dialect_objc ())
    objc_write_global_declarations ();

  /* We give C linkage to static constructors and destructors.  */
  push_lang_context (lang_name_c);

  /* Generate initialization and destruction functions for all
     priorities for which they are required.  */
  if (priority_info_map)
    splay_tree_foreach (priority_info_map,
			generate_ctor_and_dtor_functions_for_priority,
			/*data=*/&locus_at_end_of_parsing);
  else if (c_dialect_objc () && objc_static_init_needed_p ())
    /* If this is obj-c++ and we need a static init, call
       generate_ctor_or_dtor_function.  */
    generate_ctor_or_dtor_function (/*constructor_p=*/true,
				    DEFAULT_INIT_PRIORITY,
				    &locus_at_end_of_parsing);

  /* We're done with the splay-tree now.  */
  if (priority_info_map)
    splay_tree_delete (priority_info_map);

  /* Generate any missing aliases.  */
  maybe_apply_pending_pragma_weaks ();

  /* We're done with static constructors, so we can go back to "C++"
     linkage now.  */
  pop_lang_context ();

  if (flag_vtable_verify)
    {
      vtv_recover_class_info ();
      vtv_compute_class_hierarchy_transitive_closure ();
      vtv_build_vtable_verify_fndecl ();
    }

  perform_deferred_noexcept_checks ();

  finish_repo ();
  finish_module ();
  fini_constexpr ();

  /* The entire file is now complete.  If requested, dump everything
     to a file.  */
  dump_tu ();

  if (flag_detailed_statistics)
    {
      dump_tree_statistics ();
      dump_time_statistics ();
    }

  timevar_stop (TV_PHASE_DEFERRED);
  timevar_start (TV_PHASE_PARSING);

  /* Indicate that we're done with front end processing.  */
  at_eof = 2;
}

/* Perform any post compilation-proper cleanups for the C++ front-end.
   This should really go away.  No front-end should need to do
   anything past the compilation process.  */

void
cxx_post_compilation_parsing_cleanups (void)
{
  timevar_start (TV_PHASE_LATE_PARSING_CLEANUPS);

  if (flag_vtable_verify)
    {
      /* Generate the special constructor initialization function that
         calls __VLTRegisterPairs, and give it a very high
         initialization priority.  This must be done after
         finalize_compilation_unit so that we have accurate
         information about which vtable will actually be emitted.  */
      vtv_generate_init_routine ();
    }

  input_location = locus_at_end_of_parsing;

  if (flag_checking)
    validate_conversion_obstack ();

  timevar_stop (TV_PHASE_LATE_PARSING_CLEANUPS);
}

/* FN is an OFFSET_REF, DOTSTAR_EXPR or MEMBER_REF indicating the
   function to call in parse-tree form; it has not yet been
   semantically analyzed.  ARGS are the arguments to the function.
   They have already been semantically analyzed.  This may change
   ARGS.  */

tree
build_offset_ref_call_from_tree (tree fn, vec<tree, va_gc> **args,
				 tsubst_flags_t complain)
{
  tree orig_fn;
  vec<tree, va_gc> *orig_args = NULL;
  tree expr;
  tree object;

  orig_fn = fn;
  object = TREE_OPERAND (fn, 0);

  if (processing_template_decl)
    {
      gcc_assert (TREE_CODE (fn) == DOTSTAR_EXPR
		  || TREE_CODE (fn) == MEMBER_REF);
      if (type_dependent_expression_p (fn)
	  || any_type_dependent_arguments_p (*args))
	return build_nt_call_vec (fn, *args);

      orig_args = make_tree_vector_copy (*args);

      /* Transform the arguments and add the implicit "this"
	 parameter.  That must be done before the FN is transformed
	 because we depend on the form of FN.  */
      make_args_non_dependent (*args);
      object = build_non_dependent_expr (object);
      if (TREE_CODE (TREE_TYPE (fn)) == METHOD_TYPE)
	{
	  if (TREE_CODE (fn) == DOTSTAR_EXPR)
	    object = cp_build_addr_expr (object, complain);
	  vec_safe_insert (*args, 0, object);
	}
      /* Now that the arguments are done, transform FN.  */
      fn = build_non_dependent_expr (fn);
    }

  /* A qualified name corresponding to a bound pointer-to-member is
     represented as an OFFSET_REF:

	struct B { void g(); };
	void (B::*p)();
	void B::g() { (this->*p)(); }  */
  if (TREE_CODE (fn) == OFFSET_REF)
    {
      tree object_addr = cp_build_addr_expr (object, complain);
      fn = TREE_OPERAND (fn, 1);
      fn = get_member_function_from_ptrfunc (&object_addr, fn,
					     complain);
      vec_safe_insert (*args, 0, object_addr);
    }

  if (CLASS_TYPE_P (TREE_TYPE (fn)))
    expr = build_op_call (fn, args, complain);
  else
    expr = cp_build_function_call_vec (fn, args, complain);
  if (processing_template_decl && expr != error_mark_node)
    expr = build_min_non_dep_call_vec (expr, orig_fn, orig_args);

  if (orig_args != NULL)
    release_tree_vector (orig_args);

  return expr;
}


void
check_default_args (tree x)
{
  tree arg = TYPE_ARG_TYPES (TREE_TYPE (x));
  bool saw_def = false;
  int i = 0 - (TREE_CODE (TREE_TYPE (x)) == METHOD_TYPE);
  for (; arg && arg != void_list_node; arg = TREE_CHAIN (arg), ++i)
    {
      if (TREE_PURPOSE (arg))
	saw_def = true;
      else if (saw_def && !PACK_EXPANSION_P (TREE_VALUE (arg)))
	{
	  error ("default argument missing for parameter %P of %q+#D", i, x);
	  TREE_PURPOSE (arg) = error_mark_node;
	}
    }
}

/* Return true if function DECL can be inlined.  This is used to force
   instantiation of methods that might be interesting for inlining.  */
bool
possibly_inlined_p (tree decl)
{
  gcc_assert (TREE_CODE (decl) == FUNCTION_DECL);
  if (DECL_UNINLINABLE (decl))
    return false;
  if (!optimize)
    return DECL_DECLARED_INLINE_P (decl);
  /* When optimizing, we might inline everything when flatten
     attribute or heuristics inlining for size or autoinlining
     is used.  */
  return true;
}

/* Normally, we can wait until instantiation-time to synthesize DECL.
   However, if DECL is a static data member initialized with a constant
   or a constexpr function, we need it right now because a reference to
   such a data member or a call to such function is not value-dependent.
   For a function that uses auto in the return type, we need to instantiate
   it to find out its type.  For OpenMP user defined reductions, we need
   them instantiated for reduction clauses which inline them by hand
   directly.  */

static void
maybe_instantiate_decl (tree decl)
{
  if (DECL_LANG_SPECIFIC (decl)
      && DECL_TEMPLATE_INFO (decl)
      && (decl_maybe_constant_var_p (decl)
	  || (TREE_CODE (decl) == FUNCTION_DECL
	      && DECL_OMP_DECLARE_REDUCTION_P (decl))
	  || undeduced_auto_decl (decl))
      && !DECL_DECLARED_CONCEPT_P (decl)
      && !uses_template_parms (DECL_TI_ARGS (decl)))
    {
      /* Instantiating a function will result in garbage collection.  We
	 must treat this situation as if we were within the body of a
	 function so as to avoid collecting live data only referenced from
	 the stack (such as overload resolution candidates).  */
      ++function_depth;
      instantiate_decl (decl, /*defer_ok=*/false,
			/*expl_inst_class_mem_p=*/false);
      --function_depth;
    }
}

/* Mark DECL (either a _DECL or a BASELINK) as "used" in the program.
   If DECL is a specialization or implicitly declared class member,
   generate the actual definition.  Return false if something goes
   wrong, true otherwise.  */

bool
mark_used (tree decl, tsubst_flags_t complain)
{
  /* If DECL is a BASELINK for a single function, then treat it just
     like the DECL for the function.  Otherwise, if the BASELINK is
     for an overloaded function, we don't know which function was
     actually used until after overload resolution.  */
  if (BASELINK_P (decl))
    {
      decl = BASELINK_FUNCTIONS (decl);
      if (really_overloaded_fn (decl))
	return true;
      decl = OVL_FIRST (decl);
    }

  /* Set TREE_USED for the benefit of -Wunused.  */
  TREE_USED (decl) = 1;

  if (TREE_CODE (decl) == TEMPLATE_DECL)
    return true;

  if (DECL_CLONED_FUNCTION_P (decl))
    TREE_USED (DECL_CLONED_FUNCTION (decl)) = 1;

  /* Mark enumeration types as used.  */
  if (TREE_CODE (decl) == CONST_DECL)
    used_types_insert (DECL_CONTEXT (decl));

  if (TREE_CODE (decl) == FUNCTION_DECL)
    maybe_instantiate_noexcept (decl);

  if (TREE_CODE (decl) == FUNCTION_DECL
      && DECL_DELETED_FN (decl))
    {
      if (DECL_ARTIFICIAL (decl))
	{
	  if (DECL_OVERLOADED_OPERATOR_P (decl) == TYPE_EXPR
	      && LAMBDA_TYPE_P (DECL_CONTEXT (decl)))
	    {
	      /* We mark a lambda conversion op as deleted if we can't
		 generate it properly; see maybe_add_lambda_conv_op.  */
	      sorry ("converting lambda which uses %<...%> to "
		     "function pointer");
	      return false;
	    }
	}
      if (complain & tf_error)
	{
	  error ("use of deleted function %qD", decl);
	  if (!maybe_explain_implicit_delete (decl))
	    inform (DECL_SOURCE_LOCATION (decl), "declared here");
	}
      return false;
    }

  if (TREE_DEPRECATED (decl) && (complain & tf_warning)
      && deprecated_state != DEPRECATED_SUPPRESS)
    warn_deprecated_use (decl, NULL_TREE);

  /* We can only check DECL_ODR_USED on variables or functions with
     DECL_LANG_SPECIFIC set, and these are also the only decls that we
     might need special handling for.  */
  if (!VAR_OR_FUNCTION_DECL_P (decl)
      || DECL_LANG_SPECIFIC (decl) == NULL
      || DECL_THUNK_P (decl))
    {
      if (!processing_template_decl
	  && !require_deduced_type (decl, complain))
	return false;
      return true;
    }

  /* We only want to do this processing once.  We don't need to keep trying
     to instantiate inline templates, because unit-at-a-time will make sure
     we get them compiled before functions that want to inline them.  */
  if (DECL_ODR_USED (decl))
    return true;

  /* Normally, we can wait until instantiation-time to synthesize DECL.
     However, if DECL is a static data member initialized with a constant
     or a constexpr function, we need it right now because a reference to
     such a data member or a call to such function is not value-dependent.
     For a function that uses auto in the return type, we need to instantiate
     it to find out its type.  For OpenMP user defined reductions, we need
     them instantiated for reduction clauses which inline them by hand
     directly.  */
  maybe_instantiate_decl (decl);

  if (processing_template_decl || in_template_function ())
    return true;

  /* Check this too in case we're within instantiate_non_dependent_expr.  */
  if (DECL_TEMPLATE_INFO (decl)
      && uses_template_parms (DECL_TI_ARGS (decl)))
    return true;

  if (!require_deduced_type (decl, complain))
    return false;

  /* If we don't need a value, then we don't need to synthesize DECL.  */
  if (cp_unevaluated_operand || in_discarded_stmt)
    return true;

  DECL_ODR_USED (decl) = 1;
  if (DECL_CLONED_FUNCTION_P (decl))
    DECL_ODR_USED (DECL_CLONED_FUNCTION (decl)) = 1;

  /* DR 757: A type without linkage shall not be used as the type of a
     variable or function with linkage, unless
   o the variable or function has extern "C" linkage (7.5 [dcl.link]), or
   o the variable or function is not used (3.2 [basic.def.odr]) or is
   defined in the same translation unit.  */
  if (cxx_dialect > cxx98
      && decl_linkage (decl) != lk_none
      && !DECL_EXTERN_C_P (decl)
      && !DECL_ARTIFICIAL (decl)
      && !decl_defined_p (decl)
      && no_linkage_check (TREE_TYPE (decl), /*relaxed_p=*/false))
    {
      if (is_local_extern (decl))
	/* There's no way to define a local extern, and adding it to
	   the vector interferes with GC, so give an error now.  */
	no_linkage_error (decl);
      else
	vec_safe_push (no_linkage_decls, decl);
    }

  if (TREE_CODE (decl) == FUNCTION_DECL && DECL_DECLARED_INLINE_P (decl)
      && !DECL_INITIAL (decl) && !DECL_ARTIFICIAL (decl))
    /* Remember it, so we can check it was defined.  */
    note_vague_linkage_fn (decl);

  /* Is it a synthesized method that needs to be synthesized?  */
  if (TREE_CODE (decl) == FUNCTION_DECL
      && DECL_NONSTATIC_MEMBER_FUNCTION_P (decl)
      && DECL_DEFAULTED_FN (decl)
      /* A function defaulted outside the class is synthesized either by
	 cp_finish_decl or instantiate_decl.  */
      && !DECL_DEFAULTED_OUTSIDE_CLASS_P (decl)
      && ! DECL_INITIAL (decl))
    {
      /* Defer virtual destructors so that thunks get the right
	 linkage.  */
      if (DECL_VIRTUAL_P (decl) && !at_eof)
	{
	  note_vague_linkage_fn (decl);
	  return true;
	}

      /* Remember the current location for a function we will end up
	 synthesizing.  Then we can inform the user where it was
	 required in the case of error.  */
      DECL_SOURCE_LOCATION (decl) = input_location;

      /* Synthesizing an implicitly defined member function will result in
	 garbage collection.  We must treat this situation as if we were
	 within the body of a function so as to avoid collecting live data
	 on the stack (such as overload resolution candidates).

         We could just let cp_write_global_declarations handle synthesizing
         this function by adding it to deferred_fns, but doing
         it at the use site produces better error messages.  */
      ++function_depth;
      synthesize_method (decl);
      --function_depth;
      /* If this is a synthesized method we don't need to
	 do the instantiation test below.  */
    }
  else if (VAR_OR_FUNCTION_DECL_P (decl)
	   && DECL_TEMPLATE_INFO (decl)
           && !DECL_DECLARED_CONCEPT_P (decl)
	   && (!DECL_EXPLICIT_INSTANTIATION (decl)
	       || always_instantiate_p (decl)))
    /* If this is a function or variable that is an instance of some
       template, we now know that we will need to actually do the
       instantiation. We check that DECL is not an explicit
       instantiation because that is not checked in instantiate_decl.

       We put off instantiating functions in order to improve compile
       times.  Maintaining a stack of active functions is expensive,
       and the inliner knows to instantiate any functions it might
       need.  Therefore, we always try to defer instantiation.  */
    {
      ++function_depth;
      instantiate_decl (decl, /*defer_ok=*/true,
			/*expl_inst_class_mem_p=*/false);
      --function_depth;
    }

  return true;
}

bool
mark_used (tree decl)
{
  return mark_used (decl, tf_warning_or_error);
}

tree
vtv_start_verification_constructor_init_function (void)
{
  return start_objects ('I', MAX_RESERVED_INIT_PRIORITY - 1);
}

tree
vtv_finish_verification_constructor_init_function (tree function_body)
{
  tree fn;

  finish_compound_stmt (function_body);
  fn = finish_function (0);
  DECL_STATIC_CONSTRUCTOR (fn) = 1;
  decl_init_priority_insert (fn, MAX_RESERVED_INIT_PRIORITY - 1);

  return fn;
}

#include "gt-cp-decl2.h"<|MERGE_RESOLUTION|>--- conflicted
+++ resolved
@@ -3014,11 +3014,7 @@
       DECL_ARTIFICIAL (guard) = 1;
       DECL_IGNORED_P (guard) = 1;
       TREE_USED (guard) = 1;
-<<<<<<< HEAD
-      pushdecl_top_level_init (guard, NULL_TREE);
-=======
-      pushdecl_top_level_with_init (guard, NULL_TREE);
->>>>>>> 395ec8f3
+      pushdecl_top_level_and_finish (guard, NULL_TREE);
     }
   return guard;
 }
@@ -4258,11 +4254,7 @@
   TREE_USED (guard) = true;
   CP_DECL_THREAD_LOCAL_P (guard) = true;
   set_decl_tls_model (guard, decl_default_tls_model (guard));
-<<<<<<< HEAD
-  pushdecl_top_level_init (guard, NULL_TREE);
-=======
-  pushdecl_top_level_with_init (guard, NULL_TREE);
->>>>>>> 395ec8f3
+  pushdecl_top_level_and_finish (guard, NULL_TREE);
 
   tree fn = get_local_tls_init_fn ();
   start_preparsed_function (fn, NULL_TREE, SF_PRE_PARSED);
