--- conflicted
+++ resolved
@@ -1,5 +1,3 @@
-<<<<<<< HEAD
-=======
 2022-07-31  Lewis Hyatt  <lhyatt@gmail.com>
 
 	PR c++/66290
@@ -19,7 +17,6 @@
 	CPP_QUERY token, don't try cp_parser_binary_operation if compare
 	is true.
 
->>>>>>> 4a7274dd
 2022-07-26  Marek Polacek  <polacek@redhat.com>
 
 	PR c++/106311
