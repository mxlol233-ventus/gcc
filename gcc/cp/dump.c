--- conflicted
+++ resolved
@@ -366,11 +366,7 @@
     case OVERLOAD:
       dump_child ("name", OVL_NAME (t));
       if (!dump_flag (di, TDF_SLIM, t))
-<<<<<<< HEAD
-	for (ovl_iterator iter (t, true); iter; ++iter)
-=======
 	for (lkp_iterator iter (t); iter; ++iter)
->>>>>>> 6f2f4050
 	  dump_child ("chld", *iter);
       break;
 
