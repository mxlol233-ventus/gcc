/* RunTime Type Identification
   Copyright (C) 1995-2020 Free Software Foundation, Inc.
   Mostly written by Jason Merrill (jason@cygnus.com).

This file is part of GCC.

GCC is free software; you can redistribute it and/or modify
it under the terms of the GNU General Public License as published by
the Free Software Foundation; either version 3, or (at your option)
any later version.

GCC is distributed in the hope that it will be useful,
but WITHOUT ANY WARRANTY; without even the implied warranty of
MERCHANTABILITY or FITNESS FOR A PARTICULAR PURPOSE.  See the
GNU General Public License for more details.

You should have received a copy of the GNU General Public License
along with GCC; see the file COPYING3.  If not see
<http://www.gnu.org/licenses/>.  */

#include "config.h"
#include "system.h"
#include "coretypes.h"
#include "target.h"
#include "cp-tree.h"
#include "memmodel.h"
#include "tm_p.h"
#include "stringpool.h"
#include "intl.h"
#include "stor-layout.h"
#include "c-family/c-pragma.h"
#include "gcc-rich-location.h"

/* C++ returns type information to the user in struct type_info
   objects. We also use type information to implement dynamic_cast and
   exception handlers. Type information for a particular type is
   indicated with an ABI defined structure derived from type_info.
   This would all be very straight forward, but for the fact that the
   runtime library provides the definitions of the type_info structure
   and the ABI defined derived classes. We cannot build declarations
   of them directly in the compiler, but we need to layout objects of
   their type.  Somewhere we have to lie.

   We define layout compatible POD-structs with compiler-defined names
   and generate the appropriate initializations for them (complete
   with explicit mention of their vtable). When we have to provide a
   type_info to the user we reinterpret_cast the internal compiler
   type to type_info.  A well formed program can only explicitly refer
   to the type_infos of complete types (& cv void).  However, we chain
   pointer type_infos to the pointed-to-type, and that can be
   incomplete.  We only need the addresses of such incomplete
   type_info objects for static initialization.

   The type information VAR_DECL of a type is held on the
   get_global_binding of the type's mangled name. That VAR_DECL
   will be the internal type.  It will usually have the correct
   internal type reflecting the kind of type it represents (pointer,
   array, function, class, inherited class, etc).  When the type it
   represents is incomplete, it will have the internal type
   corresponding to type_info.  That will only happen at the end of
   translation, when we are emitting the type info objects.  */

/* Auxiliary data we hold for each type_info derived object we need.  */
struct GTY (()) tinfo_s {
  tree type;  /* The (const-qualified) RECORD_TYPE for this type_info object */

  tree vtable; /* The VAR_DECL of the vtable.  Only filled at end of
		  translation.  */

  tree name;  /* IDENTIFIER_NODE for the ABI specified name of
		 the type_info derived type.  */
};


enum tinfo_kind
{
  TK_TYPE_INFO_TYPE,    /* abi::__type_info_pseudo */
  TK_BASE_TYPE,		/* abi::__base_class_type_info */
  TK_DERIVED_TYPES,	/* Start of types derived from abi::__type_info  */
  TK_BUILTIN_TYPE = TK_DERIVED_TYPES,	/* abi::__fundamental_type_info */
  TK_ARRAY_TYPE,	/* abi::__array_type_info */
  TK_FUNCTION_TYPE,	/* abi::__function_type_info */
  TK_ENUMERAL_TYPE,	/* abi::__enum_type_info */
  TK_POINTER_TYPE,	/* abi::__pointer_type_info */
  TK_POINTER_MEMBER_TYPE, /* abi::__pointer_to_member_type_info */
  TK_CLASS_TYPE,	/* abi::__class_type_info */
  TK_SI_CLASS_TYPE,	/* abi::__si_class_type_info */
  TK_VMI_CLASS_TYPES,	/* abi::__vmi_class_type_info<int> */
  TK_MAX
};

/* Names of the tinfo types.  Must be same order as TK enumeration
   above.  */

static const char *const tinfo_names[TK_MAX] =
{
  "__type_info",
  "__base_class_type_info",
  "__fundamental_type_info",
  "__array_type_info",
  "__function_type_info",
  "__enum_type_info",
  "__pointer_type_info",
  "__pointer_to_member_type_info",
  "__class_type_info",
  "__si_class_type_info",
  "__vmi_class_type_info"
};

/* Helper macro to get maximum scalar-width of pointer or of the 'long'-type.
   This of interest for llp64 targets.  */
#define LONGPTR_T \
  integer_types[(POINTER_SIZE <= TYPE_PRECISION (integer_types[itk_long]) \
		 ? itk_long : itk_long_long)]

/* A vector of all tinfo decls that haven't yet been emitted.  */
vec<tree, va_gc> *unemitted_tinfo_decls;

/* A vector of all type_info derived types we need.  The first few are
   fixed and created early. The remainder are for multiple inheritance
   and are generated as needed. */
static GTY (()) vec<tinfo_s, va_gc> *tinfo_descs;

static tree ifnonnull (tree, tree, tsubst_flags_t);
static tree tinfo_name (tree, bool);
static tree build_dynamic_cast_1 (location_t, tree, tree, tsubst_flags_t);
static tree throw_bad_cast (void);
static tree throw_bad_typeid (void);
static tree get_tinfo_ptr (tree);
static bool typeid_ok_p (void);
static int qualifier_flags (tree);
static bool target_incomplete_p (tree);
static tree tinfo_base_init (tinfo_s *, tree);
static tree generic_initializer (tinfo_s *, tree);
static tree ptr_initializer (tinfo_s *, tree);
static tree ptm_initializer (tinfo_s *, tree);
static tree class_initializer (tinfo_s *, tree, unsigned, ...);
static tree get_pseudo_ti_init (tree, unsigned);
static unsigned get_pseudo_ti_index (tree);
static tinfo_s *get_tinfo_desc (unsigned);
static void create_tinfo_types (void);
static bool typeinfo_in_lib_p (tree);

static int doing_runtime = 0;

static unsigned
push_abi_namespace (void)
{
  push_nested_namespace (abi_node);
  push_visibility ("default", 2);
  unsigned flags = module_kind;
  module_kind = 0;
  return flags;
}

static void
pop_abi_namespace (unsigned flags)
{
  module_kind = flags;
  pop_visibility (2);
  pop_nested_namespace (abi_node);
}

/* Declare language defined type_info type and a pointer to const
   type_info.  This is incomplete here, and will be completed when
   the user #includes <typeinfo>.  There are language defined
   restrictions on what can be done until that is included.  Create
   the internal versions of the ABI types.  */

void
init_rtti_processing (void)
{
  tree type_info_type;

  push_nested_namespace (std_node);
  type_info_type = xref_tag (class_type, get_identifier ("type_info"),
			     /*tag_scope=*/ts_current, false);
  tree decl = TYPE_NAME (type_info_type);
  /* This is exported from wherever it came from.  */
  DECL_MODULE_EXPORT_P (decl) = true;
  pop_nested_namespace (std_node);
  const_type_info_type_node
    = cp_build_qualified_type (type_info_type, TYPE_QUAL_CONST);
  type_info_ptr_type = build_pointer_type (const_type_info_type_node);

  vec_alloc (unemitted_tinfo_decls, 124);

  create_tinfo_types ();
}

/* Given the expression EXP of type `class *', return the head of the
   object pointed to by EXP with type cv void*, if the class has any
   virtual functions (TYPE_POLYMORPHIC_P), else just return the
   expression.  */

tree
build_headof (tree exp)
{
  tree type = TREE_TYPE (exp);
  tree offset;
  tree index;

  gcc_assert (TYPE_PTR_P (type));
  type = TREE_TYPE (type);

  if (!TYPE_POLYMORPHIC_P (type))
    return exp;

  /* We use this a couple of times below, protect it.  */
  exp = save_expr (exp);

  /* The offset-to-top field is at index -2 from the vptr.  */
  index = build_int_cst (NULL_TREE,
			 -2 * TARGET_VTABLE_DATA_ENTRY_DISTANCE);

  offset = build_vtbl_ref (cp_build_fold_indirect_ref (exp),
                           index);

  cp_build_qualified_type (ptr_type_node,
			   cp_type_quals (TREE_TYPE (exp)));
  return fold_build_pointer_plus (exp, offset);
}

/* Get a bad_cast node for the program to throw...

   See libstdc++/exception.cc for __throw_bad_cast */

static tree
throw_bad_cast (void)
{
  static tree fn;
  if (!fn)
    {
      tree name = get_identifier ("__cxa_bad_cast");
      fn = get_global_binding (name);
      if (!fn)
	fn = push_throw_library_fn
	  (name, build_function_type_list (ptr_type_node, NULL_TREE));
    }

  return build_cxx_call (fn, 0, NULL, tf_warning_or_error);
}

/* Return an expression for "__cxa_bad_typeid()".  The expression
   returned is an lvalue of type "const std::type_info".  */

static tree
throw_bad_typeid (void)
{
  static tree fn;
  if (!fn)
    {
      tree name = get_identifier ("__cxa_bad_typeid");
      fn = get_global_binding (name);
      if (!fn)
	{
	  tree t = build_reference_type (const_type_info_type_node);
	  t = build_function_type_list (t, NULL_TREE);
	  fn = push_throw_library_fn (name, t);
	}
    }

  return build_cxx_call (fn, 0, NULL, tf_warning_or_error);
}

/* Return an lvalue expression whose type is "const std::type_info"
   and whose value indicates the type of the expression EXP.  If EXP
   is a reference to a polymorphic class, return the dynamic type;
   otherwise return the static type of the expression.  */

static tree
get_tinfo_decl_dynamic (tree exp, tsubst_flags_t complain)
{
  tree type;
  tree t;

  if (error_operand_p (exp))
    return error_mark_node;

  exp = resolve_nondeduced_context (exp, complain);

  /* Peel back references, so they match.  */
  type = non_reference (unlowered_expr_type (exp));

  /* Peel off cv qualifiers.  */
  type = cv_unqualified (type);

  /* For UNKNOWN_TYPEs call complete_type_or_else to get diagnostics.  */
  if (CLASS_TYPE_P (type) || type == unknown_type_node
      || type == init_list_type_node)
    type = complete_type_or_maybe_complain (type, exp, complain);

  if (!type)
    return error_mark_node;

  /* If exp is a reference to polymorphic type, get the real type_info.  */
  if (TYPE_POLYMORPHIC_P (type) && ! resolves_to_fixed_type_p (exp, 0))
    {
      /* build reference to type_info from vtable.  */
      tree index;

      /* The RTTI information is at index -1.  */
      index = build_int_cst (NULL_TREE,
			     -1 * TARGET_VTABLE_DATA_ENTRY_DISTANCE);
      t = build_vtbl_ref (exp, index);
      t = convert (type_info_ptr_type, t);
    }
  else
    /* Otherwise return the type_info for the static type of the expr.  */
    t = get_tinfo_ptr (type);

  return cp_build_fold_indirect_ref (t);
}

static bool
typeid_ok_p (void)
{
  if (! flag_rtti)
    {
      error ("cannot use %<typeid%> with %<-fno-rtti%>");
      return false;
    }

  if (!COMPLETE_TYPE_P (const_type_info_type_node))
    {
      gcc_rich_location richloc (input_location);
      maybe_add_include_fixit (&richloc, "<typeinfo>", false);
      error_at (&richloc,
		"must %<#include <typeinfo>%> before using"
		" %<typeid%>");

      return false;
    }

  tree pseudo = TYPE_MAIN_VARIANT (get_tinfo_desc (TK_TYPE_INFO_TYPE)->type);
  tree real = TYPE_MAIN_VARIANT (const_type_info_type_node);

  /* Make sure abi::__type_info_pseudo has the same alias set
     as std::type_info.  */
  if (! TYPE_ALIAS_SET_KNOWN_P (pseudo))
    TYPE_ALIAS_SET (pseudo) = get_alias_set (real);
  else
    gcc_assert (TYPE_ALIAS_SET (pseudo) == get_alias_set (real));

  return true;
}

/* Return an expression for "typeid(EXP)".  The expression returned is
   an lvalue of type "const std::type_info".  */

tree
build_typeid (tree exp, tsubst_flags_t complain)
{
  tree cond = NULL_TREE, initial_expr = exp;
  int nonnull = 0;

  if (exp == error_mark_node || !typeid_ok_p ())
    return error_mark_node;

  if (processing_template_decl)
    return build_min (TYPEID_EXPR, const_type_info_type_node, exp);

  if (TYPE_POLYMORPHIC_P (TREE_TYPE (exp))
      && ! resolves_to_fixed_type_p (exp, &nonnull)
      && ! nonnull)
    {
      /* So we need to look into the vtable of the type of exp.
         Make sure it isn't a null lvalue.  */
      exp = cp_build_addr_expr (exp, complain);
      exp = save_expr (exp);
      cond = cp_convert (boolean_type_node, exp, complain);
      exp = cp_build_fold_indirect_ref (exp);
    }

  exp = get_tinfo_decl_dynamic (exp, complain);

  if (exp == error_mark_node)
    return error_mark_node;

  if (cond)
    {
      tree bad = throw_bad_typeid ();

      exp = build3 (COND_EXPR, TREE_TYPE (exp), cond, exp, bad);
    }
  else
    mark_type_use (initial_expr);

  return exp;
}

/* Generate the NTBS name of a type.  If MARK_PRIVATE, put a '*' in front so that
   comparisons will be done by pointer rather than string comparison.  */
static tree
tinfo_name (tree type, bool mark_private)
{
  const char *name;
  int length;
  tree name_string;

  name = mangle_type_string (type);
  length = strlen (name);

  if (mark_private)
    {
      /* Inject '*' at beginning of name to force pointer comparison.  */
      char* buf = (char*) XALLOCAVEC (char, length + 2);
      buf[0] = '*';
      memcpy (buf + 1, name, length + 1);
      name_string = build_string (length + 2, buf);
    }
  else
    name_string = build_string (length + 1, name);

  return fix_string_type (name_string);
}

/* Return a VAR_DECL for the internal ABI defined type_info object for
   TYPE. You must arrange that the decl is mark_used, if actually use
   it --- decls in vtables are only used if the vtable is output.  */

tree
get_tinfo_decl (tree type)
{
  if (variably_modified_type_p (type, /*fn=*/NULL_TREE))
    {
      error ("cannot create type information for type %qT because "
	     "it involves types of variable size",
	     type);
      return error_mark_node;
    }

  if (TREE_CODE (type) == METHOD_TYPE)
    type = build_function_type (TREE_TYPE (type),
				TREE_CHAIN (TYPE_ARG_TYPES (type)));

  return get_tinfo_decl_direct (type, NULL, -1);
}

/* Get or create a tinfo VAR_DECL directly from the provided information.
   The caller must have already checked it is valid to do so.  */

tree
get_tinfo_decl_direct (tree type, tree name, int pseudo_ix)
{
  /* For a class type, the variable is cached in the type node
     itself.  */
  tree d = NULL_TREE;

  gcc_checking_assert (TREE_CODE (type) != METHOD_TYPE);

  if (pseudo_ix < 0)
    type = complete_type (type);

  if (CLASS_TYPE_P (type))
    d = CLASSTYPE_TYPEINFO_VAR (TYPE_MAIN_VARIANT (type));

  if (!name)
    name = mangle_typeinfo_for_type (type);

  if (!CLASS_TYPE_P (type))
    d = get_global_binding (name);

  if (!d)
    {
      /* Create it.  */
      if (pseudo_ix < 0)
	pseudo_ix = get_pseudo_ti_index (type);

      const tinfo_s *ti = get_tinfo_desc (pseudo_ix);

      d = build_lang_decl (VAR_DECL, name, ti->type);
      SET_DECL_ASSEMBLER_NAME (d, name);
      /* Remember the type it is for.  */
      TREE_TYPE (name) = type;
      DECL_TINFO_P (d) = 1;
      DECL_ARTIFICIAL (d) = 1;
      DECL_IGNORED_P (d) = 1;
      TREE_READONLY (d) = 1;
      TREE_STATIC (d) = 1;

      /* Mark the variable as undefined -- but remember that we can
	 define it later if we need to do so.  */
      DECL_EXTERNAL (d) = 1;
      DECL_NOT_REALLY_EXTERN (d) = 1;
      set_linkage_according_to_type (type, d);

      d = pushdecl_top_level_and_finish (d, NULL_TREE);
      if (CLASS_TYPE_P (type))
	CLASSTYPE_TYPEINFO_VAR (TYPE_MAIN_VARIANT (type)) = d;

      /* Add decl to the global array of tinfo decls.  */
      vec_safe_push (unemitted_tinfo_decls, d);
    }

  return d;
}

/* Return a pointer to a type_info object describing TYPE, suitably
   cast to the language defined type.  */

static tree
get_tinfo_ptr (tree type)
{
  tree decl = get_tinfo_decl (type);

  mark_used (decl);
  return build_nop (type_info_ptr_type,
		    build_address (decl));
}

/* Return the type_info object for TYPE.  */

tree
get_typeid (tree type, tsubst_flags_t complain)
{
  if (type == error_mark_node || !typeid_ok_p ())
    return error_mark_node;

  if (processing_template_decl)
    return build_min (TYPEID_EXPR, const_type_info_type_node, type);

  /* If the type of the type-id is a reference type, the result of the
     typeid expression refers to a type_info object representing the
     referenced type.  */
  type = non_reference (type);

  /* This is not one of the uses of a qualified function type in 8.3.5.  */
  if (TREE_CODE (type) == FUNCTION_TYPE
      && (type_memfn_quals (type) != TYPE_UNQUALIFIED
	  || type_memfn_rqual (type) != REF_QUAL_NONE))
    {
      if (complain & tf_error)
	error ("%<typeid%> of qualified function type %qT", type);
      return error_mark_node;
    }

  /* The top-level cv-qualifiers of the lvalue expression or the type-id
     that is the operand of typeid are always ignored.  */
  type = cv_unqualified (type);

  /* For UNKNOWN_TYPEs call complete_type_or_else to get diagnostics.  */
  if (CLASS_TYPE_P (type) || type == unknown_type_node
      || type == init_list_type_node)
    type = complete_type_or_maybe_complain (type, NULL_TREE, complain);

  if (!type)
    return error_mark_node;

  return cp_build_fold_indirect_ref (get_tinfo_ptr (type));
}

/* Check whether TEST is null before returning RESULT.  If TEST is used in
   RESULT, it must have previously had a save_expr applied to it.  */

static tree
ifnonnull (tree test, tree result, tsubst_flags_t complain)
{
  tree cond = build2 (NE_EXPR, boolean_type_node, test,
		      cp_convert (TREE_TYPE (test), nullptr_node, complain));
  /* This is a compiler generated comparison, don't emit
     e.g. -Wnonnull-compare warning for it.  */
  TREE_NO_WARNING (cond) = 1;
  return build3 (COND_EXPR, TREE_TYPE (result), cond, result,
		 cp_convert (TREE_TYPE (result), nullptr_node, complain));
}

/* Execute a dynamic cast, as described in section 5.2.6 of the 9/93 working
   paper.  */

static tree
build_dynamic_cast_1 (location_t loc, tree type, tree expr,
		      tsubst_flags_t complain)
{
  enum tree_code tc = TREE_CODE (type);
  tree exprtype;
  tree dcast_fn;
  tree old_expr = expr;
  const char *errstr = NULL;

  /* Save casted types in the function's used types hash table.  */
  used_types_insert (type);

  /* T shall be a pointer or reference to a complete class type, or
     `pointer to cv void''.  */
  switch (tc)
    {
    case POINTER_TYPE:
      if (VOID_TYPE_P (TREE_TYPE (type)))
	break;
      /* Fall through.  */
    case REFERENCE_TYPE:
      if (! MAYBE_CLASS_TYPE_P (TREE_TYPE (type)))
	{
	  errstr = _("target is not pointer or reference to class");
	  goto fail;
	}
      if (!COMPLETE_TYPE_P (complete_type (TREE_TYPE (type))))
	{
	  errstr = _("target is not pointer or reference to complete type");
	  goto fail;
	}
      break;

    default:
      errstr = _("target is not pointer or reference");
      goto fail;
    }

  if (tc == POINTER_TYPE)
    {
      expr = decay_conversion (expr, complain);
      exprtype = TREE_TYPE (expr);

      /* If T is a pointer type, v shall be an rvalue of a pointer to
	 complete class type, and the result is an rvalue of type T.  */

      expr = mark_rvalue_use (expr);

      if (!TYPE_PTR_P (exprtype))
	{
	  errstr = _("source is not a pointer");
	  goto fail;
	}
      if (! MAYBE_CLASS_TYPE_P (TREE_TYPE (exprtype)))
	{
	  errstr = _("source is not a pointer to class");
	  goto fail;
	}
      if (!COMPLETE_TYPE_P (complete_type (TREE_TYPE (exprtype))))
	{
	  errstr = _("source is a pointer to incomplete type");
	  goto fail;
	}
    }
  else
    {
      expr = mark_lvalue_use (expr);
      exprtype = TREE_TYPE (expr);

      /* T is a reference type, v shall be an lvalue of a complete class
	 type, and the result is an lvalue of the type referred to by T.  */
      if (! MAYBE_CLASS_TYPE_P (exprtype))
	{
	  errstr = _("source is not of class type");
	  goto fail;
	}
      if (!COMPLETE_TYPE_P (complete_type (exprtype)))
	{
	  errstr = _("source is of incomplete class type");
	  goto fail;
	}

      exprtype = cp_build_reference_type (exprtype, !lvalue_p (expr));
    }

  /* The dynamic_cast operator shall not cast away constness.  */
  if (!at_least_as_qualified_p (TREE_TYPE (type),
				TREE_TYPE (exprtype)))
    {
      errstr = _("conversion casts away constness");
      goto fail;
    }

  /* If *type is an unambiguous accessible base class of *exprtype,
     convert statically.  */
  {
    tree binfo = lookup_base (TREE_TYPE (exprtype), TREE_TYPE (type),
			      ba_check, NULL, complain);
    if (binfo)
      return build_static_cast (loc, type, expr, complain);
  }

  /* Apply trivial conversion T -> T& for dereferenced ptrs.  */
  if (tc == REFERENCE_TYPE)
    expr = convert_to_reference (exprtype, expr, CONV_IMPLICIT,
				 LOOKUP_NORMAL, NULL_TREE, complain);

  /* Otherwise *exprtype must be a polymorphic class (have a vtbl).  */
  if (TYPE_POLYMORPHIC_P (TREE_TYPE (exprtype)))
    {
      tree expr1;
      /* if TYPE is `void *', return pointer to complete object.  */
      if (tc == POINTER_TYPE && VOID_TYPE_P (TREE_TYPE (type)))
	{
	  /* if b is an object, dynamic_cast<void *>(&b) == (void *)&b.  */
	  if (TREE_CODE (expr) == ADDR_EXPR
	      && VAR_P (TREE_OPERAND (expr, 0))
	      && TREE_CODE (TREE_TYPE (TREE_OPERAND (expr, 0))) == RECORD_TYPE)
	    return build1 (NOP_EXPR, type, expr);

	  /* Since expr is used twice below, save it.  */
	  expr = save_expr (expr);

	  expr1 = build_headof (expr);
	  if (TREE_TYPE (expr1) != type)
	    expr1 = build1 (NOP_EXPR, type, expr1);
	  return ifnonnull (expr, expr1, complain);
	}
      else
	{
	  tree retval;
	  tree result, td2, td3;
	  tree elems[4];
	  tree static_type, target_type, boff;

	  /* If we got here, we can't convert statically.  Therefore,
	     dynamic_cast<D&>(b) (b an object) cannot succeed.  */
	  if (tc == REFERENCE_TYPE)
	    {
	      if (VAR_P (old_expr)
		  && TREE_CODE (TREE_TYPE (old_expr)) == RECORD_TYPE)
		{
		  tree expr = throw_bad_cast ();
                  if (complain & tf_warning)
	            warning_at (loc, 0,
				"%<dynamic_cast<%#T>(%#D)%> can never succeed",
				type, old_expr);
		  /* Bash it to the expected type.  */
		  TREE_TYPE (expr) = type;
		  return expr;
		}
	    }
	  /* Ditto for dynamic_cast<D*>(&b).  */
	  else if (TREE_CODE (expr) == ADDR_EXPR)
	    {
	      tree op = TREE_OPERAND (expr, 0);
	      if (VAR_P (op)
		  && TREE_CODE (TREE_TYPE (op)) == RECORD_TYPE)
		{
                  if (complain & tf_warning)
	            warning_at (loc, 0,
				"%<dynamic_cast<%#T>(%#D)%> can never succeed",
				type, op);
		  retval = build_int_cst (type, 0);
		  return retval;
		}
	    }

	  /* Use of dynamic_cast when -fno-rtti is prohibited.  */
	  if (!flag_rtti)
	    {
              if (complain & tf_error)
		error_at (loc,
			  "%<dynamic_cast%> not permitted with %<-fno-rtti%>");
	      return error_mark_node;
	    }

	  target_type = TYPE_MAIN_VARIANT (TREE_TYPE (type));
	  static_type = TYPE_MAIN_VARIANT (TREE_TYPE (exprtype));
	  td2 = get_tinfo_decl (target_type);
	  if (!mark_used (td2, complain) && !(complain & tf_error))
	    return error_mark_node;
	  td2 = cp_build_addr_expr (td2, complain);
	  td3 = get_tinfo_decl (static_type);
	  if (!mark_used (td3, complain) && !(complain & tf_error))
	    return error_mark_node;
	  td3 = cp_build_addr_expr (td3, complain);

	  /* Determine how T and V are related.  */
	  boff = dcast_base_hint (static_type, target_type);

	  /* Since expr is used twice below, save it.  */
	  expr = save_expr (expr);

	  expr1 = expr;
	  if (tc == REFERENCE_TYPE)
	    expr1 = cp_build_addr_expr (expr1, complain);

	  elems[0] = expr1;
	  elems[1] = td3;
	  elems[2] = td2;
	  elems[3] = boff;

	  dcast_fn = dynamic_cast_node;
	  if (!dcast_fn)
	    {
	      unsigned flags = push_abi_namespace ();
	      tree tinfo_ptr = xref_tag (class_type,
					 get_identifier ("__class_type_info"),
					 /*tag_scope=*/ts_current, false);
	      tinfo_ptr = cp_build_qualified_type (tinfo_ptr, TYPE_QUAL_CONST);
	      tinfo_ptr = build_pointer_type (tinfo_ptr);

	      const char *fn_name = "__dynamic_cast";
	      /* void *() (void const *, __class_type_info const *,
		           __class_type_info const *, ptrdiff_t)  */
	      tree fn_type = (build_function_type_list
			      (ptr_type_node, const_ptr_type_node,
			       tinfo_ptr, tinfo_ptr, ptrdiff_type_node,
			       NULL_TREE));
	      dcast_fn = (build_library_fn_ptr
			  (fn_name, fn_type, ECF_LEAF | ECF_PURE | ECF_NOTHROW));
	      pop_abi_namespace (flags);
	      dynamic_cast_node = dcast_fn;
	    }
	  result = build_cxx_call (dcast_fn, 4, elems, complain);
	  SET_EXPR_LOCATION (result, loc);

	  if (tc == REFERENCE_TYPE)
	    {
	      tree bad = throw_bad_cast ();
	      tree neq;

	      result = save_expr (result);
	      neq = cp_truthvalue_conversion (result, complain);
	      return cp_convert (type,
				 build3 (COND_EXPR, TREE_TYPE (result),
					 neq, result, bad), complain);
	    }

	  /* Now back to the type we want from a void*.  */
	  result = cp_convert (type, result, complain);
	  return ifnonnull (expr, result, complain);
	}
    }
  else
    errstr = _("source type is not polymorphic");

 fail:
  if (complain & tf_error)
    error_at (loc, "cannot %<dynamic_cast%> %qE (of type %q#T) "
	      "to type %q#T (%s)",
	      old_expr, TREE_TYPE (old_expr), type, errstr);
  return error_mark_node;
}

tree
build_dynamic_cast (location_t loc, tree type, tree expr,
		    tsubst_flags_t complain)
{
  tree r;

  if (type == error_mark_node || expr == error_mark_node)
    return error_mark_node;

  if (processing_template_decl)
    {
      expr = build_min (DYNAMIC_CAST_EXPR, type, expr);
      TREE_SIDE_EFFECTS (expr) = 1;
      r = convert_from_reference (expr);
      protected_set_expr_location (r, loc);
      return r;
    }

  r = convert_from_reference (build_dynamic_cast_1 (loc, type, expr,
						    complain));
  if (r != error_mark_node)
    maybe_warn_about_useless_cast (loc, type, expr, complain);
  protected_set_expr_location (r, loc);
  return r;
}

/* Return the runtime bit mask encoding the qualifiers of TYPE.  */

static int
qualifier_flags (tree type)
{
  int flags = 0;
  int quals = cp_type_quals (type);

  if (quals & TYPE_QUAL_CONST)
    flags |= 1;
  if (quals & TYPE_QUAL_VOLATILE)
    flags |= 2;
  if (quals & TYPE_QUAL_RESTRICT)
    flags |= 4;
  return flags;
}

/* Return true, if the pointer chain TYPE ends at an incomplete type, or
   contains a pointer to member of an incomplete class.  */

static bool
target_incomplete_p (tree type)
{
  while (true)
    if (TYPE_PTRDATAMEM_P (type))
      {
	if (!COMPLETE_TYPE_P (TYPE_PTRMEM_CLASS_TYPE (type)))
	  return true;
	type = TYPE_PTRMEM_POINTED_TO_TYPE (type);
      }
    else if (TYPE_PTR_P (type))
      type = TREE_TYPE (type);
    else
      return !COMPLETE_OR_VOID_TYPE_P (type);
}

/* Returns true if TYPE involves an incomplete class type; in that
   case, typeinfo variables for TYPE should be emitted with internal
   linkage.  */

static bool
involves_incomplete_p (tree type)
{
  switch (TREE_CODE (type))
    {
    case POINTER_TYPE:
      return target_incomplete_p (TREE_TYPE (type));

    case OFFSET_TYPE:
    ptrmem:
      return
	(target_incomplete_p (TYPE_PTRMEM_POINTED_TO_TYPE (type))
	 || !COMPLETE_TYPE_P (TYPE_PTRMEM_CLASS_TYPE (type)));

    case RECORD_TYPE:
      if (TYPE_PTRMEMFUNC_P (type))
	goto ptrmem;
      /* Fall through.  */
    case UNION_TYPE:
      if (!COMPLETE_TYPE_P (type))
	return true;
      /* Fall through.  */
    default:
      /* All other types do not involve incomplete class types.  */
      return false;
    }
}

/* Return a CONSTRUCTOR for the common part of the type_info objects. This
   is the vtable pointer and NTBS name.  The NTBS name is emitted as a
   comdat const char array, so it becomes a unique key for the type. Generate
   and emit that VAR_DECL here.  (We can't always emit the type_info itself
   as comdat, because of pointers to incomplete.) */

static tree
tinfo_base_init (tinfo_s *ti, tree target)
{
  tree init;
  tree name_decl;
  tree vtable_ptr;
  vec<constructor_elt, va_gc> *v;

  {
    tree name_name, name_string;

    /* Generate the NTBS array variable.  */
    tree name_type = build_cplus_array_type
		     (cp_build_qualified_type (char_type_node, TYPE_QUAL_CONST),
		     NULL_TREE);

    /* Determine the name of the variable -- and remember with which
       type it is associated.  */
    name_name = mangle_typeinfo_string_for_type (target);
    TREE_TYPE (name_name) = target;

    name_decl = build_lang_decl (VAR_DECL, name_name, name_type);
    SET_DECL_ASSEMBLER_NAME (name_decl, name_name);
    DECL_ARTIFICIAL (name_decl) = 1;
    DECL_IGNORED_P (name_decl) = 1;
    TREE_READONLY (name_decl) = 1;
    TREE_STATIC (name_decl) = 1;
    DECL_EXTERNAL (name_decl) = 0;
    DECL_TINFO_P (name_decl) = 1;
    set_linkage_according_to_type (target, name_decl);
    import_export_decl (name_decl);
    name_string = tinfo_name (target, !TREE_PUBLIC (name_decl));
    DECL_INITIAL (name_decl) = name_string;
    mark_used (name_decl);
    pushdecl_top_level_and_finish (name_decl, name_string);
  }

  vtable_ptr = ti->vtable;
  if (!vtable_ptr)
    {
      int flags = push_abi_namespace ();
      tree real_type = xref_tag (class_type, ti->name,
				 /*tag_scope=*/ts_current, false);
      tree real_decl = TYPE_NAME (real_type);
      DECL_SOURCE_LOCATION (real_decl) = BUILTINS_LOCATION;
      pop_abi_namespace (flags);

      if (!COMPLETE_TYPE_P (real_type))
	{
	  /* We never saw a definition of this type, so we need to
	     tell the compiler that this is an exported class, as
	     indeed all of the __*_type_info classes are.  */
	  SET_CLASSTYPE_INTERFACE_KNOWN (real_type);
	  CLASSTYPE_INTERFACE_ONLY (real_type) = 1;
	}

      vtable_ptr = get_vtable_decl (real_type, /*complete=*/1);
      vtable_ptr = cp_build_addr_expr (vtable_ptr, tf_warning_or_error);

      /* We need to point into the middle of the vtable.  */
      vtable_ptr = fold_build_pointer_plus
	(vtable_ptr,
	 size_binop (MULT_EXPR,
		     size_int (2 * TARGET_VTABLE_DATA_ENTRY_DISTANCE),
		     TYPE_SIZE_UNIT (vtable_entry_type)));

      ti->vtable = vtable_ptr;
    }

  vec_alloc (v, 2);
  CONSTRUCTOR_APPEND_ELT (v, NULL_TREE, vtable_ptr);
  CONSTRUCTOR_APPEND_ELT (v, NULL_TREE,
			  decay_conversion (name_decl, tf_warning_or_error));

  init = build_constructor (init_list_type_node, v);
  TREE_CONSTANT (init) = 1;
  TREE_STATIC (init) = 1;

  return init;
}

/* Return the CONSTRUCTOR expr for a type_info of TYPE. TI provides the
   information about the particular type_info derivation, which adds no
   additional fields to the type_info base.  */

static tree
generic_initializer (tinfo_s *ti, tree target)
{
  tree init = tinfo_base_init (ti, target);

  init = build_constructor_single (init_list_type_node, NULL_TREE, init);
  TREE_CONSTANT (init) = 1;
  TREE_STATIC (init) = 1;
  return init;
}

/* Return the CONSTRUCTOR expr for a type_info of pointer TYPE.
   TI provides information about the particular type_info derivation,
   which adds target type and qualifier flags members to the type_info base.  */

static tree
ptr_initializer (tinfo_s *ti, tree target)
{
  tree init = tinfo_base_init (ti, target);
  tree to = TREE_TYPE (target);
  int flags = qualifier_flags (to);
  bool incomplete = target_incomplete_p (to);
  vec<constructor_elt, va_gc> *v;
  vec_alloc (v, 3);

  if (incomplete)
    flags |= 8;
  if (tx_safe_fn_type_p (to))
    {
      flags |= 0x20;
      to = tx_unsafe_fn_variant (to);
    }
  if (flag_noexcept_type
      && FUNC_OR_METHOD_TYPE_P (to)
      && TYPE_NOTHROW_P (to))
    {
      flags |= 0x40;
      to = build_exception_variant (to, NULL_TREE);
    }
  CONSTRUCTOR_APPEND_ELT (v, NULL_TREE, init);
  CONSTRUCTOR_APPEND_ELT (v, NULL_TREE, build_int_cst (NULL_TREE, flags));
  CONSTRUCTOR_APPEND_ELT (v, NULL_TREE,
                          get_tinfo_ptr (TYPE_MAIN_VARIANT (to)));

  init = build_constructor (init_list_type_node, v);
  TREE_CONSTANT (init) = 1;
  TREE_STATIC (init) = 1;
  return init;
}

/* Return the CONSTRUCTOR expr for a type_info of pointer to member data TYPE.
   TI provides information about the particular type_info derivation,
   which adds class, target type and qualifier flags members to the type_info
   base.  */

static tree
ptm_initializer (tinfo_s *ti, tree target)
{
  tree init = tinfo_base_init (ti, target);
  tree to = TYPE_PTRMEM_POINTED_TO_TYPE (target);
  tree klass = TYPE_PTRMEM_CLASS_TYPE (target);
  int flags = qualifier_flags (to);
  bool incomplete = target_incomplete_p (to);
  vec<constructor_elt, va_gc> *v;
  vec_alloc (v, 4);

  if (incomplete)
    flags |= 0x8;
  if (!COMPLETE_TYPE_P (klass))
    flags |= 0x10;
  CONSTRUCTOR_APPEND_ELT (v, NULL_TREE, init);
  CONSTRUCTOR_APPEND_ELT (v, NULL_TREE, build_int_cst (NULL_TREE, flags));
  CONSTRUCTOR_APPEND_ELT (v, NULL_TREE,
                          get_tinfo_ptr (TYPE_MAIN_VARIANT (to)));
  CONSTRUCTOR_APPEND_ELT (v, NULL_TREE, get_tinfo_ptr (klass));

  init = build_constructor (init_list_type_node, v);
  TREE_CONSTANT (init) = 1;
  TREE_STATIC (init) = 1;
  return init;
}

/* Return the CONSTRUCTOR expr for a type_info of class TYPE.
   TI provides information about the particular __class_type_info derivation,
   which adds hint flags and N extra initializers to the type_info base.  */

static tree
class_initializer (tinfo_s *ti, tree target, unsigned n, ...)
{
  tree init = tinfo_base_init (ti, target);
  va_list extra_inits;
  unsigned i;
  vec<constructor_elt, va_gc> *v;
  vec_alloc (v, n+1);

  CONSTRUCTOR_APPEND_ELT (v, NULL_TREE, init);
  va_start (extra_inits, n);
  for (i = 0; i < n; i++)
    CONSTRUCTOR_APPEND_ELT (v, NULL_TREE, va_arg (extra_inits, tree));
  va_end (extra_inits);

  init = build_constructor (init_list_type_node, v);
  TREE_CONSTANT (init) = 1;
  TREE_STATIC (init) = 1;
  return init;
}

/* Returns true if the typeinfo for type should be placed in
   the runtime library.  */

static bool
typeinfo_in_lib_p (tree type)
{
  /* The typeinfo objects for `T*' and `const T*' are in the runtime
     library for simple types T.  */
  if (TYPE_PTR_P (type)
      && (cp_type_quals (TREE_TYPE (type)) == TYPE_QUAL_CONST
	  || cp_type_quals (TREE_TYPE (type)) == TYPE_UNQUALIFIED))
    type = TREE_TYPE (type);

  switch (TREE_CODE (type))
    {
    case INTEGER_TYPE:
    case BOOLEAN_TYPE:
    case REAL_TYPE:
    case VOID_TYPE:
    case NULLPTR_TYPE:
      return true;

    case LANG_TYPE:
      /* fall through.  */

    default:
      return false;
    }
}

/* Generate the initializer for the type info describing TYPE.  TK_INDEX is
   the index of the descriptor in the tinfo_desc vector. */

static tree
get_pseudo_ti_init (tree type, unsigned tk_index)
{
  tinfo_s *ti = get_tinfo_desc (tk_index);

  gcc_assert (at_eof);
  switch (tk_index)
    {
    case TK_POINTER_MEMBER_TYPE:
      return ptm_initializer (ti, type);

    case TK_POINTER_TYPE:
      return ptr_initializer (ti, type);

    case TK_BUILTIN_TYPE:
    case TK_ENUMERAL_TYPE:
    case TK_FUNCTION_TYPE:
    case TK_ARRAY_TYPE:
      return generic_initializer (ti, type);

    case TK_CLASS_TYPE:
      return class_initializer (ti, type, 0);

    case TK_SI_CLASS_TYPE:
      {
	tree base_binfo = BINFO_BASE_BINFO (TYPE_BINFO (type), 0);
	tree tinfo = get_tinfo_ptr (BINFO_TYPE (base_binfo));

	/* get_tinfo_ptr might have reallocated the tinfo_descs vector.  */
	ti = &(*tinfo_descs)[tk_index];
	return class_initializer (ti, type, 1, tinfo);
      }

    default:
      {
	int hint = ((CLASSTYPE_REPEATED_BASE_P (type) << 0)
		    | (CLASSTYPE_DIAMOND_SHAPED_P (type) << 1));
	tree binfo = TYPE_BINFO (type);
	unsigned nbases = BINFO_N_BASE_BINFOS (binfo);
	vec<tree, va_gc> *base_accesses = BINFO_BASE_ACCESSES (binfo);
	tree offset_type = LONGPTR_T;
	vec<constructor_elt, va_gc> *init_vec = NULL;

	gcc_assert (tk_index - TK_VMI_CLASS_TYPES + 1 == nbases);

	vec_safe_grow (init_vec, nbases);
	/* Generate the base information initializer.  */
	for (unsigned ix = nbases; ix--;)
	  {
	    tree base_binfo = BINFO_BASE_BINFO (binfo, ix);
	    int flags = 0;
	    tree tinfo;
	    tree offset;
	    vec<constructor_elt, va_gc> *v;

	    if ((*base_accesses)[ix] == access_public_node)
	      flags |= 2;
	    tinfo = get_tinfo_ptr (BINFO_TYPE (base_binfo));
	    if (BINFO_VIRTUAL_P (base_binfo))
	      {
		/* We store the vtable offset at which the virtual
		   base offset can be found.  */
		offset = BINFO_VPTR_FIELD (base_binfo);
		flags |= 1;
	      }
	    else
	      offset = BINFO_OFFSET (base_binfo);

	    /* Combine offset and flags into one field.  */
	    offset = fold_convert (offset_type, offset);
	    offset = fold_build2_loc (input_location,
				  LSHIFT_EXPR, offset_type, offset,
				  build_int_cst (offset_type, 8));
	    offset = fold_build2_loc (input_location,
				  BIT_IOR_EXPR, offset_type, offset,
				  build_int_cst (offset_type, flags));
	    vec_alloc (v, 2);
	    CONSTRUCTOR_APPEND_ELT (v, NULL_TREE, tinfo);
	    CONSTRUCTOR_APPEND_ELT (v, NULL_TREE, offset);
	    tree base_init = build_constructor (init_list_type_node, v);
	    constructor_elt *e = &(*init_vec)[ix];
	    e->index = NULL_TREE;
	    e->value = base_init;
	  }
	tree base_inits = build_constructor (init_list_type_node, init_vec);

	/* get_tinfo_ptr might have reallocated the tinfo_descs vector.  */
	ti = &(*tinfo_descs)[tk_index];
	return class_initializer (ti, type, 3,
				  build_int_cst (NULL_TREE, hint),
				  build_int_cst (NULL_TREE, nbases),
				  base_inits);
      }
    }
}

/* Return the index of a pseudo type info type node used to describe
   TYPE.  TYPE must be a complete type (or cv void), except at the end
   of the translation unit.  */

static unsigned
get_pseudo_ti_index (tree type)
{
  unsigned ix;

  switch (TREE_CODE (type))
    {
    case OFFSET_TYPE:
      ix = TK_POINTER_MEMBER_TYPE;
      break;

    case POINTER_TYPE:
      ix = TK_POINTER_TYPE;
      break;

    case ENUMERAL_TYPE:
      ix = TK_ENUMERAL_TYPE;
      break;

    case FUNCTION_TYPE:
      ix = TK_FUNCTION_TYPE;
      break;

    case ARRAY_TYPE:
      ix = TK_ARRAY_TYPE;
      break;

    case UNION_TYPE:
    case RECORD_TYPE:
      if (TYPE_PTRMEMFUNC_P (type))
	ix = TK_POINTER_MEMBER_TYPE;
      else if (!COMPLETE_TYPE_P (type))
	{
	  if (!at_eof)
	    cxx_incomplete_type_error (NULL_TREE, type);
	  ix = TK_CLASS_TYPE;
	}
      else if (!TYPE_BINFO (type)
	       || !BINFO_N_BASE_BINFOS (TYPE_BINFO (type)))
	ix = TK_CLASS_TYPE;
      else
	{
	  tree binfo = TYPE_BINFO (type);
	  vec<tree, va_gc> *base_accesses = BINFO_BASE_ACCESSES (binfo);
	  tree base_binfo = BINFO_BASE_BINFO (binfo, 0);
	  int num_bases = BINFO_N_BASE_BINFOS (binfo);

	  if (num_bases == 1
	      && (*base_accesses)[0] == access_public_node
	      && !BINFO_VIRTUAL_P (base_binfo)
	      && integer_zerop (BINFO_OFFSET (base_binfo)))
	    /* single non-virtual public.  */
	    ix = TK_SI_CLASS_TYPE;
	  else
	    ix = TK_VMI_CLASS_TYPES + num_bases - 1;
	}
      break;

    default:
      ix = TK_BUILTIN_TYPE;
      break;
    }
  return ix;
}

/* Return pointer to tinfo descriptor.  Possibly creating the tinfo
   descriptor in the first place.  */

static tinfo_s *
get_tinfo_desc (unsigned ix)
{
  unsigned len = tinfo_descs->length ();

  if (len <= ix)
    {
      /* too short, extend.  */
      len = ix + 1 - len;
      vec_safe_reserve (tinfo_descs, len);
      tinfo_s elt;
      elt.type = elt.vtable = elt.name = NULL_TREE;
      while (len--)
	tinfo_descs->quick_push (elt);
    }

  tinfo_s *res = &(*tinfo_descs)[ix];

  if (res->type)
    return res;

  /* Ok, we have to create it.  This layout must be consistent with
     that defined in the runtime support.  We explicitly manage the
     vtable member, and name it for real type as used in the runtime.
     The RECORD type has a different name, to avoid collisions.  We
     have to delay generating the VAR_DECL of the vtable until the end
     of the translation, when we'll have seen the library definition,
     if there was one.  */

  /* Fields to add, chained in reverse order.  */
  tree fields = NULL_TREE;

  if (ix >= TK_DERIVED_TYPES)
    {
      /* First field is the pseudo type_info base class.  */
      tree fld_base = build_decl (BUILTINS_LOCATION, FIELD_DECL, NULL_TREE,
				  get_tinfo_desc (TK_TYPE_INFO_TYPE)->type);

      DECL_CHAIN (fld_base) = fields;
      fields = fld_base;
    }

  switch (ix)
    {
    case TK_TYPE_INFO_TYPE:
      {
	tree fld_ptr = build_decl (BUILTINS_LOCATION, FIELD_DECL,
				   NULL_TREE, const_ptr_type_node);
	fields = fld_ptr;

	tree fld_str = build_decl (BUILTINS_LOCATION, FIELD_DECL,
				   NULL_TREE, const_string_type_node);
	DECL_CHAIN (fld_str) = fields;
	fields = fld_str;
	break;
      }

    case TK_BASE_TYPE:
      {
	/* Base class internal helper. Pointer to base type, offset to
	   base, flags.  */
	tree fld_ptr = build_decl (BUILTINS_LOCATION, FIELD_DECL,
				   NULL_TREE, type_info_ptr_type);
	DECL_CHAIN (fld_ptr) = fields;
	fields = fld_ptr;

	tree fld_flag = build_decl (BUILTINS_LOCATION, FIELD_DECL,
				    NULL_TREE, LONGPTR_T);
	DECL_CHAIN (fld_flag) = fields;
	fields = fld_flag;
	break;
      }

    case TK_BUILTIN_TYPE:
      /* Fundamental type_info */
      break;

    case TK_ARRAY_TYPE:
      break;

    case TK_FUNCTION_TYPE:
      break;

    case TK_ENUMERAL_TYPE:
      break;

    case TK_POINTER_TYPE:
    case TK_POINTER_MEMBER_TYPE:
      {
	/* Pointer type_info. Adds two fields, qualification mask and
	   pointer to the pointed to type.  This is really a
	   descendant of __pbase_type_info.  */
	tree fld_mask = build_decl (BUILTINS_LOCATION, FIELD_DECL,
				    NULL_TREE, integer_type_node);
	DECL_CHAIN (fld_mask) = fields;
	fields = fld_mask;

	tree fld_ptr = build_decl (BUILTINS_LOCATION, FIELD_DECL,
				   NULL_TREE, type_info_ptr_type);
	DECL_CHAIN (fld_ptr) = fields;
	fields = fld_ptr;

	if (ix == TK_POINTER_MEMBER_TYPE)
	  {
	    /* Add a pointer to the class too.  */
	    tree fld_cls = build_decl (BUILTINS_LOCATION, FIELD_DECL,
				   NULL_TREE, type_info_ptr_type);
	    DECL_CHAIN (fld_cls) = fields;
	    fields = fld_cls;
	  }
	break;
      }

    case TK_CLASS_TYPE:
      /* Class type_info.  No additional fields.  */
      break;

    case TK_SI_CLASS_TYPE:
      {
	/* Single public non-virtual base class. Add pointer to base
	   class.  This is really a descendant of
	   __class_type_info.  */
	tree fld_ptr = build_decl (BUILTINS_LOCATION, FIELD_DECL,
				   NULL_TREE, type_info_ptr_type);
	DECL_CHAIN (fld_ptr) = fields;
	fields = fld_ptr;
	break;
      }

    default: /* Multiple inheritance.  */
      {
	unsigned num_bases = ix - TK_VMI_CLASS_TYPES + 1;

	tree fld_flg = build_decl (BUILTINS_LOCATION, FIELD_DECL,
				   NULL_TREE, integer_type_node);
	DECL_CHAIN (fld_flg) = fields;
	fields = fld_flg;
	
	tree fld_cnt = build_decl (BUILTINS_LOCATION, FIELD_DECL,
				   NULL_TREE, integer_type_node);
	DECL_CHAIN (fld_cnt) = fields;
	fields = fld_cnt;

	/* Create the array of __base_class_type_info entries.  */
	tree domain = build_index_type (size_int (num_bases - 1));
	tree array = build_array_type (get_tinfo_desc (TK_BASE_TYPE)->type,
				       domain);
	tree fld_ary = build_decl (BUILTINS_LOCATION, FIELD_DECL,
				   NULL_TREE, array);
	DECL_CHAIN (fld_ary) = fields;
	fields = fld_ary;
	break;
      }
    }

  /* Generate the pseudo type name.  */
  const char *real_name = tinfo_names[ix < TK_VMI_CLASS_TYPES
				      ? ix : unsigned (TK_VMI_CLASS_TYPES)];
  size_t name_len = strlen (real_name);
  char *pseudo_name = (char *) alloca (name_len + 30);
  memcpy (pseudo_name, real_name, name_len);
  /* Those >= TK_VMI_CLASS_TYPES need a discriminator, may as well
     apply it to all.  See get_peudo_tinfo_index where we make use of
     this.  */
  sprintf (pseudo_name + name_len, "_pseudo_%d", ix);

  /* Create the pseudo type.  */
  tree pseudo_type = make_class_type (RECORD_TYPE);
  /* Pass the fields chained in reverse.  */
  finish_builtin_struct (pseudo_type, pseudo_name, fields, NULL_TREE);
  CLASSTYPE_AS_BASE (pseudo_type) = pseudo_type;
<<<<<<< HEAD
  DECL_CONTEXT (TYPE_NAME (pseudo_type)) = FROB_CONTEXT (global_namespace);
  DECL_TINFO_P (TYPE_NAME (pseudo_type)) = true;
=======
  xref_basetypes (pseudo_type, /*bases=*/NULL_TREE);
>>>>>>> ddd792fa

  res->type = cp_build_qualified_type (pseudo_type, TYPE_QUAL_CONST);
  res->name = get_identifier (real_name);

  /* Pretend this is public so determine_visibility doesn't give vtables
     internal linkage.  */
  TREE_PUBLIC (TYPE_MAIN_DECL (res->type)) = 1;

  return res;
}

/* Return an identifying index for the pseudo type_info TYPE.
   We wrote the index at the end of the name, so just scan it from
   there.  This isn't critical, as it's only on the first use of this
   type during module stream out.  */

unsigned
get_pseudo_tinfo_index (tree type)
{
  tree name = DECL_NAME (TYPE_NAME (type));
  unsigned ix = 0, scale = 1;
  size_t len = IDENTIFIER_LENGTH (name);
  const char *ptr = IDENTIFIER_POINTER (name) + len;

  for (; *--ptr != '_'; scale *= 10)
    {
      len--;
      gcc_checking_assert (len && ISDIGIT (*ptr));
      ix += (*ptr - '0') * scale;
    }

  gcc_assert (len != IDENTIFIER_LENGTH (name));
  return ix;
}

tree
get_pseudo_tinfo_type (unsigned ix)
{
  return get_tinfo_desc (ix)->type;
}

/* We lazily create the type info types.  */

static void
create_tinfo_types (void)
{
  gcc_assert (!tinfo_descs);

  vec_alloc (tinfo_descs, TK_MAX + 20);
}

/* Helper for emit_support_tinfos. Emits the type_info descriptor of
   a single type.  */

void
emit_support_tinfo_1 (tree bltn)
{
  tree types[3];

  if (bltn == NULL_TREE)
    return;
  types[0] = bltn;
  types[1] = build_pointer_type (bltn);
  types[2] = build_pointer_type (cp_build_qualified_type (bltn,
							  TYPE_QUAL_CONST));

  for (int i = 0; i < 3; ++i)
    {
      tree tinfo = get_tinfo_decl (types[i]);
      TREE_USED (tinfo) = 1;
      mark_needed (tinfo);
      /* The C++ ABI requires that these objects be COMDAT.  But,
	 On systems without weak symbols, initialized COMDAT
	 objects are emitted with internal linkage.  (See
	 comdat_linkage for details.)  Since we want these objects
	 to have external linkage so that copies do not have to be
	 emitted in code outside the runtime library, we make them
	 non-COMDAT here.  

	 It might also not be necessary to follow this detail of the
	 ABI.  */
      if (!flag_weak || ! targetm.cxx.library_rtti_comdat ())
	{
	  gcc_assert (TREE_PUBLIC (tinfo) && !DECL_COMDAT (tinfo));
	  DECL_INTERFACE_KNOWN (tinfo) = 1;
	}
    }
}

/* Emit the type_info descriptors which are guaranteed to be in the runtime
   support.  Generating them here guarantees consistency with the other
   structures.  We use the following heuristic to determine when the runtime
   is being generated.  If std::__fundamental_type_info is defined, and its
   destructor is defined, then the runtime is being built.  */

void
emit_support_tinfos (void)
{
  /* Dummy static variable so we can put nullptr in the array; it will be
     set before we actually start to walk the array.  */
  static tree *const fundamentals[] =
  {
    &void_type_node,
    &boolean_type_node,
    &wchar_type_node, &char8_type_node, &char16_type_node, &char32_type_node,
    &char_type_node, &signed_char_type_node, &unsigned_char_type_node,
    &short_integer_type_node, &short_unsigned_type_node,
    &integer_type_node, &unsigned_type_node,
    &long_integer_type_node, &long_unsigned_type_node,
    &long_long_integer_type_node, &long_long_unsigned_type_node,
    &float_type_node, &double_type_node, &long_double_type_node,
    &dfloat32_type_node, &dfloat64_type_node, &dfloat128_type_node,
    &nullptr_type_node,
    0
  };
  int ix;

  /* Look for a defined class.  */
  tree bltn_type = lookup_qualified_name
    (abi_node, "__fundamental_type_info", true, false);
  if (TREE_CODE (bltn_type) != TYPE_DECL)
    return;

  bltn_type = TREE_TYPE (bltn_type);
  if (!COMPLETE_TYPE_P (bltn_type))
    return;
  tree dtor = CLASSTYPE_DESTRUCTOR (bltn_type);
  if (!dtor || DECL_EXTERNAL (dtor))
    return;

  /* All these are really builtins.  So set the location.  */
  location_t saved_loc = input_location;
  input_location = BUILTINS_LOCATION;
  doing_runtime = 1;
  for (ix = 0; fundamentals[ix]; ix++)
    emit_support_tinfo_1 (*fundamentals[ix]);
  for (ix = 0; ix < NUM_INT_N_ENTS; ix ++)
    if (int_n_enabled_p[ix])
      {
	emit_support_tinfo_1 (int_n_trees[ix].signed_type);
	emit_support_tinfo_1 (int_n_trees[ix].unsigned_type);
      }
  for (tree t = registered_builtin_types; t; t = TREE_CHAIN (t))
    emit_support_tinfo_1 (TREE_VALUE (t));
  input_location = saved_loc;
}

/* Finish a type info decl. DECL_PTR is a pointer to an unemitted
   tinfo decl.  Determine whether it needs emitting, and if so
   generate the initializer.  */

bool
emit_tinfo_decl (tree decl)
{
  gcc_assert (DECL_TINFO_P (decl));

  tree type = TREE_TYPE (DECL_NAME (decl));
  if (typeinfo_in_lib_p (type))
    {
      if (doing_runtime)
	DECL_EXTERNAL (decl) = 0;
      else
	{
	  /* If we're not in the runtime, then DECL (which is already
	     DECL_EXTERNAL) will not be defined here.  */
	  DECL_INTERFACE_KNOWN (decl) = 1;
	  return false;
	}
    }
  else if (involves_incomplete_p (type))
    {
      if (!decl_needed_p (decl))
	return false;
      /* If TYPE involves an incomplete class type, then the typeinfo
	 object will be emitted with internal linkage.  There is no
	 way to know whether or not types are incomplete until the end
	 of the compilation, so this determination must be deferred
	 until this point.  */
      TREE_PUBLIC (decl) = 0;
      DECL_EXTERNAL (decl) = 0;
      DECL_INTERFACE_KNOWN (decl) = 1;
    }

  import_export_decl (decl);
  if (DECL_NOT_REALLY_EXTERN (decl) && decl_needed_p (decl))
    {
      tree init;

      DECL_EXTERNAL (decl) = 0;
      init = get_pseudo_ti_init (type, get_pseudo_ti_index (type));
      DECL_INITIAL (decl) = init;
      mark_used (decl);
      cp_finish_decl (decl, init, false, NULL_TREE, 0);
      /* Avoid targets optionally bumping up the alignment to improve
	 vector instruction accesses, tinfo are never accessed this way.  */
#ifdef DATA_ABI_ALIGNMENT
      SET_DECL_ALIGN (decl, DATA_ABI_ALIGNMENT (decl, TYPE_ALIGN (TREE_TYPE (decl))));
      DECL_USER_ALIGN (decl) = true;
#endif
      return true;
    }
  else
    return false;
}

#include "gt-cp-rtti.h"<|MERGE_RESOLUTION|>--- conflicted
+++ resolved
@@ -1491,12 +1491,9 @@
   /* Pass the fields chained in reverse.  */
   finish_builtin_struct (pseudo_type, pseudo_name, fields, NULL_TREE);
   CLASSTYPE_AS_BASE (pseudo_type) = pseudo_type;
-<<<<<<< HEAD
   DECL_CONTEXT (TYPE_NAME (pseudo_type)) = FROB_CONTEXT (global_namespace);
   DECL_TINFO_P (TYPE_NAME (pseudo_type)) = true;
-=======
   xref_basetypes (pseudo_type, /*bases=*/NULL_TREE);
->>>>>>> ddd792fa
 
   res->type = cp_build_qualified_type (pseudo_type, TYPE_QUAL_CONST);
   res->name = get_identifier (real_name);
