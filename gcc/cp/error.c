--- conflicted
+++ resolved
@@ -1207,27 +1207,16 @@
     case OVERLOAD:
       if (!OVL_SINGLE_P (t))
 	{
-	  t = OVL_FIRST (t);
-<<<<<<< HEAD
-	  tree scope = ovl_scope (t);
-	  if (scope != global_namespace)
-	    {
-	      if (TYPE_P (scope))
-		dump_type (pp, scope, flags);
-	      else if (scope != global_namespace)
-		dump_decl (pp, scope, flags);
-=======
-	  tree ctx = CP_DECL_CONTEXT (t);
+	  tree ctx = ovl_scope (t);
 	  if (ctx != global_namespace)
 	    {
 	      if (TYPE_P (ctx))
 		dump_type (pp, ctx, flags);
 	      else
 		dump_decl (pp, ctx, flags);
->>>>>>> 6f2f4050
 	      pp_cxx_colon_colon (pp);
 	    }
-	  dump_decl (pp, DECL_NAME (t), flags);
+	  dump_decl (pp, OVL_NAME (t), flags);
 	  break;
 	}
 
