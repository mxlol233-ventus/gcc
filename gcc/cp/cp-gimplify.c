--- conflicted
+++ resolved
@@ -1341,8 +1341,6 @@
       *stmt_p = genericize_spaceship (*stmt_p);
       break;
 
-<<<<<<< HEAD
-=======
     case OMP_DISTRIBUTE:
       /* Need to explicitly instantiate copy ctors on class iterators of
 	 composite distribute parallel for.  */
@@ -1405,14 +1403,21 @@
 	    }
 	}
       /* FALLTHRU */
+    case FOR_STMT:
+    case WHILE_STMT:
+    case DO_STMT:
+    case SWITCH_STMT:
+    case CONTINUE_STMT:
+    case BREAK_STMT:
     case OMP_FOR:
     case OMP_SIMD:
     case OMP_LOOP:
     case OACC_LOOP:
-      genericize_omp_for_stmt (stmt_p, walk_subtrees, data);
-      break;
-
->>>>>>> 8a345378
+      /* These cases are handled by shared code.  */
+      c_genericize_control_stmt (stmt_p, walk_subtrees, data,
+				 cp_genericize_r, cp_walk_subtrees);
+      break;
+
     case PTRMEM_CST:
       /* By the time we get here we're handing off to the back end, so we don't
 	 need or want to preserve PTRMEM_CST anymore.  */
@@ -1546,22 +1551,6 @@
 	    TREE_SIDE_EFFECTS (stmt) = 0;
 	  *walk_subtrees = 0;
 	}
-      break;
-
-    case FOR_STMT:
-    case WHILE_STMT:
-    case DO_STMT:
-    case SWITCH_STMT:
-    case CONTINUE_STMT:
-    case BREAK_STMT:
-    case OMP_FOR:
-    case OMP_SIMD:
-    case OMP_DISTRIBUTE:
-    case OMP_LOOP:
-    case OACC_LOOP:
-      /* These cases are handled by shared code.  */
-      c_genericize_control_stmt (stmt_p, walk_subtrees, data,
-				 cp_genericize_r, cp_walk_subtrees);
       break;
 
     default:
