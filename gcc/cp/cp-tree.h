/* Definitions for C++ parsing and type checking.
   Copyright (C) 1987-2017 Free Software Foundation, Inc.
   Contributed by Michael Tiemann (tiemann@cygnus.com)

This file is part of GCC.

GCC is free software; you can redistribute it and/or modify
it under the terms of the GNU General Public License as published by
the Free Software Foundation; either version 3, or (at your option)
any later version.

GCC is distributed in the hope that it will be useful,
but WITHOUT ANY WARRANTY; without even the implied warranty of
MERCHANTABILITY or FITNESS FOR A PARTICULAR PURPOSE.  See the
GNU General Public License for more details.

You should have received a copy of the GNU General Public License
along with GCC; see the file COPYING3.  If not see
<http://www.gnu.org/licenses/>.  */

#ifndef GCC_CP_TREE_H
#define GCC_CP_TREE_H

#include "tm.h"
#include "hard-reg-set.h"
#include "function.h"

/* In order for the format checking to accept the C++ front end
   diagnostic framework extensions, you must include this file before
   diagnostic-core.h, not after.  We override the definition of GCC_DIAG_STYLE
   in c-common.h.  */
#undef GCC_DIAG_STYLE
#define GCC_DIAG_STYLE __gcc_cxxdiag__
#if defined(GCC_DIAGNOSTIC_CORE_H) || defined (GCC_C_COMMON_H)
#error \
In order for the format checking to accept the C++ front end diagnostic \
framework extensions, you must include this file before diagnostic-core.h and \
c-common.h, not after.
#endif
#include "c-family/c-common.h"
#include "diagnostic.h"

/* A tree node, together with a location, so that we can track locations
   (and ranges) during parsing.

   The location is redundant for node kinds that have locations,
   but not all node kinds do (e.g. constants, and references to
   params, locals, etc), so we stash a copy here.  */

class cp_expr
{
public:
  cp_expr () :
    m_value (NULL), m_loc (UNKNOWN_LOCATION) {}

  cp_expr (tree value) :
    m_value (value), m_loc (EXPR_LOCATION (m_value)) {}

  cp_expr (tree value, location_t loc):
    m_value (value), m_loc (loc) {}

  cp_expr (const cp_expr &other) :
    m_value (other.m_value), m_loc (other.m_loc) {}

  /* Implicit conversions to tree.  */
  operator tree () const { return m_value; }
  tree & operator* () { return m_value; }
  tree & operator-> () { return m_value; }

  tree get_value () const { return m_value; }
  location_t get_location () const { return m_loc; }
  location_t get_start () const
  {
    source_range src_range = get_range_from_loc (line_table, m_loc);
    return src_range.m_start;
  }
  location_t get_finish () const
  {
    source_range src_range = get_range_from_loc (line_table, m_loc);
    return src_range.m_finish;
  }

  void set_location (location_t loc)
  {
    protected_set_expr_location (m_value, loc);
    m_loc = loc;
  }

  void set_range (location_t start, location_t finish)
  {
    set_location (make_location (m_loc, start, finish));
  }

 private:
  tree m_value;
  location_t m_loc;
};

inline bool
operator == (const cp_expr &lhs, tree rhs)
{
  return lhs.get_value () == rhs;
}


enum cp_tree_index
{
    CPTI_WCHAR_DECL,
    CPTI_VTABLE_ENTRY_TYPE,
    CPTI_DELTA_TYPE,
    CPTI_VTABLE_INDEX_TYPE,
    CPTI_CLEANUP_TYPE,
    CPTI_VTT_PARM_TYPE,

    CPTI_CLASS_TYPE,
    CPTI_UNKNOWN_TYPE,
    CPTI_INIT_LIST_TYPE,
    CPTI_VTBL_TYPE,
    CPTI_VTBL_PTR_TYPE,
    CPTI_STD,
    CPTI_ABI,
    CPTI_GLOBAL,
    CPTI_GLOBAL_TYPE,
    CPTI_CONST_TYPE_INFO_TYPE,
    CPTI_TYPE_INFO_PTR_TYPE,
    CPTI_ABORT_FNDECL,
    CPTI_AGGR_TAG,

    CPTI_CTOR_IDENTIFIER,
    CPTI_COMPLETE_CTOR_IDENTIFIER,
    CPTI_BASE_CTOR_IDENTIFIER,
    CPTI_DTOR_IDENTIFIER,
    CPTI_COMPLETE_DTOR_IDENTIFIER,
    CPTI_BASE_DTOR_IDENTIFIER,
    CPTI_DELETING_DTOR_IDENTIFIER,
    CPTI_DELTA_IDENTIFIER,
    CPTI_IN_CHARGE_IDENTIFIER,
    CPTI_VTT_PARM_IDENTIFIER,
    CPTI_NELTS_IDENTIFIER,
    CPTI_THIS_IDENTIFIER,
    CPTI_PFN_IDENTIFIER,
    CPTI_VPTR_IDENTIFIER,
    CPTI_GLOBAL_IDENTIFIER,
    CPTI_STD_IDENTIFIER,
    CPTI_ANON_IDENTIFIER,
    CPTI_AUTO_IDENTIFIER,
    CPTI_DECLTYPE_AUTO_IDENTIFIER,
    CPTI_INIT_LIST_IDENTIFIER,

    CPTI_LANG_NAME_C,
    CPTI_LANG_NAME_CPLUSPLUS,

    CPTI_EMPTY_EXCEPT_SPEC,
    CPTI_NOEXCEPT_TRUE_SPEC,
    CPTI_NOEXCEPT_FALSE_SPEC,
    CPTI_NOEXCEPT_DEFERRED_SPEC,

    CPTI_TERMINATE_FN,
    CPTI_CALL_UNEXPECTED_FN,
    CPTI_GET_EXCEPTION_PTR_FN,
    CPTI_BEGIN_CATCH_FN,
    CPTI_END_CATCH_FN,
    CPTI_ALLOCATE_EXCEPTION_FN,
    CPTI_FREE_EXCEPTION_FN,
    CPTI_THROW_FN,
    CPTI_RETHROW_FN,
    CPTI_ATEXIT_FN_PTR_TYPE,
    CPTI_ATEXIT,
    CPTI_DSO_HANDLE,
    CPTI_DCAST,

    CPTI_KEYED_CLASSES,

    CPTI_NULLPTR,
    CPTI_NULLPTR_TYPE,

    CPTI_ALIGN_TYPE,

    CPTI_ANY_TARG,

    CPTI_MAX
};

extern GTY(()) tree cp_global_trees[CPTI_MAX];

#define wchar_decl_node			cp_global_trees[CPTI_WCHAR_DECL]
#define vtable_entry_type		cp_global_trees[CPTI_VTABLE_ENTRY_TYPE]
/* The type used to represent an offset by which to adjust the `this'
   pointer in pointer-to-member types.  */
#define delta_type_node			cp_global_trees[CPTI_DELTA_TYPE]
/* The type used to represent an index into the vtable.  */
#define vtable_index_type		cp_global_trees[CPTI_VTABLE_INDEX_TYPE]

#define class_type_node			cp_global_trees[CPTI_CLASS_TYPE]
#define unknown_type_node		cp_global_trees[CPTI_UNKNOWN_TYPE]
#define init_list_type_node		cp_global_trees[CPTI_INIT_LIST_TYPE]
#define vtbl_type_node			cp_global_trees[CPTI_VTBL_TYPE]
#define vtbl_ptr_type_node		cp_global_trees[CPTI_VTBL_PTR_TYPE]
#define std_node			cp_global_trees[CPTI_STD]
#define abi_node			cp_global_trees[CPTI_ABI]
#define global_namespace		cp_global_trees[CPTI_GLOBAL]
#define global_type_node		cp_global_trees[CPTI_GLOBAL_TYPE]
#define const_type_info_type_node	cp_global_trees[CPTI_CONST_TYPE_INFO_TYPE]
#define type_info_ptr_type		cp_global_trees[CPTI_TYPE_INFO_PTR_TYPE]
#define abort_fndecl			cp_global_trees[CPTI_ABORT_FNDECL]
#define current_aggr			cp_global_trees[CPTI_AGGR_TAG]
#define nullptr_node			cp_global_trees[CPTI_NULLPTR]
#define nullptr_type_node		cp_global_trees[CPTI_NULLPTR_TYPE]
/* std::align_val_t */
#define align_type_node			cp_global_trees[CPTI_ALIGN_TYPE]

/* We cache these tree nodes so as to call get_identifier less
   frequently.  */

/* The name of a constructor that takes an in-charge parameter to
   decide whether or not to construct virtual base classes.  */
#define ctor_identifier			cp_global_trees[CPTI_CTOR_IDENTIFIER]
/* The name of a constructor that constructs virtual base classes.  */
#define complete_ctor_identifier	cp_global_trees[CPTI_COMPLETE_CTOR_IDENTIFIER]
/* The name of a constructor that does not construct virtual base classes.  */
#define base_ctor_identifier		cp_global_trees[CPTI_BASE_CTOR_IDENTIFIER]
/* The name of a destructor that takes an in-charge parameter to
   decide whether or not to destroy virtual base classes and whether
   or not to delete the object.  */
#define dtor_identifier			cp_global_trees[CPTI_DTOR_IDENTIFIER]
/* The name of a destructor that destroys virtual base classes.  */
#define complete_dtor_identifier	cp_global_trees[CPTI_COMPLETE_DTOR_IDENTIFIER]
/* The name of a destructor that does not destroy virtual base
   classes.  */
#define base_dtor_identifier		cp_global_trees[CPTI_BASE_DTOR_IDENTIFIER]
/* The name of a destructor that destroys virtual base classes, and
   then deletes the entire object.  */
#define deleting_dtor_identifier	cp_global_trees[CPTI_DELETING_DTOR_IDENTIFIER]
#define delta_identifier		cp_global_trees[CPTI_DELTA_IDENTIFIER]
#define in_charge_identifier		cp_global_trees[CPTI_IN_CHARGE_IDENTIFIER]
/* The name of the parameter that contains a pointer to the VTT to use
   for this subobject constructor or destructor.  */
#define vtt_parm_identifier		cp_global_trees[CPTI_VTT_PARM_IDENTIFIER]
#define nelts_identifier		cp_global_trees[CPTI_NELTS_IDENTIFIER]
#define this_identifier			cp_global_trees[CPTI_THIS_IDENTIFIER]
#define pfn_identifier			cp_global_trees[CPTI_PFN_IDENTIFIER]
#define vptr_identifier			cp_global_trees[CPTI_VPTR_IDENTIFIER]
/* The name of the ::, std & anon namespaces.  */
#define global_identifier		cp_global_trees[CPTI_GLOBAL_IDENTIFIER]
#define std_identifier			cp_global_trees[CPTI_STD_IDENTIFIER]
#define anon_identifier			cp_global_trees[CPTI_ANON_IDENTIFIER]
/* auto and declspec(auto) identifiers.  */
#define auto_identifier			cp_global_trees[CPTI_AUTO_IDENTIFIER]
#define decltype_auto_identifier	cp_global_trees[CPTI_DECLTYPE_AUTO_IDENTIFIER]
#define init_list_identifier		cp_global_trees[CPTI_INIT_LIST_IDENTIFIER]
#define lang_name_c			cp_global_trees[CPTI_LANG_NAME_C]
#define lang_name_cplusplus		cp_global_trees[CPTI_LANG_NAME_CPLUSPLUS]

/* Exception specifiers used for throw(), noexcept(true),
   noexcept(false) and deferred noexcept.  We rely on these being
   uncloned.  */
#define empty_except_spec		cp_global_trees[CPTI_EMPTY_EXCEPT_SPEC]
#define noexcept_true_spec		cp_global_trees[CPTI_NOEXCEPT_TRUE_SPEC]
#define noexcept_false_spec		cp_global_trees[CPTI_NOEXCEPT_FALSE_SPEC]
#define noexcept_deferred_spec		cp_global_trees[CPTI_NOEXCEPT_DEFERRED_SPEC]

/* Exception handling function declarations.  */
#define terminate_fn			cp_global_trees[CPTI_TERMINATE_FN]
#define call_unexpected_fn		cp_global_trees[CPTI_CALL_UNEXPECTED_FN]
#define get_exception_ptr_fn		cp_global_trees[CPTI_GET_EXCEPTION_PTR_FN]
#define begin_catch_fn			cp_global_trees[CPTI_BEGIN_CATCH_FN]
#define end_catch_fn			cp_global_trees[CPTI_END_CATCH_FN]
#define allocate_exception_fn		cp_global_trees[CPTI_ALLOCATE_EXCEPTION_FN]
#define free_exception_fn		cp_global_trees[CPTI_FREE_EXCEPTION_FN]
#define throw_fn			cp_global_trees[CPTI_THROW_FN]
#define rethrow_fn			cp_global_trees[CPTI_RETHROW_FN]

/* The type of the function-pointer argument to "__cxa_atexit" (or
   "std::atexit", if "__cxa_atexit" is not being used).  */
#define atexit_fn_ptr_type_node         cp_global_trees[CPTI_ATEXIT_FN_PTR_TYPE]

/* A pointer to `std::atexit'.  */
#define atexit_node			cp_global_trees[CPTI_ATEXIT]

/* A pointer to `__dso_handle'.  */
#define dso_handle_node			cp_global_trees[CPTI_DSO_HANDLE]

/* The declaration of the dynamic_cast runtime.  */
#define dynamic_cast_node		cp_global_trees[CPTI_DCAST]

/* The type of a destructor.  */
#define cleanup_type			cp_global_trees[CPTI_CLEANUP_TYPE]

/* The type of the vtt parameter passed to subobject constructors and
   destructors.  */
#define vtt_parm_type			cp_global_trees[CPTI_VTT_PARM_TYPE]

/* A TREE_LIST of the dynamic classes whose vtables may have to be
   emitted in this translation unit.  */

#define keyed_classes			cp_global_trees[CPTI_KEYED_CLASSES]

/* A node which matches any template argument.  */
#define any_targ_node			cp_global_trees[CPTI_ANY_TARG]

/* Node to indicate default access. This must be distinct from the
   access nodes in tree.h.  */

#define access_default_node		null_node


#include "name-lookup.h"

/* Usage of TREE_LANG_FLAG_?:
   0: IDENTIFIER_MARKED (IDENTIFIER_NODEs)
      NEW_EXPR_USE_GLOBAL (in NEW_EXPR).
      COND_EXPR_IS_VEC_DELETE (in COND_EXPR).
      DELETE_EXPR_USE_GLOBAL (in DELETE_EXPR).
      COMPOUND_EXPR_OVERLOADED (in COMPOUND_EXPR).
      CLEANUP_P (in TRY_BLOCK)
      AGGR_INIT_VIA_CTOR_P (in AGGR_INIT_EXPR)
      PTRMEM_OK_P (in ADDR_EXPR, OFFSET_REF, SCOPE_REF)
      PAREN_STRING_LITERAL (in STRING_CST)
      CP_DECL_THREAD_LOCAL_P (in VAR_DECL)
      KOENIG_LOOKUP_P (in CALL_EXPR)
      STATEMENT_LIST_NO_SCOPE (in STATEMENT_LIST).
      EXPR_STMT_STMT_EXPR_RESULT (in EXPR_STMT)
      STMT_EXPR_NO_SCOPE (in STMT_EXPR)
      BIND_EXPR_TRY_BLOCK (in BIND_EXPR)
      TYPENAME_IS_ENUM_P (in TYPENAME_TYPE)
      OMP_FOR_GIMPLIFYING_P (in OMP_FOR, OMP_SIMD, OMP_DISTRIBUTE,
			     and OMP_TASKLOOP)
      BASELINK_QUALIFIED_P (in BASELINK)
      TARGET_EXPR_IMPLICIT_P (in TARGET_EXPR)
      TEMPLATE_PARM_PARAMETER_PACK (in TEMPLATE_PARM_INDEX)
      TREE_INDIRECT_USING (in a TREE_LIST of using-directives)
      ATTR_IS_DEPENDENT (in the TREE_LIST for an attribute)
      ABI_TAG_IMPLICIT (in the TREE_LIST for the argument of abi_tag)
      CONSTRUCTOR_IS_DIRECT_INIT (in CONSTRUCTOR)
      LAMBDA_EXPR_CAPTURES_THIS_P (in LAMBDA_EXPR)
      DECLTYPE_FOR_LAMBDA_CAPTURE (in DECLTYPE_TYPE)
      VEC_INIT_EXPR_IS_CONSTEXPR (in VEC_INIT_EXPR)
      DECL_OVERRIDE_P (in FUNCTION_DECL)
      IMPLICIT_CONV_EXPR_DIRECT_INIT (in IMPLICIT_CONV_EXPR)
      TRANSACTION_EXPR_IS_STMT (in TRANSACTION_EXPR)
      CONVERT_EXPR_VBASE_PATH (in CONVERT_EXPR)
      PACK_EXPANSION_LOCAL_P (in *_PACK_EXPANSION)
      TINFO_HAS_ACCESS_ERRORS (in TEMPLATE_INFO)
      SIZEOF_EXPR_TYPE_P (in SIZEOF_EXPR)
      COMPOUND_REQ_NOEXCEPT_P (in COMPOUND_REQ)
      WILDCARD_PACK_P (in WILDCARD_DECL)
      BLOCK_OUTER_CURLY_BRACE_P (in BLOCK)
      FOLD_EXPR_MODOP_P (*_FOLD_EXPR)
      IF_STMT_CONSTEXPR_P (IF_STMT)
      TEMPLATE_TYPE_PARM_FOR_CLASS (TEMPLATE_TYPE_PARM)
      DECL_NAMESPACE_INLINE_P (in NAMESPACE_DECL)
      OVL_EXPORT_P (in OVERLOAD)
   1: IDENTIFIER_VIRTUAL_P (in IDENTIFIER_NODE)
      TI_PENDING_TEMPLATE_FLAG.
      TEMPLATE_PARMS_FOR_INLINE.
      DELETE_EXPR_USE_VEC (in DELETE_EXPR).
      (TREE_CALLS_NEW) (in _EXPR or _REF) (commented-out).
      ICS_ELLIPSIS_FLAG (in _CONV)
      DECL_INITIALIZED_P (in VAR_DECL)
      TYPENAME_IS_CLASS_P (in TYPENAME_TYPE)
      STMT_IS_FULL_EXPR_P (in _STMT)
      TARGET_EXPR_LIST_INIT_P (in TARGET_EXPR)
      LAMBDA_EXPR_MUTABLE_P (in LAMBDA_EXPR)
      DECL_FINAL_P (in FUNCTION_DECL)
      QUALIFIED_NAME_IS_TEMPLATE (in SCOPE_REF)
      DECLTYPE_FOR_INIT_CAPTURE (in DECLTYPE_TYPE)
      CONSTRUCTOR_NO_IMPLICIT_ZERO (in CONSTRUCTOR)
      TINFO_USED_TEMPLATE_ID (in TEMPLATE_INFO)
      PACK_EXPANSION_SIZEOF_P (in *_PACK_EXPANSION)
      OVL_USING_P (in OVERLOAD)
   2: IDENTIFIER_OPNAME_P (in IDENTIFIER_NODE)
      ICS_THIS_FLAG (in _CONV)
      DECL_INITIALIZED_BY_CONSTANT_EXPRESSION_P (in VAR_DECL)
      STATEMENT_LIST_TRY_BLOCK (in STATEMENT_LIST)
      TYPENAME_IS_RESOLVING_P (in TYPE_NAME_TYPE)
      TARGET_EXPR_DIRECT_INIT_P (in TARGET_EXPR)
      FNDECL_USED_AUTO (in FUNCTION_DECL)
      DECLTYPE_FOR_LAMBDA_PROXY (in DECLTYPE_TYPE)
      REF_PARENTHESIZED_P (in COMPONENT_REF, INDIRECT_REF, SCOPE_REF)
      AGGR_INIT_ZERO_FIRST (in AGGR_INIT_EXPR)
      CONSTRUCTOR_MUTABLE_POISON (in CONSTRUCTOR)
      OVL_HIDDEN_P (in OVERLOAD)
   3: (TREE_REFERENCE_EXPR) (in NON_LVALUE_EXPR) (commented-out).
      ICS_BAD_FLAG (in _CONV)
      FN_TRY_BLOCK_P (in TRY_BLOCK)
      IDENTIFIER_CTOR_OR_DTOR_P (in IDENTIFIER_NODE)
      BIND_EXPR_BODY_BLOCK (in BIND_EXPR)
      CALL_EXPR_ORDERED_ARGS (in CALL_EXPR, AGGR_INIT_EXPR)
      DECLTYPE_FOR_REF_CAPTURE (in DECLTYPE_TYPE)
      CONSTUCTOR_C99_COMPOUND_LITERAL (in CONSTRUCTOR)
      DECL_MODULE_EXPORT_P (in _DECL)
      OVL_NESTED_P (in OVERLOAD)
   4: TREE_HAS_CONSTRUCTOR (in INDIRECT_REF, SAVE_EXPR, CONSTRUCTOR,
	  CALL_EXPR, or FIELD_DECL).
      IDENTIFIER_TYPENAME_P (in IDENTIFIER_NODE)
      DECL_TINFO_P (in VAR_DECL)
      FUNCTION_REF_QUALIFIED (in FUNCTION_TYPE, METHOD_TYPE)
      OVL_LOOKUP_P (in OVERLOAD)
      LOOKUP_FOUND_P (in RECORD_TYPE, UNION_TYPE, NAMESPACE_DECL)
   5: C_IS_RESERVED_WORD (in IDENTIFIER_NODE)
      DECL_VTABLE_OR_VTT_P (in VAR_DECL)
      FUNCTION_RVALUE_QUALIFIED (in FUNCTION_TYPE, METHOD_TYPE)
      CALL_EXPR_REVERSE_ARGS (in CALL_EXPR, AGGR_INIT_EXPR)
   6: IDENTIFIER_REPO_CHOSEN (in IDENTIFIER_NODE)
      TYPE_MARKED_P (in _TYPE)
      DECL_NON_TRIVIALLY_INITIALIZED_P (in VAR_DECL)
      RANGE_FOR_IVDEP (in RANGE_FOR_STMT)
      CALL_EXPR_OPERATOR_SYNTAX (in CALL_EXPR, AGGR_INIT_EXPR)

   Usage of TYPE_LANG_FLAG_?:
   0: TYPE_DEPENDENT_P
   1: TYPE_HAS_USER_CONSTRUCTOR.
   2: TYPE_HAS_LATE_RETURN_TYPE (in FUNCTION_TYPE, METHOD_TYPE)
      TYPE_PTRMEMFUNC_FLAG (in RECORD_TYPE)
   4: TYPE_HAS_NONTRIVIAL_DESTRUCTOR
   5: CLASS_TYPE_P (in RECORD_TYPE and UNION_TYPE)
      ENUM_FIXED_UNDERLYING_TYPE_P (in ENUMERAL_TYPE)
      AUTO_IS_DECLTYPE (in TEMPLATE_TYPE_PARM)
      REFERENCE_VLA_OK (in REFERENCE_TYPE)
   6: TYPE_DEPENDENT_P_VALID

   Usage of DECL_LANG_FLAG_?:
   0: DECL_ERROR_REPORTED (in VAR_DECL).
      DECL_TEMPLATE_PARM_P (in PARM_DECL, CONST_DECL, TYPE_DECL, or TEMPLATE_DECL)
      DECL_LOCAL_FUNCTION_P (in FUNCTION_DECL)
      DECL_MUTABLE_P (in FIELD_DECL)
      DECL_DEPENDENT_P (in USING_DECL)
      LABEL_DECL_BREAK (in LABEL_DECL)
   1: C_TYPEDEF_EXPLICITLY_SIGNED (in TYPE_DECL).
      DECL_TEMPLATE_INSTANTIATED (in a VAR_DECL or a FUNCTION_DECL)
      DECL_MEMBER_TEMPLATE_P (in TEMPLATE_DECL)
      USING_DECL_TYPENAME_P (in USING_DECL)
      DECL_VLA_CAPTURE_P (in FIELD_DECL)
      DECL_ARRAY_PARAMETER_P (in PARM_DECL)
      LABEL_DECL_CONTINUE (in LABEL_DECL)
   2: DECL_THIS_EXTERN (in VAR_DECL or FUNCTION_DECL).
      DECL_IMPLICIT_TYPEDEF_P (in a TYPE_DECL)
      DECL_CONSTRAINT_VAR_P (in a PARM_DECL)
      TEMPLATE_DECL_COMPLEX_ALIAS_P (in TEMPLATE_DECL)
      DECL_INSTANTIATING_NSDMI_P (in a FIELD_DECL)
   3: DECL_IN_AGGR_P.
   4: DECL_C_BIT_FIELD (in a FIELD_DECL)
      DECL_ANON_UNION_VAR_P (in a VAR_DECL)
      DECL_SELF_REFERENCE_P (in a TYPE_DECL)
      DECL_INVALID_OVERRIDER_P (in a FUNCTION_DECL)
   5: DECL_INTERFACE_KNOWN.
   6: DECL_THIS_STATIC (in VAR_DECL or FUNCTION_DECL).
      DECL_FIELD_IS_BASE (in FIELD_DECL)
      TYPE_DECL_ALIAS_P (in TYPE_DECL)
   7: DECL_DEAD_FOR_LOCAL (in VAR_DECL).
      DECL_THUNK_P (in a member FUNCTION_DECL)
      DECL_NORMAL_CAPTURE_P (in FIELD_DECL)
   8: DECL_DECLARED_CONSTEXPR_P (in VAR_DECL, FUNCTION_DECL)

   Usage of language-independent fields in a language-dependent manner:

   TYPE_ALIAS_SET
     This field is used by TYPENAME_TYPEs, TEMPLATE_TYPE_PARMs, and so
     forth as a substitute for the mark bits provided in `lang_type'.
     At present, only the six low-order bits are used.

   TYPE_LANG_SLOT_1
     For an ENUMERAL_TYPE, this is ENUM_TEMPLATE_INFO.
     For a FUNCTION_TYPE or METHOD_TYPE, this is TYPE_RAISES_EXCEPTIONS

  BINFO_VIRTUALS
     For a binfo, this is a TREE_LIST.  There is an entry for each
     virtual function declared either in BINFO or its direct and
     indirect primary bases.

     The BV_DELTA of each node gives the amount by which to adjust the
     `this' pointer when calling the function.  If the method is an
     overridden version of a base class method, then it is assumed
     that, prior to adjustment, the this pointer points to an object
     of the base class.

     The BV_VCALL_INDEX of each node, if non-NULL, gives the vtable
     index of the vcall offset for this entry.

     The BV_FN is the declaration for the virtual function itself.

     If BV_LOST_PRIMARY is set, it means that this entry is for a lost
     primary virtual base and can be left null in the vtable.

   BINFO_VTABLE
     This is an expression with POINTER_TYPE that gives the value
     to which the vptr should be initialized.  Use get_vtbl_decl_for_binfo
     to extract the VAR_DECL for the complete vtable.

   DECL_VINDEX
     This field is NULL for a non-virtual function.  For a virtual
     function, it is eventually set to an INTEGER_CST indicating the
     index in the vtable at which this function can be found.  When
     a virtual function is declared, but before it is known what
     function is overridden, this field is the error_mark_node.

     Temporarily, it may be set to a TREE_LIST whose TREE_VALUE is
     the virtual function this one overrides, and whose TREE_CHAIN is
     the old DECL_VINDEX.  */

/* Language-specific tree checkers.  */

#define DECL_CHECK(NODE) \
  TREE_CLASS_CHECK (NODE,tcc_declaration)

#define VAR_OR_FUNCTION_DECL_CHECK(NODE) \
  TREE_CHECK2(NODE,VAR_DECL,FUNCTION_DECL)

#define TYPE_FUNCTION_OR_TEMPLATE_DECL_CHECK(NODE) \
  TREE_CHECK3(NODE,TYPE_DECL,TEMPLATE_DECL,FUNCTION_DECL)

#define TYPE_FUNCTION_OR_TEMPLATE_DECL_P(NODE) \
  (TREE_CODE (NODE) == TYPE_DECL || TREE_CODE (NODE) == TEMPLATE_DECL \
   || TREE_CODE (NODE) == FUNCTION_DECL)

#define VAR_FUNCTION_OR_PARM_DECL_CHECK(NODE) \
  TREE_CHECK3(NODE,VAR_DECL,FUNCTION_DECL,PARM_DECL)

#define VAR_TEMPL_TYPE_OR_FUNCTION_DECL_CHECK(NODE) \
  TREE_CHECK4(NODE,VAR_DECL,FUNCTION_DECL,TYPE_DECL,TEMPLATE_DECL)

#define VAR_TEMPL_TYPE_FIELD_OR_FUNCTION_DECL_CHECK(NODE) \
  TREE_CHECK5(NODE,VAR_DECL,FIELD_DECL,FUNCTION_DECL,TYPE_DECL,TEMPLATE_DECL)

#define BOUND_TEMPLATE_TEMPLATE_PARM_TYPE_CHECK(NODE) \
  TREE_CHECK(NODE,BOUND_TEMPLATE_TEMPLATE_PARM)

#if defined ENABLE_TREE_CHECKING && (GCC_VERSION >= 2007)
#define THUNK_FUNCTION_CHECK(NODE) __extension__			\
({  __typeof (NODE) const __t = (NODE);					\
    if (TREE_CODE (__t) != FUNCTION_DECL || !__t->decl_common.lang_specific \
	|| !__t->decl_common.lang_specific->u.fn.thunk_p)		\
      tree_check_failed (__t, __FILE__, __LINE__, __FUNCTION__, 0);	\
     __t; })
#else
#define THUNK_FUNCTION_CHECK(NODE) (NODE)
#endif

/* Language-dependent contents of an identifier.  */

struct GTY(()) lang_identifier {
  struct c_common_identifier c_common;
  cxx_binding *bindings;
  tree class_template_info;
  tree label_value;
  bool oracle_looked_up;
};

/* Return a typed pointer version of T if it designates a
   C++ front-end identifier.  */
inline lang_identifier*
identifier_p (tree t)
{
  if (TREE_CODE (t) == IDENTIFIER_NODE)
    return (lang_identifier*) t;
  return NULL;
}

/* Hash trait specialization for lang_identifiers.  This allows
   PCH-safe maps keyed by DECL_NAME.  If it wasn't for PCH, we could
   just use a regular tree key.  */

template <>
struct default_hash_traits <lang_identifier *>
  : pointer_hash <tree_node>, ggc_remove <tree>
{
  /* Use a regular tree as the type, to make using the hash table
     simpler.  We'll get dynamic type checking with the hash function
     itself.  */
  GTY((skip)) typedef tree value_type;
  GTY((skip)) typedef tree compare_type;

  static hashval_t hash (const value_type &id)
  {
    return IDENTIFIER_HASH_VALUE (id);
  }
};

/* In an IDENTIFIER_NODE, nonzero if this identifier is actually a
   keyword.  C_RID_CODE (node) is then the RID_* value of the keyword.  */

#define C_IS_RESERVED_WORD(ID) TREE_LANG_FLAG_5 (ID)

#define LANG_IDENTIFIER_CAST(NODE) \
	((struct lang_identifier*)IDENTIFIER_NODE_CHECK (NODE))

struct GTY(()) template_parm_index {
  struct tree_common common;
  int index;
  int level;
  int orig_level;
  tree decl;
};

struct GTY(()) ptrmem_cst {
  struct tree_common common;
  tree member;
};
typedef struct ptrmem_cst * ptrmem_cst_t;

#define IDENTIFIER_GLOBAL_VALUE(NODE) \
  get_namespace_binding (NULL_TREE, (NODE))
#define SET_IDENTIFIER_GLOBAL_VALUE(NODE, VAL) \
  set_global_binding ((NODE), (VAL))

#define CLEANUP_P(NODE)		TREE_LANG_FLAG_0 (TRY_BLOCK_CHECK (NODE))

#define BIND_EXPR_TRY_BLOCK(NODE) \
  TREE_LANG_FLAG_0 (BIND_EXPR_CHECK (NODE))

/* Used to mark the block around the member initializers and cleanups.  */
#define BIND_EXPR_BODY_BLOCK(NODE) \
  TREE_LANG_FLAG_3 (BIND_EXPR_CHECK (NODE))
#define FUNCTION_NEEDS_BODY_BLOCK(NODE) \
  (DECL_CONSTRUCTOR_P (NODE) || DECL_DESTRUCTOR_P (NODE) \
   || LAMBDA_FUNCTION_P (NODE))

#define STATEMENT_LIST_NO_SCOPE(NODE) \
  TREE_LANG_FLAG_0 (STATEMENT_LIST_CHECK (NODE))
#define STATEMENT_LIST_TRY_BLOCK(NODE) \
  TREE_LANG_FLAG_2 (STATEMENT_LIST_CHECK (NODE))

/* Mark the outer curly brace BLOCK.  */
#define BLOCK_OUTER_CURLY_BRACE_P(NODE)	TREE_LANG_FLAG_0 (BLOCK_CHECK (NODE))

/* Nonzero if this statement should be considered a full-expression,
   i.e., if temporaries created during this statement should have
   their destructors run at the end of this statement.  */
#define STMT_IS_FULL_EXPR_P(NODE) TREE_LANG_FLAG_1 ((NODE))

/* Marks the result of a statement expression.  */
#define EXPR_STMT_STMT_EXPR_RESULT(NODE) \
  TREE_LANG_FLAG_0 (EXPR_STMT_CHECK (NODE))

/* Nonzero if this statement-expression does not have an associated scope.  */
#define STMT_EXPR_NO_SCOPE(NODE) \
   TREE_LANG_FLAG_0 (STMT_EXPR_CHECK (NODE))

#define COND_EXPR_IS_VEC_DELETE(NODE) \
  TREE_LANG_FLAG_0 (COND_EXPR_CHECK (NODE))

/* Returns nonzero iff TYPE1 and TYPE2 are the same type, in the usual
   sense of `same'.  */
#define same_type_p(TYPE1, TYPE2) \
  comptypes ((TYPE1), (TYPE2), COMPARE_STRICT)

/* Returns nonzero iff NODE is a declaration for the global function
   `main'.  */
#define DECL_MAIN_P(NODE)				\
   (DECL_EXTERN_C_FUNCTION_P (NODE)			\
    && DECL_NAME (NODE) != NULL_TREE			\
    && MAIN_NAME_P (DECL_NAME (NODE))			\
    && flag_hosted)

/* Lookup walker marking.  */
#define LOOKUP_SEEN_P(NODE) TREE_VISITED(NODE)
#define LOOKUP_FOUND_P(NODE) \
  TREE_LANG_FLAG_4 (TREE_CHECK3(NODE,RECORD_TYPE,UNION_TYPE,NAMESPACE_DECL))

/* These two accessors should only be used by OVL manipulators.
   Other users should use iterators and convenience functions.  */
#define OVL_FUNCTION(NODE) \
  (((struct tree_overload*)OVERLOAD_CHECK (NODE))->function)
#define OVL_CHAIN(NODE) \
  (((struct tree_overload*)OVERLOAD_CHECK (NODE))->common.chain)

/* It is not an accident that EXPORT, VIA_USING and HIDDEN use
   contiguous bit fields.  */
/* If set, this is an exported declaration.   */
#define OVL_EXPORT_P(NODE)	TREE_LANG_FLAG_0 (OVERLOAD_CHECK (NODE))
/* If set, this was imported in a using declaration.   */
#define OVL_USING_P(NODE)	TREE_LANG_FLAG_1 (OVERLOAD_CHECK (NODE))
/* If set, this overload is a hidden decl.  */
#define OVL_HIDDEN_P(NODE)	TREE_LANG_FLAG_2 (OVERLOAD_CHECK (NODE))
/* If set, this overload contains a nested overload.  */
#define OVL_NESTED_P(NODE)	TREE_LANG_FLAG_3 (OVERLOAD_CHECK (NODE))
/* If set, this overload was constructed during lookup.  */
#define OVL_LOOKUP_P(NODE)	TREE_LANG_FLAG_4 (OVERLOAD_CHECK (NODE))
/* If set, this is a persistant lookup. */
#define OVL_USED_P(NODE)	TREE_USED (OVERLOAD_CHECK (NODE))

/* The first decl of an overload.  */
#define OVL_FIRST(NODE)	ovl_first (NODE)
/* The name of the overload set.  */
#define OVL_NAME(NODE) DECL_NAME (OVL_FIRST (NODE))

/* Whether this is a set of overloaded functions.  TEMPLATE_DECLS are
   always wrapped in an OVERLOAD, so we don't need to check them
   here.  */
#define OVL_P(NODE) \
  (TREE_CODE (NODE) == FUNCTION_DECL || TREE_CODE (NODE) == OVERLOAD)
/* Whether this is a single member overload.  */
#define OVL_SINGLE_P(NODE) \
  (TREE_CODE (NODE) != OVERLOAD || !OVL_CHAIN (NODE))
/* Whether this is a plurality of overloaded functions (which could
   include a single TEMPLATE_DECL).  */
#define OVL_PLURAL_P(NODE) \
  (TREE_CODE (NODE) == OVERLOAD && TREE_TYPE (NODE) == unknown_type_node)

/* We keep HIDDEN_P nodes at the front of the list.  */

struct GTY(()) tree_overload {
  struct tree_common common;
  tree function;
};

/* Iterator for a 1 dimensional overload.  Permits iterating over the
   outer level of a 2-d overload when explicitly enabled.  */

class ovl_iterator 
{
  tree ovl;
  const bool allow_inner; /* Only used when checking.  */

 public:
  ovl_iterator (tree o, bool allow = false)
    : ovl (o), allow_inner (allow)
  {}

  ovl_iterator &operator= (const ovl_iterator &from)
  {
    ovl = from.ovl;
    gcc_checking_assert (allow_inner == from.allow_inner);

    return *this;
  }

 public:
  operator bool () const
  {
    return ovl;
  }
  ovl_iterator &operator++ ()
  {
    ovl = TREE_CODE (ovl) != OVERLOAD ? NULL_TREE : OVL_CHAIN (ovl);
    return *this;
  }
  tree operator* () const
  {
    tree fn = TREE_CODE (ovl) != OVERLOAD ? ovl : OVL_FUNCTION (ovl);

    /* Check this is not an unexpected 2-dimensional overload.  */
    gcc_checking_assert (allow_inner || TREE_CODE (fn) != OVERLOAD);

    return fn;
  }

 public:
  /* Whether this overload was introduced by a using decl.  */
  bool using_p () const
  {
    return TREE_CODE (ovl) == OVERLOAD && OVL_USING_P (ovl);
  }
  bool hidden_p () const
  {
    return TREE_CODE (ovl) == OVERLOAD && OVL_HIDDEN_P (ovl);
  }

 public:
  tree remove_using (tree head)
  {
    gcc_assert (using_p ());
    return remove_node (head, ovl);
  }
  tree unhide (tree overload)
  {
    return unhide_node (overload, ovl);
  }

 public:
  tree &ref () const
  {
    return OVL_FUNCTION (ovl);
  }

protected:
  tree maybe_push ()
  {
    tree r = NULL_TREE;

    if (ovl && TREE_CODE (ovl) == OVERLOAD && OVL_NESTED_P (ovl))
      {
	r = OVL_CHAIN (ovl);
	ovl = OVL_FUNCTION (ovl);
      }
    return r;
  }

 private:
  /* We make these static functions to avoid the address of the
     iterator escaping the local context.  */
  static tree remove_node (tree head, tree node);
  static tree unhide_node (tree ovl, tree node);
};

/* Iterator over a (potentially) 2 dimensional overload.  */

class lkp_iterator : public ovl_iterator
{
  typedef ovl_iterator parent;

  tree outer;

 public:
  lkp_iterator (tree o)
    : parent (o), outer (maybe_push ())
  {
  }

  lkp_iterator &operator++ ()
  {
    bool repush = !outer;

    if (!parent::operator++ () && !repush)
      {
	parent::operator= (outer);
	repush = true;
      }

    if (repush)
      outer = maybe_push ();

    return *this;
  }
};

/* Bindings for modules are held in a sparse array.  Slots 0 & 1 are
   aways present (global and this modules).  Remaining slots are
   allocated as needed.  By construction of the importing mechanism we
   only ever need to append to the array.  Rather than have straight
   index/slot tuples, we bunch them up for greater packing.  */

struct GTY(()) module_cluster {
  unsigned short bases[2];
  unsigned short spans[2]; /* Used for namespace binding compression. */
  tree slots[2];
};

#define MODULE_VECTOR_NUM_CLUSTERS(NODE) \
  (MODULE_VECTOR_CHECK (NODE)->base.u.length)
#define MODULE_VECTOR_CLUSTER_BASE(NODE) \
  (((tree_module_vec *)MODULE_VECTOR_CHECK (NODE))->vec)
#define MODULE_VECTOR_CLUSTER_LAST(NODE) \
  (&MODULE_VECTOR_CLUSTER (NODE, MODULE_VECTOR_NUM_CLUSTERS (NODE) - 1))
#define MODULE_VECTOR_CLUSTER(NODE,IX) \
  (((tree_module_vec *)MODULE_VECTOR_CHECK (NODE))->vec[IX])

struct GTY(()) tree_module_vec {
  struct tree_base base;
  module_cluster GTY((length ("%h.base.u.length"))) vec[1];
};

struct GTY(()) tree_template_decl {
  struct tree_decl_common common;
  tree arguments;
  tree result;
};

/* Returns true iff NODE is a BASELINK.  */
#define BASELINK_P(NODE) \
  (TREE_CODE (NODE) == BASELINK)
/* The BINFO indicating the base in which lookup found the
   BASELINK_FUNCTIONS.  */
#define BASELINK_BINFO(NODE) \
  (((struct tree_baselink*) BASELINK_CHECK (NODE))->binfo)
/* The functions referred to by the BASELINK; either a FUNCTION_DECL,
   a TEMPLATE_DECL, an OVERLOAD, or a TEMPLATE_ID_EXPR.  */
#define BASELINK_FUNCTIONS(NODE) \
  (((struct tree_baselink*) BASELINK_CHECK (NODE))->functions)
/* If T is a BASELINK, grab the functions, otherwise just T, which is
   expected to already be a (list of) functions.  */
#define MAYBE_BASELINK_FUNCTIONS(T) \
  (BASELINK_P (T) ? BASELINK_FUNCTIONS (T) : T)
/* The BINFO in which the search for the functions indicated by this baselink
   began.  This base is used to determine the accessibility of functions
   selected by overload resolution.  */
#define BASELINK_ACCESS_BINFO(NODE) \
  (((struct tree_baselink*) BASELINK_CHECK (NODE))->access_binfo)
/* For a type-conversion operator, the BASELINK_OPTYPE indicates the type
   to which the conversion should occur.  This value is important if
   the BASELINK_FUNCTIONS include a template conversion operator --
   the BASELINK_OPTYPE can be used to determine what type the user
   requested.  */
#define BASELINK_OPTYPE(NODE) \
  (TREE_CHAIN (BASELINK_CHECK (NODE)))
/* Nonzero if this baselink was from a qualified lookup.  */
#define BASELINK_QUALIFIED_P(NODE) \
  TREE_LANG_FLAG_0 (BASELINK_CHECK (NODE))

struct GTY(()) tree_baselink {
  struct tree_common common;
  tree binfo;
  tree functions;
  tree access_binfo;
};

/* The different kinds of ids that we encounter.  */

enum cp_id_kind
{
  /* Not an id at all.  */
  CP_ID_KIND_NONE,
  /* An unqualified-id that is not a template-id.  */
  CP_ID_KIND_UNQUALIFIED,
  /* An unqualified-id that is a dependent name.  */
  CP_ID_KIND_UNQUALIFIED_DEPENDENT,
  /* An unqualified template-id.  */
  CP_ID_KIND_TEMPLATE_ID,
  /* A qualified-id.  */
  CP_ID_KIND_QUALIFIED
};


/* The various kinds of C++0x warnings we encounter. */

enum cpp0x_warn_str
{
  /* extended initializer lists */
  CPP0X_INITIALIZER_LISTS,
  /* explicit conversion operators */
  CPP0X_EXPLICIT_CONVERSION,
  /* variadic templates */
  CPP0X_VARIADIC_TEMPLATES,
  /* lambda expressions */
  CPP0X_LAMBDA_EXPR,
  /* C++0x auto */
  CPP0X_AUTO,
  /* scoped enums */
  CPP0X_SCOPED_ENUMS,
  /* defaulted and deleted functions */
  CPP0X_DEFAULTED_DELETED,
  /* inline namespaces */
  CPP0X_INLINE_NAMESPACES,
  /* override controls, override/final */
  CPP0X_OVERRIDE_CONTROLS,
  /* non-static data member initializers */
  CPP0X_NSDMI,
  /* user defined literals */
  CPP0X_USER_DEFINED_LITERALS,
  /* delegating constructors */
  CPP0X_DELEGATING_CTORS,
  /* inheriting constructors */
  CPP0X_INHERITING_CTORS,
  /* C++11 attributes */
  CPP0X_ATTRIBUTES,
  /* ref-qualified member functions */
  CPP0X_REF_QUALIFIER
};

/* The various kinds of operation used by composite_pointer_type. */

enum composite_pointer_operation
{
  /* comparison */
  CPO_COMPARISON,
  /* conversion */
  CPO_CONVERSION,
  /* conditional expression */
  CPO_CONDITIONAL_EXPR
};

/* Possible cases of expression list used by build_x_compound_expr_from_list. */
enum expr_list_kind {
  ELK_INIT,		/* initializer */
  ELK_MEM_INIT,		/* member initializer */
  ELK_FUNC_CAST		/* functional cast */
};

/* Possible cases of implicit bad rhs conversions. */
enum impl_conv_rhs {
  ICR_DEFAULT_ARGUMENT, /* default argument */
  ICR_CONVERTING,       /* converting */
  ICR_INIT,             /* initialization */
  ICR_ARGPASS,          /* argument passing */
  ICR_RETURN,           /* return */
  ICR_ASSIGN            /* assignment */
};

/* Possible cases of implicit or explicit bad conversions to void. */
enum impl_conv_void {
  ICV_CAST,            /* (explicit) conversion to void */
  ICV_SECOND_OF_COND,  /* second operand of conditional expression */
  ICV_THIRD_OF_COND,   /* third operand of conditional expression */
  ICV_RIGHT_OF_COMMA,  /* right operand of comma operator */
  ICV_LEFT_OF_COMMA,   /* left operand of comma operator */
  ICV_STATEMENT,       /* statement */
  ICV_THIRD_IN_FOR     /* for increment expression */
};

/* Possible invalid uses of an abstract class that might not have a
   specific associated declaration.  */
enum GTY(()) abstract_class_use {
  ACU_UNKNOWN,			/* unknown or decl provided */
  ACU_CAST,			/* cast to abstract class */
  ACU_NEW,			/* new-expression of abstract class */
  ACU_THROW,			/* throw-expression of abstract class */
  ACU_CATCH,			/* catch-parameter of abstract class */
  ACU_ARRAY,			/* array of abstract class */
  ACU_RETURN,			/* return type of abstract class */
  ACU_PARM			/* parameter type of abstract class */
};

/* Macros for access to language-specific slots in an identifier.  */

#define IDENTIFIER_TEMPLATE(NODE)	\
  (LANG_IDENTIFIER_CAST (NODE)->class_template_info)

/* The IDENTIFIER_BINDING is the innermost cxx_binding for the
    identifier.  Its PREVIOUS is the next outermost binding.  Each
    VALUE field is a DECL for the associated declaration.  Thus,
    name lookup consists simply of pulling off the node at the front
    of the list (modulo oddities for looking up the names of types,
    and such.)  You can use SCOPE field to determine the scope
    that bound the name.  */
#define IDENTIFIER_BINDING(NODE) \
  (LANG_IDENTIFIER_CAST (NODE)->bindings)

/* TREE_TYPE only indicates on local and class scope the current
   type. For namespace scope, the presence of a type in any namespace
   is indicated with global_type_node, and the real type behind must
   be found through lookup.  */
#define IDENTIFIER_TYPE_VALUE(NODE) identifier_type_value (NODE)
#define REAL_IDENTIFIER_TYPE_VALUE(NODE) TREE_TYPE (NODE)
#define SET_IDENTIFIER_TYPE_VALUE(NODE,TYPE) (TREE_TYPE (NODE) = (TYPE))
#define IDENTIFIER_HAS_TYPE_VALUE(NODE) (IDENTIFIER_TYPE_VALUE (NODE) ? 1 : 0)

#define IDENTIFIER_LABEL_VALUE(NODE) \
  (LANG_IDENTIFIER_CAST (NODE)->label_value)
#define SET_IDENTIFIER_LABEL_VALUE(NODE, VALUE)   \
  IDENTIFIER_LABEL_VALUE (NODE) = (VALUE)

/* Nonzero if this identifier is used as a virtual function name somewhere
   (optimizes searches).  */
#define IDENTIFIER_VIRTUAL_P(NODE) TREE_LANG_FLAG_1 (NODE)

/* Nonzero if this identifier is the prefix for a mangled C++ operator
   name.  */
#define IDENTIFIER_OPNAME_P(NODE) TREE_LANG_FLAG_2 (NODE)

/* Nonzero if this identifier is the name of a type-conversion
   operator.  */
#define IDENTIFIER_TYPENAME_P(NODE) \
  TREE_LANG_FLAG_4 (NODE)

/* Nonzero if this identifier is the name of a constructor or
   destructor.  */
#define IDENTIFIER_CTOR_OR_DTOR_P(NODE) \
  TREE_LANG_FLAG_3 (NODE)

/* True iff NAME is the DECL_ASSEMBLER_NAME for an entity with vague
   linkage which the prelinker has assigned to this translation
   unit.  */
#define IDENTIFIER_REPO_CHOSEN(NAME) \
  (TREE_LANG_FLAG_6 (NAME))

/* In a RECORD_TYPE or UNION_TYPE, nonzero if any component is read-only.  */
#define C_TYPE_FIELDS_READONLY(TYPE) \
  (LANG_TYPE_CLASS_CHECK (TYPE)->fields_readonly)

/* The tokens stored in the default argument.  */

#define DEFARG_TOKENS(NODE) \
  (((struct tree_default_arg *)DEFAULT_ARG_CHECK (NODE))->tokens)
#define DEFARG_INSTANTIATIONS(NODE) \
  (((struct tree_default_arg *)DEFAULT_ARG_CHECK (NODE))->instantiations)

struct GTY (()) tree_default_arg {
  struct tree_common common;
  struct cp_token_cache *tokens;
  vec<tree, va_gc> *instantiations;
};


#define DEFERRED_NOEXCEPT_PATTERN(NODE) \
  (((struct tree_deferred_noexcept *)DEFERRED_NOEXCEPT_CHECK (NODE))->pattern)
#define DEFERRED_NOEXCEPT_ARGS(NODE) \
  (((struct tree_deferred_noexcept *)DEFERRED_NOEXCEPT_CHECK (NODE))->args)
#define DEFERRED_NOEXCEPT_SPEC_P(NODE)				\
  ((NODE) && (TREE_PURPOSE (NODE))				\
   && (TREE_CODE (TREE_PURPOSE (NODE)) == DEFERRED_NOEXCEPT))
#define UNEVALUATED_NOEXCEPT_SPEC_P(NODE)				\
  (DEFERRED_NOEXCEPT_SPEC_P (NODE)					\
   && DEFERRED_NOEXCEPT_PATTERN (TREE_PURPOSE (NODE)) == NULL_TREE)

struct GTY (()) tree_deferred_noexcept {
  struct tree_base base;
  tree pattern;
  tree args;
};


/* The condition associated with the static assertion.  This must be
   an integral constant expression.  */
#define STATIC_ASSERT_CONDITION(NODE) \
  (((struct tree_static_assert *)STATIC_ASSERT_CHECK (NODE))->condition)

/* The message associated with the static assertion.  This must be a
   string constant, which will be emitted as an error message when the
   static assert condition is false.  */
#define STATIC_ASSERT_MESSAGE(NODE) \
  (((struct tree_static_assert *)STATIC_ASSERT_CHECK (NODE))->message)

/* Source location information for a static assertion.  */
#define STATIC_ASSERT_SOURCE_LOCATION(NODE) \
  (((struct tree_static_assert *)STATIC_ASSERT_CHECK (NODE))->location)

struct GTY (()) tree_static_assert {
  struct tree_common common;
  tree condition;
  tree message;
  location_t location;
};

struct GTY (()) tree_argument_pack_select {
  struct tree_common common;
  tree argument_pack;
  int index;
};

/* The different kinds of traits that we encounter.  */

enum cp_trait_kind
{
  CPTK_BASES,
  CPTK_DIRECT_BASES,
  CPTK_HAS_NOTHROW_ASSIGN,
  CPTK_HAS_NOTHROW_CONSTRUCTOR,
  CPTK_HAS_NOTHROW_COPY,
  CPTK_HAS_TRIVIAL_ASSIGN,
  CPTK_HAS_TRIVIAL_CONSTRUCTOR,
  CPTK_HAS_TRIVIAL_COPY,
  CPTK_HAS_TRIVIAL_DESTRUCTOR,
  CPTK_HAS_UNIQUE_OBJ_REPRESENTATIONS,
  CPTK_HAS_VIRTUAL_DESTRUCTOR,
  CPTK_IS_ABSTRACT,
  CPTK_IS_AGGREGATE,
  CPTK_IS_BASE_OF,
  CPTK_IS_CLASS,
  CPTK_IS_EMPTY,
  CPTK_IS_ENUM,
  CPTK_IS_FINAL,
  CPTK_IS_LITERAL_TYPE,
  CPTK_IS_POD,
  CPTK_IS_POLYMORPHIC,
  CPTK_IS_SAME_AS,
  CPTK_IS_STD_LAYOUT,
  CPTK_IS_TRIVIAL,
  CPTK_IS_TRIVIALLY_ASSIGNABLE,
  CPTK_IS_TRIVIALLY_CONSTRUCTIBLE,
  CPTK_IS_TRIVIALLY_COPYABLE,
  CPTK_IS_UNION,
  CPTK_UNDERLYING_TYPE,
  CPTK_IS_ASSIGNABLE,
  CPTK_IS_CONSTRUCTIBLE
};

/* The types that we are processing.  */
#define TRAIT_EXPR_TYPE1(NODE) \
  (((struct tree_trait_expr *)TRAIT_EXPR_CHECK (NODE))->type1)

#define TRAIT_EXPR_TYPE2(NODE) \
  (((struct tree_trait_expr *)TRAIT_EXPR_CHECK (NODE))->type2)

/* The specific trait that we are processing.  */
#define TRAIT_EXPR_KIND(NODE) \
  (((struct tree_trait_expr *)TRAIT_EXPR_CHECK (NODE))->kind)

struct GTY (()) tree_trait_expr {
  struct tree_common common;
  tree type1;
  tree type2;  
  enum cp_trait_kind kind;
};

/* Based off of TYPE_UNNAMED_P.  */
#define LAMBDA_TYPE_P(NODE) \
  (CLASS_TYPE_P (NODE) && CLASSTYPE_LAMBDA_EXPR (NODE))

/* Test if FUNCTION_DECL is a lambda function.  */
#define LAMBDA_FUNCTION_P(FNDECL) \
  (DECL_OVERLOADED_OPERATOR_P (FNDECL) == CALL_EXPR \
   && LAMBDA_TYPE_P (CP_DECL_CONTEXT (FNDECL)))

enum cp_lambda_default_capture_mode_type {
  CPLD_NONE,
  CPLD_COPY,
  CPLD_REFERENCE
};

/* The method of default capture, if any.  */
#define LAMBDA_EXPR_DEFAULT_CAPTURE_MODE(NODE) \
  (((struct tree_lambda_expr *)LAMBDA_EXPR_CHECK (NODE))->default_capture_mode)

/* The capture-list, including `this'.  Each capture is stored as a FIELD_DECL
 * so that the name, type, and field are all together, whether or not it has
 * been added to the lambda's class type.
   TREE_LIST:
     TREE_PURPOSE: The FIELD_DECL for this capture.
     TREE_VALUE: The initializer. This is part of a GNU extension.  */
#define LAMBDA_EXPR_CAPTURE_LIST(NODE) \
  (((struct tree_lambda_expr *)LAMBDA_EXPR_CHECK (NODE))->capture_list)

/* During parsing of the lambda-introducer, the node in the capture-list
   that holds the 'this' capture.  During parsing of the body, the
   capture proxy for that node.  */
#define LAMBDA_EXPR_THIS_CAPTURE(NODE) \
  (((struct tree_lambda_expr *)LAMBDA_EXPR_CHECK (NODE))->this_capture)

/* Predicate tracking whether `this' is in the effective capture set.  */
#define LAMBDA_EXPR_CAPTURES_THIS_P(NODE) \
  LAMBDA_EXPR_THIS_CAPTURE(NODE)

/* Predicate tracking whether the lambda was declared 'mutable'.  */
#define LAMBDA_EXPR_MUTABLE_P(NODE) \
  TREE_LANG_FLAG_1 (LAMBDA_EXPR_CHECK (NODE))

/* The return type in the expression.
 * NULL_TREE indicates that none was specified.  */
#define LAMBDA_EXPR_RETURN_TYPE(NODE) \
  (((struct tree_lambda_expr *)LAMBDA_EXPR_CHECK (NODE))->return_type)

/* The source location of the lambda.  */
#define LAMBDA_EXPR_LOCATION(NODE) \
  (((struct tree_lambda_expr *)LAMBDA_EXPR_CHECK (NODE))->locus)

/* The mangling scope for the lambda: FUNCTION_DECL, PARM_DECL, VAR_DECL,
   FIELD_DECL or NULL_TREE.  If this is NULL_TREE, we have no linkage.  */
#define LAMBDA_EXPR_EXTRA_SCOPE(NODE) \
  (((struct tree_lambda_expr *)LAMBDA_EXPR_CHECK (NODE))->extra_scope)

/* If EXTRA_SCOPE, this is the number of the lambda within that scope.  */
#define LAMBDA_EXPR_DISCRIMINATOR(NODE) \
  (((struct tree_lambda_expr *)LAMBDA_EXPR_CHECK (NODE))->discriminator)

/* During parsing of the lambda, a vector of capture proxies which need
   to be pushed once we're done processing a nested lambda.  */
#define LAMBDA_EXPR_PENDING_PROXIES(NODE) \
  (((struct tree_lambda_expr *)LAMBDA_EXPR_CHECK (NODE))->pending_proxies)

/* The closure type of the lambda.  Note that the TREE_TYPE of a
   LAMBDA_EXPR is always NULL_TREE, because we need to instantiate the
   LAMBDA_EXPR in order to instantiate the type.  */
#define LAMBDA_EXPR_CLOSURE(NODE) \
  (((struct tree_lambda_expr *)LAMBDA_EXPR_CHECK (NODE))->closure)

struct GTY (()) tree_lambda_expr
{
  struct tree_typed typed;
  tree capture_list;
  tree this_capture;
  tree return_type;
  tree extra_scope;
  tree closure;
  vec<tree, va_gc> *pending_proxies;
  location_t locus;
  enum cp_lambda_default_capture_mode_type default_capture_mode;
  int discriminator;
};

/* A (typedef,context,usage location) triplet.
   It represents a typedef used through a
   context at a given source location.
   e.g.
   struct foo {
     typedef int myint;
   };

   struct bar {
    foo::myint v; // #1<-- this location.
   };

   In bar, the triplet will be (myint, foo, #1).
   */
struct GTY(()) qualified_typedef_usage_s {
  tree typedef_decl;
  tree context;
  location_t locus;
};
typedef struct qualified_typedef_usage_s qualified_typedef_usage_t;

/* Non-zero if this template specialization has access violations that
   should be rechecked when the function is instantiated outside argument
   deduction.  */
#define TINFO_HAS_ACCESS_ERRORS(NODE) \
  (TREE_LANG_FLAG_0 (TEMPLATE_INFO_CHECK (NODE)))
#define FNDECL_HAS_ACCESS_ERRORS(NODE) \
  (TINFO_HAS_ACCESS_ERRORS (DECL_TEMPLATE_INFO (NODE)))

/* Non-zero if this variable template specialization was specified using a
   template-id, so it's a partial or full specialization and not a definition
   of the member template of a particular class specialization.  */
#define TINFO_USED_TEMPLATE_ID(NODE) \
  (TREE_LANG_FLAG_1 (TEMPLATE_INFO_CHECK (NODE)))

struct GTY(()) tree_template_info {
  struct tree_common common;
  vec<qualified_typedef_usage_t, va_gc> *typedefs_needing_access_checking;
};

// Constraint information for a C++ declaration. Constraint information is
// comprised of:
//
// - a constraint expression introduced by the template header
// - a constraint expression introduced by a function declarator
// - the associated constraints, which are the conjunction of those,
//   and used for declaration matching
//
// The template and declarator requirements are kept to support pretty
// printing constrained declarations.
struct GTY(()) tree_constraint_info {
  struct tree_base base;
  tree template_reqs;
  tree declarator_reqs;
  tree associated_constr;
};

// Require that pointer P is non-null before returning.
template<typename T>
inline T*
check_nonnull (T* p)
{
  gcc_assert (p);
  return p;
}

// Returns true iff T is non-null and represents constraint info.
inline tree_constraint_info *
check_constraint_info (tree t)
{
  if (t && TREE_CODE (t) == CONSTRAINT_INFO)
    return (tree_constraint_info *)t;
  return NULL;
}

// Access the expression describing the template constraints. This may be
// null if no constraints were introduced in the template parameter list,
// a requirements clause after the template parameter list, or constraints
// through a constrained-type-specifier.
#define CI_TEMPLATE_REQS(NODE) \
  check_constraint_info (check_nonnull(NODE))->template_reqs

// Access the expression describing the trailing constraints. This is non-null
// for any implicit instantiation of a constrained declaration. For a
// templated declaration it is non-null only when a trailing requires-clause
// was specified.
#define CI_DECLARATOR_REQS(NODE) \
  check_constraint_info (check_nonnull(NODE))->declarator_reqs

// The computed associated constraint expression for a declaration.
#define CI_ASSOCIATED_CONSTRAINTS(NODE) \
  check_constraint_info (check_nonnull(NODE))->associated_constr

// Access the logical constraints on the template parameters introduced
// at a given template parameter list level indicated by NODE.
#define TEMPLATE_PARMS_CONSTRAINTS(NODE) \
  TREE_TYPE (TREE_LIST_CHECK (NODE))

// Access the logical constraints on the template parameter declaration
// indicated by NODE.
#define TEMPLATE_PARM_CONSTRAINTS(NODE) \
  TREE_TYPE (TREE_LIST_CHECK (NODE))

/* Non-zero if the noexcept is present in a compound requirement. */
#define COMPOUND_REQ_NOEXCEPT_P(NODE) \
  TREE_LANG_FLAG_0 (TREE_CHECK (NODE, COMPOUND_REQ))

/* The constraints on an 'auto' placeholder type, used in an argument deduction
   constraint.  */
#define PLACEHOLDER_TYPE_CONSTRAINTS(NODE) \
  DECL_SIZE_UNIT (TYPE_NAME (NODE))

/* The expression evaluated by the predicate constraint. */
#define PRED_CONSTR_EXPR(NODE) \
  TREE_OPERAND (TREE_CHECK (NODE, PRED_CONSTR), 0)

/* The concept of a concept check. */
#define CHECK_CONSTR_CONCEPT(NODE) \
  TREE_OPERAND (TREE_CHECK (NODE, CHECK_CONSTR), 0)

/* The template arguments of a concept check. */
#define CHECK_CONSTR_ARGS(NODE) \
  TREE_OPERAND (TREE_CHECK (NODE, CHECK_CONSTR), 1)

/* The expression validated by the predicate constraint. */
#define EXPR_CONSTR_EXPR(NODE) \
  TREE_OPERAND (TREE_CHECK (NODE, EXPR_CONSTR), 0)

/* The type validated by the predicate constraint. */
#define TYPE_CONSTR_TYPE(NODE) \
  TREE_OPERAND (TREE_CHECK (NODE, TYPE_CONSTR), 0)

/* In an implicit conversion constraint, the source expression. */
#define ICONV_CONSTR_EXPR(NODE) \
  TREE_OPERAND (TREE_CHECK (NODE, ICONV_CONSTR), 0)

/* In an implicit conversion constraint, the target type. */
#define ICONV_CONSTR_TYPE(NODE) \
  TREE_OPERAND (TREE_CHECK (NODE, ICONV_CONSTR), 1)

/* In an argument deduction constraint, the source expression. */
#define DEDUCT_CONSTR_EXPR(NODE) \
  TREE_OPERAND (TREE_CHECK (NODE, DEDUCT_CONSTR), 0)

/* In an argument deduction constraint, the target type pattern. */
#define DEDUCT_CONSTR_PATTERN(NODE) \
  TREE_OPERAND (TREE_CHECK (NODE, DEDUCT_CONSTR), 1)

/* In an argument deduction constraint, the list of placeholder nodes. */
#define DEDUCT_CONSTR_PLACEHOLDER(NODE) \
  TREE_OPERAND (TREE_CHECK (NODE, DEDUCT_CONSTR), 2)

/* The expression of an exception constraint. */
#define EXCEPT_CONSTR_EXPR(NODE) \
  TREE_OPERAND (TREE_CHECK (NODE, EXCEPT_CONSTR), 0)

/* In a parameterized constraint, the local parameters. */
#define PARM_CONSTR_PARMS(NODE) \
  TREE_OPERAND (TREE_CHECK (NODE, PARM_CONSTR), 0)

/* In a parameterized constraint, the operand. */
#define PARM_CONSTR_OPERAND(NODE) \
  TREE_OPERAND (TREE_CHECK (NODE, PARM_CONSTR), 1)

/* Whether a PARM_DECL represents a local parameter in a
   requires-expression.  */
#define CONSTRAINT_VAR_P(NODE) \
  DECL_LANG_FLAG_2 (TREE_CHECK (NODE, PARM_DECL))

/* The concept constraining this constrained template-parameter.  */
#define CONSTRAINED_PARM_CONCEPT(NODE) \
  DECL_SIZE_UNIT (TYPE_DECL_CHECK (NODE))
/* Any extra template arguments specified for a constrained
   template-parameter.  */
#define CONSTRAINED_PARM_EXTRA_ARGS(NODE) \
  DECL_SIZE (TYPE_DECL_CHECK (NODE))
/* The first template parameter of CONSTRAINED_PARM_CONCEPT to be used as a
   prototype for the constrained parameter in finish_shorthand_constraint,
   attached for convenience.  */
#define CONSTRAINED_PARM_PROTOTYPE(NODE) \
  DECL_INITIAL (TYPE_DECL_CHECK (NODE))

/* Module defines.  */

/* Indices for modules.  */
#define GLOBAL_MODULE_INDEX 0
#define THIS_MODULE_INDEX 1
#define IMPORTED_MODULE_BASE 2
#define MODULE_INDEX_LIMIT 16384

/* The owning module of a DECL.  */

#define DECL_MODULE_INDEX(N) \
  (DECL_LANG_SPECIFIC (N)->u.base.module_index)

/* Get DECL's module index.  Anything lacking lang-specific is in the
   global module.  */
#define MAYBE_DECL_MODULE_INDEX(N) \
  (DECL_LANG_SPECIFIC (N) ? DECL_MODULE_INDEX (N) : GLOBAL_MODULE_INDEX)

/* Whether this is an exported DECL.  */
#define DECL_MODULE_EXPORT_P(NODE) \
  TREE_LANG_FLAG_3 (DECL_CHECK (NODE))


enum cp_tree_node_structure_enum {
  TS_CP_GENERIC,
  TS_CP_IDENTIFIER,
  TS_CP_TPI,
  TS_CP_PTRMEM,
  TS_CP_BINDING,
  TS_CP_OVERLOAD,
  TS_CP_MODULE_VECTOR,
  TS_CP_BASELINK,
  TS_CP_TEMPLATE_DECL,
  TS_CP_WRAPPER,
  TS_CP_DEFAULT_ARG,
  TS_CP_DEFERRED_NOEXCEPT,
  TS_CP_STATIC_ASSERT,
  TS_CP_ARGUMENT_PACK_SELECT,
  TS_CP_TRAIT_EXPR,
  TS_CP_LAMBDA_EXPR,
  TS_CP_TEMPLATE_INFO,
  TS_CP_CONSTRAINT_INFO,
  TS_CP_USERDEF_LITERAL,
  LAST_TS_CP_ENUM
};

/* The resulting tree type.  */
union GTY((desc ("cp_tree_node_structure (&%h)"),
       chain_next ("(union lang_tree_node *) c_tree_chain_next (&%h.generic)"))) lang_tree_node {
  union tree_node GTY ((tag ("TS_CP_GENERIC"),
			desc ("tree_node_structure (&%h)"))) generic;
  struct template_parm_index GTY ((tag ("TS_CP_TPI"))) tpi;
  struct ptrmem_cst GTY ((tag ("TS_CP_PTRMEM"))) ptrmem;
  struct tree_overload GTY ((tag ("TS_CP_OVERLOAD"))) overload;
  struct tree_module_vec GTY ((tag ("TS_CP_MODULE_VECTOR"))) module_vec;
  struct tree_baselink GTY ((tag ("TS_CP_BASELINK"))) baselink;
  struct tree_template_decl GTY ((tag ("TS_CP_TEMPLATE_DECL"))) template_decl;
  struct tree_default_arg GTY ((tag ("TS_CP_DEFAULT_ARG"))) default_arg;
  struct tree_deferred_noexcept GTY ((tag ("TS_CP_DEFERRED_NOEXCEPT"))) deferred_noexcept;
  struct lang_identifier GTY ((tag ("TS_CP_IDENTIFIER"))) identifier;
  struct tree_static_assert GTY ((tag ("TS_CP_STATIC_ASSERT"))) 
    static_assertion;
  struct tree_argument_pack_select GTY ((tag ("TS_CP_ARGUMENT_PACK_SELECT")))
    argument_pack_select;
  struct tree_trait_expr GTY ((tag ("TS_CP_TRAIT_EXPR")))
    trait_expression;
  struct tree_lambda_expr GTY ((tag ("TS_CP_LAMBDA_EXPR")))
    lambda_expression;
  struct tree_template_info GTY ((tag ("TS_CP_TEMPLATE_INFO")))
    template_info;
  struct tree_constraint_info GTY ((tag ("TS_CP_CONSTRAINT_INFO")))
    constraint_info;
  struct tree_userdef_literal GTY ((tag ("TS_CP_USERDEF_LITERAL")))
    userdef_literal;
};


/* Global state.  */

struct GTY(()) saved_scope {
  vec<cxx_saved_binding, va_gc> *old_bindings;
  tree old_namespace;
  vec<tree, va_gc> *decl_ns_list;
  tree class_name;
  tree class_type;
  tree access_specifier;
  tree function_decl;
  vec<tree, va_gc> *lang_base;
  tree lang_name;
  tree template_parms;
  cp_binding_level *x_previous_class_level;
  tree x_saved_tree;

  /* Only used for uses of this in trailing return type.  */
  tree x_current_class_ptr;
  tree x_current_class_ref;

  /* Current module index. */
  unsigned this_module;

  int x_processing_template_decl;
  int x_processing_specialization;
  BOOL_BITFIELD x_processing_explicit_instantiation : 1;
  BOOL_BITFIELD need_pop_function_context : 1;

/* Nonzero if we are parsing the discarded statement of a constexpr
   if-statement.  */
  BOOL_BITFIELD discarded_stmt : 1;

  int unevaluated_operand;
  int inhibit_evaluation_warnings;
  int noexcept_operand;
  /* If non-zero, implicit "omp declare target" attribute is added into the
     attribute lists.  */
  int omp_declare_target_attribute;

  struct stmt_tree_s x_stmt_tree;

  cp_binding_level *class_bindings;
  cp_binding_level *bindings;

  hash_map<tree, tree> *GTY((skip)) x_local_specializations;

  struct saved_scope *prev;
};

extern GTY(()) struct saved_scope *scope_chain;

/* The current module index.  */

#define current_module scope_chain->this_module
  
/* The current open namespace.  */

#define current_namespace scope_chain->old_namespace

/* The stack for namespaces of current declarations.  */

#define decl_namespace_list scope_chain->decl_ns_list

/* IDENTIFIER_NODE: name of current class */

#define current_class_name scope_chain->class_name

/* _TYPE: the type of the current class */

#define current_class_type scope_chain->class_type

/* When parsing a class definition, the access specifier most recently
   given by the user, or, if no access specifier was given, the
   default value appropriate for the kind of class (i.e., struct,
   class, or union).  */

#define current_access_specifier scope_chain->access_specifier

/* Pointer to the top of the language name stack.  */

#define current_lang_base scope_chain->lang_base
#define current_lang_name scope_chain->lang_name

/* When parsing a template declaration, a TREE_LIST represents the
   active template parameters.  Each node in the list represents one
   level of template parameters.  The innermost level is first in the
   list.  The depth of each level is stored as an INTEGER_CST in the
   TREE_PURPOSE of each node.  The parameters for that level are
   stored in the TREE_VALUE.  */

#define current_template_parms scope_chain->template_parms

#define processing_template_decl scope_chain->x_processing_template_decl
#define processing_specialization scope_chain->x_processing_specialization
#define processing_explicit_instantiation scope_chain->x_processing_explicit_instantiation

#define in_discarded_stmt scope_chain->discarded_stmt

/* RAII sentinel to handle clearing processing_template_decl and restoring
   it when done.  */

struct processing_template_decl_sentinel
{
  int saved;
  processing_template_decl_sentinel (bool reset = true)
    : saved (processing_template_decl)
  {
    if (reset)
      processing_template_decl = 0;
  }
  ~processing_template_decl_sentinel()
  {
    processing_template_decl = saved;
  }
};

/* RAII sentinel to disable certain warnings during template substitution
   and elsewhere.  */

struct warning_sentinel
{
  int &flag;
  int val;
  warning_sentinel(int& flag, bool suppress=true)
    : flag(flag), val(flag) { if (suppress) flag = 0; }
  ~warning_sentinel() { flag = val; }
};

/* The cached class binding level, from the most recently exited
   class, or NULL if none.  */

#define previous_class_level scope_chain->x_previous_class_level

/* A map from local variable declarations in the body of the template
   presently being instantiated to the corresponding instantiated
   local variables.  */

#define local_specializations scope_chain->x_local_specializations

/* Nonzero if we are parsing the operand of a noexcept operator.  */

#define cp_noexcept_operand scope_chain->noexcept_operand

/* A list of private types mentioned, for deferred access checking.  */

struct GTY((for_user)) cxx_int_tree_map {
  unsigned int uid;
  tree to;
};

struct cxx_int_tree_map_hasher : ggc_ptr_hash<cxx_int_tree_map>
{
  static hashval_t hash (cxx_int_tree_map *);
  static bool equal (cxx_int_tree_map *, cxx_int_tree_map *);
};

struct named_label_entry;

struct named_label_hasher : ggc_ptr_hash<named_label_entry>
{
  static hashval_t hash (named_label_entry *);
  static bool equal (named_label_entry *, named_label_entry *);
};

/* Global state pertinent to the current function.  */

struct GTY(()) language_function {
  struct c_language_function base;

  tree x_cdtor_label;
  tree x_current_class_ptr;
  tree x_current_class_ref;
  tree x_eh_spec_block;
  tree x_in_charge_parm;
  tree x_vtt_parm;
  tree x_return_value;
  tree x_auto_return_pattern;

  BOOL_BITFIELD returns_value : 1;
  BOOL_BITFIELD returns_null : 1;
  BOOL_BITFIELD returns_abnormally : 1;
  BOOL_BITFIELD infinite_loop: 1;
  BOOL_BITFIELD x_in_function_try_handler : 1;
  BOOL_BITFIELD x_in_base_initializer : 1;

  /* True if this function can throw an exception.  */
  BOOL_BITFIELD can_throw : 1;

  BOOL_BITFIELD invalid_constexpr : 1;

  hash_table<named_label_hasher> *x_named_labels;
  cp_binding_level *bindings;
  vec<tree, va_gc> *x_local_names;
  /* Tracking possibly infinite loops.  This is a vec<tree> only because
     vec<bool> doesn't work with gtype.  */
  vec<tree, va_gc> *infinite_loops;
  hash_table<cxx_int_tree_map_hasher> *extern_decl_map;
};

/* The current C++-specific per-function global variables.  */

#define cp_function_chain (cfun->language)

/* In a constructor destructor, the point at which all derived class
   destroying/construction has been done.  I.e., just before a
   constructor returns, or before any base class destroying will be done
   in a destructor.  */

#define cdtor_label cp_function_chain->x_cdtor_label

/* When we're processing a member function, current_class_ptr is the
   PARM_DECL for the `this' pointer.  The current_class_ref is an
   expression for `*this'.  */

#define current_class_ptr			\
  (*(cfun && cp_function_chain			\
     ? &cp_function_chain->x_current_class_ptr	\
     : &scope_chain->x_current_class_ptr))
#define current_class_ref			\
  (*(cfun && cp_function_chain			\
     ? &cp_function_chain->x_current_class_ref	\
     : &scope_chain->x_current_class_ref))

/* The EH_SPEC_BLOCK for the exception-specifiers for the current
   function, if any.  */

#define current_eh_spec_block cp_function_chain->x_eh_spec_block

/* The `__in_chrg' parameter for the current function.  Only used for
   constructors and destructors.  */

#define current_in_charge_parm cp_function_chain->x_in_charge_parm

/* The `__vtt_parm' parameter for the current function.  Only used for
   constructors and destructors.  */

#define current_vtt_parm cp_function_chain->x_vtt_parm

/* Set to 0 at beginning of a function definition, set to 1 if
   a return statement that specifies a return value is seen.  */

#define current_function_returns_value cp_function_chain->returns_value

/* Set to 0 at beginning of a function definition, set to 1 if
   a return statement with no argument is seen.  */

#define current_function_returns_null cp_function_chain->returns_null

/* Set to 0 at beginning of a function definition, set to 1 if
   a call to a noreturn function is seen.  */

#define current_function_returns_abnormally \
  cp_function_chain->returns_abnormally

/* Set to 0 at beginning of a function definition, set to 1 if we see an
   obvious infinite loop.  This can have false positives and false
   negatives, so it should only be used as a heuristic.  */

#define current_function_infinite_loop cp_function_chain->infinite_loop

/* Nonzero if we are processing a base initializer.  Zero elsewhere.  */
#define in_base_initializer cp_function_chain->x_in_base_initializer

#define in_function_try_handler cp_function_chain->x_in_function_try_handler

/* Expression always returned from function, or error_mark_node
   otherwise, for use by the automatic named return value optimization.  */

#define current_function_return_value \
  (cp_function_chain->x_return_value)

/* A type involving 'auto' to be used for return type deduction.  */

#define current_function_auto_return_pattern \
  (cp_function_chain->x_auto_return_pattern)

/* True if NAME is the IDENTIFIER_NODE for an overloaded "operator
   new" or "operator delete".  */
#define NEW_DELETE_OPNAME_P(NAME)		\
  ((NAME) == cp_operator_id (NEW_EXPR)		\
   || (NAME) == cp_operator_id (VEC_NEW_EXPR)	\
   || (NAME) == cp_operator_id (DELETE_EXPR)	\
   || (NAME) == cp_operator_id (VEC_DELETE_EXPR))

#define cp_operator_id(CODE) \
  (operator_name_info[(int) (CODE)].identifier)
#define cp_assignment_operator_id(CODE) \
  (assignment_operator_name_info[(int) (CODE)].identifier)
/* In parser.c.  */
extern tree cp_literal_operator_id (const char *);

/* TRUE if a tree code represents a statement.  */
extern bool statement_code_p[MAX_TREE_CODES];

#define STATEMENT_CODE_P(CODE) statement_code_p[(int) (CODE)]

enum languages { lang_c, lang_cplusplus };

/* Macros to make error reporting functions' lives easier.  */
#define TYPE_LINKAGE_IDENTIFIER(NODE) \
  (TYPE_IDENTIFIER (TYPE_MAIN_VARIANT (NODE)))
#define TYPE_NAME_STRING(NODE) (IDENTIFIER_POINTER (TYPE_IDENTIFIER (NODE)))
#define TYPE_NAME_LENGTH(NODE) (IDENTIFIER_LENGTH (TYPE_IDENTIFIER (NODE)))

/* Nonzero if NODE has no name for linkage purposes.  */
#define TYPE_UNNAMED_P(NODE) \
  (OVERLOAD_TYPE_P (NODE) && anon_aggrname_p (TYPE_LINKAGE_IDENTIFIER (NODE)))

/* The _DECL for this _TYPE.  */
#define TYPE_MAIN_DECL(NODE) (TYPE_STUB_DECL (TYPE_MAIN_VARIANT (NODE)))

/* Nonzero if T is a type that could resolve to any kind of concrete type
   at instantiation time.  */
#define WILDCARD_TYPE_P(T)				\
  (TREE_CODE (T) == TEMPLATE_TYPE_PARM			\
   || TREE_CODE (T) == TYPENAME_TYPE			\
   || TREE_CODE (T) == TYPEOF_TYPE			\
   || TREE_CODE (T) == BOUND_TEMPLATE_TEMPLATE_PARM	\
   || TREE_CODE (T) == DECLTYPE_TYPE)

/* Nonzero if T is a class (or struct or union) type.  Also nonzero
   for template type parameters, typename types, and instantiated
   template template parameters.  Keep these checks in ascending code
   order.  */
#define MAYBE_CLASS_TYPE_P(T) (WILDCARD_TYPE_P (T) || CLASS_TYPE_P (T))

/* Set CLASS_TYPE_P for T to VAL.  T must be a class, struct, or
   union type.  */
#define SET_CLASS_TYPE_P(T, VAL) \
  (TYPE_LANG_FLAG_5 (T) = (VAL))

/* Nonzero if T is a class type.  Zero for template type parameters,
   typename types, and so forth.  */
#define CLASS_TYPE_P(T) \
  (RECORD_OR_UNION_CODE_P (TREE_CODE (T)) && TYPE_LANG_FLAG_5 (T))

/* Nonzero if T is a class type but not an union.  */
#define NON_UNION_CLASS_TYPE_P(T) \
  (CLASS_TYPE_P (T) && TREE_CODE (T) != UNION_TYPE)

/* Keep these checks in ascending code order.  */
#define RECORD_OR_UNION_CODE_P(T)	\
  ((T) == RECORD_TYPE || (T) == UNION_TYPE)
#define OVERLOAD_TYPE_P(T) \
  (CLASS_TYPE_P (T) || TREE_CODE (T) == ENUMERAL_TYPE)

/* True if this type is dependent.  This predicate is only valid if
   TYPE_DEPENDENT_P_VALID is true.  */
#define TYPE_DEPENDENT_P(NODE) TYPE_LANG_FLAG_0 (NODE)

/* True if dependent_type_p has been called for this type, with the
   result that TYPE_DEPENDENT_P is valid.  */
#define TYPE_DEPENDENT_P_VALID(NODE) TYPE_LANG_FLAG_6(NODE)

/* Nonzero if this type is const-qualified.  */
#define CP_TYPE_CONST_P(NODE)				\
  ((cp_type_quals (NODE) & TYPE_QUAL_CONST) != 0)

/* Nonzero if this type is volatile-qualified.  */
#define CP_TYPE_VOLATILE_P(NODE)			\
  ((cp_type_quals (NODE) & TYPE_QUAL_VOLATILE) != 0)

/* Nonzero if this type is restrict-qualified.  */
#define CP_TYPE_RESTRICT_P(NODE)			\
  ((cp_type_quals (NODE) & TYPE_QUAL_RESTRICT) != 0)

/* Nonzero if this type is const-qualified, but not
   volatile-qualified.  Other qualifiers are ignored.  This macro is
   used to test whether or not it is OK to bind an rvalue to a
   reference.  */
#define CP_TYPE_CONST_NON_VOLATILE_P(NODE)				\
  ((cp_type_quals (NODE) & (TYPE_QUAL_CONST | TYPE_QUAL_VOLATILE))	\
   == TYPE_QUAL_CONST)

#define FUNCTION_ARG_CHAIN(NODE) \
  TREE_CHAIN (TYPE_ARG_TYPES (TREE_TYPE (NODE)))

/* Given a FUNCTION_DECL, returns the first TREE_LIST out of TYPE_ARG_TYPES
   which refers to a user-written parameter.  */
#define FUNCTION_FIRST_USER_PARMTYPE(NODE) \
  skip_artificial_parms_for ((NODE), TYPE_ARG_TYPES (TREE_TYPE (NODE)))

/* Similarly, but for DECL_ARGUMENTS.  */
#define FUNCTION_FIRST_USER_PARM(NODE) \
  skip_artificial_parms_for ((NODE), DECL_ARGUMENTS (NODE))

/* Nonzero iff TYPE is derived from PARENT. Ignores accessibility and
   ambiguity issues.  */
#define DERIVED_FROM_P(PARENT, TYPE) \
  (lookup_base ((TYPE), (PARENT), ba_any, NULL, tf_none) != NULL_TREE)

/* Gives the visibility specification for a class type.  */
#define CLASSTYPE_VISIBILITY(TYPE)		\
	DECL_VISIBILITY (TYPE_MAIN_DECL (TYPE))
#define CLASSTYPE_VISIBILITY_SPECIFIED(TYPE)	\
	DECL_VISIBILITY_SPECIFIED (TYPE_MAIN_DECL (TYPE))

struct GTY (()) tree_pair_s {
  tree purpose;
  tree value;
};
typedef tree_pair_s *tree_pair_p;

/* This is a few header flags for 'struct lang_type'.  Actually,
   all but the first are used only for lang_type_class; they
   are put in this structure to save space.  */
struct GTY(()) lang_type_header {
  BOOL_BITFIELD is_lang_type_class : 1;

  BOOL_BITFIELD has_type_conversion : 1;
  BOOL_BITFIELD has_copy_ctor : 1;
  BOOL_BITFIELD has_default_ctor : 1;
  BOOL_BITFIELD const_needs_init : 1;
  BOOL_BITFIELD ref_needs_init : 1;
  BOOL_BITFIELD has_const_copy_assign : 1;

  BOOL_BITFIELD spare : 1;
};

/* This structure provides additional information above and beyond
   what is provide in the ordinary tree_type.  In the past, we used it
   for the types of class types, template parameters types, typename
   types, and so forth.  However, there can be many (tens to hundreds
   of thousands) of template parameter types in a compilation, and
   there's no need for this additional information in that case.
   Therefore, we now use this data structure only for class types.

   In the past, it was thought that there would be relatively few
   class types.  However, in the presence of heavy use of templates,
   many (i.e., thousands) of classes can easily be generated.
   Therefore, we should endeavor to keep the size of this structure to
   a minimum.  */
struct GTY(()) lang_type_class {
  struct lang_type_header h;

  unsigned char align;

  unsigned has_mutable : 1;
  unsigned com_interface : 1;
  unsigned non_pod_class : 1;
  unsigned nearly_empty_p : 1;
  unsigned user_align : 1;
  unsigned has_copy_assign : 1;
  unsigned has_new : 1;
  unsigned has_array_new : 1;

  unsigned gets_delete : 2;
  unsigned interface_only : 1;
  unsigned interface_unknown : 1;
  unsigned contains_empty_class_p : 1;
  unsigned anon_aggr : 1;
  unsigned non_zero_init : 1;
  unsigned empty_p : 1;

  unsigned vec_new_uses_cookie : 1;
  unsigned declared_class : 1;
  unsigned diamond_shaped : 1;
  unsigned repeated_base : 1;
  unsigned being_defined : 1;
  unsigned debug_requested : 1;
  unsigned fields_readonly : 1;
  unsigned ptrmemfunc_flag : 1;

  unsigned use_template : 2;
  unsigned was_anonymous : 1;
  unsigned lazy_default_ctor : 1;
  unsigned lazy_copy_ctor : 1;
  unsigned lazy_copy_assign : 1;
  unsigned lazy_destructor : 1;
  unsigned has_const_copy_ctor : 1;

  unsigned has_complex_copy_ctor : 1;
  unsigned has_complex_copy_assign : 1;
  unsigned non_aggregate : 1;
  unsigned has_complex_dflt : 1;
  unsigned has_list_ctor : 1;
  unsigned non_std_layout : 1;
  unsigned is_literal : 1;
  unsigned lazy_move_ctor : 1;

  unsigned lazy_move_assign : 1;
  unsigned has_complex_move_ctor : 1;
  unsigned has_complex_move_assign : 1;
  unsigned has_constexpr_ctor : 1;
  unsigned unique_obj_representations : 1;
  unsigned unique_obj_representations_set : 1;

  /* When adding a flag here, consider whether or not it ought to
     apply to a template instance if it applies to the template.  If
     so, make sure to copy it in instantiate_class_template!  */

  /* There are some bits left to fill out a 32-bit word.  Keep track
     of this by updating the size of this bitfield whenever you add or
     remove a flag.  */
  unsigned dummy : 2;

  tree primary_base;
  vec<tree_pair_s, va_gc> *vcall_indices;
  tree vtables;
  tree typeinfo_var;
  vec<tree, va_gc> *vbases;
  binding_table nested_udts;
  tree as_base;
  vec<tree, va_gc> *pure_virtuals;
  tree friend_classes;
  vec<tree, va_gc> * GTY((reorder ("resort_type_method_vec"))) methods;
  tree key_method;
  tree decl_list;
  tree template_info;
  tree befriending_classes;
  /* In a RECORD_TYPE, information specific to Objective-C++, such
     as a list of adopted protocols or a pointer to a corresponding
     @interface.  See objc/objc-act.h for details.  */
  tree objc_info;
  /* sorted_fields is sorted based on a pointer, so we need to be able
     to resort it if pointers get rearranged.  */
  struct sorted_fields_type * GTY ((reorder ("resort_sorted_fields")))
    sorted_fields;
  /* FIXME reuse another field?  */
  tree lambda_expr;
};

struct GTY(()) lang_type_ptrmem {
  struct lang_type_header h;
  tree record;
};

struct GTY(()) lang_type {
  union lang_type_u
  {
    struct lang_type_header GTY((skip (""))) h;
    struct lang_type_class  GTY((tag ("1"))) c;
    struct lang_type_ptrmem GTY((tag ("0"))) ptrmem;
  } GTY((desc ("%h.h.is_lang_type_class"))) u;
};

#if defined ENABLE_TREE_CHECKING && (GCC_VERSION >= 2007)

#define LANG_TYPE_CLASS_CHECK(NODE) __extension__		\
({  struct lang_type *lt = TYPE_LANG_SPECIFIC (NODE);		\
    if (! lt->u.h.is_lang_type_class)				\
      lang_check_failed (__FILE__, __LINE__, __FUNCTION__);	\
    &lt->u.c; })

#define LANG_TYPE_PTRMEM_CHECK(NODE) __extension__		\
({  struct lang_type *lt = TYPE_LANG_SPECIFIC (NODE);		\
    if (lt->u.h.is_lang_type_class)				\
      lang_check_failed (__FILE__, __LINE__, __FUNCTION__);	\
    &lt->u.ptrmem; })

#else

#define LANG_TYPE_CLASS_CHECK(NODE) (&TYPE_LANG_SPECIFIC (NODE)->u.c)
#define LANG_TYPE_PTRMEM_CHECK(NODE) (&TYPE_LANG_SPECIFIC (NODE)->u.ptrmem)

#endif /* ENABLE_TREE_CHECKING */

/* Nonzero for _CLASSTYPE means that operator delete is defined.  */
#define TYPE_GETS_DELETE(NODE) (LANG_TYPE_CLASS_CHECK (NODE)->gets_delete)
#define TYPE_GETS_REG_DELETE(NODE) (TYPE_GETS_DELETE (NODE) & 1)

/* Nonzero if `new NODE[x]' should cause the allocation of extra
   storage to indicate how many array elements are in use.  */
#define TYPE_VEC_NEW_USES_COOKIE(NODE)			\
  (CLASS_TYPE_P (NODE)					\
   && LANG_TYPE_CLASS_CHECK (NODE)->vec_new_uses_cookie)

/* Nonzero means that this _CLASSTYPE node defines ways of converting
   itself to other types.  */
#define TYPE_HAS_CONVERSION(NODE) \
  (LANG_TYPE_CLASS_CHECK (NODE)->h.has_type_conversion)

/* Nonzero means that NODE (a class type) has a default constructor --
   but that it has not yet been declared.  */
#define CLASSTYPE_LAZY_DEFAULT_CTOR(NODE) \
  (LANG_TYPE_CLASS_CHECK (NODE)->lazy_default_ctor)

/* Nonzero means that NODE (a class type) has a copy constructor --
   but that it has not yet been declared.  */
#define CLASSTYPE_LAZY_COPY_CTOR(NODE) \
  (LANG_TYPE_CLASS_CHECK (NODE)->lazy_copy_ctor)

/* Nonzero means that NODE (a class type) has a move constructor --
   but that it has not yet been declared.  */
#define CLASSTYPE_LAZY_MOVE_CTOR(NODE) \
  (LANG_TYPE_CLASS_CHECK (NODE)->lazy_move_ctor)

/* Nonzero means that NODE (a class type) has an assignment operator
   -- but that it has not yet been declared.  */
#define CLASSTYPE_LAZY_COPY_ASSIGN(NODE) \
  (LANG_TYPE_CLASS_CHECK (NODE)->lazy_copy_assign)

/* Nonzero means that NODE (a class type) has an assignment operator
   -- but that it has not yet been declared.  */
#define CLASSTYPE_LAZY_MOVE_ASSIGN(NODE) \
  (LANG_TYPE_CLASS_CHECK (NODE)->lazy_move_assign)

/* Nonzero means that NODE (a class type) has a destructor -- but that
   it has not yet been declared.  */
#define CLASSTYPE_LAZY_DESTRUCTOR(NODE) \
  (LANG_TYPE_CLASS_CHECK (NODE)->lazy_destructor)

/* Nonzero means that NODE (a class type) is final */
#define CLASSTYPE_FINAL(NODE) \
  TYPE_FINAL_P (NODE)


/* Nonzero means that this _CLASSTYPE node overloads operator=(X&).  */
#define TYPE_HAS_COPY_ASSIGN(NODE) (LANG_TYPE_CLASS_CHECK (NODE)->has_copy_assign)

/* True iff the class type NODE has an "operator =" whose parameter
   has a parameter of type "const X&".  */
#define TYPE_HAS_CONST_COPY_ASSIGN(NODE) \
  (LANG_TYPE_CLASS_CHECK (NODE)->h.has_const_copy_assign)

/* Nonzero means that this _CLASSTYPE node has an X(X&) constructor.  */
#define TYPE_HAS_COPY_CTOR(NODE) (LANG_TYPE_CLASS_CHECK (NODE)->h.has_copy_ctor)
#define TYPE_HAS_CONST_COPY_CTOR(NODE) \
  (LANG_TYPE_CLASS_CHECK (NODE)->has_const_copy_ctor)

/* Nonzero if this class has an X(initializer_list<T>) constructor.  */
#define TYPE_HAS_LIST_CTOR(NODE) \
  (LANG_TYPE_CLASS_CHECK (NODE)->has_list_ctor)

/* Nonzero if this class has a constexpr constructor other than a copy/move
   constructor.  Note that a class can have constexpr constructors for
   static initialization even if it isn't a literal class.  */
#define TYPE_HAS_CONSTEXPR_CTOR(NODE) \
  (LANG_TYPE_CLASS_CHECK (NODE)->has_constexpr_ctor)

/* Nonzero if this class defines an overloaded operator new.  (An
   operator new [] doesn't count.)  */
#define TYPE_HAS_NEW_OPERATOR(NODE) \
  (LANG_TYPE_CLASS_CHECK (NODE)->has_new)

/* Nonzero if this class defines an overloaded operator new[].  */
#define TYPE_HAS_ARRAY_NEW_OPERATOR(NODE) \
  (LANG_TYPE_CLASS_CHECK (NODE)->has_array_new)

/* Nonzero means that this type is being defined.  I.e., the left brace
   starting the definition of this type has been seen.  */
#define TYPE_BEING_DEFINED(NODE) (LANG_TYPE_CLASS_CHECK (NODE)->being_defined)

/* Nonzero means that this type is either complete or being defined, so we
   can do lookup in it.  */
#define COMPLETE_OR_OPEN_TYPE_P(NODE) \
  (COMPLETE_TYPE_P (NODE) || (CLASS_TYPE_P (NODE) && TYPE_BEING_DEFINED (NODE)))

/* Mark bits for repeated base checks.  */
#define TYPE_MARKED_P(NODE) TREE_LANG_FLAG_6 (TYPE_CHECK (NODE))

/* Nonzero if the class NODE has multiple paths to the same (virtual)
   base object.  */
#define CLASSTYPE_DIAMOND_SHAPED_P(NODE) \
  (LANG_TYPE_CLASS_CHECK(NODE)->diamond_shaped)

/* Nonzero if the class NODE has multiple instances of the same base
   type.  */
#define CLASSTYPE_REPEATED_BASE_P(NODE) \
  (LANG_TYPE_CLASS_CHECK(NODE)->repeated_base)

/* The member function with which the vtable will be emitted:
   the first noninline non-pure-virtual member function.  NULL_TREE
   if there is no key function or if this is a class template */
#define CLASSTYPE_KEY_METHOD(NODE) (LANG_TYPE_CLASS_CHECK (NODE)->key_method)

/* Vector member functions defined in this class.  Each element is
   either a FUNCTION_DECL, a TEMPLATE_DECL, or an OVERLOAD.  All
   functions with the same name end up in the same slot.  The first
   two elements are for constructors, and destructors, respectively.
   All template conversion operators to innermost template dependent
   types are overloaded on the next slot, if they exist.  Note, the
   names for these functions will not all be the same.  The
   non-template conversion operators & templated conversions to
   non-innermost template types are next, followed by ordinary member
   functions.  There may be empty entries at the end of the vector.
   The conversion operators are unsorted. The ordinary member
   functions are sorted, once the class is complete.  */
#define CLASSTYPE_METHOD_VEC(NODE) (LANG_TYPE_CLASS_CHECK (NODE)->methods)

/* For class templates, this is a TREE_LIST of all member data,
   functions, types, and friends in the order of declaration.
   The TREE_PURPOSE of each TREE_LIST is NULL_TREE for a friend,
   and the RECORD_TYPE for the class template otherwise.  */
#define CLASSTYPE_DECL_LIST(NODE) (LANG_TYPE_CLASS_CHECK (NODE)->decl_list)

/* The slot in the CLASSTYPE_METHOD_VEC where constructors go.  */
#define CLASSTYPE_CONSTRUCTOR_SLOT 0

/* The slot in the CLASSTYPE_METHOD_VEC where destructors go.  */
#define CLASSTYPE_DESTRUCTOR_SLOT 1

/* The first slot in the CLASSTYPE_METHOD_VEC where conversion
   operators can appear.  */
#define CLASSTYPE_FIRST_CONVERSION_SLOT 2

/* A FUNCTION_DECL or OVERLOAD for the constructors for NODE.  These
   are the constructors that take an in-charge parameter.  */
#define CLASSTYPE_CONSTRUCTORS(NODE) \
  ((*CLASSTYPE_METHOD_VEC (NODE))[CLASSTYPE_CONSTRUCTOR_SLOT])

/* A FUNCTION_DECL for the destructor for NODE.  These are the
   destructors that take an in-charge parameter.  If
   CLASSTYPE_LAZY_DESTRUCTOR is true, then this entry will be NULL
   until the destructor is created with lazily_declare_fn.  */
#define CLASSTYPE_DESTRUCTORS(NODE) \
  (CLASSTYPE_METHOD_VEC (NODE)						      \
   ? (*CLASSTYPE_METHOD_VEC (NODE))[CLASSTYPE_DESTRUCTOR_SLOT]		      \
   : NULL_TREE)

/* A dictionary of the nested user-defined-types (class-types, or enums)
   found within this class.  This table includes nested member class
   templates.  */
#define CLASSTYPE_NESTED_UTDS(NODE) \
   (LANG_TYPE_CLASS_CHECK (NODE)->nested_udts)

/* Nonzero if NODE has a primary base class, i.e., a base class with
   which it shares the virtual function table pointer.  */
#define CLASSTYPE_HAS_PRIMARY_BASE_P(NODE) \
  (CLASSTYPE_PRIMARY_BINFO (NODE) != NULL_TREE)

/* If non-NULL, this is the binfo for the primary base class, i.e.,
   the base class which contains the virtual function table pointer
   for this class.  */
#define CLASSTYPE_PRIMARY_BINFO(NODE) \
  (LANG_TYPE_CLASS_CHECK (NODE)->primary_base)

/* A vector of BINFOs for the direct and indirect virtual base classes
   that this type uses in a post-order depth-first left-to-right
   order.  (In other words, these bases appear in the order that they
   should be initialized.)  */
#define CLASSTYPE_VBASECLASSES(NODE) (LANG_TYPE_CLASS_CHECK (NODE)->vbases)

/* The type corresponding to NODE when NODE is used as a base class,
   i.e., NODE without virtual base classes or tail padding.  */

#define CLASSTYPE_AS_BASE(NODE) (LANG_TYPE_CLASS_CHECK (NODE)->as_base)

/* True iff NODE is the CLASSTYPE_AS_BASE version of some type.  */

#define IS_FAKE_BASE_TYPE(NODE)					\
  (TREE_CODE (NODE) == RECORD_TYPE				\
   && TYPE_CONTEXT (NODE) && CLASS_TYPE_P (TYPE_CONTEXT (NODE))	\
   && CLASSTYPE_AS_BASE (TYPE_CONTEXT (NODE)) == (NODE))

/* These are the size and alignment of the type without its virtual
   base classes, for when we use this type as a base itself.  */
#define CLASSTYPE_SIZE(NODE) TYPE_SIZE (CLASSTYPE_AS_BASE (NODE))
#define CLASSTYPE_SIZE_UNIT(NODE) TYPE_SIZE_UNIT (CLASSTYPE_AS_BASE (NODE))
#define CLASSTYPE_ALIGN(NODE) TYPE_ALIGN (CLASSTYPE_AS_BASE (NODE))
#define CLASSTYPE_USER_ALIGN(NODE) TYPE_USER_ALIGN (CLASSTYPE_AS_BASE (NODE))

/* The alignment of NODE, without its virtual bases, in bytes.  */
#define CLASSTYPE_ALIGN_UNIT(NODE) \
  (CLASSTYPE_ALIGN (NODE) / BITS_PER_UNIT)

/* A vec<tree> of virtual functions which cannot be inherited by
   derived classes.  When deriving from this type, the derived
   class must provide its own definition for each of these functions.  */
#define CLASSTYPE_PURE_VIRTUALS(NODE) \
  (LANG_TYPE_CLASS_CHECK (NODE)->pure_virtuals)

/* Nonzero means that this type is an abstract class type.  */
#define ABSTRACT_CLASS_TYPE_P(NODE) \
  (CLASS_TYPE_P (NODE) && CLASSTYPE_PURE_VIRTUALS(NODE))

/* Nonzero means that this type has an X() constructor.  */
#define TYPE_HAS_DEFAULT_CONSTRUCTOR(NODE) \
  (LANG_TYPE_CLASS_CHECK (NODE)->h.has_default_ctor)

/* Nonzero means that this type contains a mutable member.  */
#define CLASSTYPE_HAS_MUTABLE(NODE) (LANG_TYPE_CLASS_CHECK (NODE)->has_mutable)
#define TYPE_HAS_MUTABLE_P(NODE) (cp_has_mutable_p (NODE))

/* Nonzero means that this class type is not POD for the purpose of layout
   (as defined in the ABI).  This is different from the language's POD.  */
#define CLASSTYPE_NON_LAYOUT_POD_P(NODE) \
  (LANG_TYPE_CLASS_CHECK (NODE)->non_pod_class)

/* Nonzero means that this class type is a non-standard-layout class.  */
#define CLASSTYPE_NON_STD_LAYOUT(NODE) \
  (LANG_TYPE_CLASS_CHECK (NODE)->non_std_layout)

/* Nonzero means that this class type does have unique object
   representations.  */
#define CLASSTYPE_UNIQUE_OBJ_REPRESENTATIONS(NODE) \
  (LANG_TYPE_CLASS_CHECK (NODE)->unique_obj_representations)

/* Nonzero means that this class type has
   CLASSTYPE_UNIQUE_OBJ_REPRESENTATIONS computed.  */
#define CLASSTYPE_UNIQUE_OBJ_REPRESENTATIONS_SET(NODE) \
  (LANG_TYPE_CLASS_CHECK (NODE)->unique_obj_representations_set)

/* Nonzero means that this class contains pod types whose default
   initialization is not a zero initialization (namely, pointers to
   data members).  */
#define CLASSTYPE_NON_ZERO_INIT_P(NODE) \
  (LANG_TYPE_CLASS_CHECK (NODE)->non_zero_init)

/* Nonzero if this class is "empty" in the sense of the C++ ABI.  */
#define CLASSTYPE_EMPTY_P(NODE) \
  (LANG_TYPE_CLASS_CHECK (NODE)->empty_p)

/* Nonzero if this class is "nearly empty", i.e., contains only a
   virtual function table pointer.  */
#define CLASSTYPE_NEARLY_EMPTY_P(NODE) \
  (LANG_TYPE_CLASS_CHECK (NODE)->nearly_empty_p)

/* Nonzero if this class contains an empty subobject.  */
#define CLASSTYPE_CONTAINS_EMPTY_CLASS_P(NODE) \
  (LANG_TYPE_CLASS_CHECK (NODE)->contains_empty_class_p)

/* A list of class types of which this type is a friend.  The
   TREE_VALUE is normally a TYPE, but will be a TEMPLATE_DECL in the
   case of a template friend.  */
#define CLASSTYPE_FRIEND_CLASSES(NODE) \
  (LANG_TYPE_CLASS_CHECK (NODE)->friend_classes)

/* A list of the classes which grant friendship to this class.  */
#define CLASSTYPE_BEFRIENDING_CLASSES(NODE) \
  (LANG_TYPE_CLASS_CHECK (NODE)->befriending_classes)

/* The associated LAMBDA_EXPR that made this class.  */
#define CLASSTYPE_LAMBDA_EXPR(NODE) \
  (LANG_TYPE_CLASS_CHECK (NODE)->lambda_expr)
/* The extra mangling scope for this closure type.  */
#define LAMBDA_TYPE_EXTRA_SCOPE(NODE) \
  (LAMBDA_EXPR_EXTRA_SCOPE (CLASSTYPE_LAMBDA_EXPR (NODE)))

/* Say whether this node was declared as a "class" or a "struct".  */
#define CLASSTYPE_DECLARED_CLASS(NODE) \
  (LANG_TYPE_CLASS_CHECK (NODE)->declared_class)

/* Nonzero if this class has const members
   which have no specified initialization.  */
#define CLASSTYPE_READONLY_FIELDS_NEED_INIT(NODE)	\
  (TYPE_LANG_SPECIFIC (NODE)				\
   ? LANG_TYPE_CLASS_CHECK (NODE)->h.const_needs_init : 0)
#define SET_CLASSTYPE_READONLY_FIELDS_NEED_INIT(NODE, VALUE) \
  (LANG_TYPE_CLASS_CHECK (NODE)->h.const_needs_init = (VALUE))

/* Nonzero if this class has ref members
   which have no specified initialization.  */
#define CLASSTYPE_REF_FIELDS_NEED_INIT(NODE)		\
  (TYPE_LANG_SPECIFIC (NODE)				\
   ? LANG_TYPE_CLASS_CHECK (NODE)->h.ref_needs_init : 0)
#define SET_CLASSTYPE_REF_FIELDS_NEED_INIT(NODE, VALUE) \
  (LANG_TYPE_CLASS_CHECK (NODE)->h.ref_needs_init = (VALUE))

/* Nonzero if this class is included from a header file which employs
   `#pragma interface', and it is not included in its implementation file.  */
#define CLASSTYPE_INTERFACE_ONLY(NODE) \
  (LANG_TYPE_CLASS_CHECK (NODE)->interface_only)

/* True if we have already determined whether or not vtables, VTTs,
   typeinfo, and other similar per-class data should be emitted in
   this translation unit.  This flag does not indicate whether or not
   these items should be emitted; it only indicates that we know one
   way or the other.  */
#define CLASSTYPE_INTERFACE_KNOWN(NODE) \
  (LANG_TYPE_CLASS_CHECK (NODE)->interface_unknown == 0)
/* The opposite of CLASSTYPE_INTERFACE_KNOWN.  */
#define CLASSTYPE_INTERFACE_UNKNOWN(NODE) \
  (LANG_TYPE_CLASS_CHECK (NODE)->interface_unknown)

#define SET_CLASSTYPE_INTERFACE_UNKNOWN_X(NODE,X) \
  (LANG_TYPE_CLASS_CHECK (NODE)->interface_unknown = !!(X))
#define SET_CLASSTYPE_INTERFACE_UNKNOWN(NODE) \
  (LANG_TYPE_CLASS_CHECK (NODE)->interface_unknown = 1)
#define SET_CLASSTYPE_INTERFACE_KNOWN(NODE) \
  (LANG_TYPE_CLASS_CHECK (NODE)->interface_unknown = 0)

/* Nonzero if a _DECL node requires us to output debug info for this class.  */
#define CLASSTYPE_DEBUG_REQUESTED(NODE) \
  (LANG_TYPE_CLASS_CHECK (NODE)->debug_requested)

/* Additional macros for inheritance information.  */

/* Nonzero means that this class is on a path leading to a new vtable.  */
#define BINFO_VTABLE_PATH_MARKED(NODE) BINFO_FLAG_1 (NODE)

/* Nonzero means B (a BINFO) has its own vtable.  Any copies will not
   have this flag set.  */
#define BINFO_NEW_VTABLE_MARKED(B) (BINFO_FLAG_2 (B))

/* Compare a BINFO_TYPE with another type for equality.  For a binfo,
   this is functionally equivalent to using same_type_p, but
   measurably faster.  At least one of the arguments must be a
   BINFO_TYPE.  The other can be a BINFO_TYPE or a regular type.  If
   BINFO_TYPE(T) ever stops being the main variant of the class the
   binfo is for, this macro must change.  */
#define SAME_BINFO_TYPE_P(A, B) ((A) == (B))

/* Any subobject that needs a new vtable must have a vptr and must not
   be a non-virtual primary base (since it would then use the vtable from a
   derived class and never become non-primary.)  */
#define SET_BINFO_NEW_VTABLE_MARKED(B)					 \
  (BINFO_NEW_VTABLE_MARKED (B) = 1,					 \
   gcc_assert (!BINFO_PRIMARY_P (B) || BINFO_VIRTUAL_P (B)),		 \
   gcc_assert (TYPE_VFIELD (BINFO_TYPE (B))))

/* Nonzero if this binfo is for a dependent base - one that should not
   be searched.  */
#define BINFO_DEPENDENT_BASE_P(NODE) BINFO_FLAG_3 (NODE)

/* Nonzero if this binfo has lost its primary base binfo (because that
   is a nearly-empty virtual base that has been taken by some other
   base in the complete hierarchy.  */
#define BINFO_LOST_PRIMARY_P(NODE) BINFO_FLAG_4 (NODE)

/* Nonzero if this BINFO is a primary base class.  */
#define BINFO_PRIMARY_P(NODE) BINFO_FLAG_5(NODE)

/* Used by various search routines.  */
#define IDENTIFIER_MARKED(NODE) TREE_LANG_FLAG_0 (NODE)

/* A vec<tree_pair_s> of the vcall indices associated with the class
   NODE.  The PURPOSE of each element is a FUNCTION_DECL for a virtual
   function.  The VALUE is the index into the virtual table where the
   vcall offset for that function is stored, when NODE is a virtual
   base.  */
#define CLASSTYPE_VCALL_INDICES(NODE) \
  (LANG_TYPE_CLASS_CHECK (NODE)->vcall_indices)

/* The various vtables for the class NODE.  The primary vtable will be
   first, followed by the construction vtables and VTT, if any.  */
#define CLASSTYPE_VTABLES(NODE) \
  (LANG_TYPE_CLASS_CHECK (NODE)->vtables)

/* The std::type_info variable representing this class, or NULL if no
   such variable has been created.  This field is only set for the
   TYPE_MAIN_VARIANT of the class.  */
#define CLASSTYPE_TYPEINFO_VAR(NODE) \
  (LANG_TYPE_CLASS_CHECK (NODE)->typeinfo_var)

/* Accessor macros for the BINFO_VIRTUALS list.  */

/* The number of bytes by which to adjust the `this' pointer when
   calling this virtual function.  Subtract this value from the this
   pointer. Always non-NULL, might be constant zero though.  */
#define BV_DELTA(NODE) (TREE_PURPOSE (NODE))

/* If non-NULL, the vtable index at which to find the vcall offset
   when calling this virtual function.  Add the value at that vtable
   index to the this pointer.  */
#define BV_VCALL_INDEX(NODE) (TREE_TYPE (NODE))

/* The function to call.  */
#define BV_FN(NODE) (TREE_VALUE (NODE))

/* Whether or not this entry is for a lost primary virtual base.  */
#define BV_LOST_PRIMARY(NODE) (TREE_LANG_FLAG_0 (NODE))

/* For FUNCTION_TYPE or METHOD_TYPE, a list of the exceptions that
   this type can raise.  Each TREE_VALUE is a _TYPE.  The TREE_VALUE
   will be NULL_TREE to indicate a throw specification of `()', or
   no exceptions allowed.  For a noexcept specification, TREE_VALUE
   is NULL_TREE and TREE_PURPOSE is the constant-expression.  For
   a deferred noexcept-specification, TREE_PURPOSE is a DEFERRED_NOEXCEPT
   (for templates) or an OVERLOAD list of functions (for implicitly
   declared functions).  */
#define TYPE_RAISES_EXCEPTIONS(NODE) \
  TYPE_LANG_SLOT_1 (FUNC_OR_METHOD_CHECK (NODE))

/* For FUNCTION_TYPE or METHOD_TYPE, return 1 iff it is declared `throw()'
   or noexcept(true).  */
#define TYPE_NOTHROW_P(NODE) nothrow_spec_p (TYPE_RAISES_EXCEPTIONS (NODE))

/* For FUNCTION_TYPE or METHOD_TYPE, true if NODE is noexcept.  This is the
   case for things declared noexcept(true) and, with -fnothrow-opt, for
   throw() functions.  */
#define TYPE_NOEXCEPT_P(NODE) type_noexcept_p (NODE)

/* The binding level associated with the namespace.  */
#define NAMESPACE_LEVEL(NODE) \
  (LANG_DECL_NS_CHECK (NODE)->level)

/* Flags shared by all forms of DECL_LANG_SPECIFIC.

   Some of the flags live here only to make lang_decl_min/fn smaller.  Do
   not make this struct larger than 32 bits; instead, make sel smaller.  */

struct GTY(()) lang_decl_base {
  unsigned selector : 2;
  unsigned module_index : 14;		   /* Module index. */
  ENUM_BITFIELD(languages) language : 1;
  unsigned use_template : 2;
  unsigned not_really_extern : 1;	   /* var or fn */
  unsigned initialized_in_class : 1;	   /* var or fn */
  unsigned repo_available_p : 1;	   /* var or fn */
  unsigned threadprivate_or_deleted_p : 1; /* var or fn */
  unsigned anticipated_p : 1;		   /* fn, type or template */
  /* anticipated_p reused as DECL_OMP_PRIVATIZED_MEMBER in var */
  unsigned friend_or_tls : 1;		   /* var, fn, type or template */
  unsigned template_conv_p : 1;		   /* var or template */
  unsigned odr_used : 1;		   /* var or fn */
  unsigned u2sel : 1;
  unsigned concept_p : 1;                  /* applies to vars and functions */
  unsigned var_declared_inline_p : 1;	   /* var */
  unsigned decomposition_p : 1;		   /* var */
  /* 1 spare bit */
};

/* True for DECL codes which have template info and access.  */
#define LANG_DECL_HAS_MIN(NODE)			\
  (VAR_OR_FUNCTION_DECL_P (NODE)		\
   || TREE_CODE (NODE) == FIELD_DECL		\
   || TREE_CODE (NODE) == CONST_DECL		\
   || TREE_CODE (NODE) == TYPE_DECL		\
   || TREE_CODE (NODE) == TEMPLATE_DECL		\
   || TREE_CODE (NODE) == USING_DECL)

/* DECL_LANG_SPECIFIC for the above codes.  */

struct GTY(()) lang_decl_min {
  struct lang_decl_base base; /* 32-bits.  */

  /* 32 bits padding on 64-bit host.  */

  /* In a FUNCTION_DECL for which DECL_THUNK_P holds, this is
     THUNK_ALIAS.
     In a FUNCTION_DECL for which DECL_THUNK_P does not hold,
     VAR_DECL, TYPE_DECL, or TEMPLATE_DECL, this is
     DECL_TEMPLATE_INFO.  */
  tree template_info;

  union lang_decl_u2 {
    /* In a FUNCTION_DECL for which DECL_THUNK_P holds, this is
       THUNK_VIRTUAL_OFFSET.
       Otherwise this is DECL_ACCESS.  */
    tree GTY ((tag ("0"))) access;

    /* For VAR_DECL in function, this is DECL_DISCRIMINATOR.  */
    int GTY ((tag ("1"))) discriminator;
  } GTY ((desc ("%0.u.base.u2sel"))) u2;
};

/* Additional DECL_LANG_SPECIFIC information for functions.  */

struct GTY(()) lang_decl_fn {
  struct lang_decl_min min;

  /* In an overloaded operator, this is the value of
     DECL_OVERLOADED_OPERATOR_P.  */
  ENUM_BITFIELD (tree_code) operator_code : 16;

  unsigned global_ctor_p : 1;
  unsigned global_dtor_p : 1;
  unsigned assignment_operator_p : 1;
  unsigned static_function : 1;
  unsigned pure_virtual : 1;
  unsigned defaulted_p : 1;
  unsigned has_in_charge_parm_p : 1;
  unsigned has_vtt_parm_p : 1;
  
  unsigned pending_inline_p : 1;
  unsigned nonconverting : 1;
  unsigned thunk_p : 1;
  unsigned this_thunk_p : 1;
  unsigned hidden_friend_p : 1;
  unsigned omp_declare_reduction_p : 1;
  /* 2 spare bits.  */
  /* 32-bits padding on 64-bit host.  */

  /* For a non-thunk function decl, this is a tree list of
     friendly classes. For a thunk function decl, it is the
     thunked to function decl.  */
  tree befriending_classes;

  /* For a non-virtual FUNCTION_DECL, this is
     DECL_FRIEND_CONTEXT.  For a virtual FUNCTION_DECL for which
     DECL_THIS_THUNK_P does not hold, this is DECL_THUNKS. Both
     this pointer and result pointer adjusting thunks are
     chained here.  This pointer thunks to return pointer thunks
     will be chained on the return pointer thunk.  */
  tree context;

  union lang_decl_u5
  {
    /* In a non-thunk FUNCTION_DECL or TEMPLATE_DECL, this is
       DECL_CLONED_FUNCTION.  */
    tree GTY ((tag ("0"))) cloned_function;

    /* In a FUNCTION_DECL for which THUNK_P holds this is the
       THUNK_FIXED_OFFSET.  */
    HOST_WIDE_INT GTY ((tag ("1"))) fixed_offset;
  } GTY ((desc ("%1.thunk_p"))) u5;

  union lang_decl_u3
  {
    struct cp_token_cache * GTY ((tag ("1"))) pending_inline_info;
    struct language_function * GTY ((tag ("0")))
      saved_language_function;
  } GTY ((desc ("%1.pending_inline_p"))) u;

};

/* DECL_LANG_SPECIFIC for namespaces.  */

struct GTY(()) lang_decl_ns {
  struct lang_decl_base base; /* 32 bits.  */
  cp_binding_level *level;

  /* using directives and inline children.  These need to be va_gc,
     because of PCH.  */
  vec<tree, va_gc> *usings;
  vec<tree, va_gc> *inlinees;

  /* Map from IDENTIFIER nodes to DECLS.  */
  hash_map<lang_identifier *, tree> *bindings;
};

/* DECL_LANG_SPECIFIC for parameters.  */

struct GTY(()) lang_decl_parm {
  struct lang_decl_base base; /* 32 bits.  */
  int level;
  int index;
};

/* DECL_LANG_SPECIFIC for all types.  It would be nice to just make this a
   union rather than a struct containing a union as its only field, but
   tree.h declares it as a struct.  */

struct GTY(()) lang_decl {
  union GTY((desc ("%h.base.selector"))) lang_decl_u {
    struct lang_decl_base GTY ((default)) base;
    struct lang_decl_min GTY((tag ("0"))) min;
    struct lang_decl_fn GTY ((tag ("1"))) fn;
    struct lang_decl_ns GTY((tag ("2"))) ns;
    struct lang_decl_parm GTY((tag ("3"))) parm;
  } u;
};

/* Looks through a template (if present) to find what it declares.  */
#define STRIP_TEMPLATE(NODE) \
  (TREE_CODE (NODE) == TEMPLATE_DECL ? DECL_TEMPLATE_RESULT (NODE) : NODE)

#if defined ENABLE_TREE_CHECKING && (GCC_VERSION >= 2007)

#define LANG_DECL_MIN_CHECK(NODE) __extension__			\
({ struct lang_decl *lt = DECL_LANG_SPECIFIC (NODE);		\
   if (!LANG_DECL_HAS_MIN (NODE))				\
     lang_check_failed (__FILE__, __LINE__, __FUNCTION__);	\
   &lt->u.min; })

/* We want to be able to check DECL_CONSTRUCTOR_P and such on a function
   template, not just on a FUNCTION_DECL.  So when looking for things in
   lang_decl_fn, look down through a TEMPLATE_DECL into its result.  */
#define LANG_DECL_FN_CHECK(NODE) __extension__				\
({ struct lang_decl *lt = DECL_LANG_SPECIFIC (STRIP_TEMPLATE (NODE));	\
   if (!DECL_DECLARES_FUNCTION_P (NODE) || lt->u.base.selector != 1)	\
     lang_check_failed (__FILE__, __LINE__, __FUNCTION__);		\
   &lt->u.fn; })

#define LANG_DECL_NS_CHECK(NODE) __extension__				\
({ struct lang_decl *lt = DECL_LANG_SPECIFIC (NODE);			\
   if (TREE_CODE (NODE) != NAMESPACE_DECL || lt->u.base.selector != 2)	\
     lang_check_failed (__FILE__, __LINE__, __FUNCTION__);		\
   &lt->u.ns; })

#define LANG_DECL_PARM_CHECK(NODE) __extension__		\
({ struct lang_decl *lt = DECL_LANG_SPECIFIC (NODE);		\
  if (TREE_CODE (NODE) != PARM_DECL)				\
    lang_check_failed (__FILE__, __LINE__, __FUNCTION__);	\
  &lt->u.parm; })

#define LANG_DECL_U2_CHECK(NODE, TF) __extension__		\
({  struct lang_decl *lt = DECL_LANG_SPECIFIC (NODE);		\
    if (!LANG_DECL_HAS_MIN (NODE) || lt->u.base.u2sel != TF)	\
      lang_check_failed (__FILE__, __LINE__, __FUNCTION__);	\
    &lt->u.min.u2; })

#else

#define LANG_DECL_MIN_CHECK(NODE) \
  (&DECL_LANG_SPECIFIC (NODE)->u.min)

#define LANG_DECL_FN_CHECK(NODE) \
  (&DECL_LANG_SPECIFIC (STRIP_TEMPLATE (NODE))->u.fn)

#define LANG_DECL_NS_CHECK(NODE) \
  (&DECL_LANG_SPECIFIC (NODE)->u.ns)

#define LANG_DECL_PARM_CHECK(NODE) \
  (&DECL_LANG_SPECIFIC (NODE)->u.parm)

#define LANG_DECL_U2_CHECK(NODE, TF) \
  (&DECL_LANG_SPECIFIC (NODE)->u.min.u2)

#endif /* ENABLE_TREE_CHECKING */

/* For a FUNCTION_DECL or a VAR_DECL, the language linkage for the
   declaration.  Some entities (like a member function in a local
   class, or a local variable) do not have linkage at all, and this
   macro should not be used in those cases.

   Implementation note: A FUNCTION_DECL without DECL_LANG_SPECIFIC was
   created by language-independent code, and has C linkage.  Most
   VAR_DECLs have C++ linkage, and do not have DECL_LANG_SPECIFIC, but
   we do create DECL_LANG_SPECIFIC for variables with non-C++ linkage.  */
#define DECL_LANGUAGE(NODE)				\
  (DECL_LANG_SPECIFIC (NODE)				\
   ? DECL_LANG_SPECIFIC (NODE)->u.base.language		\
   : (TREE_CODE (NODE) == FUNCTION_DECL			\
      ? lang_c : lang_cplusplus))

/* Set the language linkage for NODE to LANGUAGE.  */
#define SET_DECL_LANGUAGE(NODE, LANGUAGE) \
  (DECL_LANG_SPECIFIC (NODE)->u.base.language = (LANGUAGE))

/* For FUNCTION_DECLs and TEMPLATE_DECLs: nonzero means that this function
   is a constructor.  */
#define DECL_CONSTRUCTOR_P(NODE) \
  DECL_CXX_CONSTRUCTOR_P (STRIP_TEMPLATE (NODE))

/* Nonzero if NODE (a FUNCTION_DECL) is a constructor for a complete
   object.  */
#define DECL_COMPLETE_CONSTRUCTOR_P(NODE)		\
  (DECL_CONSTRUCTOR_P (NODE)				\
   && DECL_NAME (NODE) == complete_ctor_identifier)

/* Nonzero if NODE (a FUNCTION_DECL) is a constructor for a base
   object.  */
#define DECL_BASE_CONSTRUCTOR_P(NODE)		\
  (DECL_CONSTRUCTOR_P (NODE)			\
   && DECL_NAME (NODE) == base_ctor_identifier)

/* Nonzero if NODE (a FUNCTION_DECL) is a constructor, but not either the
   specialized in-charge constructor or the specialized not-in-charge
   constructor.  */
#define DECL_MAYBE_IN_CHARGE_CONSTRUCTOR_P(NODE)		\
  (DECL_DECLARES_FUNCTION_P (NODE) && DECL_CONSTRUCTOR_P (NODE) \
   && !DECL_CLONED_FUNCTION_P (NODE))

/* Nonzero if NODE (a FUNCTION_DECL) is a copy constructor.  */
#define DECL_COPY_CONSTRUCTOR_P(NODE) \
  (DECL_CONSTRUCTOR_P (NODE) && copy_fn_p (NODE) > 0)

/* Nonzero if NODE (a FUNCTION_DECL) is a move constructor.  */
#define DECL_MOVE_CONSTRUCTOR_P(NODE) \
  (DECL_CONSTRUCTOR_P (NODE) && move_fn_p (NODE))

/* Nonzero if NODE (a FUNCTION_DECL or TEMPLATE_DECL)
   is a destructor.  */
#define DECL_DESTRUCTOR_P(NODE)				\
  DECL_CXX_DESTRUCTOR_P (STRIP_TEMPLATE (NODE))

/* Nonzero if NODE (a FUNCTION_DECL) is a destructor, but not the
   specialized in-charge constructor, in-charge deleting constructor,
   or the base destructor.  */
#define DECL_MAYBE_IN_CHARGE_DESTRUCTOR_P(NODE)			\
  (DECL_DECLARES_FUNCTION_P (NODE) && DECL_DESTRUCTOR_P (NODE)	\
   && !DECL_CLONED_FUNCTION_P (NODE))

/* Nonzero if NODE (a FUNCTION_DECL) is a destructor for a complete
   object.  */
#define DECL_COMPLETE_DESTRUCTOR_P(NODE)		\
  (DECL_DESTRUCTOR_P (NODE)				\
   && DECL_NAME (NODE) == complete_dtor_identifier)

/* Nonzero if NODE (a FUNCTION_DECL) is a destructor for a base
   object.  */
#define DECL_BASE_DESTRUCTOR_P(NODE)		\
  (DECL_DESTRUCTOR_P (NODE)			\
   && DECL_NAME (NODE) == base_dtor_identifier)

/* Nonzero if NODE (a FUNCTION_DECL) is a destructor for a complete
   object that deletes the object after it has been destroyed.  */
#define DECL_DELETING_DESTRUCTOR_P(NODE)		\
  (DECL_DESTRUCTOR_P (NODE)				\
   && DECL_NAME (NODE) == deleting_dtor_identifier)

/* Nonzero if NODE (a FUNCTION_DECL) is a cloned constructor or
   destructor.  */
#define DECL_CLONED_FUNCTION_P(NODE) (!!decl_cloned_function_p (NODE, true))

/* If DECL_CLONED_FUNCTION_P holds, this is the function that was
   cloned.  */
#define DECL_CLONED_FUNCTION(NODE) (*decl_cloned_function_p (NODE, false))

/* Perform an action for each clone of FN, if FN is a function with
   clones.  This macro should be used like:

      FOR_EACH_CLONE (clone, fn)
	{ ... }

  */
#define FOR_EACH_CLONE(CLONE, FN)			\
  if (!(TREE_CODE (FN) == FUNCTION_DECL			\
	&& (DECL_MAYBE_IN_CHARGE_CONSTRUCTOR_P (FN)	\
	    || DECL_MAYBE_IN_CHARGE_DESTRUCTOR_P (FN))))\
    ;							\
  else							\
    for (CLONE = DECL_CHAIN (FN);			\
	 CLONE && DECL_CLONED_FUNCTION_P (CLONE);	\
	 CLONE = DECL_CHAIN (CLONE))

/* Nonzero if NODE has DECL_DISCRIMINATOR and not DECL_ACCESS.  */
#define DECL_DISCRIMINATOR_P(NODE)	\
  (VAR_P (NODE) && DECL_FUNCTION_SCOPE_P (NODE))

/* Discriminator for name mangling.  */
#define DECL_DISCRIMINATOR(NODE) (LANG_DECL_U2_CHECK (NODE, 1)->discriminator)

/* True iff DECL_DISCRIMINATOR is set for a DECL_DISCRIMINATOR_P decl.  */
#define DECL_DISCRIMINATOR_SET_P(NODE) \
  (DECL_LANG_SPECIFIC (NODE) && DECL_LANG_SPECIFIC (NODE)->u.base.u2sel == 1)

/* The index of a user-declared parameter in its function, starting at 1.
   All artificial parameters will have index 0.  */
#define DECL_PARM_INDEX(NODE) \
  (LANG_DECL_PARM_CHECK (NODE)->index)

/* The level of a user-declared parameter in its function, starting at 1.
   A parameter of the function will have level 1; a parameter of the first
   nested function declarator (i.e. t in void f (void (*p)(T t))) will have
   level 2.  */
#define DECL_PARM_LEVEL(NODE) \
  (LANG_DECL_PARM_CHECK (NODE)->level)

/* Nonzero if the VTT parm has been added to NODE.  */
#define DECL_HAS_VTT_PARM_P(NODE) \
  (LANG_DECL_FN_CHECK (NODE)->has_vtt_parm_p)

/* Nonzero if NODE is a FUNCTION_DECL for which a VTT parameter is
   required.  */
#define DECL_NEEDS_VTT_PARM_P(NODE)			\
  (CLASSTYPE_VBASECLASSES (DECL_CONTEXT (NODE))		\
   && (DECL_BASE_CONSTRUCTOR_P (NODE)			\
       || DECL_BASE_DESTRUCTOR_P (NODE)))

/* Nonzero if NODE is a user-defined conversion operator.  */
#define DECL_CONV_FN_P(NODE) \
  (DECL_NAME (NODE) && IDENTIFIER_TYPENAME_P (DECL_NAME (NODE)))

/* If FN is a conversion operator, the type to which it converts.
   Otherwise, NULL_TREE.  */
#define DECL_CONV_FN_TYPE(FN) \
  (DECL_CONV_FN_P (FN) ? TREE_TYPE (DECL_NAME (FN)) : NULL_TREE)

/* Nonzero if NODE, which is a TEMPLATE_DECL, is a template
   conversion operator to a type dependent on the innermost template
   args.  */
#define DECL_TEMPLATE_CONV_FN_P(NODE) \
  (DECL_LANG_SPECIFIC (TEMPLATE_DECL_CHECK (NODE))->u.base.template_conv_p)

/* Nonzero if NODE, a static data member, was declared in its class as an
   array of unknown bound.  */
#define VAR_HAD_UNKNOWN_BOUND(NODE)			\
  (DECL_LANG_SPECIFIC (VAR_DECL_CHECK (NODE))		\
   ? DECL_LANG_SPECIFIC (NODE)->u.base.template_conv_p	\
   : false)
#define SET_VAR_HAD_UNKNOWN_BOUND(NODE) \
  (DECL_LANG_SPECIFIC (VAR_DECL_CHECK (NODE))->u.base.template_conv_p = true)

/* Set the overloaded operator code for NODE to CODE.  */
#define SET_OVERLOADED_OPERATOR_CODE(NODE, CODE) \
  (LANG_DECL_FN_CHECK (NODE)->operator_code = (CODE))

/* If NODE is an overloaded operator, then this returns the TREE_CODE
   associated with the overloaded operator.
   DECL_ASSIGNMENT_OPERATOR_P must also be checked to determine
   whether or not NODE is an assignment operator.  If NODE is not an
   overloaded operator, ERROR_MARK is returned.  Since the numerical
   value of ERROR_MARK is zero, this macro can be used as a predicate
   to test whether or not NODE is an overloaded operator.  */
#define DECL_OVERLOADED_OPERATOR_P(NODE)		\
  (IDENTIFIER_OPNAME_P (DECL_NAME (NODE))		\
   ? LANG_DECL_FN_CHECK (NODE)->operator_code : ERROR_MARK)

/* Nonzero if NODE is an assignment operator (including += and such).  */
#define DECL_ASSIGNMENT_OPERATOR_P(NODE) \
  (LANG_DECL_FN_CHECK (NODE)->assignment_operator_p)

/* For FUNCTION_DECLs: nonzero means that this function is a
   constructor or a destructor with an extra in-charge parameter to
   control whether or not virtual bases are constructed.  */
#define DECL_HAS_IN_CHARGE_PARM_P(NODE) \
  (LANG_DECL_FN_CHECK (NODE)->has_in_charge_parm_p)

/* Nonzero if DECL is a declaration of __builtin_constant_p.  */
#define DECL_IS_BUILTIN_CONSTANT_P(NODE)		\
 (TREE_CODE (NODE) == FUNCTION_DECL			\
  && DECL_BUILT_IN_CLASS (NODE) == BUILT_IN_NORMAL	\
  && DECL_FUNCTION_CODE (NODE) == BUILT_IN_CONSTANT_P)

/* Nonzero for _DECL means that this decl appears in (or will appear
   in) as a member in a RECORD_TYPE or UNION_TYPE node.  It is also for
   detecting circularity in case members are multiply defined.  In the
   case of a VAR_DECL, it is also used to determine how program storage
   should be allocated.  */
#define DECL_IN_AGGR_P(NODE) (DECL_LANG_FLAG_3 (NODE))

/* Nonzero for a VAR_DECL means that the variable's initialization (if
   any) has been processed.  (In general, DECL_INITIALIZED_P is
   !DECL_EXTERNAL, but static data members may be initialized even if
   not defined.)  */
#define DECL_INITIALIZED_P(NODE) \
   (TREE_LANG_FLAG_1 (VAR_DECL_CHECK (NODE)))

/* Nonzero for a VAR_DECL iff an explicit initializer was provided
   or a non-trivial constructor is called.  */
#define DECL_NONTRIVIALLY_INITIALIZED_P(NODE)	\
   (TREE_LANG_FLAG_6 (VAR_DECL_CHECK (NODE)))

/* Nonzero for a VAR_DECL that was initialized with a
   constant-expression.  */
#define DECL_INITIALIZED_BY_CONSTANT_EXPRESSION_P(NODE) \
  (TREE_LANG_FLAG_2 (VAR_DECL_CHECK (NODE)))

/* Nonzero if the DECL was initialized in the class definition itself,
   rather than outside the class.  This is used for both static member
   VAR_DECLS, and FUNCTION_DECLS that are defined in the class.  */
#define DECL_INITIALIZED_IN_CLASS_P(DECL) \
  (DECL_LANG_SPECIFIC (VAR_OR_FUNCTION_DECL_CHECK (DECL)) \
   ->u.base.initialized_in_class)

/* Nonzero if the DECL is used in the sense of 3.2 [basic.def.odr].
   Only available for decls with DECL_LANG_SPECIFIC.  */
#define DECL_ODR_USED(DECL) \
  (DECL_LANG_SPECIFIC (VAR_OR_FUNCTION_DECL_CHECK (DECL)) \
   ->u.base.odr_used)

/* Nonzero for DECL means that this decl is just a friend declaration,
   and should not be added to the list of members for this class.  */
#define DECL_FRIEND_P(NODE) \
  (DECL_LANG_SPECIFIC (TYPE_FUNCTION_OR_TEMPLATE_DECL_CHECK (NODE)) \
   ->u.base.friend_or_tls)

/* Nonzero if the thread-local variable was declared with __thread as
   opposed to thread_local.  */
#define DECL_GNU_TLS_P(NODE)				\
  (DECL_LANG_SPECIFIC (VAR_DECL_CHECK (NODE))		\
   && DECL_LANG_SPECIFIC (NODE)->u.base.friend_or_tls)
#define SET_DECL_GNU_TLS_P(NODE)				\
  (retrofit_lang_decl (VAR_DECL_CHECK (NODE)),			\
   DECL_LANG_SPECIFIC (NODE)->u.base.friend_or_tls = true)

/* A TREE_LIST of the types which have befriended this FUNCTION_DECL.  */
#define DECL_BEFRIENDING_CLASSES(NODE) \
  (LANG_DECL_FN_CHECK (NODE)->befriending_classes)

/* Nonzero for FUNCTION_DECL means that this decl is a static
   member function.  */
#define DECL_STATIC_FUNCTION_P(NODE) \
  (LANG_DECL_FN_CHECK (NODE)->static_function)

/* Nonzero for FUNCTION_DECL means that this decl is a non-static
   member function.  */
#define DECL_NONSTATIC_MEMBER_FUNCTION_P(NODE) \
  (TREE_CODE (TREE_TYPE (NODE)) == METHOD_TYPE)

/* Nonzero for FUNCTION_DECL means that this decl is a member function
   (static or non-static).  */
#define DECL_FUNCTION_MEMBER_P(NODE) \
  (DECL_NONSTATIC_MEMBER_FUNCTION_P (NODE) || DECL_STATIC_FUNCTION_P (NODE))

/* Nonzero for FUNCTION_DECL means that this member function
   has `this' as const X *const.  */
#define DECL_CONST_MEMFUNC_P(NODE)					 \
  (DECL_NONSTATIC_MEMBER_FUNCTION_P (NODE)				 \
   && CP_TYPE_CONST_P (TREE_TYPE (TREE_VALUE				 \
				  (TYPE_ARG_TYPES (TREE_TYPE (NODE))))))

/* Nonzero for FUNCTION_DECL means that this member function
   has `this' as volatile X *const.  */
#define DECL_VOLATILE_MEMFUNC_P(NODE)					 \
  (DECL_NONSTATIC_MEMBER_FUNCTION_P (NODE)				 \
   && CP_TYPE_VOLATILE_P (TREE_TYPE (TREE_VALUE				 \
				  (TYPE_ARG_TYPES (TREE_TYPE (NODE))))))

/* Nonzero for a DECL means that this member is a non-static member.  */
#define DECL_NONSTATIC_MEMBER_P(NODE)		\
  (DECL_NONSTATIC_MEMBER_FUNCTION_P (NODE)	\
   || TREE_CODE (NODE) == FIELD_DECL)

/* Nonzero for _DECL means that this member object type
   is mutable.  */
#define DECL_MUTABLE_P(NODE) (DECL_LANG_FLAG_0 (NODE))

/* Nonzero for _DECL means that this constructor or conversion function is
   non-converting.  */
#define DECL_NONCONVERTING_P(NODE) \
  (LANG_DECL_FN_CHECK (NODE)->nonconverting)

/* Nonzero for FUNCTION_DECL means that this member function is a pure
   virtual function.  */
#define DECL_PURE_VIRTUAL_P(NODE) \
  (LANG_DECL_FN_CHECK (NODE)->pure_virtual)

/* True (in a FUNCTION_DECL) if NODE is a virtual function that is an
   invalid overrider for a function from a base class.  Once we have
   complained about an invalid overrider we avoid complaining about it
   again.  */
#define DECL_INVALID_OVERRIDER_P(NODE) \
  (DECL_LANG_FLAG_4 (NODE))

/* True (in a FUNCTION_DECL) if NODE is a function declared with
   an override virt-specifier */
#define DECL_OVERRIDE_P(NODE) (TREE_LANG_FLAG_0 (NODE))

/* The thunks associated with NODE, a FUNCTION_DECL.  */
#define DECL_THUNKS(NODE) \
  (DECL_VIRTUAL_P (NODE) ? LANG_DECL_FN_CHECK (NODE)->context : NULL_TREE)

/* Set DECL_THUNKS.  */
#define SET_DECL_THUNKS(NODE,THUNKS) \
  (LANG_DECL_FN_CHECK (NODE)->context = (THUNKS))

/* If NODE, a FUNCTION_DECL, is a C++11 inheriting constructor, then this
   is the constructor it inherits from.  */
#define DECL_INHERITED_CTOR(NODE) \
  (DECL_DECLARES_FUNCTION_P (NODE) && DECL_CONSTRUCTOR_P (NODE) \
   ? LANG_DECL_FN_CHECK (NODE)->context : NULL_TREE)

/* And this is the base that constructor comes from.  */
#define DECL_INHERITED_CTOR_BASE(NODE)			\
  (DECL_INHERITED_CTOR (NODE)				\
   ? DECL_CONTEXT (flag_new_inheriting_ctors		\
		   ? strip_inheriting_ctors (NODE)	\
		   : DECL_INHERITED_CTOR (NODE))	\
   : NULL_TREE)

/* Set the inherited base.  */
#define SET_DECL_INHERITED_CTOR(NODE,INH) \
  (LANG_DECL_FN_CHECK (NODE)->context = (INH))

/* Nonzero if NODE is a thunk, rather than an ordinary function.  */
#define DECL_THUNK_P(NODE)			\
  (TREE_CODE (NODE) == FUNCTION_DECL		\
   && DECL_LANG_SPECIFIC (NODE)			\
   && LANG_DECL_FN_CHECK (NODE)->thunk_p)

/* Set DECL_THUNK_P for node.  */
#define SET_DECL_THUNK_P(NODE, THIS_ADJUSTING)			\
  (LANG_DECL_FN_CHECK (NODE)->thunk_p = 1,			\
   LANG_DECL_FN_CHECK (NODE)->this_thunk_p = (THIS_ADJUSTING))

/* Nonzero if NODE is a this pointer adjusting thunk.  */
#define DECL_THIS_THUNK_P(NODE)			\
  (DECL_THUNK_P (NODE) && LANG_DECL_FN_CHECK (NODE)->this_thunk_p)

/* Nonzero if NODE is a result pointer adjusting thunk.  */
#define DECL_RESULT_THUNK_P(NODE)			\
  (DECL_THUNK_P (NODE) && !LANG_DECL_FN_CHECK (NODE)->this_thunk_p)

/* Nonzero if NODE is a FUNCTION_DECL, but not a thunk.  */
#define DECL_NON_THUNK_FUNCTION_P(NODE)				\
  (TREE_CODE (NODE) == FUNCTION_DECL && !DECL_THUNK_P (NODE))

/* Nonzero if NODE is `extern "C"'.  */
#define DECL_EXTERN_C_P(NODE) \
  (DECL_LANGUAGE (NODE) == lang_c)

/* Nonzero if NODE is an `extern "C"' function.  */
#define DECL_EXTERN_C_FUNCTION_P(NODE) \
  (DECL_NON_THUNK_FUNCTION_P (NODE) && DECL_EXTERN_C_P (NODE))

/* True iff DECL is an entity with vague linkage whose definition is
   available in this translation unit.  */
#define DECL_REPO_AVAILABLE_P(NODE) \
  (DECL_LANG_SPECIFIC (NODE)->u.base.repo_available_p)

/* True if DECL is declared 'constexpr'.  */
#define DECL_DECLARED_CONSTEXPR_P(DECL) \
  DECL_LANG_FLAG_8 (VAR_OR_FUNCTION_DECL_CHECK (STRIP_TEMPLATE (DECL)))

// True if NODE was declared as 'concept'.  The flag implies that the
// declaration is constexpr, that the declaration cannot be specialized or
// refined, and that the result type must be convertible to bool.
#define DECL_DECLARED_CONCEPT_P(NODE) \
  (DECL_LANG_SPECIFIC (NODE)->u.base.concept_p)

/* Nonzero if this DECL is the __PRETTY_FUNCTION__ variable in a
   template function.  */
#define DECL_PRETTY_FUNCTION_P(NODE) \
  (DECL_NAME (NODE) \
   && !strcmp (IDENTIFIER_POINTER (DECL_NAME (NODE)), "__PRETTY_FUNCTION__"))

/* Nonzero if the variable was declared to be thread-local.
   We need a special C++ version of this test because the middle-end
   DECL_THREAD_LOCAL_P uses the symtab, so we can't use it for
   templates.  */
#define CP_DECL_THREAD_LOCAL_P(NODE) \
  (TREE_LANG_FLAG_0 (VAR_DECL_CHECK (NODE)))

/* The _TYPE context in which this _DECL appears.  This field holds the
   class where a virtual function instance is actually defined.  */
#define DECL_CLASS_CONTEXT(NODE) \
  (DECL_CLASS_SCOPE_P (NODE) ? DECL_CONTEXT (NODE) : NULL_TREE)

/* For a non-member friend function, the class (if any) in which this
   friend was defined.  For example, given:

     struct S { friend void f (); };

   the DECL_FRIEND_CONTEXT for `f' will be `S'.  */
#define DECL_FRIEND_CONTEXT(NODE)				\
  ((DECL_DECLARES_FUNCTION_P (NODE)				\
    && DECL_FRIEND_P (NODE) && !DECL_FUNCTION_MEMBER_P (NODE))	\
   ? LANG_DECL_FN_CHECK (NODE)->context				\
   : NULL_TREE)

/* Set the DECL_FRIEND_CONTEXT for NODE to CONTEXT.  */
#define SET_DECL_FRIEND_CONTEXT(NODE, CONTEXT) \
  (LANG_DECL_FN_CHECK (NODE)->context = (CONTEXT))

#define CP_DECL_CONTEXT(NODE) \
  (!DECL_FILE_SCOPE_P (NODE) ? DECL_CONTEXT (NODE) : global_namespace)
#define CP_TYPE_CONTEXT(NODE) \
  (!TYPE_FILE_SCOPE_P (NODE) ? TYPE_CONTEXT (NODE) : global_namespace)
#define FROB_CONTEXT(NODE) \
  ((NODE) == global_namespace ? DECL_CONTEXT (NODE) : (NODE))

/* 1 iff NODE has namespace scope, including the global namespace.  */
#define DECL_NAMESPACE_SCOPE_P(NODE)				\
  (!DECL_TEMPLATE_PARM_P (NODE)					\
   && TREE_CODE (CP_DECL_CONTEXT (NODE)) == NAMESPACE_DECL)

#define TYPE_NAMESPACE_SCOPE_P(NODE) \
  (TREE_CODE (CP_TYPE_CONTEXT (NODE)) == NAMESPACE_DECL)

#define NAMESPACE_SCOPE_P(NODE) \
  ((DECL_P (NODE) && DECL_NAMESPACE_SCOPE_P (NODE)) \
   || (TYPE_P (NODE) && TYPE_NAMESPACE_SCOPE_P (NODE)))

/* 1 iff NODE is a class member.  */
#define DECL_CLASS_SCOPE_P(NODE) \
  (DECL_CONTEXT (NODE) && TYPE_P (DECL_CONTEXT (NODE)))

#define TYPE_CLASS_SCOPE_P(NODE) \
  (TYPE_CONTEXT (NODE) && TYPE_P (TYPE_CONTEXT (NODE)))

/* 1 iff NODE is function-local.  */
#define DECL_FUNCTION_SCOPE_P(NODE) \
  (DECL_CONTEXT (NODE) \
   && TREE_CODE (DECL_CONTEXT (NODE)) == FUNCTION_DECL)

#define TYPE_FUNCTION_SCOPE_P(NODE) \
  (TYPE_CONTEXT (NODE) && TREE_CODE (TYPE_CONTEXT (NODE)) == FUNCTION_DECL)

/* 1 iff VAR_DECL node NODE is a type-info decl.  This flag is set for
   both the primary typeinfo object and the associated NTBS name.  */
#define DECL_TINFO_P(NODE) TREE_LANG_FLAG_4 (VAR_DECL_CHECK (NODE))

/* 1 iff VAR_DECL node NODE is virtual table or VTT.  */
#define DECL_VTABLE_OR_VTT_P(NODE) TREE_LANG_FLAG_5 (VAR_DECL_CHECK (NODE))

/* 1 iff FUNCTION_TYPE or METHOD_TYPE has a ref-qualifier (either & or &&). */
#define FUNCTION_REF_QUALIFIED(NODE) \
  TREE_LANG_FLAG_4 (FUNC_OR_METHOD_CHECK (NODE))

/* 1 iff FUNCTION_TYPE or METHOD_TYPE has &&-ref-qualifier.  */
#define FUNCTION_RVALUE_QUALIFIED(NODE) \
  TREE_LANG_FLAG_5 (FUNC_OR_METHOD_CHECK (NODE))

/* 1 iff NODE is function-local, but for types.  */
#define LOCAL_CLASS_P(NODE)				\
  (decl_function_context (TYPE_MAIN_DECL (NODE)) != NULL_TREE)

/* The nesting depth of namespace, class or function.  Makes is_ancestor much
   simpler.  Only 8 bits available.  */
#define SCOPE_DEPTH(NODE) \
  (NAMESPACE_DECL_CHECK (NODE)->base.u.bits.address_space)

/* Whether the namepace is an inline namespace.  */
#define DECL_NAMESPACE_INLINE_P(NODE) \
  TREE_LANG_FLAG_0 (NAMESPACE_DECL_CHECK (NODE))

/* For a NAMESPACE_DECL: an OVERLOAD list of using namespace directives.  */
#define DECL_NAMESPACE_USING(NODE) \
   (LANG_DECL_NS_CHECK (NODE)->usings)

/* In a NAMESPACE_DECL, an OVERLOAD list of direct inline namespaces.  */
#define DECL_NAMESPACE_INLINEES(NODE) \
   (LANG_DECL_NS_CHECK (NODE)->inlinees)

/* Pointer to hash_map from IDENTIFIERS to DECLS  */
#define DECL_NAMESPACE_BINDINGS(NODE) \
   (LANG_DECL_NS_CHECK (NODE)->bindings)

/* In a NAMESPACE_DECL, points to the original namespace if this is
   a namespace alias.  */
#define DECL_NAMESPACE_ALIAS(NODE) \
	DECL_ABSTRACT_ORIGIN (NAMESPACE_DECL_CHECK (NODE))
#define ORIGINAL_NAMESPACE(NODE)  \
  (DECL_NAMESPACE_ALIAS (NODE) ? DECL_NAMESPACE_ALIAS (NODE) : (NODE))

/* Nonzero if NODE is the std namespace.  */
#define DECL_NAMESPACE_STD_P(NODE)			\
  (TREE_CODE (NODE) == NAMESPACE_DECL			\
   && CP_DECL_CONTEXT (NODE) == global_namespace	\
   && DECL_NAME (NODE) == std_identifier)

/* In a TREE_LIST in an attribute list, indicates that the attribute
   must be applied at instantiation time.  */
#define ATTR_IS_DEPENDENT(NODE) TREE_LANG_FLAG_0 (TREE_LIST_CHECK (NODE))

/* In a TREE_LIST in the argument of attribute abi_tag, indicates that the tag
   was inherited from a template parameter, not explicitly indicated.  */
#define ABI_TAG_IMPLICIT(NODE) TREE_LANG_FLAG_0 (TREE_LIST_CHECK (NODE))

extern tree decl_shadowed_for_var_lookup (tree);
extern void decl_shadowed_for_var_insert (tree, tree);

/* Non zero if this is a using decl for a dependent scope. */
#define DECL_DEPENDENT_P(NODE) DECL_LANG_FLAG_0 (USING_DECL_CHECK (NODE))

/* The scope named in a using decl.  */
#define USING_DECL_SCOPE(NODE) TREE_TYPE (USING_DECL_CHECK (NODE))

/* The decls named by a using decl.  */
#define USING_DECL_DECLS(NODE) DECL_INITIAL (USING_DECL_CHECK (NODE))

/* Non zero if the using decl refers to a dependent type.  */
#define USING_DECL_TYPENAME_P(NODE) DECL_LANG_FLAG_1 (USING_DECL_CHECK (NODE))

/* In a VAR_DECL, true if we have a shadowed local variable
   in the shadowed var table for this VAR_DECL.  */
#define DECL_HAS_SHADOWED_FOR_VAR_P(NODE) \
  (VAR_DECL_CHECK (NODE)->decl_with_vis.shadowed_for_var_p)

/* In a VAR_DECL for a variable declared in a for statement,
   this is the shadowed (local) variable.  */
#define DECL_SHADOWED_FOR_VAR(NODE) \
  (DECL_HAS_SHADOWED_FOR_VAR_P(NODE) ? decl_shadowed_for_var_lookup (NODE) : NULL)

#define SET_DECL_SHADOWED_FOR_VAR(NODE, VAL) \
  (decl_shadowed_for_var_insert (NODE, VAL))

/* In a FUNCTION_DECL, this is nonzero if this function was defined in
   the class definition.  We have saved away the text of the function,
   but have not yet processed it.  */
#define DECL_PENDING_INLINE_P(NODE) \
  (LANG_DECL_FN_CHECK (NODE)->pending_inline_p)

/* If DECL_PENDING_INLINE_P holds, this is the saved text of the
   function.  */
#define DECL_PENDING_INLINE_INFO(NODE) \
  (LANG_DECL_FN_CHECK (NODE)->u.pending_inline_info)

/* Nonzero for TYPE_DECL means that it was written 'using name = type'.  */
#define TYPE_DECL_ALIAS_P(NODE) \
  DECL_LANG_FLAG_6 (TYPE_DECL_CHECK (NODE))

/* Nonzero for TEMPLATE_DECL means that it is a 'complex' alias template.  */
#define TEMPLATE_DECL_COMPLEX_ALIAS_P(NODE) \
  DECL_LANG_FLAG_2 (TEMPLATE_DECL_CHECK (NODE))

/* Nonzero for a type which is an alias for another type; i.e, a type
   which declaration was written 'using name-of-type =
   another-type'.  */
#define TYPE_ALIAS_P(NODE)			\
  (TYPE_P (NODE)				\
   && TYPE_NAME (NODE)				\
   && TREE_CODE (TYPE_NAME (NODE)) == TYPE_DECL	\
   && TYPE_DECL_ALIAS_P (TYPE_NAME (NODE)))

/* For a class type: if this structure has many fields, we'll sort them
   and put them into a TREE_VEC.  */
#define CLASSTYPE_SORTED_FIELDS(NODE) \
  (LANG_TYPE_CLASS_CHECK (NODE)->sorted_fields)

/* If non-NULL for a VAR_DECL, FUNCTION_DECL, TYPE_DECL or
   TEMPLATE_DECL, the entity is either a template specialization (if
   DECL_USE_TEMPLATE is nonzero) or the abstract instance of the
   template itself.

   In either case, DECL_TEMPLATE_INFO is a TREE_LIST, whose
   TREE_PURPOSE is the TEMPLATE_DECL of which this entity is a
   specialization or abstract instance.  The TREE_VALUE is the
   template arguments used to specialize the template.
   
   Consider:

      template <typename T> struct S { friend void f(T) {} };

   In this case, S<int>::f is, from the point of view of the compiler,
   an instantiation of a template -- but, from the point of view of
   the language, each instantiation of S results in a wholly unrelated
   global function f.  In this case, DECL_TEMPLATE_INFO for S<int>::f
   will be non-NULL, but DECL_USE_TEMPLATE will be zero.  */
#define DECL_TEMPLATE_INFO(NODE) \
  (DECL_LANG_SPECIFIC (VAR_TEMPL_TYPE_FIELD_OR_FUNCTION_DECL_CHECK (NODE)) \
   ->u.min.template_info)

/* For a VAR_DECL, indicates that the variable is actually a
   non-static data member of anonymous union that has been promoted to
   variable status.  */
#define DECL_ANON_UNION_VAR_P(NODE) \
  (DECL_LANG_FLAG_4 (VAR_DECL_CHECK (NODE)))

/* Template information for a RECORD_TYPE or UNION_TYPE.  */
#define CLASSTYPE_TEMPLATE_INFO(NODE) \
  (LANG_TYPE_CLASS_CHECK (RECORD_OR_UNION_CHECK (NODE))->template_info)

/* Template information for an ENUMERAL_TYPE.  Although an enumeration may
   not be a primary template, it may be declared within the scope of a
   primary template and the enumeration constants may depend on
   non-type template parameters.  */
#define ENUM_TEMPLATE_INFO(NODE) \
  (TYPE_LANG_SLOT_1 (ENUMERAL_TYPE_CHECK (NODE)))

/* Template information for a template template parameter.  */
#define TEMPLATE_TEMPLATE_PARM_TEMPLATE_INFO(NODE) \
  (LANG_TYPE_CLASS_CHECK (BOUND_TEMPLATE_TEMPLATE_PARM_TYPE_CHECK (NODE)) \
   ->template_info)

/* Template information for an ENUMERAL_, RECORD_, UNION_TYPE, or
   BOUND_TEMPLATE_TEMPLATE_PARM type.  This ignores any alias
   templateness of NODE.  */
#define TYPE_TEMPLATE_INFO(NODE)					\
  (TREE_CODE (NODE) == ENUMERAL_TYPE					\
   ? ENUM_TEMPLATE_INFO (NODE)						\
   : (TREE_CODE (NODE) == BOUND_TEMPLATE_TEMPLATE_PARM			\
      ? TEMPLATE_TEMPLATE_PARM_TEMPLATE_INFO (NODE)			\
      : (CLASS_TYPE_P (NODE)						\
	 ? CLASSTYPE_TEMPLATE_INFO (NODE)				\
	 : NULL_TREE)))

/* Template information (if any) for an alias type.  */
#define TYPE_ALIAS_TEMPLATE_INFO(NODE)					\
  (DECL_LANG_SPECIFIC (TYPE_NAME (NODE))				\
   ? DECL_TEMPLATE_INFO (TYPE_NAME (NODE))				\
   : NULL_TREE)

/* If NODE is a type alias, this accessor returns the template info
   for the alias template (if any).  Otherwise behave as
   TYPE_TEMPLATE_INFO.  */
#define TYPE_TEMPLATE_INFO_MAYBE_ALIAS(NODE)				\
  (TYPE_ALIAS_P (NODE)							\
   ? TYPE_ALIAS_TEMPLATE_INFO (NODE)					\
   : TYPE_TEMPLATE_INFO (NODE))

/* Set the template information for an ENUMERAL_, RECORD_, or
   UNION_TYPE to VAL.  */
#define SET_TYPE_TEMPLATE_INFO(NODE, VAL)				\
  (TREE_CODE (NODE) == ENUMERAL_TYPE					\
   ? (ENUM_TEMPLATE_INFO (NODE) = (VAL))				\
   : ((CLASS_TYPE_P (NODE) && !TYPE_ALIAS_P (NODE))			\
      ? (CLASSTYPE_TEMPLATE_INFO (NODE) = (VAL))			\
      : (DECL_TEMPLATE_INFO (TYPE_NAME (NODE)) = (VAL))))

#define TI_TEMPLATE(NODE) TREE_TYPE (TEMPLATE_INFO_CHECK (NODE))
#define TI_ARGS(NODE) TREE_CHAIN (TEMPLATE_INFO_CHECK (NODE))
#define TI_PENDING_TEMPLATE_FLAG(NODE) TREE_LANG_FLAG_1 (NODE)
/* For a given TREE_VEC containing a template argument list,
   this property contains the number of arguments that are not
   defaulted.  */
#define NON_DEFAULT_TEMPLATE_ARGS_COUNT(NODE) TREE_CHAIN (TREE_VEC_CHECK (NODE))
/* Below are the setter and getter of the NON_DEFAULT_TEMPLATE_ARGS_COUNT
   property.  */
#define SET_NON_DEFAULT_TEMPLATE_ARGS_COUNT(NODE, INT_VALUE) \
  NON_DEFAULT_TEMPLATE_ARGS_COUNT(NODE) = build_int_cst (NULL_TREE, INT_VALUE)
#if CHECKING_P
#define GET_NON_DEFAULT_TEMPLATE_ARGS_COUNT(NODE) \
    int_cst_value (NON_DEFAULT_TEMPLATE_ARGS_COUNT (NODE))
#else
#define GET_NON_DEFAULT_TEMPLATE_ARGS_COUNT(NODE) \
  NON_DEFAULT_TEMPLATE_ARGS_COUNT (NODE) \
  ? int_cst_value (NON_DEFAULT_TEMPLATE_ARGS_COUNT (NODE)) \
  : TREE_VEC_LENGTH (INNERMOST_TEMPLATE_ARGS (NODE))
#endif
/* The list of typedefs - used in the template - that need
   access checking at template instantiation time.

   FIXME this should be associated with the TEMPLATE_DECL, not the
   TEMPLATE_INFO.  */
#define TI_TYPEDEFS_NEEDING_ACCESS_CHECKING(NODE) \
  ((struct tree_template_info*)TEMPLATE_INFO_CHECK \
     (NODE))->typedefs_needing_access_checking

/* We use TREE_VECs to hold template arguments.  If there is only one
   level of template arguments, then the TREE_VEC contains the
   arguments directly.  If there is more than one level of template
   arguments, then each entry in the TREE_VEC is itself a TREE_VEC,
   containing the template arguments for a single level.  The first
   entry in the outer TREE_VEC is the outermost level of template
   parameters; the last is the innermost.

   It is incorrect to ever form a template argument vector containing
   only one level of arguments, but which is a TREE_VEC containing as
   its only entry the TREE_VEC for that level.

   For each TREE_VEC containing the template arguments for a single
   level, it's possible to get or set the number of non defaulted
   template arguments by using the accessor macros
   GET_NON_DEFAULT_TEMPLATE_ARGS_COUNT or
   SET_NON_DEFAULT_TEMPLATE_ARGS_COUNT.  */

/* Nonzero if the template arguments is actually a vector of vectors,
   rather than just a vector.  */
#define TMPL_ARGS_HAVE_MULTIPLE_LEVELS(NODE)		     \
  (NODE && TREE_VEC_LENGTH (NODE) && TREE_VEC_ELT (NODE, 0)  \
   && TREE_CODE (TREE_VEC_ELT (NODE, 0)) == TREE_VEC)

/* The depth of a template argument vector.  When called directly by
   the parser, we use a TREE_LIST rather than a TREE_VEC to represent
   template arguments.  In fact, we may even see NULL_TREE if there
   are no template arguments.  In both of those cases, there is only
   one level of template arguments.  */
#define TMPL_ARGS_DEPTH(NODE)					\
  (TMPL_ARGS_HAVE_MULTIPLE_LEVELS (NODE) ? TREE_VEC_LENGTH (NODE) : 1)

/* The LEVELth level of the template ARGS.  The outermost level of
   args is level 1, not level 0.  */
#define TMPL_ARGS_LEVEL(ARGS, LEVEL)		\
  (TMPL_ARGS_HAVE_MULTIPLE_LEVELS (ARGS)	\
   ? TREE_VEC_ELT (ARGS, (LEVEL) - 1) : (ARGS))

/* Set the LEVELth level of the template ARGS to VAL.  This macro does
   not work with single-level argument vectors.  */
#define SET_TMPL_ARGS_LEVEL(ARGS, LEVEL, VAL)	\
  (TREE_VEC_ELT (ARGS, (LEVEL) - 1) = (VAL))

/* Accesses the IDXth parameter in the LEVELth level of the ARGS.  */
#define TMPL_ARG(ARGS, LEVEL, IDX)				\
  (TREE_VEC_ELT (TMPL_ARGS_LEVEL (ARGS, LEVEL), IDX))

/* Given a single level of template arguments in NODE, return the
   number of arguments.  */
#define NUM_TMPL_ARGS(NODE)				\
  (TREE_VEC_LENGTH (NODE))

/* Returns the innermost level of template arguments in ARGS.  */
#define INNERMOST_TEMPLATE_ARGS(NODE) \
  (get_innermost_template_args ((NODE), 1))

/* The number of levels of template parameters given by NODE.  */
#define TMPL_PARMS_DEPTH(NODE) \
  ((HOST_WIDE_INT) TREE_INT_CST_LOW (TREE_PURPOSE (NODE)))

/* The TEMPLATE_DECL instantiated or specialized by NODE.  This
   TEMPLATE_DECL will be the immediate parent, not the most general
   template.  For example, in:

      template <class T> struct S { template <class U> void f(U); }

   the FUNCTION_DECL for S<int>::f<double> will have, as its
   DECL_TI_TEMPLATE, `template <class U> S<int>::f<U>'.

   As a special case, for a member friend template of a template
   class, this value will not be a TEMPLATE_DECL, but rather an
   IDENTIFIER_NODE or OVERLOAD indicating the name of the template and
   any explicit template arguments provided.  For example, in:

     template <class T> struct S { friend void f<int>(int, double); }

   the DECL_TI_TEMPLATE will be an IDENTIFIER_NODE for `f' and the
   DECL_TI_ARGS will be {int}.

   For a FIELD_DECL with a non-static data member initializer, this value
   is the FIELD_DECL it was instantiated from.  */
#define DECL_TI_TEMPLATE(NODE)      TI_TEMPLATE (DECL_TEMPLATE_INFO (NODE))

/* The template arguments used to obtain this decl from the most
   general form of DECL_TI_TEMPLATE.  For the example given for
   DECL_TI_TEMPLATE, the DECL_TI_ARGS will be {int, double}.  These
   are always the full set of arguments required to instantiate this
   declaration from the most general template specialized here.  */
#define DECL_TI_ARGS(NODE)	    TI_ARGS (DECL_TEMPLATE_INFO (NODE))

/* The TEMPLATE_DECL associated with NODE, a class type.  Even if NODE
   will be generated from a partial specialization, the TEMPLATE_DECL
   referred to here will be the original template.  For example,
   given:

      template <typename T> struct S {};
      template <typename T> struct S<T*> {};
      
   the CLASSTPYE_TI_TEMPLATE for S<int*> will be S, not the S<T*>.  */
#define CLASSTYPE_TI_TEMPLATE(NODE) TI_TEMPLATE (CLASSTYPE_TEMPLATE_INFO (NODE))
#define CLASSTYPE_TI_ARGS(NODE)     TI_ARGS (CLASSTYPE_TEMPLATE_INFO (NODE))

/* For a template instantiation TYPE, returns the TYPE corresponding
   to the primary template.  Otherwise returns TYPE itself.  */
#define CLASSTYPE_PRIMARY_TEMPLATE_TYPE(TYPE)				\
  ((CLASSTYPE_USE_TEMPLATE ((TYPE))					\
    && !CLASSTYPE_TEMPLATE_SPECIALIZATION ((TYPE)))			\
   ? TREE_TYPE (DECL_TEMPLATE_RESULT (DECL_PRIMARY_TEMPLATE		\
				      (CLASSTYPE_TI_TEMPLATE ((TYPE))))) \
   : (TYPE))

/* Like CLASS_TI_TEMPLATE, but also works for ENUMERAL_TYPEs.  */
#define TYPE_TI_TEMPLATE(NODE)			\
  (TI_TEMPLATE (TYPE_TEMPLATE_INFO (NODE)))

/* Like DECL_TI_ARGS, but for an ENUMERAL_, RECORD_, or UNION_TYPE.  */
#define TYPE_TI_ARGS(NODE)			\
  (TI_ARGS (TYPE_TEMPLATE_INFO (NODE)))

#define INNERMOST_TEMPLATE_PARMS(NODE)  TREE_VALUE (NODE)

/* Nonzero if NODE (a TEMPLATE_DECL) is a member template, in the
   sense of [temp.mem].  */
#define DECL_MEMBER_TEMPLATE_P(NODE) \
  (DECL_LANG_FLAG_1 (TEMPLATE_DECL_CHECK (NODE)))

/* Nonzero if the NODE corresponds to the template parameters for a
   member template, whose inline definition is being processed after
   the class definition is complete.  */
#define TEMPLATE_PARMS_FOR_INLINE(NODE) TREE_LANG_FLAG_1 (NODE)

/* Determine if a declaration (PARM_DECL or FIELD_DECL) is a pack.  */
#define DECL_PACK_P(NODE) \
  (DECL_P (NODE) && PACK_EXPANSION_P (TREE_TYPE (NODE)))

/* Determines if NODE is an expansion of one or more parameter packs,
   e.g., a TYPE_PACK_EXPANSION or EXPR_PACK_EXPANSION.  */
#define PACK_EXPANSION_P(NODE)                 \
  (TREE_CODE (NODE) == TYPE_PACK_EXPANSION     \
   || TREE_CODE (NODE) == EXPR_PACK_EXPANSION)

/* Extracts the type or expression pattern from a TYPE_PACK_EXPANSION or
   EXPR_PACK_EXPANSION.  */
#define PACK_EXPANSION_PATTERN(NODE)                            \
  (TREE_CODE (NODE) == TYPE_PACK_EXPANSION? TREE_TYPE (NODE)    \
   : TREE_OPERAND (NODE, 0))

/* Sets the type or expression pattern for a TYPE_PACK_EXPANSION or
   EXPR_PACK_EXPANSION.  */
#define SET_PACK_EXPANSION_PATTERN(NODE,VALUE)  \
  if (TREE_CODE (NODE) == TYPE_PACK_EXPANSION)  \
    TREE_TYPE (NODE) = VALUE;                   \
  else                                          \
    TREE_OPERAND (NODE, 0) = VALUE

/* The list of parameter packs used in the PACK_EXPANSION_* node. The
   TREE_VALUE of each TREE_LIST contains the parameter packs.  */
#define PACK_EXPANSION_PARAMETER_PACKS(NODE)		\
  *(TREE_CODE (NODE) == EXPR_PACK_EXPANSION		\
    ? &TREE_OPERAND (NODE, 1)				\
    : &TYPE_MINVAL (TYPE_PACK_EXPANSION_CHECK (NODE)))

/* Any additional template args to be applied when substituting into
   the pattern, set by tsubst_pack_expansion for partial instantiations.  */
#define PACK_EXPANSION_EXTRA_ARGS(NODE)		\
  *(TREE_CODE (NODE) == TYPE_PACK_EXPANSION	\
    ? &TYPE_MAXVAL (NODE)			\
    : &TREE_OPERAND ((NODE), 2))

/* True iff this pack expansion is within a function context.  */
#define PACK_EXPANSION_LOCAL_P(NODE) TREE_LANG_FLAG_0 (NODE)

/* True iff this pack expansion is for sizeof....  */
#define PACK_EXPANSION_SIZEOF_P(NODE) TREE_LANG_FLAG_1 (NODE)

/* True iff the wildcard can match a template parameter pack.  */
#define WILDCARD_PACK_P(NODE) TREE_LANG_FLAG_0 (NODE)

/* Determine if this is an argument pack.  */
#define ARGUMENT_PACK_P(NODE)                          \
  (TREE_CODE (NODE) == TYPE_ARGUMENT_PACK              \
   || TREE_CODE (NODE) == NONTYPE_ARGUMENT_PACK)

/* The arguments stored in an argument pack. Arguments are stored in a
   TREE_VEC, which may have length zero.  */
#define ARGUMENT_PACK_ARGS(NODE)                               \
  (TREE_CODE (NODE) == TYPE_ARGUMENT_PACK? TREE_TYPE (NODE)    \
   : TREE_OPERAND (NODE, 0))

/* Set the arguments stored in an argument pack. VALUE must be a
   TREE_VEC.  */
#define SET_ARGUMENT_PACK_ARGS(NODE,VALUE)     \
  if (TREE_CODE (NODE) == TYPE_ARGUMENT_PACK)  \
    TREE_TYPE (NODE) = VALUE;                           \
  else                                                  \
    TREE_OPERAND (NODE, 0) = VALUE

/* Whether the argument pack is "incomplete", meaning that more
   arguments can still be deduced. Incomplete argument packs are only
   used when the user has provided an explicit template argument list
   for a variadic function template. Some of the explicit template
   arguments will be placed into the beginning of the argument pack,
   but additional arguments might still be deduced.  */
#define ARGUMENT_PACK_INCOMPLETE_P(NODE)        \
  TREE_ADDRESSABLE (ARGUMENT_PACK_ARGS (NODE))

/* When ARGUMENT_PACK_INCOMPLETE_P, stores the explicit template
   arguments used to fill this pack.  */
#define ARGUMENT_PACK_EXPLICIT_ARGS(NODE)       \
  TREE_TYPE (ARGUMENT_PACK_ARGS (NODE))

/* In an ARGUMENT_PACK_SELECT, the argument pack from which an
   argument will be selected.  */
#define ARGUMENT_PACK_SELECT_FROM_PACK(NODE)				\
  (((struct tree_argument_pack_select *)ARGUMENT_PACK_SELECT_CHECK (NODE))->argument_pack)

/* In an ARGUMENT_PACK_SELECT, the index of the argument we want to
   select.  */
#define ARGUMENT_PACK_SELECT_INDEX(NODE)				\
  (((struct tree_argument_pack_select *)ARGUMENT_PACK_SELECT_CHECK (NODE))->index)
  
/* In an ARGUMENT_PACK_SELECT, the actual underlying argument that the
   ARGUMENT_PACK_SELECT represents. */
#define ARGUMENT_PACK_SELECT_ARG(NODE)					\
  TREE_VEC_ELT (ARGUMENT_PACK_ARGS (ARGUMENT_PACK_SELECT_FROM_PACK (NODE)), \
	        ARGUMENT_PACK_SELECT_INDEX (NODE))

#define FOLD_EXPR_CHECK(NODE)						\
  TREE_CHECK4 (NODE, UNARY_LEFT_FOLD_EXPR, UNARY_RIGHT_FOLD_EXPR,	\
	       BINARY_LEFT_FOLD_EXPR, BINARY_RIGHT_FOLD_EXPR)

#define BINARY_FOLD_EXPR_CHECK(NODE) \
  TREE_CHECK2 (NODE, BINARY_LEFT_FOLD_EXPR, BINARY_RIGHT_FOLD_EXPR)

/* True if NODE is UNARY_FOLD_EXPR or a BINARY_FOLD_EXPR */
#define FOLD_EXPR_P(NODE)				\
  (TREE_CODE (NODE) == UNARY_LEFT_FOLD_EXPR		\
   || TREE_CODE (NODE) == UNARY_RIGHT_FOLD_EXPR		\
   || TREE_CODE (NODE) == BINARY_LEFT_FOLD_EXPR		\
   || TREE_CODE (NODE) == BINARY_RIGHT_FOLD_EXPR)

/* True when NODE is a fold over a compound assignment operator. */
#define FOLD_EXPR_MODIFY_P(NODE) \
  TREE_LANG_FLAG_0 (FOLD_EXPR_CHECK (NODE))

/* An INTEGER_CST containing the tree code of the folded operator. */
#define FOLD_EXPR_OP(NODE) \
  TREE_OPERAND (FOLD_EXPR_CHECK (NODE), 0)

/* The expression containing an unexpanded parameter pack. */
#define FOLD_EXPR_PACK(NODE) \
  TREE_OPERAND (FOLD_EXPR_CHECK (NODE), 1)

/* In a binary fold expression, the argument with no unexpanded
   parameter packs. */
#define FOLD_EXPR_INIT(NODE) \
  TREE_OPERAND (BINARY_FOLD_EXPR_CHECK (NODE), 2)

/* In a FUNCTION_DECL, the saved language-specific per-function data.  */
#define DECL_SAVED_FUNCTION_DATA(NODE)			\
  (LANG_DECL_FN_CHECK (FUNCTION_DECL_CHECK (NODE))	\
   ->u.saved_language_function)

/* True if NODE is an implicit INDIRECT_EXPR from convert_from_reference.  */
#define REFERENCE_REF_P(NODE)				\
  (INDIRECT_REF_P (NODE)				\
   && TREE_TYPE (TREE_OPERAND (NODE, 0))		\
   && (TREE_CODE (TREE_TYPE (TREE_OPERAND ((NODE), 0)))	\
       == REFERENCE_TYPE))

/* True if NODE is a REFERENCE_TYPE which is OK to instantiate to be a
   reference to VLA type, because it's used for VLA capture.  */
#define REFERENCE_VLA_OK(NODE) \
  (TYPE_LANG_FLAG_5 (REFERENCE_TYPE_CHECK (NODE)))

#define NEW_EXPR_USE_GLOBAL(NODE) \
  TREE_LANG_FLAG_0 (NEW_EXPR_CHECK (NODE))
#define DELETE_EXPR_USE_GLOBAL(NODE) \
  TREE_LANG_FLAG_0 (DELETE_EXPR_CHECK (NODE))
#define DELETE_EXPR_USE_VEC(NODE) \
  TREE_LANG_FLAG_1 (DELETE_EXPR_CHECK (NODE))

#define CALL_OR_AGGR_INIT_CHECK(NODE) \
  TREE_CHECK2 ((NODE), CALL_EXPR, AGGR_INIT_EXPR)

/* Indicates that this is a non-dependent COMPOUND_EXPR which will
   resolve to a function call.  */
#define COMPOUND_EXPR_OVERLOADED(NODE) \
  TREE_LANG_FLAG_0 (COMPOUND_EXPR_CHECK (NODE))

/* In a CALL_EXPR appearing in a template, true if Koenig lookup
   should be performed at instantiation time.  */
#define KOENIG_LOOKUP_P(NODE) TREE_LANG_FLAG_0 (CALL_EXPR_CHECK (NODE))

/* True if the arguments to NODE should be evaluated in left-to-right
   order regardless of PUSH_ARGS_REVERSED.  */
#define CALL_EXPR_ORDERED_ARGS(NODE) \
  TREE_LANG_FLAG_3 (CALL_OR_AGGR_INIT_CHECK (NODE))

/* True if the arguments to NODE should be evaluated in right-to-left
   order regardless of PUSH_ARGS_REVERSED.  */
#define CALL_EXPR_REVERSE_ARGS(NODE) \
  TREE_LANG_FLAG_5 (CALL_OR_AGGR_INIT_CHECK (NODE))

/* True if CALL_EXPR was written as an operator expression, not a function
   call.  */
#define CALL_EXPR_OPERATOR_SYNTAX(NODE) \
  TREE_LANG_FLAG_6 (CALL_OR_AGGR_INIT_CHECK (NODE))

/* Indicates whether a string literal has been parenthesized. Such
   usages are disallowed in certain circumstances.  */

#define PAREN_STRING_LITERAL_P(NODE) \
  TREE_LANG_FLAG_0 (STRING_CST_CHECK (NODE))

/* Indicates whether a COMPONENT_REF or a SCOPE_REF has been parenthesized, or
   an INDIRECT_REF comes from parenthesizing a _DECL.  Currently only set some
   of the time in C++14 mode.  */

#define REF_PARENTHESIZED_P(NODE) \
  TREE_LANG_FLAG_2 (TREE_CHECK3 ((NODE), COMPONENT_REF, INDIRECT_REF, SCOPE_REF))

/* Nonzero if this AGGR_INIT_EXPR provides for initialization via a
   constructor call, rather than an ordinary function call.  */
#define AGGR_INIT_VIA_CTOR_P(NODE) \
  TREE_LANG_FLAG_0 (AGGR_INIT_EXPR_CHECK (NODE))

/* Nonzero if expanding this AGGR_INIT_EXPR should first zero-initialize
   the object.  */
#define AGGR_INIT_ZERO_FIRST(NODE) \
  TREE_LANG_FLAG_2 (AGGR_INIT_EXPR_CHECK (NODE))

/* Nonzero means that the call is the jump from a thunk to the
   thunked-to function.  */
#define AGGR_INIT_FROM_THUNK_P(NODE) \
  (AGGR_INIT_EXPR_CHECK (NODE)->base.protected_flag)

/* AGGR_INIT_EXPR accessors.  These are equivalent to the CALL_EXPR
   accessors, except for AGGR_INIT_EXPR_SLOT (which takes the place of
   CALL_EXPR_STATIC_CHAIN).  */

#define AGGR_INIT_EXPR_FN(NODE) TREE_OPERAND (AGGR_INIT_EXPR_CHECK (NODE), 1)
#define AGGR_INIT_EXPR_SLOT(NODE) \
  TREE_OPERAND (AGGR_INIT_EXPR_CHECK (NODE), 2)
#define AGGR_INIT_EXPR_ARG(NODE, I) \
  TREE_OPERAND (AGGR_INIT_EXPR_CHECK (NODE), (I) + 3)
#define aggr_init_expr_nargs(NODE) (VL_EXP_OPERAND_LENGTH(NODE) - 3)

/* AGGR_INIT_EXPR_ARGP returns a pointer to the argument vector for NODE.
   We can't use &AGGR_INIT_EXPR_ARG (NODE, 0) because that will complain if
   the argument count is zero when checking is enabled.  Instead, do
   the pointer arithmetic to advance past the 3 fixed operands in a
   AGGR_INIT_EXPR.  That produces a valid pointer to just past the end of
   the operand array, even if it's not valid to dereference it.  */
#define AGGR_INIT_EXPR_ARGP(NODE) \
  (&(TREE_OPERAND (AGGR_INIT_EXPR_CHECK (NODE), 0)) + 3)

/* Abstract iterators for AGGR_INIT_EXPRs.  */

/* Structure containing iterator state.  */
struct aggr_init_expr_arg_iterator {
  tree t;	/* the aggr_init_expr */
  int n;	/* argument count */
  int i;	/* next argument index */
};

/* Initialize the abstract argument list iterator object ITER with the
   arguments from AGGR_INIT_EXPR node EXP.  */
inline void
init_aggr_init_expr_arg_iterator (tree exp,
				       aggr_init_expr_arg_iterator *iter)
{
  iter->t = exp;
  iter->n = aggr_init_expr_nargs (exp);
  iter->i = 0;
}

/* Return the next argument from abstract argument list iterator object ITER,
   and advance its state.  Return NULL_TREE if there are no more arguments.  */
inline tree
next_aggr_init_expr_arg (aggr_init_expr_arg_iterator *iter)
{
  tree result;
  if (iter->i >= iter->n)
    return NULL_TREE;
  result = AGGR_INIT_EXPR_ARG (iter->t, iter->i);
  iter->i++;
  return result;
}

/* Initialize the abstract argument list iterator object ITER, then advance
   past and return the first argument.  Useful in for expressions, e.g.
     for (arg = first_aggr_init_expr_arg (exp, &iter); arg;
          arg = next_aggr_init_expr_arg (&iter))   */
inline tree
first_aggr_init_expr_arg (tree exp, aggr_init_expr_arg_iterator *iter)
{
  init_aggr_init_expr_arg_iterator (exp, iter);
  return next_aggr_init_expr_arg (iter);
}

/* Test whether there are more arguments in abstract argument list iterator
   ITER, without changing its state.  */
inline bool
more_aggr_init_expr_args_p (const aggr_init_expr_arg_iterator *iter)
{
  return (iter->i < iter->n);
}

/* Iterate through each argument ARG of AGGR_INIT_EXPR CALL, using variable
   ITER (of type aggr_init_expr_arg_iterator) to hold the iteration state.  */
#define FOR_EACH_AGGR_INIT_EXPR_ARG(arg, iter, call)			\
  for ((arg) = first_aggr_init_expr_arg ((call), &(iter)); (arg);	\
       (arg) = next_aggr_init_expr_arg (&(iter)))

/* VEC_INIT_EXPR accessors.  */
#define VEC_INIT_EXPR_SLOT(NODE) TREE_OPERAND (VEC_INIT_EXPR_CHECK (NODE), 0)
#define VEC_INIT_EXPR_INIT(NODE) TREE_OPERAND (VEC_INIT_EXPR_CHECK (NODE), 1)

/* Indicates that a VEC_INIT_EXPR is a potential constant expression.
   Only set when the current function is constexpr.  */
#define VEC_INIT_EXPR_IS_CONSTEXPR(NODE) \
  TREE_LANG_FLAG_0 (VEC_INIT_EXPR_CHECK (NODE))

/* Indicates that a VEC_INIT_EXPR is expressing value-initialization.  */
#define VEC_INIT_EXPR_VALUE_INIT(NODE) \
  TREE_LANG_FLAG_1 (VEC_INIT_EXPR_CHECK (NODE))

/* The condition under which this MUST_NOT_THROW_EXPR actually blocks
   exceptions.  NULL_TREE means 'true'.  */
#define MUST_NOT_THROW_COND(NODE) \
  TREE_OPERAND (MUST_NOT_THROW_EXPR_CHECK (NODE), 1)

/* The TYPE_MAIN_DECL for a class template type is a TYPE_DECL, not a
   TEMPLATE_DECL.  This macro determines whether or not a given class
   type is really a template type, as opposed to an instantiation or
   specialization of one.  */
#define CLASSTYPE_IS_TEMPLATE(NODE)  \
  (CLASSTYPE_TEMPLATE_INFO (NODE)    \
   && !CLASSTYPE_USE_TEMPLATE (NODE) \
   && PRIMARY_TEMPLATE_P (CLASSTYPE_TI_TEMPLATE (NODE)))

/* The name used by the user to name the typename type.  Typically,
   this is an IDENTIFIER_NODE, and the same as the DECL_NAME on the
   corresponding TYPE_DECL.  However, this may also be a
   TEMPLATE_ID_EXPR if we had something like `typename X::Y<T>'.  */
#define TYPENAME_TYPE_FULLNAME(NODE) \
  (TYPE_VALUES_RAW (TYPENAME_TYPE_CHECK (NODE)))

/* True if a TYPENAME_TYPE was declared as an "enum".  */
#define TYPENAME_IS_ENUM_P(NODE) \
  (TREE_LANG_FLAG_0 (TYPENAME_TYPE_CHECK (NODE)))

/* True if a TYPENAME_TYPE was declared as a "class", "struct", or
   "union".  */
#define TYPENAME_IS_CLASS_P(NODE) \
  (TREE_LANG_FLAG_1 (TYPENAME_TYPE_CHECK (NODE)))

/* True if a TYPENAME_TYPE is in the process of being resolved.  */
#define TYPENAME_IS_RESOLVING_P(NODE) \
  (TREE_LANG_FLAG_2 (TYPENAME_TYPE_CHECK (NODE)))

/* [class.virtual]

   A class that declares or inherits a virtual function is called a
   polymorphic class.  */
#define TYPE_POLYMORPHIC_P(NODE) (TREE_LANG_FLAG_2 (NODE))

/* Nonzero if this class has a virtual function table pointer.  */
#define TYPE_CONTAINS_VPTR_P(NODE)		\
  (TYPE_POLYMORPHIC_P (NODE) || CLASSTYPE_VBASECLASSES (NODE))

/* This flag is true of a local VAR_DECL if it was declared in a for
   statement, but we are no longer in the scope of the for.  */
#define DECL_DEAD_FOR_LOCAL(NODE) DECL_LANG_FLAG_7 (VAR_DECL_CHECK (NODE))

/* This flag is set on a VAR_DECL that is a DECL_DEAD_FOR_LOCAL
   if we already emitted a warning about using it.  */
#define DECL_ERROR_REPORTED(NODE) DECL_LANG_FLAG_0 (VAR_DECL_CHECK (NODE))

/* Nonzero if NODE is a FUNCTION_DECL (for a function with global
   scope) declared in a local scope.  */
#define DECL_LOCAL_FUNCTION_P(NODE) \
  DECL_LANG_FLAG_0 (FUNCTION_DECL_CHECK (NODE))

/* Nonzero if NODE is the target for genericization of 'break' stmts.  */
#define LABEL_DECL_BREAK(NODE) \
  DECL_LANG_FLAG_0 (LABEL_DECL_CHECK (NODE))

/* Nonzero if NODE is the target for genericization of 'continue' stmts.  */
#define LABEL_DECL_CONTINUE(NODE) \
  DECL_LANG_FLAG_1 (LABEL_DECL_CHECK (NODE))

/* True if NODE was declared with auto in its return type, but it has
   started compilation and so the return type might have been changed by
   return type deduction; its declared return type should be found in
   DECL_STRUCT_FUNCTION(NODE)->language->x_auto_return_pattern.  */
#define FNDECL_USED_AUTO(NODE) \
  TREE_LANG_FLAG_2 (FUNCTION_DECL_CHECK (NODE))

/* Nonzero if NODE is a DECL which we know about but which has not
   been explicitly declared, such as a built-in function or a friend
   declared inside a class.  In the latter case DECL_HIDDEN_FRIEND_P
   will be set.  */
#define DECL_ANTICIPATED(NODE) \
  (DECL_LANG_SPECIFIC (TYPE_FUNCTION_OR_TEMPLATE_DECL_CHECK (NODE)) \
   ->u.base.anticipated_p)

/* Is DECL NODE a hidden name?  */
#define DECL_HIDDEN_P(NODE) \
  (DECL_LANG_SPECIFIC (NODE) && TYPE_FUNCTION_OR_TEMPLATE_DECL_P (NODE) \
   && DECL_ANTICIPATED (NODE))

/* True if this is a hidden class type.    */
#define TYPE_HIDDEN_P(NODE) \
  (DECL_LANG_SPECIFIC (TYPE_NAME (NODE)) \
   && DECL_ANTICIPATED (TYPE_NAME (NODE)))

/* True for artificial decls added for OpenMP privatized non-static
   data members.  */
#define DECL_OMP_PRIVATIZED_MEMBER(NODE) \
  (DECL_LANG_SPECIFIC (VAR_DECL_CHECK (NODE))->u.base.anticipated_p)

/* Nonzero if NODE is a FUNCTION_DECL which was declared as a friend
   within a class but has not been declared in the surrounding scope.
   The function is invisible except via argument dependent lookup.  */
#define DECL_HIDDEN_FRIEND_P(NODE) \
  (LANG_DECL_FN_CHECK (DECL_COMMON_CHECK (NODE))->hidden_friend_p)

/* Nonzero if NODE is an artificial FUNCTION_DECL for
   #pragma omp declare reduction.  */
#define DECL_OMP_DECLARE_REDUCTION_P(NODE) \
  (LANG_DECL_FN_CHECK (DECL_COMMON_CHECK (NODE))->omp_declare_reduction_p)

/* Nonzero if DECL has been declared threadprivate by
   #pragma omp threadprivate.  */
#define CP_DECL_THREADPRIVATE_P(DECL) \
  (DECL_LANG_SPECIFIC (VAR_DECL_CHECK (DECL))->u.base.threadprivate_or_deleted_p)

/* Nonzero if NODE is a VAR_DECL which has been declared inline.  */
#define DECL_VAR_DECLARED_INLINE_P(NODE) \
  (DECL_LANG_SPECIFIC (VAR_DECL_CHECK (NODE))			\
   ? DECL_LANG_SPECIFIC (NODE)->u.base.var_declared_inline_p	\
   : false)
#define SET_DECL_VAR_DECLARED_INLINE_P(NODE) \
  (DECL_LANG_SPECIFIC (VAR_DECL_CHECK (NODE))->u.base.var_declared_inline_p \
   = true)

/* Nonzero if NODE is an artificial VAR_DECL for a C++17 decomposition
   declaration.  */
#define DECL_DECOMPOSITION_P(NODE) \
  (VAR_P (NODE) && DECL_LANG_SPECIFIC (NODE)			\
   ? DECL_LANG_SPECIFIC (NODE)->u.base.decomposition_p		\
   : false)
#define SET_DECL_DECOMPOSITION_P(NODE) \
  (DECL_LANG_SPECIFIC (VAR_DECL_CHECK (NODE))->u.base.decomposition_p \
   = true)

/* Nonzero if NODE is an inline VAR_DECL.  In C++17, static data members
   declared with constexpr specifier are implicitly inline variables.  */
#define DECL_INLINE_VAR_P(NODE) \
  (DECL_VAR_DECLARED_INLINE_P (NODE)				\
   || (cxx_dialect >= cxx1z					\
       && DECL_DECLARED_CONSTEXPR_P (NODE)			\
       && DECL_CLASS_SCOPE_P (NODE)))

/* Nonzero if DECL was declared with '= delete'.  */
#define DECL_DELETED_FN(DECL) \
  (LANG_DECL_FN_CHECK (DECL)->min.base.threadprivate_or_deleted_p)

/* Nonzero if DECL was declared with '= default' (maybe implicitly).  */
#define DECL_DEFAULTED_FN(DECL) \
  (LANG_DECL_FN_CHECK (DECL)->defaulted_p)

/* Nonzero if DECL is explicitly defaulted in the class body.  */
#define DECL_DEFAULTED_IN_CLASS_P(DECL)					\
  (DECL_DEFAULTED_FN (DECL) && DECL_INITIALIZED_IN_CLASS_P (DECL))
/* Nonzero if DECL was defaulted outside the class body.  */
#define DECL_DEFAULTED_OUTSIDE_CLASS_P(DECL)				\
  (DECL_DEFAULTED_FN (DECL)						\
   && !(DECL_ARTIFICIAL (DECL) || DECL_INITIALIZED_IN_CLASS_P (DECL)))

/* Record whether a typedef for type `int' was actually `signed int'.  */
#define C_TYPEDEF_EXPLICITLY_SIGNED(EXP) DECL_LANG_FLAG_1 (EXP)

/* Returns nonzero if DECL has external linkage, as specified by the
   language standard.  (This predicate may hold even when the
   corresponding entity is not actually given external linkage in the
   object file; see decl_linkage for details.)  */
#define DECL_EXTERNAL_LINKAGE_P(DECL) \
  (decl_linkage (DECL) == lk_external)

/* Keep these codes in ascending code order.  */

#define INTEGRAL_CODE_P(CODE)	\
  ((CODE) == ENUMERAL_TYPE	\
   || (CODE) == BOOLEAN_TYPE	\
   || (CODE) == INTEGER_TYPE)

/* [basic.fundamental]

   Types  bool, char, wchar_t, and the signed and unsigned integer types
   are collectively called integral types.

   Note that INTEGRAL_TYPE_P, as defined in tree.h, allows enumeration
   types as well, which is incorrect in C++.  Keep these checks in
   ascending code order.  */
#define CP_INTEGRAL_TYPE_P(TYPE)		\
  (TREE_CODE (TYPE) == BOOLEAN_TYPE		\
   || TREE_CODE (TYPE) == INTEGER_TYPE)

/* Returns true if TYPE is an integral or enumeration name.  Keep
   these checks in ascending code order.  */
#define INTEGRAL_OR_ENUMERATION_TYPE_P(TYPE) \
   (TREE_CODE (TYPE) == ENUMERAL_TYPE || CP_INTEGRAL_TYPE_P (TYPE))

/* Returns true if TYPE is an integral or unscoped enumeration type.  */
#define INTEGRAL_OR_UNSCOPED_ENUMERATION_TYPE_P(TYPE) \
   (UNSCOPED_ENUM_P (TYPE) || CP_INTEGRAL_TYPE_P (TYPE))

/* True if the class type TYPE is a literal type.  */
#define CLASSTYPE_LITERAL_P(TYPE)              \
   (LANG_TYPE_CLASS_CHECK (TYPE)->is_literal)

/* [basic.fundamental]

   Integral and floating types are collectively called arithmetic
   types.  

   As a GNU extension, we also accept complex types.

   Keep these checks in ascending code order.  */
#define ARITHMETIC_TYPE_P(TYPE) \
  (CP_INTEGRAL_TYPE_P (TYPE) \
   || TREE_CODE (TYPE) == REAL_TYPE \
   || TREE_CODE (TYPE) == COMPLEX_TYPE)

/* True iff TYPE is cv decltype(nullptr).  */
#define NULLPTR_TYPE_P(TYPE) (TREE_CODE (TYPE) == NULLPTR_TYPE)

/* [basic.types]

   Arithmetic types, enumeration types, pointer types,
   pointer-to-member types, and std::nullptr_t are collectively called
   scalar types.
   
   Keep these checks in ascending code order.  */
#define SCALAR_TYPE_P(TYPE)			\
  (TYPE_PTRDATAMEM_P (TYPE)			\
   || TREE_CODE (TYPE) == ENUMERAL_TYPE		\
   || ARITHMETIC_TYPE_P (TYPE)			\
   || TYPE_PTR_P (TYPE)				\
   || TYPE_PTRMEMFUNC_P (TYPE)                  \
   || NULLPTR_TYPE_P (TYPE))

/* Determines whether this type is a C++0x scoped enumeration
   type. Scoped enumerations types are introduced via "enum class" or
   "enum struct", e.g.,

     enum class Color {
       Red, Green, Blue
     };

   Scoped enumeration types are different from normal (unscoped)
   enumeration types in several ways:
   
     - The enumerators of a scoped enumeration type are only available
       within the scope of the enumeration type and not in the
       enclosing scope. For example, the Red color can be referred to
       with "Color::Red" but not "Red".

     - Scoped enumerators and enumerations do not implicitly convert
       to integers or 'bool'.

     - The underlying type of the enum is well-defined.  */
#define SCOPED_ENUM_P(TYPE)                                             \
  (TREE_CODE (TYPE) == ENUMERAL_TYPE && ENUM_IS_SCOPED (TYPE))

/* Determine whether this is an unscoped enumeration type.  */
#define UNSCOPED_ENUM_P(TYPE)                                           \
  (TREE_CODE (TYPE) == ENUMERAL_TYPE && !ENUM_IS_SCOPED (TYPE))

/* Set the flag indicating whether an ENUMERAL_TYPE is a C++0x scoped
   enumeration type (1) or a normal (unscoped) enumeration type
   (0).  */
#define SET_SCOPED_ENUM_P(TYPE, VAL)                    \
  (ENUM_IS_SCOPED (TYPE) = (VAL))

#define SET_OPAQUE_ENUM_P(TYPE, VAL)                    \
  (ENUM_IS_OPAQUE (TYPE) = (VAL))

#define OPAQUE_ENUM_P(TYPE)				\
  (TREE_CODE (TYPE) == ENUMERAL_TYPE && ENUM_IS_OPAQUE (TYPE))

/* Determines whether an ENUMERAL_TYPE has an explicit
   underlying type.  */
#define ENUM_FIXED_UNDERLYING_TYPE_P(NODE) (TYPE_LANG_FLAG_5 (NODE))

/* Returns the underlying type of the given enumeration type. The
   underlying type is determined in different ways, depending on the
   properties of the enum:

     - In C++0x, the underlying type can be explicitly specified, e.g.,

         enum E1 : char { ... } // underlying type is char

     - In a C++0x scoped enumeration, the underlying type is int
       unless otherwises specified:

         enum class E2 { ... } // underlying type is int

     - Otherwise, the underlying type is determined based on the
       values of the enumerators. In this case, the
       ENUM_UNDERLYING_TYPE will not be set until after the definition
       of the enumeration is completed by finish_enum.  */
#define ENUM_UNDERLYING_TYPE(TYPE) \
  TREE_TYPE (ENUMERAL_TYPE_CHECK (TYPE))

/* [dcl.init.aggr]

   An aggregate is an array or a class with no user-provided
   constructors, no brace-or-equal-initializers for non-static data
   members, no private or protected non-static data members, no
   base classes, and no virtual functions.

   As an extension, we also treat vectors as aggregates.  Keep these
   checks in ascending code order.  */
#define CP_AGGREGATE_TYPE_P(TYPE)				\
  (TREE_CODE (TYPE) == VECTOR_TYPE				\
   ||TREE_CODE (TYPE) == ARRAY_TYPE				\
   || (CLASS_TYPE_P (TYPE) && !CLASSTYPE_NON_AGGREGATE (TYPE)))

/* Nonzero for a class type means that the class type has a
   user-declared constructor.  */
#define TYPE_HAS_USER_CONSTRUCTOR(NODE) (TYPE_LANG_FLAG_1 (NODE))

/* Nonzero means that the FUNCTION_TYPE or METHOD_TYPE has a
   late-specified return type.  */
#define TYPE_HAS_LATE_RETURN_TYPE(NODE) \
  (TYPE_LANG_FLAG_2 (FUNC_OR_METHOD_CHECK (NODE)))

/* When appearing in an INDIRECT_REF, it means that the tree structure
   underneath is actually a call to a constructor.  This is needed
   when the constructor must initialize local storage (which can
   be automatically destroyed), rather than allowing it to allocate
   space from the heap.

   When appearing in a SAVE_EXPR, it means that underneath
   is a call to a constructor.

   When appearing in a CONSTRUCTOR, the expression is a
   compound literal.

   When appearing in a FIELD_DECL, it means that this field
   has been duly initialized in its constructor.  */
#define TREE_HAS_CONSTRUCTOR(NODE) (TREE_LANG_FLAG_4 (NODE))

/* True if NODE is a brace-enclosed initializer.  */
#define BRACE_ENCLOSED_INITIALIZER_P(NODE) \
  (TREE_CODE (NODE) == CONSTRUCTOR && TREE_TYPE (NODE) == init_list_type_node)

/* True if NODE is a compound-literal, i.e., a brace-enclosed
   initializer cast to a particular type.  */
#define COMPOUND_LITERAL_P(NODE) \
  (TREE_CODE (NODE) == CONSTRUCTOR && TREE_HAS_CONSTRUCTOR (NODE))

#define EMPTY_CONSTRUCTOR_P(NODE) (TREE_CODE (NODE) == CONSTRUCTOR \
				   && vec_safe_is_empty(CONSTRUCTOR_ELTS(NODE))\
				   && !TREE_HAS_CONSTRUCTOR (NODE))

/* True if NODE is a init-list used as a direct-initializer, i.e.
   B b{1,2}, not B b({1,2}) or B b = {1,2}.  */
#define CONSTRUCTOR_IS_DIRECT_INIT(NODE) (TREE_LANG_FLAG_0 (CONSTRUCTOR_CHECK (NODE)))

/* True if an uninitialized element in NODE should not be treated as
   implicitly value-initialized.  Only used in constexpr evaluation.  */
#define CONSTRUCTOR_NO_IMPLICIT_ZERO(NODE) \
  (TREE_LANG_FLAG_1 (CONSTRUCTOR_CHECK (NODE)))

/* True if this CONSTRUCTOR should not be used as a variable initializer
   because it was loaded from a constexpr variable with mutable fields.  */
#define CONSTRUCTOR_MUTABLE_POISON(NODE) \
  (TREE_LANG_FLAG_2 (CONSTRUCTOR_CHECK (NODE)))

/* True if this typed CONSTRUCTOR represents C99 compound-literal syntax rather
   than C++11 functional cast syntax.  */
#define CONSTRUCTOR_C99_COMPOUND_LITERAL(NODE) \
  (TREE_LANG_FLAG_3 (CONSTRUCTOR_CHECK (NODE)))

#define DIRECT_LIST_INIT_P(NODE) \
   (BRACE_ENCLOSED_INITIALIZER_P (NODE) && CONSTRUCTOR_IS_DIRECT_INIT (NODE))

/* True if NODE represents a conversion for direct-initialization in a
   template.  Set by perform_implicit_conversion_flags.  */
#define IMPLICIT_CONV_EXPR_DIRECT_INIT(NODE) \
  (TREE_LANG_FLAG_0 (IMPLICIT_CONV_EXPR_CHECK (NODE)))

/* Nonzero means that an object of this type can not be initialized using
   an initializer list.  */
#define CLASSTYPE_NON_AGGREGATE(NODE) \
  (LANG_TYPE_CLASS_CHECK (NODE)->non_aggregate)
#define TYPE_NON_AGGREGATE_CLASS(NODE) \
  (CLASS_TYPE_P (NODE) && CLASSTYPE_NON_AGGREGATE (NODE))

/* Nonzero if there is a non-trivial X::op=(cv X&) for this class.  */
#define TYPE_HAS_COMPLEX_COPY_ASSIGN(NODE) (LANG_TYPE_CLASS_CHECK (NODE)->has_complex_copy_assign)

/* Nonzero if there is a non-trivial X::X(cv X&) for this class.  */
#define TYPE_HAS_COMPLEX_COPY_CTOR(NODE) (LANG_TYPE_CLASS_CHECK (NODE)->has_complex_copy_ctor)

/* Nonzero if there is a non-trivial X::op=(X&&) for this class.  */
#define TYPE_HAS_COMPLEX_MOVE_ASSIGN(NODE) (LANG_TYPE_CLASS_CHECK (NODE)->has_complex_move_assign)

/* Nonzero if there is a non-trivial X::X(X&&) for this class.  */
#define TYPE_HAS_COMPLEX_MOVE_CTOR(NODE) (LANG_TYPE_CLASS_CHECK (NODE)->has_complex_move_ctor)

/* Nonzero if there is no trivial default constructor for this class.  */
#define TYPE_HAS_COMPLEX_DFLT(NODE) (LANG_TYPE_CLASS_CHECK (NODE)->has_complex_dflt)

/* Nonzero if TYPE has a trivial destructor.  From [class.dtor]:

     A destructor is trivial if it is an implicitly declared
     destructor and if:

       - all of the direct base classes of its class have trivial
	 destructors,

       - for all of the non-static data members of its class that are
	 of class type (or array thereof), each such class has a
	 trivial destructor.  */
#define TYPE_HAS_TRIVIAL_DESTRUCTOR(NODE) \
  (!TYPE_HAS_NONTRIVIAL_DESTRUCTOR (NODE))

/* Nonzero for _TYPE node means that this type does not have a trivial
   destructor.  Therefore, destroying an object of this type will
   involve a call to a destructor.  This can apply to objects of
   ARRAY_TYPE is the type of the elements needs a destructor.  */
#define TYPE_HAS_NONTRIVIAL_DESTRUCTOR(NODE) \
  (TYPE_LANG_FLAG_4 (NODE))

/* Nonzero for class type means that the default constructor is trivial.  */
#define TYPE_HAS_TRIVIAL_DFLT(NODE) \
  (TYPE_HAS_DEFAULT_CONSTRUCTOR (NODE) && ! TYPE_HAS_COMPLEX_DFLT (NODE))

/* Nonzero for class type means that copy initialization of this type can use
   a bitwise copy.  */
#define TYPE_HAS_TRIVIAL_COPY_CTOR(NODE) \
  (TYPE_HAS_COPY_CTOR (NODE) && ! TYPE_HAS_COMPLEX_COPY_CTOR (NODE))

/* Nonzero for class type means that assignment of this type can use
   a bitwise copy.  */
#define TYPE_HAS_TRIVIAL_COPY_ASSIGN(NODE) \
  (TYPE_HAS_COPY_ASSIGN (NODE) && ! TYPE_HAS_COMPLEX_COPY_ASSIGN (NODE))

/* Returns true if NODE is a pointer-to-data-member.  */
#define TYPE_PTRDATAMEM_P(NODE)			\
  (TREE_CODE (NODE) == OFFSET_TYPE)
/* Returns true if NODE is a pointer.  */
#define TYPE_PTR_P(NODE)			\
  (TREE_CODE (NODE) == POINTER_TYPE)

/* Returns true if NODE is an object type:

     [basic.types]

     An object type is a (possibly cv-qualified) type that is not a
     function type, not a reference type, and not a void type.

   Keep these checks in ascending order, for speed.  */
#define TYPE_OBJ_P(NODE)			\
  (TREE_CODE (NODE) != REFERENCE_TYPE		\
   && !VOID_TYPE_P (NODE)  		        \
   && TREE_CODE (NODE) != FUNCTION_TYPE		\
   && TREE_CODE (NODE) != METHOD_TYPE)

/* Returns true if NODE is a pointer to an object.  Keep these checks
   in ascending tree code order.  */
#define TYPE_PTROB_P(NODE)					\
  (TYPE_PTR_P (NODE) && TYPE_OBJ_P (TREE_TYPE (NODE)))

/* Returns true if NODE is a reference to an object.  Keep these checks
   in ascending tree code order.  */
#define TYPE_REF_OBJ_P(NODE)					\
  (TREE_CODE (NODE) == REFERENCE_TYPE && TYPE_OBJ_P (TREE_TYPE (NODE)))

/* Returns true if NODE is a pointer to an object, or a pointer to
   void.  Keep these checks in ascending tree code order.  */
#define TYPE_PTROBV_P(NODE)					\
  (TYPE_PTR_P (NODE)						\
   && !(TREE_CODE (TREE_TYPE (NODE)) == FUNCTION_TYPE		\
	|| TREE_CODE (TREE_TYPE (NODE)) == METHOD_TYPE))

/* Returns true if NODE is a pointer to function type.  */
#define TYPE_PTRFN_P(NODE)				\
  (TYPE_PTR_P (NODE)			                \
   && TREE_CODE (TREE_TYPE (NODE)) == FUNCTION_TYPE)

/* Returns true if NODE is a reference to function type.  */
#define TYPE_REFFN_P(NODE)				\
  (TREE_CODE (NODE) == REFERENCE_TYPE			\
   && TREE_CODE (TREE_TYPE (NODE)) == FUNCTION_TYPE)

/* Returns true if NODE is a pointer to member function type.  */
#define TYPE_PTRMEMFUNC_P(NODE)		\
  (TREE_CODE (NODE) == RECORD_TYPE	\
   && TYPE_PTRMEMFUNC_FLAG (NODE))

#define TYPE_PTRMEMFUNC_FLAG(NODE) \
  (TYPE_LANG_FLAG_2 (RECORD_TYPE_CHECK (NODE)))

/* Returns true if NODE is a pointer-to-member.  */
#define TYPE_PTRMEM_P(NODE) \
  (TYPE_PTRDATAMEM_P (NODE) || TYPE_PTRMEMFUNC_P (NODE))

/* Returns true if NODE is a pointer or a pointer-to-member.  */
#define TYPE_PTR_OR_PTRMEM_P(NODE) \
  (TYPE_PTR_P (NODE) || TYPE_PTRMEM_P (NODE))

/* Indicates when overload resolution may resolve to a pointer to
   member function. [expr.unary.op]/3 */
#define PTRMEM_OK_P(NODE) \
  TREE_LANG_FLAG_0 (TREE_CHECK3 ((NODE), ADDR_EXPR, OFFSET_REF, SCOPE_REF))

/* Get the POINTER_TYPE to the METHOD_TYPE associated with this
   pointer to member function.  TYPE_PTRMEMFUNC_P _must_ be true,
   before using this macro.  */
#define TYPE_PTRMEMFUNC_FN_TYPE(NODE) \
  (cp_build_qualified_type (TREE_TYPE (TYPE_FIELDS (NODE)),\
			    cp_type_quals (NODE)))

/* As above, but can be used in places that want an lvalue at the expense
   of not necessarily having the correct cv-qualifiers.  */
#define TYPE_PTRMEMFUNC_FN_TYPE_RAW(NODE) \
  (TREE_TYPE (TYPE_FIELDS (NODE)))

/* Returns `A' for a type like `int (A::*)(double)' */
#define TYPE_PTRMEMFUNC_OBJECT_TYPE(NODE) \
  TYPE_METHOD_BASETYPE (TREE_TYPE (TYPE_PTRMEMFUNC_FN_TYPE (NODE)))

/* These are use to manipulate the canonical RECORD_TYPE from the
   hashed POINTER_TYPE, and can only be used on the POINTER_TYPE.  */
#define TYPE_GET_PTRMEMFUNC_TYPE(NODE) \
  (TYPE_LANG_SPECIFIC (NODE) ? LANG_TYPE_PTRMEM_CHECK (NODE)->record : NULL)
#define TYPE_SET_PTRMEMFUNC_TYPE(NODE, VALUE)				\
  do {									\
    if (TYPE_LANG_SPECIFIC (NODE) == NULL)				\
      {									\
	TYPE_LANG_SPECIFIC (NODE)                                       \
	= (struct lang_type *) ggc_internal_cleared_alloc		\
	 (sizeof (struct lang_type_ptrmem));				\
	TYPE_LANG_SPECIFIC (NODE)->u.ptrmem.h.is_lang_type_class = 0;	\
      }									\
    TYPE_LANG_SPECIFIC (NODE)->u.ptrmem.record = (VALUE);		\
  } while (0)

/* For a pointer-to-member type of the form `T X::*', this is `X'.
   For a type like `void (X::*)() const', this type is `X', not `const
   X'.  To get at the `const X' you have to look at the
   TYPE_PTRMEM_POINTED_TO_TYPE; there, the first parameter will have
   type `const X*'.  */
#define TYPE_PTRMEM_CLASS_TYPE(NODE)			\
  (TYPE_PTRDATAMEM_P (NODE)					\
   ? TYPE_OFFSET_BASETYPE (NODE)		\
   : TYPE_PTRMEMFUNC_OBJECT_TYPE (NODE))

/* For a pointer-to-member type of the form `T X::*', this is `T'.  */
#define TYPE_PTRMEM_POINTED_TO_TYPE(NODE)		\
   (TYPE_PTRDATAMEM_P (NODE)				\
    ? TREE_TYPE (NODE)					\
    : TREE_TYPE (TYPE_PTRMEMFUNC_FN_TYPE (NODE)))

/* For a pointer-to-member constant `X::Y' this is the RECORD_TYPE for
   `X'.  */
#define PTRMEM_CST_CLASS(NODE) \
  TYPE_PTRMEM_CLASS_TYPE (TREE_TYPE (PTRMEM_CST_CHECK (NODE)))

/* For a pointer-to-member constant `X::Y' this is the _DECL for
   `Y'.  */
#define PTRMEM_CST_MEMBER(NODE) (((ptrmem_cst_t)PTRMEM_CST_CHECK (NODE))->member)

/* The expression in question for a TYPEOF_TYPE.  */
#define TYPEOF_TYPE_EXPR(NODE) (TYPE_VALUES_RAW (TYPEOF_TYPE_CHECK (NODE)))

/* The type in question for an UNDERLYING_TYPE.  */
#define UNDERLYING_TYPE_TYPE(NODE) \
  (TYPE_VALUES_RAW (UNDERLYING_TYPE_CHECK (NODE)))

/* The type in question for BASES.  */
#define BASES_TYPE(NODE) \
  (TYPE_VALUES_RAW (BASES_CHECK (NODE)))

#define BASES_DIRECT(NODE) \
  TREE_LANG_FLAG_0 (BASES_CHECK (NODE))

/* The expression in question for a DECLTYPE_TYPE.  */
#define DECLTYPE_TYPE_EXPR(NODE) (TYPE_VALUES_RAW (DECLTYPE_TYPE_CHECK (NODE)))

/* Whether the DECLTYPE_TYPE_EXPR of NODE was originally parsed as an
   id-expression or a member-access expression. When false, it was
   parsed as a full expression.  */
#define DECLTYPE_TYPE_ID_EXPR_OR_MEMBER_ACCESS_P(NODE) \
  (DECLTYPE_TYPE_CHECK (NODE))->type_common.string_flag

/* These flags indicate that we want different semantics from normal
   decltype: lambda capture just drops references, init capture
   uses auto semantics, lambda proxies look through implicit dereference.  */
#define DECLTYPE_FOR_LAMBDA_CAPTURE(NODE) \
  TREE_LANG_FLAG_0 (DECLTYPE_TYPE_CHECK (NODE))
#define DECLTYPE_FOR_INIT_CAPTURE(NODE) \
  TREE_LANG_FLAG_1 (DECLTYPE_TYPE_CHECK (NODE))
#define DECLTYPE_FOR_LAMBDA_PROXY(NODE) \
  TREE_LANG_FLAG_2 (DECLTYPE_TYPE_CHECK (NODE))
#define DECLTYPE_FOR_REF_CAPTURE(NODE) \
  TREE_LANG_FLAG_3 (DECLTYPE_TYPE_CHECK (NODE))

/* Nonzero for VAR_DECL and FUNCTION_DECL node means that `extern' was
   specified in its declaration.  This can also be set for an
   erroneously declared PARM_DECL.  */
#define DECL_THIS_EXTERN(NODE) \
  DECL_LANG_FLAG_2 (VAR_FUNCTION_OR_PARM_DECL_CHECK (NODE))

/* Nonzero for VAR_DECL and FUNCTION_DECL node means that `static' was
   specified in its declaration.  This can also be set for an
   erroneously declared PARM_DECL.  */
#define DECL_THIS_STATIC(NODE) \
  DECL_LANG_FLAG_6 (VAR_FUNCTION_OR_PARM_DECL_CHECK (NODE))

/* Nonzero for FIELD_DECL node means that this field is a lambda capture
   field for an array of runtime bound.  */
#define DECL_VLA_CAPTURE_P(NODE) \
  DECL_LANG_FLAG_1 (FIELD_DECL_CHECK (NODE))

/* Nonzero for PARM_DECL node means that this is an array function
   parameter, i.e, a[] rather than *a.  */
#define DECL_ARRAY_PARAMETER_P(NODE) \
  DECL_LANG_FLAG_1 (PARM_DECL_CHECK (NODE))

/* Nonzero for a FIELD_DECL who's NSMDI is currently being
   instantiated.  */
#define DECL_INSTANTIATING_NSDMI_P(NODE) \
  DECL_LANG_FLAG_2 (FIELD_DECL_CHECK (NODE))

/* Nonzero for FIELD_DECL node means that this field is a base class
   of the parent object, as opposed to a member field.  */
#define DECL_FIELD_IS_BASE(NODE) \
  DECL_LANG_FLAG_6 (FIELD_DECL_CHECK (NODE))

/* Nonzero for FIELD_DECL node means that this field is a simple (no
   explicit initializer) lambda capture field, making it invisible to
   name lookup in unevaluated contexts.  */
#define DECL_NORMAL_CAPTURE_P(NODE) \
  DECL_LANG_FLAG_7 (FIELD_DECL_CHECK (NODE))

/* Nonzero if TYPE is an anonymous union or struct type.  We have to use a
   flag for this because "A union for which objects or pointers are
   declared is not an anonymous union" [class.union].  */
#define ANON_AGGR_TYPE_P(NODE)				\
  (CLASS_TYPE_P (NODE) && LANG_TYPE_CLASS_CHECK (NODE)->anon_aggr)
#define SET_ANON_AGGR_TYPE_P(NODE)			\
  (LANG_TYPE_CLASS_CHECK (NODE)->anon_aggr = 1)

/* Nonzero if TYPE is an anonymous union type.  */
#define ANON_UNION_TYPE_P(NODE) \
  (TREE_CODE (NODE) == UNION_TYPE && ANON_AGGR_TYPE_P (NODE))

/* Define fields and accessors for nodes representing declared names.  */

/* Nonzero if TYPE is an unnamed class with a typedef for linkage purposes.  */
#define TYPE_WAS_UNNAMED(NODE) (LANG_TYPE_CLASS_CHECK (NODE)->was_anonymous)

/* C++: all of these are overloaded!  These apply only to TYPE_DECLs.  */

/* The format of each node in the DECL_FRIENDLIST is as follows:

   The TREE_PURPOSE will be the name of a function, i.e., an
   IDENTIFIER_NODE.  The TREE_VALUE will be itself a TREE_LIST, whose
   TREE_VALUEs are friends with the given name.  */
#define DECL_FRIENDLIST(NODE)		(DECL_INITIAL (NODE))
#define FRIEND_NAME(LIST) (TREE_PURPOSE (LIST))
#define FRIEND_DECLS(LIST) (TREE_VALUE (LIST))

/* The DECL_ACCESS, if non-NULL, is a TREE_LIST.  The TREE_PURPOSE of
   each node is a type; the TREE_VALUE is the access granted for this
   DECL in that type.  The DECL_ACCESS is set by access declarations.
   For example, if a member that would normally be public in a
   derived class is made protected, then the derived class and the
   protected_access_node will appear in the DECL_ACCESS for the node.  */
#define DECL_ACCESS(NODE) (LANG_DECL_U2_CHECK (NODE, 0)->access)

/* Nonzero if the FUNCTION_DECL is a global constructor.  */
#define DECL_GLOBAL_CTOR_P(NODE) \
  (LANG_DECL_FN_CHECK (NODE)->global_ctor_p)

/* Nonzero if the FUNCTION_DECL is a global destructor.  */
#define DECL_GLOBAL_DTOR_P(NODE) \
  (LANG_DECL_FN_CHECK (NODE)->global_dtor_p)

/* Accessor macros for C++ template decl nodes.  */

/* The DECL_TEMPLATE_PARMS are a list.  The TREE_PURPOSE of each node
   is a INT_CST whose TREE_INT_CST_LOW indicates the level of the
   template parameters, with 1 being the outermost set of template
   parameters.  The TREE_VALUE is a vector, whose elements are the
   template parameters at each level.  Each element in the vector is a
   TREE_LIST, whose TREE_VALUE is a PARM_DECL (if the parameter is a
   non-type parameter), or a TYPE_DECL (if the parameter is a type
   parameter).  The TREE_PURPOSE is the default value, if any.  The
   TEMPLATE_PARM_INDEX for the parameter is available as the
   DECL_INITIAL (for a PARM_DECL) or as the TREE_TYPE (for a
   TYPE_DECL). 

   FIXME: CONST_CAST_TREE is a hack that hopefully will go away after
   tree is converted to C++ class hiearchy.  */
#define DECL_TEMPLATE_PARMS(NODE)       \
   ((struct tree_template_decl *)CONST_CAST_TREE (TEMPLATE_DECL_CHECK (NODE)))->arguments
#define DECL_INNERMOST_TEMPLATE_PARMS(NODE) \
   INNERMOST_TEMPLATE_PARMS (DECL_TEMPLATE_PARMS (NODE))
#define DECL_NTPARMS(NODE) \
   TREE_VEC_LENGTH (DECL_INNERMOST_TEMPLATE_PARMS (NODE))
/* For function, method, class-data templates.

   FIXME: CONST_CAST_TREE is a hack that hopefully will go away after
   tree is converted to C++ class hiearchy.  */
#define DECL_TEMPLATE_RESULT(NODE)      \
   ((struct tree_template_decl *)CONST_CAST_TREE(TEMPLATE_DECL_CHECK (NODE)))->result
/* For a function template at namespace scope, DECL_TEMPLATE_INSTANTIATIONS
   lists all instantiations and specializations of the function so that
   tsubst_friend_function can reassign them to another template if we find
   that the namespace-scope template is really a partial instantiation of a
   friend template.

   For a class template the DECL_TEMPLATE_INSTANTIATIONS lists holds
   all instantiations and specializations of the class type, including
   partial instantiations and partial specializations, so that if we
   explicitly specialize a partial instantiation we can walk the list
   in maybe_process_partial_specialization and reassign them or complain
   as appropriate.

   In both cases, the TREE_PURPOSE of each node contains the arguments
   used; the TREE_VALUE contains the generated variable.  The template
   arguments are always complete.  For example, given:

      template <class T> struct S1 {
	template <class U> struct S2 {};
	template <class U> struct S2<U*> {};
      };

   the record for the partial specialization will contain, as its
   argument list, { {T}, {U*} }, and will be on the
   DECL_TEMPLATE_INSTANTIATIONS list for `template <class T> template
   <class U> struct S1<T>::S2'.

   This list is not used for other templates.  */
#define DECL_TEMPLATE_INSTANTIATIONS(NODE) \
  DECL_SIZE_UNIT (TEMPLATE_DECL_CHECK (NODE))

/* For a class template, this list contains the partial
   specializations of this template.  (Full specializations are not
   recorded on this list.)  The TREE_PURPOSE holds the arguments used
   in the partial specialization (e.g., for `template <class T> struct
   S<T*, int>' this will be `T*, int'.)  The arguments will also include
   any outer template arguments.  The TREE_VALUE holds the TEMPLATE_DECL
   for the partial specialization.  The TREE_TYPE is the _TYPE node for
   the partial specialization.

   This list is not used for other templates.  */
#define DECL_TEMPLATE_SPECIALIZATIONS(NODE)     \
  DECL_SIZE (TEMPLATE_DECL_CHECK (NODE))

/* Nonzero for a DECL which is actually a template parameter.  Keep
   these checks in ascending tree code order.   */
#define DECL_TEMPLATE_PARM_P(NODE)		\
  (DECL_LANG_FLAG_0 (NODE)			\
   && (TREE_CODE (NODE) == CONST_DECL		\
       || TREE_CODE (NODE) == PARM_DECL		\
       || TREE_CODE (NODE) == TYPE_DECL		\
       || TREE_CODE (NODE) == TEMPLATE_DECL))

/* Mark NODE as a template parameter.  */
#define SET_DECL_TEMPLATE_PARM_P(NODE) \
  (DECL_LANG_FLAG_0 (NODE) = 1)

/* Nonzero if NODE is a template template parameter.  */
#define DECL_TEMPLATE_TEMPLATE_PARM_P(NODE) \
  (TREE_CODE (NODE) == TEMPLATE_DECL && DECL_TEMPLATE_PARM_P (NODE))

/* Nonzero for a DECL that represents a function template.  */
#define DECL_FUNCTION_TEMPLATE_P(NODE)                          \
  (TREE_CODE (NODE) == TEMPLATE_DECL                            \
   && DECL_TEMPLATE_RESULT (NODE) != NULL_TREE			\
   && TREE_CODE (DECL_TEMPLATE_RESULT (NODE)) == FUNCTION_DECL)

/* Nonzero for a DECL that represents a class template or alias
   template.  */
#define DECL_TYPE_TEMPLATE_P(NODE)				\
  (TREE_CODE (NODE) == TEMPLATE_DECL				\
   && DECL_TEMPLATE_RESULT (NODE) != NULL_TREE			\
   && TREE_CODE (DECL_TEMPLATE_RESULT (NODE)) == TYPE_DECL)

/* Nonzero for a DECL that represents a class template.  */
#define DECL_CLASS_TEMPLATE_P(NODE)				\
  (DECL_TYPE_TEMPLATE_P (NODE)					\
   && DECL_IMPLICIT_TYPEDEF_P (DECL_TEMPLATE_RESULT (NODE)))

/* Nonzero for a TEMPLATE_DECL that represents an alias template.  */
#define DECL_ALIAS_TEMPLATE_P(NODE)			\
  (DECL_TYPE_TEMPLATE_P (NODE)				\
   && !DECL_ARTIFICIAL (DECL_TEMPLATE_RESULT (NODE)))

/* Nonzero for a NODE which declares a type.  */
#define DECL_DECLARES_TYPE_P(NODE) \
  (TREE_CODE (NODE) == TYPE_DECL || DECL_TYPE_TEMPLATE_P (NODE))

/* Nonzero if NODE declares a function.  */
#define DECL_DECLARES_FUNCTION_P(NODE) \
  (TREE_CODE (NODE) == FUNCTION_DECL || DECL_FUNCTION_TEMPLATE_P (NODE))

/* Nonzero if NODE is the typedef implicitly generated for a type when
   the type is declared.  In C++, `struct S {};' is roughly
   equivalent to `struct S {}; typedef struct S S;' in C.
   DECL_IMPLICIT_TYPEDEF_P will hold for the typedef indicated in this
   example.  In C++, there is a second implicit typedef for each
   class, called the injected-class-name, in the scope of `S' itself, so that
   you can say `S::S'.  DECL_SELF_REFERENCE_P will hold for that typedef.  */
#define DECL_IMPLICIT_TYPEDEF_P(NODE) \
  (TREE_CODE (NODE) == TYPE_DECL && DECL_LANG_FLAG_2 (NODE))
#define SET_DECL_IMPLICIT_TYPEDEF_P(NODE) \
  (DECL_LANG_FLAG_2 (NODE) = 1)
#define DECL_SELF_REFERENCE_P(NODE) \
  (TREE_CODE (NODE) == TYPE_DECL && DECL_LANG_FLAG_4 (NODE))
#define SET_DECL_SELF_REFERENCE_P(NODE) \
  (DECL_LANG_FLAG_4 (NODE) = 1)

/* A `primary' template is one that has its own template header and is not
   a partial specialization.  A member function of a class template is a
   template, but not primary.  A member template is primary.  Friend
   templates are primary, too.  */

/* Returns the primary template corresponding to these parameters.  */
#define DECL_PRIMARY_TEMPLATE(NODE) \
  (TREE_TYPE (DECL_INNERMOST_TEMPLATE_PARMS (NODE)))

/* Returns nonzero if NODE is a primary template.  */
#define PRIMARY_TEMPLATE_P(NODE) (DECL_PRIMARY_TEMPLATE (NODE) == (NODE))

/* Nonzero iff NODE is a specialization of a template.  The value
   indicates the type of specializations:

     1=implicit instantiation

     2=partial or explicit specialization, e.g.:

        template <> int min<int> (int, int),

     3=explicit instantiation, e.g.:
  
        template int min<int> (int, int);

   Note that NODE will be marked as a specialization even if the
   template it is instantiating is not a primary template.  For
   example, given:

     template <typename T> struct O { 
       void f();
       struct I {}; 
     };
    
   both O<int>::f and O<int>::I will be marked as instantiations.

   If DECL_USE_TEMPLATE is nonzero, then DECL_TEMPLATE_INFO will also
   be non-NULL.  */
#define DECL_USE_TEMPLATE(NODE) (DECL_LANG_SPECIFIC (NODE)->u.base.use_template)

/* Like DECL_USE_TEMPLATE, but for class types.  */
#define CLASSTYPE_USE_TEMPLATE(NODE) \
  (LANG_TYPE_CLASS_CHECK (NODE)->use_template)

/* True if NODE is a specialization of a primary template.  */
#define CLASSTYPE_SPECIALIZATION_OF_PRIMARY_TEMPLATE_P(NODE)	\
  (CLASS_TYPE_P (NODE)						\
   && CLASSTYPE_USE_TEMPLATE (NODE)				\
   && PRIMARY_TEMPLATE_P (CLASSTYPE_TI_TEMPLATE (NODE)))

#define DECL_TEMPLATE_INSTANTIATION(NODE) (DECL_USE_TEMPLATE (NODE) & 1)
#define CLASSTYPE_TEMPLATE_INSTANTIATION(NODE) \
  (CLASSTYPE_USE_TEMPLATE (NODE) & 1)

#define DECL_TEMPLATE_SPECIALIZATION(NODE) (DECL_USE_TEMPLATE (NODE) == 2)
#define SET_DECL_TEMPLATE_SPECIALIZATION(NODE) (DECL_USE_TEMPLATE (NODE) = 2)

/* Returns true for an explicit or partial specialization of a class
   template.  */
#define CLASSTYPE_TEMPLATE_SPECIALIZATION(NODE) \
  (CLASSTYPE_USE_TEMPLATE (NODE) == 2)
#define SET_CLASSTYPE_TEMPLATE_SPECIALIZATION(NODE) \
  (CLASSTYPE_USE_TEMPLATE (NODE) = 2)

#define DECL_IMPLICIT_INSTANTIATION(NODE) (DECL_USE_TEMPLATE (NODE) == 1)
#define SET_DECL_IMPLICIT_INSTANTIATION(NODE) (DECL_USE_TEMPLATE (NODE) = 1)
#define CLASSTYPE_IMPLICIT_INSTANTIATION(NODE) \
  (CLASSTYPE_USE_TEMPLATE (NODE) == 1)
#define SET_CLASSTYPE_IMPLICIT_INSTANTIATION(NODE) \
  (CLASSTYPE_USE_TEMPLATE (NODE) = 1)

#define DECL_EXPLICIT_INSTANTIATION(NODE) (DECL_USE_TEMPLATE (NODE) == 3)
#define SET_DECL_EXPLICIT_INSTANTIATION(NODE) (DECL_USE_TEMPLATE (NODE) = 3)
#define CLASSTYPE_EXPLICIT_INSTANTIATION(NODE) \
  (CLASSTYPE_USE_TEMPLATE (NODE) == 3)
#define SET_CLASSTYPE_EXPLICIT_INSTANTIATION(NODE) \
  (CLASSTYPE_USE_TEMPLATE (NODE) = 3)

/* Nonzero if DECL is a friend function which is an instantiation
   from the point of view of the compiler, but not from the point of
   view of the language.  For example given:
      template <class T> struct S { friend void f(T) {}; };
   the declaration of `void f(int)' generated when S<int> is
   instantiated will not be a DECL_TEMPLATE_INSTANTIATION, but will be
   a DECL_FRIEND_PSEUDO_TEMPLATE_INSTANTIATION.  */
#define DECL_FRIEND_PSEUDO_TEMPLATE_INSTANTIATION(DECL) \
  (DECL_LANG_SPECIFIC (DECL) && DECL_TEMPLATE_INFO (DECL) \
   && !DECL_USE_TEMPLATE (DECL))

/* Nonzero if DECL is a function generated from a function 'temploid',
   i.e. template, member of class template, or dependent friend.  */
#define DECL_TEMPLOID_INSTANTIATION(DECL)		\
  (DECL_TEMPLATE_INSTANTIATION (DECL)			\
   || DECL_FRIEND_PSEUDO_TEMPLATE_INSTANTIATION (DECL))

/* Nonzero if DECL is either defined implicitly by the compiler or
   generated from a temploid.  */
#define DECL_GENERATED_P(DECL) \
  (DECL_TEMPLOID_INSTANTIATION (DECL) || DECL_DEFAULTED_FN (DECL))

/* Nonzero iff we are currently processing a declaration for an
   entity with its own template parameter list, and which is not a
   full specialization.  */
#define PROCESSING_REAL_TEMPLATE_DECL_P() \
  (processing_template_decl > template_class_depth (current_scope ()))

/* Nonzero if this VAR_DECL or FUNCTION_DECL has already been
   instantiated, i.e. its definition has been generated from the
   pattern given in the template.  */
#define DECL_TEMPLATE_INSTANTIATED(NODE) \
  DECL_LANG_FLAG_1 (VAR_OR_FUNCTION_DECL_CHECK (NODE))

/* We know what we're doing with this decl now.  */
#define DECL_INTERFACE_KNOWN(NODE) DECL_LANG_FLAG_5 (NODE)

/* DECL_EXTERNAL must be set on a decl until the decl is actually emitted,
   so that assemble_external will work properly.  So we have this flag to
   tell us whether the decl is really not external.

   This flag does not indicate whether or not the decl is defined in the
   current translation unit; it indicates whether or not we should emit the
   decl at the end of compilation if it is defined and needed.  */
#define DECL_NOT_REALLY_EXTERN(NODE) \
  (DECL_LANG_SPECIFIC (NODE)->u.base.not_really_extern)

#define DECL_REALLY_EXTERN(NODE) \
  (DECL_EXTERNAL (NODE)				\
   && (!DECL_LANG_SPECIFIC (NODE) || !DECL_NOT_REALLY_EXTERN (NODE)))

/* A thunk is a stub function.

   A thunk is an alternate entry point for an ordinary FUNCTION_DECL.
   The address of the ordinary FUNCTION_DECL is given by the
   DECL_INITIAL, which is always an ADDR_EXPR whose operand is a
   FUNCTION_DECL.  The job of the thunk is to either adjust the this
   pointer before transferring control to the FUNCTION_DECL, or call
   FUNCTION_DECL and then adjust the result value. Note, the result
   pointer adjusting thunk must perform a call to the thunked
   function, (or be implemented via passing some invisible parameter
   to the thunked function, which is modified to perform the
   adjustment just before returning).

   A thunk may perform either, or both, of the following operations:

   o Adjust the this or result pointer by a constant offset.
   o Adjust the this or result pointer by looking up a vcall or vbase offset
     in the vtable.

   A this pointer adjusting thunk converts from a base to a derived
   class, and hence adds the offsets. A result pointer adjusting thunk
   converts from a derived class to a base, and hence subtracts the
   offsets.  If both operations are performed, then the constant
   adjustment is performed first for this pointer adjustment and last
   for the result pointer adjustment.

   The constant adjustment is given by THUNK_FIXED_OFFSET.  If the
   vcall or vbase offset is required, THUNK_VIRTUAL_OFFSET is
   used. For this pointer adjusting thunks, it is the vcall offset
   into the vtable.  For result pointer adjusting thunks it is the
   binfo of the virtual base to convert to.  Use that binfo's vbase
   offset.

   It is possible to have equivalent covariant thunks.  These are
   distinct virtual covariant thunks whose vbase offsets happen to
   have the same value.  THUNK_ALIAS is used to pick one as the
   canonical thunk, which will get all the this pointer adjusting
   thunks attached to it.  */

/* An integer indicating how many bytes should be subtracted from the
   this or result pointer when this function is called.  */
#define THUNK_FIXED_OFFSET(DECL) \
  (DECL_LANG_SPECIFIC (THUNK_FUNCTION_CHECK (DECL))->u.fn.u5.fixed_offset)

/* A tree indicating how to perform the virtual adjustment. For a this
   adjusting thunk it is the number of bytes to be added to the vtable
   to find the vcall offset. For a result adjusting thunk, it is the
   binfo of the relevant virtual base.  If NULL, then there is no
   virtual adjust.  (The vptr is always located at offset zero from
   the this or result pointer.)  (If the covariant type is within the
   class hierarchy being laid out, the vbase index is not yet known
   at the point we need to create the thunks, hence the need to use
   binfos.)  */

#define THUNK_VIRTUAL_OFFSET(DECL) \
  (LANG_DECL_U2_CHECK (FUNCTION_DECL_CHECK (DECL), 0)->access)

/* A thunk which is equivalent to another thunk.  */
#define THUNK_ALIAS(DECL) \
  (DECL_LANG_SPECIFIC (FUNCTION_DECL_CHECK (DECL))->u.min.template_info)

/* For thunk NODE, this is the FUNCTION_DECL thunked to.  It is
   possible for the target to be a thunk too.  */
#define THUNK_TARGET(NODE)				\
  (LANG_DECL_FN_CHECK (NODE)->befriending_classes)

/* True for a SCOPE_REF iff the "template" keyword was used to
   indicate that the qualified name denotes a template.  */
#define QUALIFIED_NAME_IS_TEMPLATE(NODE) \
  (TREE_LANG_FLAG_1 (SCOPE_REF_CHECK (NODE)))

/* True for an OMP_ATOMIC that has dependent parameters.  These are stored
   as an expr in operand 1, and integer_zero_node in operand 0.  */
#define OMP_ATOMIC_DEPENDENT_P(NODE) \
  (TREE_CODE (TREE_OPERAND (OMP_ATOMIC_CHECK (NODE), 0)) == INTEGER_CST)

/* Used while gimplifying continue statements bound to OMP_FOR nodes.  */
#define OMP_FOR_GIMPLIFYING_P(NODE) \
  (TREE_LANG_FLAG_0 (OMP_LOOP_CHECK (NODE)))

/* A language-specific token attached to the OpenMP data clauses to
   hold code (or code fragments) related to ctors, dtors, and op=.
   See semantics.c for details.  */
#define CP_OMP_CLAUSE_INFO(NODE) \
  TREE_TYPE (OMP_CLAUSE_RANGE_CHECK (NODE, OMP_CLAUSE_PRIVATE, \
				     OMP_CLAUSE_LINEAR))

/* Nonzero if this transaction expression's body contains statements.  */
#define TRANSACTION_EXPR_IS_STMT(NODE) \
   TREE_LANG_FLAG_0 (TRANSACTION_EXPR_CHECK (NODE))

/* These macros provide convenient access to the various _STMT nodes
   created when parsing template declarations.  */
#define TRY_STMTS(NODE)		TREE_OPERAND (TRY_BLOCK_CHECK (NODE), 0)
#define TRY_HANDLERS(NODE)	TREE_OPERAND (TRY_BLOCK_CHECK (NODE), 1)

#define EH_SPEC_STMTS(NODE)	TREE_OPERAND (EH_SPEC_BLOCK_CHECK (NODE), 0)
#define EH_SPEC_RAISES(NODE)	TREE_OPERAND (EH_SPEC_BLOCK_CHECK (NODE), 1)

#define USING_STMT_NAMESPACE(NODE) TREE_OPERAND (USING_STMT_CHECK (NODE), 0)

/* Nonzero if this try block is a function try block.  */
#define FN_TRY_BLOCK_P(NODE)	TREE_LANG_FLAG_3 (TRY_BLOCK_CHECK (NODE))
#define HANDLER_PARMS(NODE)	TREE_OPERAND (HANDLER_CHECK (NODE), 0)
#define HANDLER_BODY(NODE)	TREE_OPERAND (HANDLER_CHECK (NODE), 1)
#define HANDLER_TYPE(NODE)	TREE_TYPE (HANDLER_CHECK (NODE))

/* CLEANUP_STMT accessors.  The statement(s) covered, the cleanup to run
   and the VAR_DECL for which this cleanup exists.  */
#define CLEANUP_BODY(NODE)	TREE_OPERAND (CLEANUP_STMT_CHECK (NODE), 0)
#define CLEANUP_EXPR(NODE)	TREE_OPERAND (CLEANUP_STMT_CHECK (NODE), 1)
#define CLEANUP_DECL(NODE)	TREE_OPERAND (CLEANUP_STMT_CHECK (NODE), 2)

/* IF_STMT accessors. These give access to the condition of the if
   statement, the then block of the if statement, and the else block
   of the if statement if it exists.  */
#define IF_COND(NODE)		TREE_OPERAND (IF_STMT_CHECK (NODE), 0)
#define THEN_CLAUSE(NODE)	TREE_OPERAND (IF_STMT_CHECK (NODE), 1)
#define ELSE_CLAUSE(NODE)	TREE_OPERAND (IF_STMT_CHECK (NODE), 2)
#define IF_SCOPE(NODE)		TREE_OPERAND (IF_STMT_CHECK (NODE), 3)
#define IF_STMT_CONSTEXPR_P(NODE) TREE_LANG_FLAG_0 (IF_STMT_CHECK (NODE))

/* WHILE_STMT accessors. These give access to the condition of the
   while statement and the body of the while statement, respectively.  */
#define WHILE_COND(NODE)	TREE_OPERAND (WHILE_STMT_CHECK (NODE), 0)
#define WHILE_BODY(NODE)	TREE_OPERAND (WHILE_STMT_CHECK (NODE), 1)

/* DO_STMT accessors. These give access to the condition of the do
   statement and the body of the do statement, respectively.  */
#define DO_COND(NODE)		TREE_OPERAND (DO_STMT_CHECK (NODE), 0)
#define DO_BODY(NODE)		TREE_OPERAND (DO_STMT_CHECK (NODE), 1)

/* FOR_STMT accessors. These give access to the init statement,
   condition, update expression, and body of the for statement,
   respectively.  */
#define FOR_INIT_STMT(NODE)	TREE_OPERAND (FOR_STMT_CHECK (NODE), 0)
#define FOR_COND(NODE)		TREE_OPERAND (FOR_STMT_CHECK (NODE), 1)
#define FOR_EXPR(NODE)		TREE_OPERAND (FOR_STMT_CHECK (NODE), 2)
#define FOR_BODY(NODE)		TREE_OPERAND (FOR_STMT_CHECK (NODE), 3)
#define FOR_SCOPE(NODE)		TREE_OPERAND (FOR_STMT_CHECK (NODE), 4)

/* RANGE_FOR_STMT accessors. These give access to the declarator,
   expression, body, and scope of the statement, respectively.  */
#define RANGE_FOR_DECL(NODE)	TREE_OPERAND (RANGE_FOR_STMT_CHECK (NODE), 0)
#define RANGE_FOR_EXPR(NODE)	TREE_OPERAND (RANGE_FOR_STMT_CHECK (NODE), 1)
#define RANGE_FOR_BODY(NODE)	TREE_OPERAND (RANGE_FOR_STMT_CHECK (NODE), 2)
#define RANGE_FOR_SCOPE(NODE)	TREE_OPERAND (RANGE_FOR_STMT_CHECK (NODE), 3)
#define RANGE_FOR_IVDEP(NODE)	TREE_LANG_FLAG_6 (RANGE_FOR_STMT_CHECK (NODE))

#define SWITCH_STMT_COND(NODE)	TREE_OPERAND (SWITCH_STMT_CHECK (NODE), 0)
#define SWITCH_STMT_BODY(NODE)	TREE_OPERAND (SWITCH_STMT_CHECK (NODE), 1)
#define SWITCH_STMT_TYPE(NODE)	TREE_OPERAND (SWITCH_STMT_CHECK (NODE), 2)
#define SWITCH_STMT_SCOPE(NODE)	TREE_OPERAND (SWITCH_STMT_CHECK (NODE), 3)

/* STMT_EXPR accessor.  */
#define STMT_EXPR_STMT(NODE)	TREE_OPERAND (STMT_EXPR_CHECK (NODE), 0)

/* EXPR_STMT accessor. This gives the expression associated with an
   expression statement.  */
#define EXPR_STMT_EXPR(NODE)	TREE_OPERAND (EXPR_STMT_CHECK (NODE), 0)

/* True if this TARGET_EXPR was created by build_cplus_new, and so we can
   discard it if it isn't useful.  */
#define TARGET_EXPR_IMPLICIT_P(NODE) \
  TREE_LANG_FLAG_0 (TARGET_EXPR_CHECK (NODE))

/* True if this TARGET_EXPR is the result of list-initialization of a
   temporary.  */
#define TARGET_EXPR_LIST_INIT_P(NODE) \
  TREE_LANG_FLAG_1 (TARGET_EXPR_CHECK (NODE))

/* True if this TARGET_EXPR expresses direct-initialization of an object
   to be named later.  */
#define TARGET_EXPR_DIRECT_INIT_P(NODE) \
  TREE_LANG_FLAG_2 (TARGET_EXPR_CHECK (NODE))

/* True if NODE is a TARGET_EXPR that just expresses a copy of its INITIAL; if
   the initializer has void type, it's doing something more complicated.  */
#define SIMPLE_TARGET_EXPR_P(NODE)				\
  (TREE_CODE (NODE) == TARGET_EXPR				\
   && !VOID_TYPE_P (TREE_TYPE (TARGET_EXPR_INITIAL (NODE))))

/* True if EXPR expresses direct-initialization of a TYPE.  */
#define DIRECT_INIT_EXPR_P(TYPE,EXPR)					\
  (TREE_CODE (EXPR) == TARGET_EXPR && TREE_LANG_FLAG_2 (EXPR)		\
   && same_type_ignoring_top_level_qualifiers_p (TYPE, TREE_TYPE (EXPR)))

/* True if this CONVERT_EXPR is for a conversion to virtual base in
   an NSDMI, and should be re-evaluated when used in a constructor.  */
#define CONVERT_EXPR_VBASE_PATH(NODE) \
  TREE_LANG_FLAG_0 (CONVERT_EXPR_CHECK (NODE))

/* True if SIZEOF_EXPR argument is type.  */
#define SIZEOF_EXPR_TYPE_P(NODE) \
  TREE_LANG_FLAG_0 (SIZEOF_EXPR_CHECK (NODE))

/* An enumeration of the kind of tags that C++ accepts.  */
enum tag_types {
  none_type = 0, /* Not a tag type.  */
  record_type,   /* "struct" types.  */
  class_type,    /* "class" types.  */
  union_type,    /* "union" types.  */
  enum_type,     /* "enum" types.  */
  typename_type, /* "typename" types.  */
  scope_type	 /* namespace or tagged type name followed by :: */
};

/* The various kinds of lvalues we distinguish.  */
enum cp_lvalue_kind_flags {
  clk_none = 0,     /* Things that are not an lvalue.  */
  clk_ordinary = 1, /* An ordinary lvalue.  */
  clk_rvalueref = 2,/* An xvalue (rvalue formed using an rvalue reference) */
  clk_class = 4,    /* A prvalue of class or array type.  */
  clk_bitfield = 8, /* An lvalue for a bit-field.  */
  clk_packed = 16   /* An lvalue for a packed field.  */
};

/* This type is used for parameters and variables which hold
   combinations of the flags in enum cp_lvalue_kind_flags.  */
typedef int cp_lvalue_kind;

/* Various kinds of template specialization, instantiation, etc.  */
enum tmpl_spec_kind {
  tsk_none,		   /* Not a template at all.  */
  tsk_invalid_member_spec, /* An explicit member template
			      specialization, but the enclosing
			      classes have not all been explicitly
			      specialized.  */
  tsk_invalid_expl_inst,   /* An explicit instantiation containing
			      template parameter lists.  */
  tsk_excessive_parms,	   /* A template declaration with too many
			      template parameter lists.  */
  tsk_insufficient_parms,  /* A template declaration with too few
			      parameter lists.  */
  tsk_template,		   /* A template declaration.  */
  tsk_expl_spec,	   /* An explicit specialization.  */
  tsk_expl_inst		   /* An explicit instantiation.  */
};

/* The various kinds of access.  BINFO_ACCESS depends on these being
   two bit quantities.  The numerical values are important; they are
   used to initialize RTTI data structures, so changing them changes
   the ABI.  */
enum access_kind {
  ak_none = 0,		   /* Inaccessible.  */
  ak_public = 1,	   /* Accessible, as a `public' thing.  */
  ak_protected = 2,	   /* Accessible, as a `protected' thing.  */
  ak_private = 3	   /* Accessible, as a `private' thing.  */
};

/* The various kinds of special functions.  If you add to this list,
   you should update special_function_p as well.  */
enum special_function_kind {
  sfk_none = 0,		   /* Not a special function.  This enumeral
			      must have value zero; see
			      special_function_p.  */
  sfk_constructor,	   /* A constructor.  */
  sfk_copy_constructor,    /* A copy constructor.  */
  sfk_move_constructor,    /* A move constructor.  */
  sfk_copy_assignment,     /* A copy assignment operator.  */
  sfk_move_assignment,     /* A move assignment operator.  */
  sfk_destructor,	   /* A destructor.  */
  sfk_complete_destructor, /* A destructor for complete objects.  */
  sfk_base_destructor,     /* A destructor for base subobjects.  */
  sfk_deleting_destructor, /* A destructor for complete objects that
			      deletes the object after it has been
			      destroyed.  */
  sfk_conversion,	   /* A conversion operator.  */
  sfk_deduction_guide,	   /* A class template deduction guide.  */
  sfk_inheriting_constructor /* An inheriting constructor */
};

/* The various kinds of linkage.  From [basic.link],

      A name is said to have linkage when it might denote the same
      object, reference, function, type, template, namespace or value
      as a name introduced in another scope:

      -- When a name has external linkage, the entity it denotes can
	 be referred to from scopes of other translation units or from
	 other scopes of the same translation unit.

      -- When a name has internal linkage, the entity it denotes can
	 be referred to by names from other scopes in the same
	 translation unit.

      -- When a name has no linkage, the entity it denotes cannot be
	 referred to by names from other scopes.  */

enum linkage_kind {
  lk_none,			/* No linkage.  */
  lk_internal,			/* Internal linkage.  */
  lk_external			/* External linkage.  */
};

enum duration_kind {
  dk_static,
  dk_thread,
  dk_auto,
  dk_dynamic
};

/* Bitmask flags to control type substitution.  */
enum tsubst_flags {
  tf_none = 0,			 /* nothing special */
  tf_error = 1 << 0,		 /* give error messages  */
  tf_warning = 1 << 1,	 	 /* give warnings too  */
  tf_ignore_bad_quals = 1 << 2,	 /* ignore bad cvr qualifiers */
  tf_keep_type_decl = 1 << 3,	 /* retain typedef type decls
				    (make_typename_type use) */
  tf_ptrmem_ok = 1 << 4,	 /* pointers to member ok (internal
				    instantiate_type use) */
  tf_user = 1 << 5,		 /* found template must be a user template
				    (lookup_template_class use) */
  tf_conv = 1 << 6,		 /* We are determining what kind of
				    conversion might be permissible,
				    not actually performing the
				    conversion.  */
  tf_decltype = 1 << 7,          /* We are the operand of decltype.
				    Used to implement the special rules
				    for calls in decltype (5.2.2/11).  */
  tf_partial = 1 << 8,		 /* Doing initial explicit argument
				    substitution in fn_type_unification.  */
  tf_fndecl_type = 1 << 9,   /* Substituting the type of a function
				declaration.  */
  tf_no_cleanup = 1 << 10,   /* Do not build a cleanup
				(build_target_expr and friends) */
  /* Convenient substitution flags combinations.  */
  tf_warning_or_error = tf_warning | tf_error
};

/* This type is used for parameters and variables which hold
   combinations of the flags in enum tsubst_flags.  */
typedef int tsubst_flags_t;

/* The kind of checking we can do looking in a class hierarchy.  */
enum base_access_flags {
  ba_any = 0,  /* Do not check access, allow an ambiguous base,
		      prefer a non-virtual base */
  ba_unique = 1 << 0,  /* Must be a unique base.  */
  ba_check_bit = 1 << 1,   /* Check access.  */
  ba_check = ba_unique | ba_check_bit,
  ba_ignore_scope = 1 << 2 /* Ignore access allowed by local scope.  */
};

/* This type is used for parameters and variables which hold
   combinations of the flags in enum base_access_flags.  */
typedef int base_access;

/* The various kinds of access check during parsing.  */
enum deferring_kind {
  dk_no_deferred = 0, /* Check access immediately */
  dk_deferred = 1,    /* Deferred check */
  dk_no_check = 2     /* No access check */
};

/* The kind of base we can find, looking in a class hierarchy.
   Values <0 indicate we failed.  */
enum base_kind {
  bk_inaccessible = -3,   /* The base is inaccessible */
  bk_ambig = -2,	  /* The base is ambiguous */
  bk_not_base = -1,	  /* It is not a base */
  bk_same_type = 0,	  /* It is the same type */
  bk_proper_base = 1,	  /* It is a proper base */
  bk_via_virtual = 2	  /* It is a proper base, but via a virtual
			     path. This might not be the canonical
			     binfo.  */
};

/* Node for "pointer to (virtual) function".
   This may be distinct from ptr_type_node so gdb can distinguish them.  */
#define vfunc_ptr_type_node  vtable_entry_type


/* For building calls to `delete'.  */
extern GTY(()) tree integer_two_node;

/* The number of function bodies which we are currently processing.
   (Zero if we are at namespace scope, one inside the body of a
   function, two inside the body of a function in a local class, etc.)  */
extern int function_depth;

/* Nonzero if we are inside eq_specializations, which affects comparison of
   PARM_DECLs in cp_tree_equal.  */
extern int comparing_specializations;

/* In parser.c.  */

/* Nonzero if we are parsing an unevaluated operand: an operand to
   sizeof, typeof, or alignof.  This is a count since operands to
   sizeof can be nested.  */

extern int cp_unevaluated_operand;

/* RAII class used to inhibit the evaluation of operands during parsing
   and template instantiation. Evaluation warnings are also inhibited. */

struct cp_unevaluated
{
  cp_unevaluated ();
  ~cp_unevaluated ();
};

/* in pt.c  */

/* These values are used for the `STRICT' parameter to type_unification and
   fn_type_unification.  Their meanings are described with the
   documentation for fn_type_unification.  */

enum unification_kind_t {
  DEDUCE_CALL,
  DEDUCE_CONV,
  DEDUCE_EXACT
};

// An RAII class used to create a new pointer map for local
// specializations. When the stack goes out of scope, the
// previous pointer map is restored.
struct local_specialization_stack
{
  local_specialization_stack ();
  ~local_specialization_stack ();

  hash_map<tree, tree> *saved;
};

/* in class.c */

extern int current_class_depth;

/* An array of all local classes present in this translation unit, in
   declaration order.  */
extern GTY(()) vec<tree, va_gc> *local_classes;

/* in decl.c */

/* An array of static vars & fns.  */
extern GTY(()) vec<tree, va_gc> *static_decls;


/* Here's where we control how name mangling takes place.  */

/* Cannot use '$' up front, because this confuses gdb
   (names beginning with '$' are gdb-local identifiers).

   Note that all forms in which the '$' is significant are long enough
   for direct indexing (meaning that if we know there is a '$'
   at a particular location, we can index into the string at
   any other location that provides distinguishing characters).  */

/* Define NO_DOT_IN_LABEL in your favorite tm file if your assembler
   doesn't allow '.' in symbol names.  */
#ifndef NO_DOT_IN_LABEL

#define JOINER '.'

#define AUTO_TEMP_NAME "_.tmp_"
#define VFIELD_BASE ".vf"
#define VFIELD_NAME "_vptr."
#define VFIELD_NAME_FORMAT "_vptr.%s"

#else /* NO_DOT_IN_LABEL */

#ifndef NO_DOLLAR_IN_LABEL

#define JOINER '$'

#define AUTO_TEMP_NAME "_$tmp_"
#define VFIELD_BASE "$vf"
#define VFIELD_NAME "_vptr$"
#define VFIELD_NAME_FORMAT "_vptr$%s"

#else /* NO_DOLLAR_IN_LABEL */

#define AUTO_TEMP_NAME "__tmp_"
#define TEMP_NAME_P(ID_NODE) \
  (!strncmp (IDENTIFIER_POINTER (ID_NODE), AUTO_TEMP_NAME, \
	     sizeof (AUTO_TEMP_NAME) - 1))
#define VTABLE_NAME "__vt_"
#define VTABLE_NAME_P(ID_NODE) \
  (!strncmp (IDENTIFIER_POINTER (ID_NODE), VTABLE_NAME, \
	     sizeof (VTABLE_NAME) - 1))
#define VFIELD_BASE "__vfb"
#define VFIELD_NAME "__vptr_"
#define VFIELD_NAME_P(ID_NODE) \
  (!strncmp (IDENTIFIER_POINTER (ID_NODE), VFIELD_NAME, \
	    sizeof (VFIELD_NAME) - 1))
#define VFIELD_NAME_FORMAT "__vptr_%s"

#endif	/* NO_DOLLAR_IN_LABEL */
#endif	/* NO_DOT_IN_LABEL */

#define THIS_NAME "this"

#define IN_CHARGE_NAME "__in_chrg"

#define VTBL_PTR_TYPE		"__vtbl_ptr_type"
#define VTABLE_DELTA_NAME	"__delta"
#define VTABLE_PFN_NAME		"__pfn"

#define LAMBDANAME_PREFIX "__lambda"
#define LAMBDANAME_FORMAT LAMBDANAME_PREFIX "%d"

#define UDLIT_OP_ANSI_PREFIX "operator\"\""
#define UDLIT_OP_ANSI_FORMAT UDLIT_OP_ANSI_PREFIX "%s"
#define UDLIT_OP_MANGLED_PREFIX "li"
#define UDLIT_OP_MANGLED_FORMAT UDLIT_OP_MANGLED_PREFIX "%s"
#define UDLIT_OPER_P(ID_NODE) \
  (!strncmp (IDENTIFIER_POINTER (ID_NODE), \
             UDLIT_OP_ANSI_PREFIX, \
	     sizeof (UDLIT_OP_ANSI_PREFIX) - 1))
#define UDLIT_OP_SUFFIX(ID_NODE) \
  (IDENTIFIER_POINTER (ID_NODE) + sizeof (UDLIT_OP_ANSI_PREFIX) - 1)

#if !defined(NO_DOLLAR_IN_LABEL) || !defined(NO_DOT_IN_LABEL)

#define VTABLE_NAME_P(ID_NODE) (IDENTIFIER_POINTER (ID_NODE)[1] == 'v' \
  && IDENTIFIER_POINTER (ID_NODE)[2] == 't' \
  && IDENTIFIER_POINTER (ID_NODE)[3] == JOINER)

#define TEMP_NAME_P(ID_NODE) \
  (!strncmp (IDENTIFIER_POINTER (ID_NODE), AUTO_TEMP_NAME, sizeof (AUTO_TEMP_NAME)-1))
#define VFIELD_NAME_P(ID_NODE) \
  (!strncmp (IDENTIFIER_POINTER (ID_NODE), VFIELD_NAME, sizeof(VFIELD_NAME)-1))

#endif /* !defined(NO_DOLLAR_IN_LABEL) || !defined(NO_DOT_IN_LABEL) */


/* Nonzero if we're done parsing and into end-of-file activities.
   Two if we're done with front-end processing.  */

extern int at_eof;

/* True if note_mangling_alias should enqueue mangling aliases for
   later generation, rather than emitting them right away.  */

extern bool defer_mangling_aliases;

/* True if noexcept is part of the type (i.e. in C++17).  */

extern bool flag_noexcept_type;

/* A list of namespace-scope objects which have constructors or
   destructors which reside in the global scope.  The decl is stored
   in the TREE_VALUE slot and the initializer is stored in the
   TREE_PURPOSE slot.  */
extern GTY(()) tree static_aggregates;
/* Likewise, for thread local storage.  */
extern GTY(()) tree tls_aggregates;

enum overload_flags { NO_SPECIAL = 0, DTOR_FLAG, TYPENAME_FLAG };

/* These are uses as bits in flags passed to various functions to
   control their behavior.  Despite the LOOKUP_ prefix, many of these
   do not control name lookup.  ??? Functions using these flags should
   probably be modified to accept explicit boolean flags for the
   behaviors relevant to them.  */
/* Check for access violations.  */
#define LOOKUP_PROTECT (1 << 0)
#define LOOKUP_NORMAL (LOOKUP_PROTECT)
/* Even if the function found by lookup is a virtual function, it
   should be called directly.  */
#define LOOKUP_NONVIRTUAL (1 << 1)
/* Non-converting (i.e., "explicit") constructors are not tried.  This flag
   indicates that we are not performing direct-initialization.  */
#define LOOKUP_ONLYCONVERTING (1 << 2)
#define LOOKUP_IMPLICIT (LOOKUP_NORMAL | LOOKUP_ONLYCONVERTING)
/* If a temporary is created, it should be created so that it lives
   as long as the current variable bindings; otherwise it only lives
   until the end of the complete-expression.  It also forces
   direct-initialization in cases where other parts of the compiler
   have already generated a temporary, such as reference
   initialization and the catch parameter.  */
#define DIRECT_BIND (1 << 3)
/* We're performing a user-defined conversion, so more user-defined
   conversions are not permitted (only built-in conversions).  */
#define LOOKUP_NO_CONVERSION (1 << 4)
/* The user has explicitly called a destructor.  (Therefore, we do
   not need to check that the object is non-NULL before calling the
   destructor.)  */
#define LOOKUP_DESTRUCTOR (1 << 5)
/* Do not permit references to bind to temporaries.  */
#define LOOKUP_NO_TEMP_BIND (1 << 6)
/* Do not accept objects, and possibly namespaces.  */
#define LOOKUP_PREFER_TYPES (1 << 7)
/* Do not accept objects, and possibly types.   */
#define LOOKUP_PREFER_NAMESPACES (1 << 8)
/* Accept types or namespaces.  */
#define LOOKUP_PREFER_BOTH (LOOKUP_PREFER_TYPES | LOOKUP_PREFER_NAMESPACES)
/* Return friend declarations and un-declared builtin functions.
   (Normally, these entities are registered in the symbol table, but
   not found by lookup.)  */
#define LOOKUP_HIDDEN (LOOKUP_PREFER_NAMESPACES << 1)
/* Prefer that the lvalue be treated as an rvalue.  */
#define LOOKUP_PREFER_RVALUE (LOOKUP_HIDDEN << 1)
/* We're inside an init-list, so narrowing conversions are ill-formed.  */
#define LOOKUP_NO_NARROWING (LOOKUP_PREFER_RVALUE << 1)
/* We're looking up a constructor for list-initialization.  */
#define LOOKUP_LIST_INIT_CTOR (LOOKUP_NO_NARROWING << 1)
/* This is the first parameter of a copy constructor.  */
#define LOOKUP_COPY_PARM (LOOKUP_LIST_INIT_CTOR << 1)
/* We only want to consider list constructors.  */
#define LOOKUP_LIST_ONLY (LOOKUP_COPY_PARM << 1)
/* Return after determining which function to call and checking access.
   Used by sythesized_method_walk to determine which functions will
   be called to initialize subobjects, in order to determine exception
   specification and possible implicit delete.
   This is kind of a hack, but exiting early avoids problems with trying
   to perform argument conversions when the class isn't complete yet.  */
#define LOOKUP_SPECULATIVE (LOOKUP_LIST_ONLY << 1)
/* Used by calls from defaulted functions to limit the overload set to avoid
   cycles trying to declare them (core issue 1092).  */
#define LOOKUP_DEFAULTED (LOOKUP_SPECULATIVE << 1)
/* Used in calls to store_init_value to suppress its usual call to
   digest_init.  */
#define LOOKUP_ALREADY_DIGESTED (LOOKUP_DEFAULTED << 1)
/* An instantiation with explicit template arguments.  */
#define LOOKUP_EXPLICIT_TMPL_ARGS (LOOKUP_ALREADY_DIGESTED << 1)
/* Like LOOKUP_NO_TEMP_BIND, but also prevent binding to xvalues.  */
#define LOOKUP_NO_RVAL_BIND (LOOKUP_EXPLICIT_TMPL_ARGS << 1)
/* Used by case_conversion to disregard non-integral conversions.  */
#define LOOKUP_NO_NON_INTEGRAL (LOOKUP_NO_RVAL_BIND << 1)
/* Used for delegating constructors in order to diagnose self-delegation.  */
#define LOOKUP_DELEGATING_CONS (LOOKUP_NO_NON_INTEGRAL << 1)

#define LOOKUP_NAMESPACES_ONLY(F)  \
  (((F) & LOOKUP_PREFER_NAMESPACES) && !((F) & LOOKUP_PREFER_TYPES))
#define LOOKUP_TYPES_ONLY(F)  \
  (!((F) & LOOKUP_PREFER_NAMESPACES) && ((F) & LOOKUP_PREFER_TYPES))
#define LOOKUP_QUALIFIERS_ONLY(F)     ((F) & LOOKUP_PREFER_BOTH)


/* These flags are used by the conversion code.
   CONV_IMPLICIT   :  Perform implicit conversions (standard and user-defined).
   CONV_STATIC     :  Perform the explicit conversions for static_cast.
   CONV_CONST      :  Perform the explicit conversions for const_cast.
   CONV_REINTERPRET:  Perform the explicit conversions for reinterpret_cast.
   CONV_PRIVATE    :  Perform upcasts to private bases.
   CONV_FORCE_TEMP :  Require a new temporary when converting to the same
		      aggregate type.  */

#define CONV_IMPLICIT    1
#define CONV_STATIC      2
#define CONV_CONST       4
#define CONV_REINTERPRET 8
#define CONV_PRIVATE	 16
/* #define CONV_NONCONVERTING 32 */
#define CONV_FORCE_TEMP  64
#define CONV_FOLD	 128
#define CONV_OLD_CONVERT (CONV_IMPLICIT | CONV_STATIC | CONV_CONST \
			  | CONV_REINTERPRET)
#define CONV_C_CAST      (CONV_IMPLICIT | CONV_STATIC | CONV_CONST \
			  | CONV_REINTERPRET | CONV_PRIVATE | CONV_FORCE_TEMP)
#define CONV_BACKEND_CONVERT (CONV_OLD_CONVERT | CONV_FOLD)

/* Used by build_expr_type_conversion to indicate which types are
   acceptable as arguments to the expression under consideration.  */

#define WANT_INT	1 /* integer types, including bool */
#define WANT_FLOAT	2 /* floating point types */
#define WANT_ENUM	4 /* enumerated types */
#define WANT_POINTER	8 /* pointer types */
#define WANT_NULL      16 /* null pointer constant */
#define WANT_VECTOR_OR_COMPLEX 32 /* vector or complex types */
#define WANT_ARITH	(WANT_INT | WANT_FLOAT | WANT_VECTOR_OR_COMPLEX)

/* Used with comptypes, and related functions, to guide type
   comparison.  */

#define COMPARE_STRICT	      0 /* Just check if the types are the
				   same.  */
#define COMPARE_BASE	      1 /* Check to see if the second type is
				   derived from the first.  */
#define COMPARE_DERIVED	      2 /* Like COMPARE_BASE, but in
				   reverse.  */
#define COMPARE_REDECLARATION 4 /* The comparison is being done when
				   another declaration of an existing
				   entity is seen.  */
#define COMPARE_STRUCTURAL    8 /* The comparison is intended to be
				   structural. The actual comparison
				   will be identical to
				   COMPARE_STRICT.  */

/* Used with start function.  */
#define SF_DEFAULT	     0  /* No flags.  */
#define SF_PRE_PARSED	     1  /* The function declaration has
				   already been parsed.  */
#define SF_INCLASS_INLINE    2  /* The function is an inline, defined
				   in the class body.  */

/* Used with start_decl's initialized parameter.  */
#define SD_UNINITIALIZED     0
#define SD_INITIALIZED       1
#define SD_DEFAULTED         2
#define SD_DELETED           3

/* Returns nonzero iff TYPE1 and TYPE2 are the same type, or if TYPE2
   is derived from TYPE1, or if TYPE2 is a pointer (reference) to a
   class derived from the type pointed to (referred to) by TYPE1.  */
#define same_or_base_type_p(TYPE1, TYPE2) \
  comptypes ((TYPE1), (TYPE2), COMPARE_BASE)

/* These macros are used to access a TEMPLATE_PARM_INDEX.  */
#define TEMPLATE_PARM_INDEX_CAST(NODE) \
	((template_parm_index*)TEMPLATE_PARM_INDEX_CHECK (NODE))
#define TEMPLATE_PARM_IDX(NODE) (TEMPLATE_PARM_INDEX_CAST (NODE)->index)
#define TEMPLATE_PARM_LEVEL(NODE) (TEMPLATE_PARM_INDEX_CAST (NODE)->level)
#define TEMPLATE_PARM_DESCENDANTS(NODE) (TREE_CHAIN (NODE))
#define TEMPLATE_PARM_ORIG_LEVEL(NODE) (TEMPLATE_PARM_INDEX_CAST (NODE)->orig_level)
#define TEMPLATE_PARM_DECL(NODE) (TEMPLATE_PARM_INDEX_CAST (NODE)->decl)
#define TEMPLATE_PARM_PARAMETER_PACK(NODE) \
  (TREE_LANG_FLAG_0 (TEMPLATE_PARM_INDEX_CHECK (NODE)))

/* These macros are for accessing the fields of TEMPLATE_TYPE_PARM,
   TEMPLATE_TEMPLATE_PARM and BOUND_TEMPLATE_TEMPLATE_PARM nodes.  */
#define TEMPLATE_TYPE_PARM_INDEX(NODE)					\
  (TYPE_VALUES_RAW (TREE_CHECK3 ((NODE), TEMPLATE_TYPE_PARM,		\
				 TEMPLATE_TEMPLATE_PARM,		\
				 BOUND_TEMPLATE_TEMPLATE_PARM)))
#define TEMPLATE_TYPE_IDX(NODE) \
  (TEMPLATE_PARM_IDX (TEMPLATE_TYPE_PARM_INDEX (NODE)))
#define TEMPLATE_TYPE_LEVEL(NODE) \
  (TEMPLATE_PARM_LEVEL (TEMPLATE_TYPE_PARM_INDEX (NODE)))
#define TEMPLATE_TYPE_ORIG_LEVEL(NODE) \
  (TEMPLATE_PARM_ORIG_LEVEL (TEMPLATE_TYPE_PARM_INDEX (NODE)))
#define TEMPLATE_TYPE_DECL(NODE) \
  (TEMPLATE_PARM_DECL (TEMPLATE_TYPE_PARM_INDEX (NODE)))
#define TEMPLATE_TYPE_PARAMETER_PACK(NODE) \
  (TEMPLATE_PARM_PARAMETER_PACK (TEMPLATE_TYPE_PARM_INDEX (NODE)))

/* For a C++17 class deduction placeholder, the template it represents.  */
#define CLASS_PLACEHOLDER_TEMPLATE(NODE) \
  (DECL_INITIAL (TYPE_NAME (TEMPLATE_TYPE_PARM_CHECK (NODE))))

/* Contexts in which auto deduction occurs. These flags are
   used to control diagnostics in do_auto_deduction.  */

enum auto_deduction_context
{
  adc_unspecified,   /* Not given */
  adc_variable_type, /* Variable initializer deduction */
  adc_return_type,   /* Return type deduction */
  adc_unify,         /* Template argument deduction */
  adc_requirement,   /* Argument deduction constraint */
  adc_decomp_type    /* Decomposition declaration initializer deduction */
};

/* True if this type-parameter belongs to a class template, used by C++17
   class template argument deduction.  */
#define TEMPLATE_TYPE_PARM_FOR_CLASS(NODE) \
  (TREE_LANG_FLAG_0 (TEMPLATE_TYPE_PARM_CHECK (NODE)))

/* True iff this TEMPLATE_TYPE_PARM represents decltype(auto).  */
#define AUTO_IS_DECLTYPE(NODE) \
  (TYPE_LANG_FLAG_5 (TEMPLATE_TYPE_PARM_CHECK (NODE)))

/* These constants can used as bit flags in the process of tree formatting.

   TFF_PLAIN_IDENTIFIER: unqualified part of a name.
   TFF_SCOPE: include the class and namespace scope of the name.
   TFF_CHASE_TYPEDEF: print the original type-id instead of the typedef-name.
   TFF_DECL_SPECIFIERS: print decl-specifiers.
   TFF_CLASS_KEY_OR_ENUM: precede a class-type name (resp. enum name) with
       a class-key (resp. `enum').
   TFF_RETURN_TYPE: include function return type.
   TFF_FUNCTION_DEFAULT_ARGUMENTS: include function default parameter values.
   TFF_EXCEPTION_SPECIFICATION: show function exception specification.
   TFF_TEMPLATE_HEADER: show the template<...> header in a
       template-declaration.
   TFF_TEMPLATE_NAME: show only template-name.
   TFF_EXPR_IN_PARENS: parenthesize expressions.
   TFF_NO_FUNCTION_ARGUMENTS: don't show function arguments.
   TFF_UNQUALIFIED_NAME: do not print the qualifying scope of the
       top-level entity.
   TFF_NO_OMIT_DEFAULT_TEMPLATE_ARGUMENTS: do not omit template arguments
       identical to their defaults.
   TFF_NO_TEMPLATE_BINDINGS: do not print information about the template
       arguments for a function template specialization.
   TFF_POINTER: we are printing a pointer type.  */

#define TFF_PLAIN_IDENTIFIER			(0)
#define TFF_SCOPE				(1)
#define TFF_CHASE_TYPEDEF			(1 << 1)
#define TFF_DECL_SPECIFIERS			(1 << 2)
#define TFF_CLASS_KEY_OR_ENUM			(1 << 3)
#define TFF_RETURN_TYPE				(1 << 4)
#define TFF_FUNCTION_DEFAULT_ARGUMENTS		(1 << 5)
#define TFF_EXCEPTION_SPECIFICATION		(1 << 6)
#define TFF_TEMPLATE_HEADER			(1 << 7)
#define TFF_TEMPLATE_NAME			(1 << 8)
#define TFF_EXPR_IN_PARENS			(1 << 9)
#define TFF_NO_FUNCTION_ARGUMENTS		(1 << 10)
#define TFF_UNQUALIFIED_NAME			(1 << 11)
#define TFF_NO_OMIT_DEFAULT_TEMPLATE_ARGUMENTS	(1 << 12)
#define TFF_NO_TEMPLATE_BINDINGS		(1 << 13)
#define TFF_POINTER		                (1 << 14)

/* Returns the TEMPLATE_DECL associated to a TEMPLATE_TEMPLATE_PARM
   node.  */
#define TEMPLATE_TEMPLATE_PARM_TEMPLATE_DECL(NODE)	\
  ((TREE_CODE (NODE) == BOUND_TEMPLATE_TEMPLATE_PARM)	\
   ? TYPE_TI_TEMPLATE (NODE)				\
   : TYPE_NAME (NODE))

/* in lex.c  */

extern void init_reswords (void);

typedef struct GTY(()) operator_name_info_t {
  /* The IDENTIFIER_NODE for the operator.  */
  tree identifier;
  /* The name of the operator.  */
  const char *name;
  /* The mangled name of the operator.  */
  const char *mangled_name;
  /* The arity of the operator.  */
  int arity;
} operator_name_info_t;

/* A mapping from tree codes to operator name information.  */
extern GTY(()) operator_name_info_t operator_name_info
  [(int) MAX_TREE_CODES];
/* Similar, but for assignment operators.  */
extern GTY(()) operator_name_info_t assignment_operator_name_info
  [(int) MAX_TREE_CODES];

/* A type-qualifier, or bitmask therefore, using the TYPE_QUAL
   constants.  */

typedef int cp_cv_quals;

/* Non-static member functions have an optional virt-specifier-seq.
   There is a VIRT_SPEC value for each virt-specifier.
   They can be combined by bitwise-or to form the complete set of
   virt-specifiers for a member function.  */
enum virt_specifier
  {
    VIRT_SPEC_UNSPECIFIED = 0x0,
    VIRT_SPEC_FINAL       = 0x1,
    VIRT_SPEC_OVERRIDE    = 0x2
  };

/* A type-qualifier, or bitmask therefore, using the VIRT_SPEC
   constants.  */

typedef int cp_virt_specifiers;

/* Wherever there is a function-cv-qual, there could also be a ref-qualifier:

   [dcl.fct]
   The return type, the parameter-type-list, the ref-qualifier, and
   the cv-qualifier-seq, but not the default arguments or the exception
   specification, are part of the function type.

   REF_QUAL_NONE    Ordinary member function with no ref-qualifier
   REF_QUAL_LVALUE  Member function with the &-ref-qualifier
   REF_QUAL_RVALUE  Member function with the &&-ref-qualifier */

enum cp_ref_qualifier {
  REF_QUAL_NONE = 0,
  REF_QUAL_LVALUE = 1,
  REF_QUAL_RVALUE = 2
};

/* A storage class.  */

enum cp_storage_class {
  /* sc_none must be zero so that zeroing a cp_decl_specifier_seq
     sets the storage_class field to sc_none.  */
  sc_none = 0,
  sc_auto,
  sc_register,
  sc_static,
  sc_extern,
  sc_mutable
};

/* An individual decl-specifier.  This is used to index the array of
   locations for the declspecs in struct cp_decl_specifier_seq
   below.  */

enum cp_decl_spec {
  ds_first,
  ds_signed = ds_first,
  ds_unsigned,
  ds_short,
  ds_long,
  ds_const,
  ds_volatile,
  ds_restrict,
  ds_inline,
  ds_virtual,
  ds_explicit,
  ds_friend,
  ds_typedef,
  ds_alias,
  ds_constexpr,
  ds_complex,
  ds_thread,
  ds_type_spec,
  ds_redefined_builtin_type_spec,
  ds_attribute,
  ds_std_attribute,
  ds_storage_class,
  ds_long_long,
  ds_concept,
  ds_last /* This enumerator must always be the last one.  */
};

/* A decl-specifier-seq.  */

struct cp_decl_specifier_seq {
  /* An array of locations for the declaration sepecifiers, indexed by
     enum cp_decl_spec_word.  */
  source_location locations[ds_last];
  /* The primary type, if any, given by the decl-specifier-seq.
     Modifiers, like "short", "const", and "unsigned" are not
     reflected here.  This field will be a TYPE, unless a typedef-name
     was used, in which case it will be a TYPE_DECL.  */
  tree type;
  /* The attributes, if any, provided with the specifier sequence.  */
  tree attributes;
  /* The c++11 attributes that follows the type specifier.  */
  tree std_attributes;
  /* If non-NULL, a built-in type that the user attempted to redefine
     to some other type.  */
  tree redefined_builtin_type;
  /* The storage class specified -- or sc_none if no storage class was
     explicitly specified.  */
  cp_storage_class storage_class;
  /* For the __intN declspec, this stores the index into the int_n_* arrays.  */
  int int_n_idx;
  /* True iff TYPE_SPEC defines a class or enum.  */
  BOOL_BITFIELD type_definition_p : 1;
  /* True iff multiple types were (erroneously) specified for this
     decl-specifier-seq.  */
  BOOL_BITFIELD multiple_types_p : 1;
  /* True iff multiple storage classes were (erroneously) specified
     for this decl-specifier-seq or a combination of a storage class
     with a typedef specifier.  */
  BOOL_BITFIELD conflicting_specifiers_p : 1;
  /* True iff at least one decl-specifier was found.  */
  BOOL_BITFIELD any_specifiers_p : 1;
  /* True iff at least one type-specifier was found.  */
  BOOL_BITFIELD any_type_specifiers_p : 1;
  /* True iff "int" was explicitly provided.  */
  BOOL_BITFIELD explicit_int_p : 1;
  /* True iff "__intN" was explicitly provided.  */
  BOOL_BITFIELD explicit_intN_p : 1;
  /* True iff "char" was explicitly provided.  */
  BOOL_BITFIELD explicit_char_p : 1;
  /* True iff ds_thread is set for __thread, not thread_local.  */
  BOOL_BITFIELD gnu_thread_keyword_p : 1;
  /* True iff the type is a decltype.  */
  BOOL_BITFIELD decltype_p : 1;
};

/* The various kinds of declarators.  */

enum cp_declarator_kind {
  cdk_id,
  cdk_function,
  cdk_array,
  cdk_pointer,
  cdk_reference,
  cdk_ptrmem,
  cdk_decomp,
  cdk_error
};

/* A declarator.  */

typedef struct cp_declarator cp_declarator;

typedef struct cp_parameter_declarator cp_parameter_declarator;

/* A parameter, before it has been semantically analyzed.  */
struct cp_parameter_declarator {
  /* The next parameter, or NULL_TREE if none.  */
  cp_parameter_declarator *next;
  /* The decl-specifiers-seq for the parameter.  */
  cp_decl_specifier_seq decl_specifiers;
  /* The declarator for the parameter.  */
  cp_declarator *declarator;
  /* The default-argument expression, or NULL_TREE, if none.  */
  tree default_argument;
  /* True iff this is a template parameter pack.  */
  bool template_parameter_pack_p;
};

/* A declarator.  */
struct cp_declarator {
  /* The kind of declarator.  */
  ENUM_BITFIELD (cp_declarator_kind) kind : 4;
  /* Whether we parsed an ellipsis (`...') just before the declarator,
     to indicate this is a parameter pack.  */
  BOOL_BITFIELD parameter_pack_p : 1;
  location_t id_loc; /* Currently only set for cdk_id, cdk_decomp and
			cdk_function. */
  /* GNU Attributes that apply to this declarator.  If the declarator
     is a pointer or a reference, these attribute apply to the type
     pointed to.  */
  tree attributes;
  /* Standard C++11 attributes that apply to this declarator.  If the
     declarator is a pointer or a reference, these attributes apply
     to the pointer, rather than to the type pointed to.  */
  tree std_attributes;
  /* For all but cdk_id, cdk_decomp and cdk_error, the contained declarator.
     For cdk_id, cdk_decomp and cdk_error, guaranteed to be NULL.  */
  cp_declarator *declarator;
  union {
    /* For identifiers.  */
    struct {
      /* If non-NULL, the qualifying scope (a NAMESPACE_DECL or
	 *_TYPE) for this identifier.  */
      tree qualifying_scope;
      /* The unqualified name of the entity -- an IDENTIFIER_NODE,
	 BIT_NOT_EXPR, or TEMPLATE_ID_EXPR.  */
      tree unqualified_name;
      /* If this is the name of a function, what kind of special
	 function (if any).  */
      special_function_kind sfk;
    } id;
    /* For functions.  */
    struct {
      /* The parameters to the function as a TREE_LIST of decl/default.  */
      tree parameters;
      /* The cv-qualifiers for the function.  */
      cp_cv_quals qualifiers;
      /* The virt-specifiers for the function.  */
      cp_virt_specifiers virt_specifiers;
      /* The ref-qualifier for the function.  */
      cp_ref_qualifier ref_qualifier;
      /* The transaction-safety qualifier for the function.  */
      tree tx_qualifier;
      /* The exception-specification for the function.  */
      tree exception_specification;
      /* The late-specified return type, if any.  */
      tree late_return_type;
      /* The trailing requires-clause, if any. */
      tree requires_clause;
    } function;
    /* For arrays.  */
    struct {
      /* The bounds to the array.  */
      tree bounds;
    } array;
    /* For cdk_pointer and cdk_ptrmem.  */
    struct {
      /* The cv-qualifiers for the pointer.  */
      cp_cv_quals qualifiers;
      /* For cdk_ptrmem, the class type containing the member.  */
      tree class_type;
    } pointer;
    /* For cdk_reference */
    struct {
      /* The cv-qualifiers for the reference.  These qualifiers are
         only used to diagnose ill-formed code.  */
      cp_cv_quals qualifiers;
      /* Whether this is an rvalue reference */
      bool rvalue_ref;
    } reference;
  } u;
};

/* A level of template instantiation.  */
struct GTY((chain_next ("%h.next"))) tinst_level {
  /* The immediately deeper level in the chain.  */
  struct tinst_level *next;

  /* The original node.  Can be either a DECL (for a function or static
     data member) or a TYPE (for a class), depending on what we were
     asked to instantiate.  */
  tree decl;

  /* The location where the template is instantiated.  */
  location_t locus;

  /* errorcount+sorrycount when we pushed this level.  */
  int errors;

  /* True if the location is in a system header.  */
  bool in_system_header_p;
};

bool decl_spec_seq_has_spec_p (const cp_decl_specifier_seq *, cp_decl_spec);

/* Return the type of the `this' parameter of FNTYPE.  */

inline tree
type_of_this_parm (const_tree fntype)
{
  function_args_iterator iter;
  gcc_assert (TREE_CODE (fntype) == METHOD_TYPE);
  function_args_iter_init (&iter, fntype);
  return function_args_iter_cond (&iter);
}

/* Return the class of the `this' parameter of FNTYPE.  */

inline tree
class_of_this_parm (const_tree fntype)
{
  return TREE_TYPE (type_of_this_parm (fntype));
}

/* True iff T is a variable template declaration. */
inline bool
variable_template_p (tree t)
{
  if (TREE_CODE (t) != TEMPLATE_DECL)
    return false;
  if (!PRIMARY_TEMPLATE_P (t))
    return false;
  if (tree r = DECL_TEMPLATE_RESULT (t))
    return VAR_P (r);
  return false;
}

/* True iff T is a variable concept definition. That is, T is
   a variable template declared with the concept specifier. */
inline bool
variable_concept_p (tree t)
{
  if (TREE_CODE (t) != TEMPLATE_DECL)
    return false;
  if (tree r = DECL_TEMPLATE_RESULT (t))
    return VAR_P (r) && DECL_DECLARED_CONCEPT_P (r);
  return false;
}

/* True iff T is a concept definition. That is, T is a variable or function
   template declared with the concept specifier. */
inline bool
concept_template_p (tree t)
{
  if (TREE_CODE (t) != TEMPLATE_DECL)
    return false;
  if (tree r = DECL_TEMPLATE_RESULT (t))
    return VAR_OR_FUNCTION_DECL_P (r) && DECL_DECLARED_CONCEPT_P (r);
  return false;
}

/* A parameter list indicating for a function with no parameters,
   e.g  "int f(void)".  */
extern cp_parameter_declarator *no_parameters;

/* Various dump ids.  */
extern int class_dump_id;
<<<<<<< HEAD
extern int module_dump_id;
=======
extern int raw_dump_id;
>>>>>>> 65cc1407

/* in call.c */
extern bool check_dtor_name			(tree, tree);
int magic_varargs_p				(tree);

extern tree build_conditional_expr		(location_t, tree, tree, tree, 
                                                 tsubst_flags_t);
extern tree build_addr_func			(tree, tsubst_flags_t);
extern void set_flags_from_callee		(tree);
extern tree build_call_a			(tree, int, tree*);
extern tree build_call_n			(tree, int, ...);
extern bool null_ptr_cst_p			(tree);
extern bool null_member_pointer_value_p		(tree);
extern bool sufficient_parms_p			(const_tree);
extern tree type_decays_to			(tree);
extern tree extract_call_expr			(tree);
extern tree build_user_type_conversion		(tree, tree, int,
						 tsubst_flags_t);
extern tree build_new_function_call		(tree, vec<tree, va_gc> **,
						 tsubst_flags_t);
extern tree build_operator_new_call		(tree, vec<tree, va_gc> **,
						 tree *, tree *, tree, tree,
						 tree *, tsubst_flags_t);
extern tree build_new_method_call		(tree, tree,
						 vec<tree, va_gc> **, tree,
						 int, tree *, tsubst_flags_t);
extern tree build_special_member_call		(tree, tree,
						 vec<tree, va_gc> **,
						 tree, int, tsubst_flags_t);
extern tree build_new_op			(location_t, enum tree_code,
						 int, tree, tree, tree, tree *,
						 tsubst_flags_t);
extern tree build_op_call			(tree, vec<tree, va_gc> **,
						 tsubst_flags_t);
extern bool aligned_allocation_fn_p		(tree);
extern bool usual_deallocation_fn_p		(tree);
extern tree build_op_delete_call		(enum tree_code, tree, tree,
						 bool, tree, tree,
						 tsubst_flags_t);
extern bool can_convert				(tree, tree, tsubst_flags_t);
extern bool can_convert_standard		(tree, tree, tsubst_flags_t);
extern bool can_convert_arg			(tree, tree, tree, int,
						 tsubst_flags_t);
extern bool can_convert_arg_bad			(tree, tree, tree, int,
						 tsubst_flags_t);

/* A class for recording information about access failures (e.g. private
   fields), so that we can potentially supply a fix-it hint about
   an accessor (from a context in which the constness of the object
   is known).  */

class access_failure_info
{
 public:
  access_failure_info () : m_was_inaccessible (false), m_basetype_path (NULL_TREE),
    m_field_decl (NULL_TREE) {}

  void record_access_failure (tree basetype_path, tree field_decl);
  void maybe_suggest_accessor (bool const_p) const;

 private:
  bool m_was_inaccessible;
  tree m_basetype_path;
  tree m_field_decl;
};

extern bool enforce_access			(tree, tree, tree,
						 tsubst_flags_t,
						 access_failure_info *afi = NULL);
extern void push_defarg_context			(tree);
extern void pop_defarg_context			(void);
extern tree convert_default_arg			(tree, tree, tree, int,
						 tsubst_flags_t);
extern tree convert_arg_to_ellipsis		(tree, tsubst_flags_t);
extern tree build_x_va_arg			(source_location, tree, tree);
extern tree cxx_type_promotes_to		(tree);
extern tree type_passed_as			(tree);
extern tree convert_for_arg_passing		(tree, tree, tsubst_flags_t);
extern bool is_properly_derived_from		(tree, tree);
extern tree initialize_reference		(tree, tree, int,
						 tsubst_flags_t);
extern tree extend_ref_init_temps		(tree, tree, vec<tree, va_gc>**);
extern tree make_temporary_var_for_ref_to_temp	(tree, tree);
extern bool type_has_extended_temps		(tree);
extern tree strip_top_quals			(tree);
extern bool reference_related_p			(tree, tree);
extern int remaining_arguments			(tree);
extern tree perform_implicit_conversion		(tree, tree, tsubst_flags_t);
extern tree perform_implicit_conversion_flags	(tree, tree, tsubst_flags_t, int);
extern tree build_integral_nontype_arg_conv	(tree, tree, tsubst_flags_t);
extern tree perform_direct_initialization_if_possible (tree, tree, bool,
                                                       tsubst_flags_t);
extern tree in_charge_arg_for_name		(tree);
extern tree build_cxx_call			(tree, int, tree *,
						 tsubst_flags_t);
extern bool is_std_init_list			(tree);
extern bool is_list_ctor			(tree);
extern void validate_conversion_obstack		(void);
extern void mark_versions_used			(tree);
extern tree get_function_version_dispatcher	(tree);

/* in class.c */
extern tree build_vfield_ref			(tree, tree);
extern tree build_if_in_charge			(tree true_stmt, tree false_stmt = void_node);
extern tree build_base_path			(enum tree_code, tree,
						 tree, int, tsubst_flags_t);
extern tree convert_to_base			(tree, tree, bool, bool,
						 tsubst_flags_t);
extern tree convert_to_base_statically		(tree, tree);
extern tree build_vtbl_ref			(tree, tree);
extern tree build_vfn_ref			(tree, tree);
extern tree get_vtable_decl			(tree, int);
extern void resort_type_method_vec		(void *, void *,
						 gt_pointer_operator, void *);
extern bool add_method				(tree, tree, bool);
extern tree declared_access			(tree);
extern tree currently_open_class		(tree);
extern tree currently_open_derived_class	(tree);
extern tree outermost_open_class		(void);
extern tree current_nonlambda_class_type	(void);
extern tree finish_struct			(tree, tree);
extern void finish_struct_1			(tree);
extern int resolves_to_fixed_type_p		(tree, int *);
extern void init_class_processing		(void);
extern int is_empty_class			(tree);
extern bool is_really_empty_class		(tree);
extern void pushclass				(tree);
extern void popclass				(void);
extern void push_nested_class			(tree);
extern void pop_nested_class			(void);
extern int current_lang_depth			(void);
extern void push_lang_context			(tree);
extern void pop_lang_context			(void);
extern tree instantiate_type			(tree, tree, tsubst_flags_t);
extern void print_class_statistics		(void);
extern void build_self_reference		(void);
extern int same_signature_p			(const_tree, const_tree);
extern void maybe_add_class_template_decl_list	(tree, tree, int);
extern void unreverse_member_declarations	(tree);
extern void invalidate_class_lookup_cache	(void);
extern void maybe_note_name_used_in_class	(tree, tree);
extern void note_name_declared_in_class		(tree, tree);
extern tree get_vtbl_decl_for_binfo		(tree);
extern bool vptr_via_virtual_p			(tree);
extern void debug_class				(tree);
extern void debug_thunks			(tree);
extern void set_linkage_according_to_type	(tree, tree);
extern void determine_key_method		(tree);
extern void check_for_override			(tree, tree);
extern void push_class_stack			(void);
extern void pop_class_stack			(void);
extern bool default_ctor_p			(tree);
extern bool type_has_user_nondefault_constructor (tree);
extern tree in_class_defaulted_default_constructor (tree);
extern bool user_provided_p			(tree);
extern bool type_has_user_provided_constructor  (tree);
extern bool type_has_non_user_provided_default_constructor (tree);
extern bool vbase_has_user_provided_move_assign (tree);
extern tree default_init_uninitialized_part (tree);
extern bool trivial_default_constructor_is_constexpr (tree);
extern bool type_has_constexpr_default_constructor (tree);
extern bool type_has_virtual_destructor		(tree);
extern bool type_has_move_constructor		(tree);
extern bool type_has_move_assign		(tree);
extern bool type_has_user_declared_move_constructor (tree);
extern bool type_has_user_declared_move_assign(tree);
extern bool type_build_ctor_call		(tree);
extern bool type_build_dtor_call		(tree);
extern void explain_non_literal_class		(tree);
extern void inherit_targ_abi_tags		(tree);
extern void defaulted_late_check		(tree);
extern bool defaultable_fn_check		(tree);
extern void check_abi_tags			(tree);
extern tree missing_abi_tags			(tree);
extern void fixup_type_variants			(tree);
extern void fixup_attribute_variants		(tree);
extern tree* decl_cloned_function_p		(const_tree, bool);
extern void clone_function_decl			(tree, bool, bool = false);
extern void adjust_clone_args			(tree);
extern void deduce_noexcept_on_destructor       (tree);
extern void insert_late_enum_def_into_classtype_sorted_fields (tree, tree);
extern bool uniquely_derived_from_p             (tree, tree);
extern bool publicly_uniquely_derived_p         (tree, tree);
extern tree common_enclosing_class		(tree, tree);

/* in cvt.c */
extern tree convert_to_reference		(tree, tree, int, int, tree,
						 tsubst_flags_t);
extern tree convert_from_reference		(tree);
extern tree force_rvalue			(tree, tsubst_flags_t);
extern tree ocp_convert				(tree, tree, int, int,
						 tsubst_flags_t);
extern tree cp_convert				(tree, tree, tsubst_flags_t);
extern tree cp_convert_and_check                (tree, tree, tsubst_flags_t);
extern tree cp_fold_convert			(tree, tree);
extern tree cp_get_callee			(tree);
extern tree cp_get_callee_fndecl		(tree);
extern tree cp_get_fndecl_from_callee		(tree);
extern tree convert_to_void			(tree, impl_conv_void,
                                 		 tsubst_flags_t);
extern tree convert_force			(tree, tree, int,
						 tsubst_flags_t);
extern tree build_expr_type_conversion		(int, tree, bool);
extern tree type_promotes_to			(tree);
extern tree perform_qualification_conversions	(tree, tree);
extern bool tx_safe_fn_type_p			(tree);
extern tree tx_unsafe_fn_variant		(tree);
extern bool fnptr_conv_p			(tree, tree);
extern tree strip_fnptr_conv			(tree);

/* in name-lookup.c */
extern void maybe_push_cleanup_level		(tree);
extern tree make_anon_name			(void);
extern tree check_for_out_of_scope_variable	(tree);
extern void dump				(cp_binding_level &ref);
extern void dump				(cp_binding_level *ptr);
extern void print_other_binding_stack		(cp_binding_level *);
extern tree maybe_push_decl			(tree);
extern tree current_decl_namespace		(void);

/* decl.c */
extern tree poplevel				(int, int, int);
extern void cxx_init_decl_processing		(void);
enum cp_tree_node_structure_enum cp_tree_node_structure
						(union lang_tree_node *);
extern void finish_scope			(void);
extern void push_switch				(tree);
extern void pop_switch				(void);
extern tree make_lambda_name			(void);
extern int decls_match				(tree, tree);
extern tree duplicate_decls			(tree, tree, bool);
extern tree declare_local_label			(tree);
extern tree define_label			(location_t, tree);
extern void check_goto				(tree);
extern bool check_omp_return			(void);
extern tree make_typename_type			(tree, tree, enum tag_types, tsubst_flags_t);
extern tree make_unbound_class_template		(tree, tree, tree, tsubst_flags_t);
extern tree build_library_fn_ptr		(const char *, tree, int);
extern tree build_cp_library_fn_ptr		(const char *, tree, int);
extern tree push_library_fn			(tree, tree, tree, int);
extern tree push_void_library_fn		(tree, tree, int);
extern tree push_throw_library_fn		(tree, tree);
extern void warn_misplaced_attr_for_class_type  (source_location location,
						 tree class_type);
extern tree check_tag_decl			(cp_decl_specifier_seq *, bool);
extern tree shadow_tag				(cp_decl_specifier_seq *);
extern tree groktypename			(cp_decl_specifier_seq *, const cp_declarator *, bool);
extern tree start_decl				(const cp_declarator *, cp_decl_specifier_seq *, int, tree, tree, tree *);
extern void start_decl_1			(tree, bool);
extern bool check_array_initializer		(tree, tree, tree);
extern void cp_finish_decl			(tree, tree, bool, tree, int);
extern tree lookup_decomp_type			(tree);
extern void cp_finish_decomp			(tree, tree, unsigned int);
extern int cp_complete_array_type		(tree *, tree, bool);
extern int cp_complete_array_type_or_error	(tree *, tree, bool, tsubst_flags_t);
extern tree build_ptrmemfunc_type		(tree);
extern tree build_ptrmem_type			(tree, tree);
/* the grokdeclarator prototype is in decl.h */
extern tree build_this_parm			(tree, cp_cv_quals);
extern tree grokparms				(tree, tree *);
extern int copy_fn_p				(const_tree);
extern bool move_fn_p                           (const_tree);
extern bool move_signature_fn_p                 (const_tree);
extern tree get_scope_of_declarator		(const cp_declarator *);
extern void grok_special_member_properties	(tree);
extern bool grok_ctor_properties		(const_tree, const_tree);
extern bool grok_op_properties			(tree, bool);
extern tree xref_tag				(enum tag_types, tree, tag_scope, bool);
extern tree xref_tag_from_type			(tree, tree, tag_scope);
extern void xref_basetypes			(tree, tree);
extern tree start_enum				(tree, tree, tree, tree, bool, bool *);
extern void finish_enum_value_list		(tree);
extern void finish_enum				(tree);
extern void build_enumerator			(tree, tree, tree, tree, location_t);
extern tree lookup_enumerator			(tree, tree);
extern bool start_preparsed_function		(tree, tree, int);
extern bool start_function			(cp_decl_specifier_seq *,
						 const cp_declarator *, tree);
extern tree begin_function_body			(void);
extern void finish_function_body		(tree);
extern tree outer_curly_brace_block		(tree);
extern tree finish_function			(int);
extern tree grokmethod				(cp_decl_specifier_seq *, const cp_declarator *, tree);
extern void maybe_register_incomplete_var	(tree);
extern void maybe_commonize_var			(tree);
extern void complete_vars			(tree);
extern tree static_fn_type			(tree);
extern void revert_static_member_fn		(tree);
extern void fixup_anonymous_aggr		(tree);
extern tree compute_array_index_type		(tree, tree, tsubst_flags_t);
extern tree check_default_argument		(tree, tree, tsubst_flags_t);
extern int wrapup_namespace_globals		();
extern tree create_implicit_typedef		(tree, tree);
extern int local_variable_p			(const_tree);
extern tree register_dtor_fn			(tree);
extern tmpl_spec_kind current_tmpl_spec_kind	(int);
extern tree cp_fname_init			(const char *, tree *);
extern tree cxx_builtin_function		(tree decl);
extern tree cxx_builtin_function_ext_scope	(tree decl);
extern tree check_elaborated_type_specifier	(enum tag_types, tree, bool);
extern void warn_extern_redeclared_static	(tree, tree);
extern tree cxx_comdat_group			(tree);
extern bool cp_missing_noreturn_ok_p		(tree);
extern bool is_direct_enum_init			(tree, tree);
extern void initialize_artificial_var		(tree, vec<constructor_elt, va_gc> *);
extern tree check_var_type			(tree, tree);
extern tree reshape_init                        (tree, tree, tsubst_flags_t);
extern tree next_initializable_field (tree);
extern tree fndecl_declared_return_type		(tree);
extern bool undeduced_auto_decl			(tree);
extern bool require_deduced_type		(tree, tsubst_flags_t = tf_warning_or_error);

extern tree finish_case_label			(location_t, tree, tree);
extern tree cxx_maybe_build_cleanup		(tree, tsubst_flags_t);

/* in decl2.c */
extern void note_mangling_alias			(tree, tree);
extern void generate_mangling_aliases		(void);
extern tree build_memfn_type			(tree, tree, cp_cv_quals, cp_ref_qualifier);
extern tree build_pointer_ptrmemfn_type	(tree);
extern tree change_return_type			(tree, tree);
extern void maybe_retrofit_in_chrg		(tree);
extern void maybe_make_one_only			(tree);
extern bool vague_linkage_p			(tree);
extern void grokclassfn				(tree, tree,
						 enum overload_flags);
extern tree grok_array_decl			(location_t, tree, tree, bool);
extern tree delete_sanity			(tree, tree, bool, int, tsubst_flags_t);
extern tree check_classfn			(tree, tree, tree);
extern void check_member_template		(tree);
extern tree grokfield (const cp_declarator *, cp_decl_specifier_seq *,
		       tree, bool, tree, tree);
extern tree grokbitfield (const cp_declarator *, cp_decl_specifier_seq *,
			  tree, tree);
extern bool any_dependent_type_attributes_p	(tree);
extern tree cp_reconstruct_complex_type		(tree, tree);
extern bool attributes_naming_typedef_ok	(tree);
extern void cplus_decl_attributes		(tree *, tree, int);
extern void finish_anon_union			(tree);
extern void cxx_post_compilation_parsing_cleanups (void);
extern tree coerce_new_type			(tree);
extern tree coerce_delete_type			(tree);
extern void comdat_linkage			(tree);
extern void determine_visibility		(tree);
extern void constrain_class_visibility		(tree);
extern void reset_type_linkage			(tree);
extern void tentative_decl_linkage		(tree);
extern void import_export_decl			(tree);
extern tree build_cleanup			(tree);
extern tree build_offset_ref_call_from_tree	(tree, vec<tree, va_gc> **,
						 tsubst_flags_t);
extern bool decl_defined_p			(tree);
extern bool decl_constant_var_p			(tree);
extern bool decl_maybe_constant_var_p		(tree);
extern void no_linkage_error			(tree);
extern void check_default_args			(tree);
extern bool mark_used				(tree);
extern bool mark_used			        (tree, tsubst_flags_t);
extern void finish_static_data_member_decl	(tree, tree, bool, tree, int);
extern tree cp_build_parm_decl			(tree, tree);
extern tree get_guard				(tree);
extern tree get_guard_cond			(tree, bool);
extern tree set_guard				(tree);
extern tree get_tls_wrapper_fn			(tree);
extern void mark_needed				(tree);
extern bool decl_needed_p			(tree);
extern void note_vague_linkage_fn		(tree);
extern void note_variable_template_instantiation (tree);
extern tree build_artificial_parm		(tree, tree);
extern bool possibly_inlined_p			(tree);
extern int parm_index                           (tree);
extern tree vtv_start_verification_constructor_init_function (void);
extern tree vtv_finish_verification_constructor_init_function (tree);
extern bool cp_omp_mappable_type		(tree);

/* in error.c */
extern const char *type_as_string		(tree, int);
extern const char *type_as_string_translate	(tree, int);
extern const char *decl_as_string		(tree, int);
extern const char *decl_as_string_translate	(tree, int);
extern const char *decl_as_dwarf_string		(tree, int);
extern const char *expr_as_string		(tree, int);
extern const char *lang_decl_name		(tree, int, bool);
extern const char *lang_decl_dwarf_name		(tree, int, bool);
extern const char *language_to_string		(enum languages);
extern const char *class_key_or_enum_as_string	(tree);
extern void maybe_warn_variadic_templates       (void);
extern void maybe_warn_cpp0x			(cpp0x_warn_str str);
extern bool pedwarn_cxx98                       (location_t, int, const char *, ...) ATTRIBUTE_GCC_DIAG(3,4);
extern location_t location_of                   (tree);
extern void qualified_name_lookup_error		(tree, tree, tree,
						 location_t);

/* in except.c */
extern void init_exception_processing		(void);
extern tree expand_start_catch_block		(tree);
extern void expand_end_catch_block		(void);
extern tree build_exc_ptr			(void);
extern tree build_throw				(tree);
extern int nothrow_libfn_p			(const_tree);
extern void check_handlers			(tree);
extern tree finish_noexcept_expr		(tree, tsubst_flags_t);
extern bool expr_noexcept_p			(tree, tsubst_flags_t);
extern void perform_deferred_noexcept_checks	(void);
extern bool nothrow_spec_p			(const_tree);
extern bool type_noexcept_p			(const_tree);
extern bool type_throw_all_p			(const_tree);
extern tree build_noexcept_spec			(tree, int);
extern void choose_personality_routine		(enum languages);
extern tree build_must_not_throw_expr		(tree,tree);
extern tree eh_type_info			(tree);
extern tree begin_eh_spec_block			(void);
extern void finish_eh_spec_block		(tree, tree);
extern tree build_eh_type_type			(tree);
extern tree cp_protect_cleanup_actions		(void);
extern tree create_try_catch_expr               (tree, tree);

/* in expr.c */
extern tree cplus_expand_constant		(tree);
extern tree mark_rvalue_use			(tree,
                                                 location_t = UNKNOWN_LOCATION,
                                                 bool = true);
extern tree mark_lvalue_use			(tree);
extern tree mark_type_use			(tree);
extern void mark_exp_read			(tree);

/* friend.c */
extern int is_friend				(tree, tree);
extern void make_friend_class			(tree, tree, bool);
extern void add_friend				(tree, tree, bool);
extern tree do_friend				(tree, tree, tree, tree, enum overload_flags, bool);

extern void set_global_friend			(tree);
extern bool is_global_friend			(tree);

/* in init.c */
extern tree expand_member_init			(tree);
extern void emit_mem_initializers		(tree);
extern tree build_aggr_init			(tree, tree, int,
                                                 tsubst_flags_t);
extern int is_class_type			(tree, int);
extern tree get_type_value			(tree);
extern tree build_zero_init			(tree, tree, bool);
extern tree build_value_init			(tree, tsubst_flags_t);
extern tree build_value_init_noctor		(tree, tsubst_flags_t);
extern tree get_nsdmi				(tree, bool);
extern tree build_offset_ref			(tree, tree, bool,
						 tsubst_flags_t);
extern tree throw_bad_array_new_length		(void);
extern bool type_has_new_extended_alignment	(tree);
extern unsigned malloc_alignment		(void);
extern tree build_new				(vec<tree, va_gc> **, tree, tree,
						 vec<tree, va_gc> **, int,
                                                 tsubst_flags_t);
extern tree get_temp_regvar			(tree, tree);
extern tree build_vec_init			(tree, tree, tree, bool, int,
                                                 tsubst_flags_t);
extern tree build_delete			(tree, tree,
						 special_function_kind,
						 int, int, tsubst_flags_t);
extern void push_base_cleanups			(void);
extern tree build_vec_delete			(tree, tree,
						 special_function_kind, int,
						 tsubst_flags_t);
extern tree create_temporary_var		(tree);
extern void initialize_vtbl_ptrs		(tree);
extern tree scalar_constant_value		(tree);
extern tree decl_really_constant_value		(tree);
extern int diagnose_uninitialized_cst_or_ref_member (tree, bool, bool);
extern tree build_vtbl_address                  (tree);
extern bool maybe_reject_flexarray_init		(tree, tree);

/* in lex.c */
extern void cxx_dup_lang_specific_decl		(tree);
extern void yyungetc				(int, int);

extern tree unqualified_name_lookup_error	(tree,
						 location_t = UNKNOWN_LOCATION);
extern tree unqualified_fn_lookup_error		(cp_expr);
extern tree build_lang_decl			(enum tree_code, tree, tree);
extern tree build_lang_decl_loc			(location_t, enum tree_code, tree, tree);
extern bool maybe_add_lang_decl_raw		(tree);
extern bool maybe_add_lang_type_raw		(tree);
extern void retrofit_lang_decl			(tree);
extern tree copy_decl				(tree CXX_MEM_STAT_INFO);
extern tree copy_type				(tree CXX_MEM_STAT_INFO);
extern tree cxx_make_type			(enum tree_code);
extern tree make_class_type			(enum tree_code);
extern bool cxx_init				(void);
extern void cxx_finish				(void);
extern bool in_main_input_context		(void);

/* in method.c */
extern void init_method				(void);
extern tree make_thunk				(tree, bool, tree, tree);
extern void finish_thunk			(tree);
extern void use_thunk				(tree, bool);
extern bool trivial_fn_p			(tree);
extern tree forward_parm			(tree);
extern bool is_trivially_xible			(enum tree_code, tree, tree);
extern bool is_xible				(enum tree_code, tree, tree);
extern tree get_defaulted_eh_spec		(tree);
extern tree unevaluated_noexcept_spec		(void);
extern void after_nsdmi_defaulted_late_checks   (tree);
extern bool maybe_explain_implicit_delete	(tree);
extern void explain_implicit_non_constexpr	(tree);
extern void deduce_inheriting_ctor		(tree);
extern void synthesize_method			(tree);
extern tree lazily_declare_fn			(special_function_kind,
						 tree);
extern tree skip_artificial_parms_for		(const_tree, tree);
extern int num_artificial_parms_for		(const_tree);
extern tree make_alias_for			(tree, tree);
extern tree get_copy_ctor			(tree, tsubst_flags_t);
extern tree get_copy_assign			(tree);
extern tree get_default_ctor			(tree);
extern tree get_dtor				(tree, tsubst_flags_t);
extern tree strip_inheriting_ctors		(tree);
extern tree inherited_ctor_binfo		(tree);
extern bool ctor_omit_inherited_parms		(tree);
extern tree locate_ctor				(tree);
extern tree implicitly_declare_fn               (special_function_kind, tree,
						 bool, tree, tree);
/* In module.c  */
extern bool module_purview_p ();
extern bool module_interface_p ();
extern int module_exporting_level ();
extern void decl_set_module (tree);
extern int push_module_export (bool, tree = NULL);
extern void pop_module_export (int);
extern void declare_module (location_t, tree, bool, tree);
extern void finish_module ();
extern void import_module (location_t, tree, tree);
extern tree module_name (unsigned);
extern vec<tree, va_gc> *module_name_parts (unsigned);
extern bitmap module_import_bitmap (unsigned module);

/* In optimize.c */
extern bool maybe_clone_body			(tree);

/* In parser.c */
extern tree cp_convert_range_for (tree, tree, tree, tree, unsigned int, bool);
extern bool parsing_nsdmi (void);
extern bool parsing_default_capturing_generic_lambda_in_template (void);
extern void inject_this_parameter (tree, cp_cv_quals);

/* in pt.c */
extern bool check_template_shadow		(tree);
extern tree get_innermost_template_args		(tree, int);
extern void maybe_begin_member_template_processing (tree);
extern void maybe_end_member_template_processing (void);
extern tree finish_member_template_decl		(tree);
extern void begin_template_parm_list		(void);
extern bool begin_specialization		(void);
extern void reset_specialization		(void);
extern void end_specialization			(void);
extern void begin_explicit_instantiation	(void);
extern void end_explicit_instantiation		(void);
extern void check_unqualified_spec_or_inst	(tree, location_t);
extern tree check_explicit_specialization	(tree, tree, int, int);
extern int num_template_headers_for_class	(tree);
extern void check_template_variable		(tree);
extern tree make_auto				(void);
extern tree make_decltype_auto			(void);
extern tree make_template_placeholder		(tree);
extern tree do_auto_deduction                   (tree, tree, tree);
extern tree do_auto_deduction                   (tree, tree, tree,
                                                 tsubst_flags_t,
                                                 auto_deduction_context,
						 tree = NULL_TREE,
						 int = LOOKUP_NORMAL);
extern tree type_uses_auto			(tree);
extern tree type_uses_auto_or_concept		(tree);
extern void append_type_to_template_for_access_check (tree, tree, tree,
						      location_t);
extern tree convert_generic_types_to_packs	(tree, int, int);
extern tree splice_late_return_type		(tree, tree);
extern bool is_auto				(const_tree);
extern tree process_template_parm		(tree, location_t, tree, 
						 bool, bool);
extern tree end_template_parm_list		(tree);
extern void end_template_parm_list		(void);
extern void end_template_decl			(void);
extern tree maybe_update_decl_type		(tree, tree);
extern bool check_default_tmpl_args             (tree, tree, bool, bool, int);
extern tree push_template_decl			(tree);
extern tree push_template_decl_real		(tree, bool);
extern tree add_inherited_template_parms	(tree, tree);
extern bool redeclare_class_template		(tree, tree, tree);
extern tree lookup_template_class		(tree, tree, tree, tree,
						 int, tsubst_flags_t);
extern tree lookup_template_function		(tree, tree);
extern tree lookup_template_variable		(tree, tree);
extern int uses_template_parms			(tree);
extern bool uses_template_parms_level		(tree, int);
extern bool in_template_function		(void);
extern tree instantiate_class_template		(tree);
extern tree instantiate_template		(tree, tree, tsubst_flags_t);
extern tree fn_type_unification			(tree, tree, tree,
						 const tree *, unsigned int,
						 tree, unification_kind_t, int,
						 bool, bool);
extern void mark_decl_instantiated		(tree, int);
extern int more_specialized_fn			(tree, tree, int);
extern void do_decl_instantiation		(tree, tree);
extern void do_type_instantiation		(tree, tree, tsubst_flags_t);
extern bool always_instantiate_p		(tree);
extern void maybe_instantiate_noexcept		(tree);
extern tree instantiate_decl			(tree, bool, bool);
extern int comp_template_parms			(const_tree, const_tree);
extern bool uses_parameter_packs                (tree);
extern bool template_parameter_pack_p           (const_tree);
extern bool function_parameter_pack_p		(const_tree);
extern bool function_parameter_expanded_from_pack_p (tree, tree);
extern tree make_pack_expansion                 (tree);
extern bool check_for_bare_parameter_packs      (tree);
extern tree build_template_info			(tree, tree);
extern tree get_template_info			(const_tree);
extern vec<qualified_typedef_usage_t, va_gc> *get_types_needing_access_check (tree);
extern int template_class_depth			(tree);
extern int is_specialization_of			(tree, tree);
extern bool is_specialization_of_friend		(tree, tree);
extern tree get_pattern_parm			(tree, tree);
extern int comp_template_args			(tree, tree, tree * = NULL,
						 tree * = NULL, bool = false);
extern int template_args_equal                  (tree, tree, bool = false);
extern tree maybe_process_partial_specialization (tree);
extern tree most_specialized_instantiation	(tree);
extern void print_candidates			(tree);
extern void instantiate_pending_templates	(int);
extern tree tsubst_default_argument		(tree, tree, tree,
						 tsubst_flags_t);
extern tree tsubst (tree, tree, tsubst_flags_t, tree);
extern tree tsubst_copy_and_build		(tree, tree, tsubst_flags_t,
						 tree, bool, bool);
extern tree tsubst_expr                         (tree, tree, tsubst_flags_t,
                                                 tree, bool);
extern tree tsubst_pack_expansion               (tree, tree, tsubst_flags_t, tree);
extern tree most_general_template		(tree);
extern tree get_mostly_instantiated_function_type (tree);
extern bool problematic_instantiation_changed	(void);
extern void record_last_problematic_instantiation (void);
extern struct tinst_level *current_instantiation(void);
extern bool instantiating_current_function_p    (void);
extern tree maybe_get_template_decl_from_type_decl (tree);
extern int processing_template_parmlist;
extern bool dependent_type_p			(tree);
extern bool dependent_scope_p			(tree);
extern bool any_dependent_template_arguments_p  (const_tree);
extern bool dependent_template_p		(tree);
extern bool dependent_template_id_p		(tree, tree);
extern bool type_dependent_expression_p		(tree);
extern bool type_dependent_object_expression_p	(tree);
extern bool any_type_dependent_arguments_p      (const vec<tree, va_gc> *);
extern bool any_type_dependent_elements_p       (const_tree);
extern bool type_dependent_expression_p_push	(tree);
extern bool value_dependent_expression_p	(tree);
extern bool instantiation_dependent_expression_p (tree);
extern bool instantiation_dependent_uneval_expression_p (tree);
extern bool any_value_dependent_elements_p      (const_tree);
extern bool dependent_omp_for_p			(tree, tree, tree, tree);
extern tree resolve_typename_type		(tree, bool);
extern tree template_for_substitution		(tree);
extern tree build_non_dependent_expr		(tree);
extern void make_args_non_dependent		(vec<tree, va_gc> *);
extern bool reregister_specialization		(tree, tree, tree);
extern tree instantiate_non_dependent_expr	(tree);
extern tree instantiate_non_dependent_expr_sfinae (tree, tsubst_flags_t);
extern tree instantiate_non_dependent_expr_internal (tree, tsubst_flags_t);
extern tree instantiate_non_dependent_or_null   (tree);
extern bool variable_template_specialization_p  (tree);
extern bool alias_type_or_template_p            (tree);
extern bool alias_template_specialization_p     (const_tree);
extern bool dependent_alias_template_spec_p     (const_tree);
extern bool explicit_class_specialization_p     (tree);
extern bool push_tinst_level                    (tree);
extern bool push_tinst_level_loc                (tree, location_t);
extern void pop_tinst_level                     (void);
extern struct tinst_level *outermost_tinst_level(void);
extern void init_template_processing		(void);
extern void print_template_statistics		(void);
bool template_template_parameter_p		(const_tree);
bool template_type_parameter_p                  (const_tree);
extern bool primary_template_instantiation_p    (const_tree);
extern tree get_primary_template_innermost_parameters	(const_tree);
extern tree get_template_parms_at_level (tree, int);
extern tree get_template_innermost_arguments	(const_tree);
extern tree get_template_argument_pack_elems	(const_tree);
extern tree get_function_template_decl		(const_tree);
extern tree resolve_nondeduced_context		(tree, tsubst_flags_t);
extern hashval_t iterative_hash_template_arg (tree arg, hashval_t val);
extern tree coerce_template_parms               (tree, tree, tree);
extern tree coerce_template_parms               (tree, tree, tree, tsubst_flags_t);
extern void register_local_specialization       (tree, tree);
extern tree retrieve_local_specialization       (tree);
extern tree extract_fnparm_pack                 (tree, tree *);
extern tree template_parm_to_arg                (tree);
extern tree dguide_name				(tree);
extern bool dguide_name_p			(tree);
extern bool deduction_guide_p			(const_tree);
extern bool copy_guide_p			(const_tree);
extern bool template_guide_p			(const_tree);

/* in repo.c */
extern void init_repo				(void);
extern int repo_emit_p				(tree);
extern bool repo_export_class_p			(const_tree);
extern void finish_repo				(void);

/* in rtti.c */
/* A vector of all tinfo decls that haven't been emitted yet.  */
extern GTY(()) vec<tree, va_gc> *unemitted_tinfo_decls;

extern void init_rtti_processing		(void);
extern tree build_typeid			(tree, tsubst_flags_t);
extern tree get_tinfo_decl			(tree);
extern tree get_typeid				(tree, tsubst_flags_t);
extern tree build_headof			(tree);
extern tree build_dynamic_cast			(tree, tree, tsubst_flags_t);
extern void emit_support_tinfos			(void);
extern bool emit_tinfo_decl			(tree);

/* in search.c */
extern bool accessible_base_p			(tree, tree, bool);
extern tree lookup_base                         (tree, tree, base_access,
						 base_kind *, tsubst_flags_t);
extern tree dcast_base_hint			(tree, tree);
extern int accessible_p				(tree, tree, bool);
extern int accessible_in_template_p		(tree, tree);
extern tree lookup_field_1			(tree, tree, bool);
extern tree lookup_field			(tree, tree, int, bool);
extern int lookup_fnfields_1			(tree, tree);
extern tree lookup_fnfields_slot		(tree, tree);
extern tree lookup_fnfields_slot_nolazy		(tree, tree);
extern int class_method_index_for_fn		(tree, tree);
extern tree lookup_fnfields			(tree, tree, int);
extern tree lookup_member			(tree, tree, int, bool,
						 tsubst_flags_t,
						 access_failure_info *afi = NULL);
extern tree lookup_member_fuzzy		(tree, tree, bool);
extern tree locate_field_accessor		(tree, tree, bool);
extern int look_for_overrides			(tree, tree);
extern void get_pure_virtuals			(tree);
extern void maybe_suppress_debug_info		(tree);
extern void note_debug_info_needed		(tree);
extern void print_search_statistics		(void);
extern void reinit_search_statistics		(void);
extern tree current_scope			(void);
extern int at_function_scope_p			(void);
extern bool at_class_scope_p			(void);
extern bool at_namespace_scope_p		(void);
extern tree context_for_name_lookup		(tree);
extern tree lookup_conversions			(tree);
extern tree binfo_from_vbase			(tree);
extern tree binfo_for_vbase			(tree, tree);
extern tree look_for_overrides_here		(tree, tree);
#define dfs_skip_bases ((tree)1)
extern tree dfs_walk_all (tree, tree (*) (tree, void *),
			  tree (*) (tree, void *), void *);
extern tree dfs_walk_once (tree, tree (*) (tree, void *),
			   tree (*) (tree, void *), void *);
extern tree binfo_via_virtual			(tree, tree);
extern tree build_baselink			(tree, tree, tree, tree);
extern tree adjust_result_of_qualified_name_lookup
						(tree, tree, tree);
extern tree copied_binfo			(tree, tree);
extern tree original_binfo			(tree, tree);
extern int shared_member_p			(tree);
extern bool any_dependent_bases_p (tree = current_nonlambda_class_type ());

/* The representation of a deferred access check.  */

struct GTY(()) deferred_access_check {
  /* The base class in which the declaration is referenced. */
  tree binfo;
  /* The declaration whose access must be checked.  */
  tree decl;
  /* The declaration that should be used in the error message.  */
  tree diag_decl;
  /* The location of this access.  */
  location_t loc;
};

/* in semantics.c */
extern void push_deferring_access_checks	(deferring_kind);
extern void resume_deferring_access_checks	(void);
extern void stop_deferring_access_checks	(void);
extern void pop_deferring_access_checks		(void);
extern vec<deferred_access_check, va_gc> *get_deferred_access_checks (void);
extern void reopen_deferring_access_checks (vec<deferred_access_check, va_gc> *);
extern void pop_to_parent_deferring_access_checks (void);
extern bool perform_access_checks (vec<deferred_access_check, va_gc> *,
				   tsubst_flags_t);
extern bool perform_deferred_access_checks	(tsubst_flags_t);
extern bool perform_or_defer_access_check	(tree, tree, tree,
						 tsubst_flags_t,
						 access_failure_info *afi = NULL);

/* RAII sentinel to ensures that deferred access checks are popped before
  a function returns.  */

struct deferring_access_check_sentinel
{
  deferring_access_check_sentinel ()
  {
    push_deferring_access_checks (dk_deferred);
  }
  ~deferring_access_check_sentinel ()
  {
    pop_deferring_access_checks ();
  }
};

extern int stmts_are_full_exprs_p		(void);
extern void init_cp_semantics			(void);
extern tree do_poplevel				(tree);
extern void break_maybe_infinite_loop		(void);
extern void add_decl_expr			(tree);
extern tree maybe_cleanup_point_expr_void	(tree);
extern tree finish_expr_stmt			(tree);
extern tree begin_if_stmt			(void);
extern tree finish_if_stmt_cond			(tree, tree);
extern tree finish_then_clause			(tree);
extern void begin_else_clause			(tree);
extern void finish_else_clause			(tree);
extern void finish_if_stmt			(tree);
extern tree begin_while_stmt			(void);
extern void finish_while_stmt_cond		(tree, tree, bool);
extern void finish_while_stmt			(tree);
extern tree begin_do_stmt			(void);
extern void finish_do_body			(tree);
extern void finish_do_stmt			(tree, tree, bool);
extern tree finish_return_stmt			(tree);
extern tree begin_for_scope			(tree *);
extern tree begin_for_stmt			(tree, tree);
extern void finish_init_stmt			(tree);
extern void finish_for_cond			(tree, tree, bool);
extern void finish_for_expr			(tree, tree);
extern void finish_for_stmt			(tree);
extern tree begin_range_for_stmt		(tree, tree);
extern void finish_range_for_decl		(tree, tree, tree);
extern void finish_range_for_stmt		(tree);
extern tree finish_break_stmt			(void);
extern tree finish_continue_stmt		(void);
extern tree begin_switch_stmt			(void);
extern void finish_switch_cond			(tree, tree);
extern void finish_switch_stmt			(tree);
extern tree finish_goto_stmt			(tree);
extern tree begin_try_block			(void);
extern void finish_try_block			(tree);
extern void finish_handler_sequence		(tree);
extern tree begin_function_try_block		(tree *);
extern void finish_function_try_block		(tree);
extern void finish_function_handler_sequence    (tree, tree);
extern void finish_cleanup_try_block		(tree);
extern tree begin_handler			(void);
extern void finish_handler_parms		(tree, tree);
extern void finish_handler			(tree);
extern void finish_cleanup			(tree, tree);
extern bool is_this_parameter                   (tree);

enum {
  BCS_NORMAL = 0,
  BCS_NO_SCOPE = 1,
  BCS_TRY_BLOCK = 2,
  BCS_FN_BODY = 4,
  BCS_TRANSACTION = 8
};
extern tree begin_compound_stmt			(unsigned int);

extern void finish_compound_stmt		(tree);
extern tree finish_asm_stmt			(int, tree, tree, tree, tree,
						 tree);
extern tree finish_label_stmt			(tree);
extern void finish_label_decl			(tree);
extern cp_expr finish_parenthesized_expr	(cp_expr);
extern tree force_paren_expr			(tree);
extern tree maybe_undo_parenthesized_ref	(tree);
extern tree finish_non_static_data_member       (tree, tree, tree);
extern tree begin_stmt_expr			(void);
extern tree finish_stmt_expr_expr		(tree, tree);
extern tree finish_stmt_expr			(tree, bool);
extern tree stmt_expr_value_expr		(tree);
bool empty_expr_stmt_p				(tree);
extern cp_expr perform_koenig_lookup		(cp_expr, vec<tree, va_gc> *,
						 tsubst_flags_t);
extern tree finish_call_expr			(tree, vec<tree, va_gc> **, bool,
						 bool, tsubst_flags_t);
extern tree lookup_and_finish_template_variable (tree, tree, tsubst_flags_t = tf_warning_or_error);
extern tree finish_template_variable		(tree, tsubst_flags_t = tf_warning_or_error);
extern cp_expr finish_increment_expr		(cp_expr, enum tree_code);
extern tree finish_this_expr			(void);
extern tree finish_pseudo_destructor_expr       (tree, tree, tree, location_t);
extern cp_expr finish_unary_op_expr		(location_t, enum tree_code, cp_expr,
						 tsubst_flags_t);
/* Whether this call to finish_compound_literal represents a C++11 functional
   cast or a C99 compound literal.  */
enum fcl_t { fcl_functional, fcl_c99 };
extern tree finish_compound_literal		(tree, tree, tsubst_flags_t, fcl_t = fcl_functional);
extern tree finish_fname			(tree);
extern void finish_translation_unit		(void);
extern tree finish_template_type_parm		(tree, tree);
extern tree finish_template_template_parm       (tree, tree);
extern tree begin_class_definition		(tree);
extern void finish_template_decl		(tree);
extern tree finish_template_type		(tree, tree, int);
extern tree finish_base_specifier		(tree, tree, bool);
extern void finish_member_declaration		(tree);
extern bool outer_automatic_var_p		(tree);
extern tree process_outer_var_ref		(tree, tsubst_flags_t);
extern cp_expr finish_id_expression		(tree, tree, tree,
						 cp_id_kind *,
						 bool, bool, bool *,
						 bool, bool, bool, bool,
						 const char **,
                                                 location_t);
extern tree finish_typeof			(tree);
extern tree finish_underlying_type	        (tree);
extern tree calculate_bases                     (tree);
extern tree finish_bases                        (tree, bool);
extern tree calculate_direct_bases              (tree);
extern tree finish_offsetof			(tree, tree, location_t);
extern void finish_decl_cleanup			(tree, tree);
extern void finish_eh_cleanup			(tree);
extern void emit_associated_thunks		(tree);
extern void finish_mem_initializers		(tree);
extern tree check_template_template_default_arg (tree);
extern bool expand_or_defer_fn_1		(tree);
extern void expand_or_defer_fn			(tree);
extern void add_typedef_to_current_template_for_access_check (tree, tree,
							      location_t);
extern void check_accessibility_of_qualified_id (tree, tree, tree);
extern tree finish_qualified_id_expr		(tree, tree, bool, bool,
						 bool, bool, tsubst_flags_t);
extern void simplify_aggr_init_expr		(tree *);
extern void finalize_nrv			(tree *, tree, tree);
extern tree omp_reduction_id			(enum tree_code, tree, tree);
extern tree cp_remove_omp_priv_cleanup_stmt	(tree *, int *, void *);
extern void cp_check_omp_declare_reduction	(tree);
extern void finish_omp_declare_simd_methods	(tree);
extern tree finish_omp_clauses			(tree, enum c_omp_region_type);
extern tree push_omp_privatization_clauses	(bool);
extern void pop_omp_privatization_clauses	(tree);
extern void save_omp_privatization_clauses	(vec<tree> &);
extern void restore_omp_privatization_clauses	(vec<tree> &);
extern void finish_omp_threadprivate		(tree);
extern tree begin_omp_structured_block		(void);
extern tree finish_omp_structured_block		(tree);
extern tree finish_oacc_data			(tree, tree);
extern tree finish_oacc_host_data		(tree, tree);
extern tree finish_omp_construct		(enum tree_code, tree, tree);
extern tree begin_omp_parallel			(void);
extern tree finish_omp_parallel			(tree, tree);
extern tree begin_omp_task			(void);
extern tree finish_omp_task			(tree, tree);
extern tree finish_omp_for			(location_t, enum tree_code,
						 tree, tree, tree, tree, tree,
						 tree, tree, vec<tree> *, tree);
extern void finish_omp_atomic			(enum tree_code, enum tree_code,
						 tree, tree, tree, tree, tree,
						 bool);
extern void finish_omp_barrier			(void);
extern void finish_omp_flush			(void);
extern void finish_omp_taskwait			(void);
extern void finish_omp_taskyield		(void);
extern void finish_omp_cancel			(tree);
extern void finish_omp_cancellation_point	(tree);
extern tree omp_privatize_field			(tree, bool);
extern tree begin_transaction_stmt		(location_t, tree *, int);
extern void finish_transaction_stmt		(tree, tree, int, tree);
extern tree build_transaction_expr		(location_t, tree, int, tree);
extern bool cxx_omp_create_clause_info		(tree, tree, bool, bool,
						 bool, bool);
extern tree baselink_for_fns                    (tree);
extern void finish_static_assert                (tree, tree, location_t,
                                                 bool);
extern tree finish_decltype_type                (tree, bool, tsubst_flags_t);
extern tree finish_trait_expr			(enum cp_trait_kind, tree, tree);
extern tree build_lambda_expr                   (void);
extern tree build_lambda_object			(tree);
extern tree begin_lambda_type                   (tree);
extern tree lambda_capture_field_type		(tree, bool, bool);
extern tree lambda_return_type			(tree);
extern tree lambda_proxy_type			(tree);
extern tree lambda_function			(tree);
extern void apply_deduced_return_type           (tree, tree);
extern tree add_capture                         (tree, tree, tree, bool, bool);
extern tree add_default_capture                 (tree, tree, tree);
extern tree build_capture_proxy			(tree);
extern void insert_capture_proxy		(tree);
extern void insert_pending_capture_proxies	(void);
extern bool is_capture_proxy			(tree);
extern bool is_normal_capture_proxy             (tree);
extern void register_capture_members		(tree);
extern tree lambda_expr_this_capture            (tree, bool);
extern void maybe_generic_this_capture		(tree, tree);
extern tree maybe_resolve_dummy			(tree, bool);
extern tree current_nonlambda_function		(void);
extern tree nonlambda_method_basetype		(void);
extern tree current_nonlambda_scope		(void);
extern bool generic_lambda_fn_p			(tree);
extern void maybe_add_lambda_conv_op            (tree);
extern bool is_lambda_ignored_entity            (tree);
extern bool lambda_static_thunk_p		(tree);
extern tree finish_builtin_launder		(location_t, tree,
						 tsubst_flags_t);

/* in tree.c */
extern int cp_tree_operand_length		(const_tree);
extern int cp_tree_code_length			(enum tree_code);
extern void cp_free_lang_data 			(tree t);
extern tree force_target_expr			(tree, tree, tsubst_flags_t);
extern tree build_target_expr_with_type		(tree, tree, tsubst_flags_t);
extern void lang_check_failed			(const char *, int,
						 const char *) ATTRIBUTE_NORETURN;
extern tree stabilize_expr			(tree, tree *);
extern void stabilize_call			(tree, tree *);
extern bool stabilize_init			(tree, tree *);
extern tree add_stmt_to_compound		(tree, tree);
extern void init_tree				(void);
extern bool pod_type_p				(const_tree);
extern bool layout_pod_type_p			(const_tree);
extern bool std_layout_type_p			(const_tree);
extern bool trivial_type_p			(const_tree);
extern bool trivially_copyable_p		(const_tree);
extern bool type_has_unique_obj_representations (const_tree);
extern bool scalarish_type_p			(const_tree);
extern bool type_has_nontrivial_default_init	(const_tree);
extern bool type_has_nontrivial_copy_init	(const_tree);
extern void maybe_warn_parm_abi			(tree, location_t);
extern bool class_tmpl_impl_spec_p		(const_tree);
extern int zero_init_p				(const_tree);
extern bool check_abi_tag_redeclaration		(const_tree, const_tree,
						 const_tree);
extern bool check_abi_tag_args			(tree, tree);
extern tree strip_typedefs			(tree, bool * = NULL);
extern tree strip_typedefs_expr			(tree, bool * = NULL);
extern tree copy_binfo				(tree, tree, tree,
						 tree *, int);
extern int member_p				(const_tree);
extern cp_lvalue_kind real_lvalue_p		(const_tree);
extern cp_lvalue_kind lvalue_kind		(const_tree);
extern bool glvalue_p				(const_tree);
extern bool obvalue_p				(const_tree);
extern bool xvalue_p	                        (const_tree);
extern bool bitfield_p				(const_tree);
extern tree cp_stabilize_reference		(tree);
extern bool builtin_valid_in_constant_expr_p    (const_tree);
extern tree build_min				(enum tree_code, tree, ...);
extern tree build_min_nt_loc			(location_t, enum tree_code,
						 ...);
extern tree build_min_non_dep			(enum tree_code, tree, ...);
extern tree build_min_non_dep_op_overload	(enum tree_code, tree, tree, ...);
extern tree build_min_non_dep_call_vec		(tree, tree, vec<tree, va_gc> *);
extern vec<tree, va_gc>* vec_copy_and_insert    (vec<tree, va_gc>*, tree, unsigned);
extern tree build_cplus_new			(tree, tree, tsubst_flags_t);
extern tree build_aggr_init_expr		(tree, tree);
extern tree get_target_expr			(tree);
extern tree get_target_expr_sfinae		(tree, tsubst_flags_t);
extern tree build_cplus_array_type		(tree, tree);
extern tree build_array_of_n_type		(tree, int);
extern bool array_of_runtime_bound_p		(tree);
extern tree build_array_copy			(tree);
extern tree build_vec_init_expr			(tree, tree, tsubst_flags_t);
extern void diagnose_non_constexpr_vec_init	(tree);
extern tree hash_tree_cons			(tree, tree, tree);
extern tree hash_tree_chain			(tree, tree);
extern tree build_qualified_name		(tree, tree, tree, bool);
extern tree build_ref_qualified_type		(tree, cp_ref_qualifier);
extern tree make_module_vec			(unsigned clusters);
inline tree ovl_first				(tree) ATTRIBUTE_PURE;
extern tree ovl_make				(tree fn,
						 tree next = NULL_TREE);
extern tree ovl_skip_hidden			(tree);
extern tree ovl_insert				(tree fn, tree maybe_ovl,
						 bool using_p = false);
extern void lookup_mark				(tree lookup, bool val);
extern tree lookup_add				(tree fns, tree lookup);
extern tree lookup_maybe_add			(tree fns, tree lookup);
extern void lookup_keep				(tree lookup, bool keep);
extern int is_overloaded_fn			(tree);
extern bool really_overloaded_fn		(tree);
extern tree dependent_name			(tree);
extern tree get_fns				(tree) ATTRIBUTE_PURE;
extern tree get_first_fn			(tree) ATTRIBUTE_PURE;
extern tree ovl_scope				(tree);
extern const char *cxx_printable_name		(tree, int);
extern const char *cxx_printable_name_translate	(tree, int);
extern tree canonical_eh_spec			(tree);
extern tree build_exception_variant		(tree, tree);
extern tree bind_template_template_parm		(tree, tree);
extern tree array_type_nelts_total		(tree);
extern tree array_type_nelts_top		(tree);
extern tree break_out_target_exprs		(tree);
extern tree build_ctor_subob_ref		(tree, tree, tree);
extern tree replace_placeholders		(tree, tree, bool * = NULL);
extern tree get_type_decl			(tree);
extern tree decl_namespace_context		(tree);
extern bool decl_anon_ns_mem_p			(const_tree);
extern tree lvalue_type				(tree);
extern tree error_type				(tree);
extern int varargs_function_p			(const_tree);
extern bool cp_tree_equal			(tree, tree);
extern tree no_linkage_check			(tree, bool);
extern void debug_binfo				(tree);
extern tree build_dummy_object			(tree);
extern tree maybe_dummy_object			(tree, tree *);
extern int is_dummy_object			(const_tree);
extern const struct attribute_spec cxx_attribute_table[];
extern tree make_ptrmem_cst			(tree, tree);
extern tree cp_build_type_attribute_variant     (tree, tree);
extern tree cp_build_reference_type		(tree, bool);
extern tree move				(tree);
extern tree cp_build_qualified_type_real	(tree, int, tsubst_flags_t);
#define cp_build_qualified_type(TYPE, QUALS) \
  cp_build_qualified_type_real ((TYPE), (QUALS), tf_warning_or_error)
extern bool cv_qualified_p			(const_tree);
extern tree cv_unqualified			(tree);
extern special_function_kind special_function_p (const_tree);
extern int count_trees				(tree);
extern int char_type_p				(tree);
extern void verify_stmt_tree			(tree);
extern linkage_kind decl_linkage		(tree);
extern duration_kind decl_storage_duration	(tree);
extern tree cp_walk_subtrees (tree*, int*, walk_tree_fn,
			      void*, hash_set<tree> *);
#define cp_walk_tree(tp,func,data,pset) \
	walk_tree_1 (tp, func, data, pset, cp_walk_subtrees)
#define cp_walk_tree_without_duplicates(tp,func,data) \
	walk_tree_without_duplicates_1 (tp, func, data, cp_walk_subtrees)
extern tree rvalue				(tree);
extern tree convert_bitfield_to_declared_type   (tree);
extern tree cp_save_expr			(tree);
extern bool cast_valid_in_integral_constant_expression_p (tree);
extern bool cxx_type_hash_eq			(const_tree, const_tree);

extern void cxx_print_statistics		(void);
extern bool maybe_warn_zero_as_null_pointer_constant (tree, location_t);

/* in ptree.c */
extern void cxx_print_xnode			(FILE *, tree, int);
extern void cxx_print_decl			(FILE *, tree, int);
extern void cxx_print_type			(FILE *, tree, int);
extern void cxx_print_identifier		(FILE *, tree, int);
extern void cxx_print_error_function		(diagnostic_context *,
						 const char *,
						 struct diagnostic_info *);

/* in typeck.c */
extern bool cxx_mark_addressable		(tree, bool = false);
extern int string_conv_p			(const_tree, const_tree, int);
extern tree cp_truthvalue_conversion		(tree);
extern tree condition_conversion		(tree);
extern tree require_complete_type		(tree);
extern tree require_complete_type_sfinae	(tree, tsubst_flags_t);
extern tree complete_type			(tree);
extern tree complete_type_or_else		(tree, tree);
extern tree complete_type_or_maybe_complain	(tree, tree, tsubst_flags_t);
inline bool type_unknown_p			(const_tree expr)
{
  return TREE_TYPE (expr) == unknown_type_node;
}
enum { ce_derived, ce_type, ce_normal, ce_exact };
extern bool comp_except_specs			(const_tree, const_tree, int);
extern bool comptypes				(tree, tree, int);
extern bool same_type_ignoring_top_level_qualifiers_p (tree, tree);
extern bool compparms				(const_tree, const_tree);
extern int comp_cv_qualification		(const_tree, const_tree);
extern int comp_cv_qualification		(int, int);
extern int comp_cv_qual_signature		(tree, tree);
extern tree cxx_sizeof_or_alignof_expr		(tree, enum tree_code, bool);
extern tree cxx_sizeof_or_alignof_type		(tree, enum tree_code, bool);
extern tree cxx_alignas_expr                    (tree);
extern tree cxx_sizeof_nowarn                   (tree);
extern tree is_bitfield_expr_with_lowered_type  (const_tree);
extern tree unlowered_expr_type                 (const_tree);
extern tree decay_conversion			(tree,
                                                 tsubst_flags_t,
                                                 bool = true);
extern tree build_class_member_access_expr      (cp_expr, tree, tree, bool,
						 tsubst_flags_t);
extern tree finish_class_member_access_expr     (cp_expr, tree, bool,
						 tsubst_flags_t);
extern tree build_x_indirect_ref		(location_t, tree,
						 ref_operator, tsubst_flags_t);
extern tree cp_build_indirect_ref		(tree, ref_operator,
                                                 tsubst_flags_t);
extern tree build_array_ref			(location_t, tree, tree);
extern tree cp_build_array_ref			(location_t, tree, tree,
						 tsubst_flags_t);
extern tree get_member_function_from_ptrfunc	(tree *, tree, tsubst_flags_t);
extern tree cp_build_function_call_nary         (tree, tsubst_flags_t, ...)
						ATTRIBUTE_SENTINEL;
extern tree cp_build_function_call_vec		(tree, vec<tree, va_gc> **,
						 tsubst_flags_t);
extern tree build_x_binary_op			(location_t,
						 enum tree_code, tree,
						 enum tree_code, tree,
						 enum tree_code, tree *,
						 tsubst_flags_t);
extern tree build_x_array_ref			(location_t, tree, tree,
						 tsubst_flags_t);
extern tree build_x_unary_op			(location_t,
						 enum tree_code, cp_expr,
                                                 tsubst_flags_t);
extern tree cp_build_addressof			(location_t, tree,
						 tsubst_flags_t);
extern tree cp_build_addr_expr			(tree, tsubst_flags_t);
extern tree cp_build_unary_op                   (enum tree_code, tree, bool,
                                                 tsubst_flags_t);
extern tree unary_complex_lvalue		(enum tree_code, tree);
extern tree build_x_conditional_expr		(location_t, tree, tree, tree, 
                                                 tsubst_flags_t);
extern tree build_x_compound_expr_from_list	(tree, expr_list_kind,
						 tsubst_flags_t);
extern tree build_x_compound_expr_from_vec	(vec<tree, va_gc> *,
						 const char *, tsubst_flags_t);
extern tree build_x_compound_expr		(location_t, tree, tree,
						 tsubst_flags_t);
extern tree build_compound_expr                 (location_t, tree, tree);
extern tree cp_build_compound_expr		(tree, tree, tsubst_flags_t);
extern tree build_static_cast			(tree, tree, tsubst_flags_t);
extern tree build_reinterpret_cast		(tree, tree, tsubst_flags_t);
extern tree build_const_cast			(tree, tree, tsubst_flags_t);
extern tree build_c_cast			(location_t, tree, tree);
extern cp_expr build_c_cast			(location_t loc, tree type,
						 cp_expr expr);
extern tree cp_build_c_cast			(tree, tree, tsubst_flags_t);
extern cp_expr build_x_modify_expr		(location_t, tree,
						 enum tree_code, tree,
						 tsubst_flags_t);
extern tree cp_build_modify_expr		(location_t, tree,
						 enum tree_code, tree,
						 tsubst_flags_t);
extern tree convert_for_initialization		(tree, tree, tree, int,
						 impl_conv_rhs, tree, int,
                                                 tsubst_flags_t);
extern int comp_ptr_ttypes			(tree, tree);
extern bool comp_ptr_ttypes_const		(tree, tree);
extern bool error_type_p			(const_tree);
extern bool ptr_reasonably_similar		(const_tree, const_tree);
extern tree build_ptrmemfunc			(tree, tree, int, bool,
						 tsubst_flags_t);
extern int cp_type_quals			(const_tree);
extern int type_memfn_quals			(const_tree);
extern cp_ref_qualifier type_memfn_rqual	(const_tree);
extern tree apply_memfn_quals			(tree, cp_cv_quals, cp_ref_qualifier);
extern bool cp_has_mutable_p			(const_tree);
extern bool at_least_as_qualified_p		(const_tree, const_tree);
extern void cp_apply_type_quals_to_decl		(int, tree);
extern tree build_ptrmemfunc1			(tree, tree, tree);
extern void expand_ptrmemfunc_cst		(tree, tree *, tree *);
extern tree type_after_usual_arithmetic_conversions (tree, tree);
extern tree common_pointer_type                 (tree, tree);
extern tree composite_pointer_type		(tree, tree, tree, tree,
						 composite_pointer_operation, 
						 tsubst_flags_t);
extern tree merge_types				(tree, tree);
extern tree strip_array_domain			(tree);
extern tree check_return_expr			(tree, bool *);
extern tree cp_build_binary_op                  (location_t,
						 enum tree_code, tree, tree,
						 tsubst_flags_t);
extern tree build_x_vec_perm_expr               (location_t,
						 tree, tree, tree,
						 tsubst_flags_t);
#define cxx_sizeof(T)  cxx_sizeof_or_alignof_type (T, SIZEOF_EXPR, true)
extern tree build_simple_component_ref		(tree, tree);
extern tree build_ptrmemfunc_access_expr	(tree, tree);
extern tree build_address			(tree);
extern tree build_nop				(tree, tree);
extern tree non_reference			(tree);
extern tree lookup_anon_field			(tree, tree);
extern bool invalid_nonstatic_memfn_p		(location_t, tree,
						 tsubst_flags_t);
extern tree convert_member_func_to_ptr		(tree, tree, tsubst_flags_t);
extern tree convert_ptrmem			(tree, tree, bool, bool,
						 tsubst_flags_t);
extern int lvalue_or_else			(tree, enum lvalue_use,
                                                 tsubst_flags_t);
extern void check_template_keyword		(tree);
extern bool check_raw_literal_operator		(const_tree decl);
extern bool check_literal_operator_args		(const_tree, bool *, bool *);
extern void maybe_warn_about_useless_cast       (tree, tree, tsubst_flags_t);
extern tree cp_perform_integral_promotions      (tree, tsubst_flags_t);

extern tree finish_left_unary_fold_expr      (tree, int);
extern tree finish_right_unary_fold_expr     (tree, int);
extern tree finish_binary_fold_expr          (tree, tree, int);

/* in typeck2.c */
extern void require_complete_eh_spec_types	(tree, tree);
extern void cxx_incomplete_type_diagnostic	(location_t, const_tree,
						 const_tree, diagnostic_t);
inline void
cxx_incomplete_type_diagnostic (const_tree value, const_tree type,
				diagnostic_t diag_kind)
{
  cxx_incomplete_type_diagnostic (EXPR_LOC_OR_LOC (value, input_location),
				  value, type, diag_kind);
}

extern void cxx_incomplete_type_error		(location_t, const_tree,
						 const_tree);
inline void
cxx_incomplete_type_error (const_tree value, const_tree type)
{
  cxx_incomplete_type_diagnostic (value, type, DK_ERROR);
}

extern void cxx_incomplete_type_inform 	        (const_tree);
extern tree error_not_base_type			(tree, tree);
extern tree binfo_or_else			(tree, tree);
extern void cxx_readonly_error			(tree, enum lvalue_use);
extern void complete_type_check_abstract	(tree);
extern int abstract_virtuals_error		(tree, tree);
extern int abstract_virtuals_error		(abstract_class_use, tree);
extern int abstract_virtuals_error_sfinae	(tree, tree, tsubst_flags_t);
extern int abstract_virtuals_error_sfinae	(abstract_class_use, tree, tsubst_flags_t);

extern tree store_init_value			(tree, tree, vec<tree, va_gc>**, int);
extern tree split_nonconstant_init		(tree, tree);
extern bool check_narrowing			(tree, tree, tsubst_flags_t);
extern tree digest_init				(tree, tree, tsubst_flags_t);
extern tree digest_init_flags			(tree, tree, int, tsubst_flags_t);
extern tree digest_nsdmi_init		        (tree, tree);
extern tree build_scoped_ref			(tree, tree, tree *);
extern tree build_x_arrow			(location_t, tree,
						 tsubst_flags_t);
extern tree build_m_component_ref		(tree, tree, tsubst_flags_t);
extern tree build_functional_cast		(tree, tree, tsubst_flags_t);
extern tree add_exception_specifier		(tree, tree, int);
extern tree merge_exception_specifiers		(tree, tree);

/* in mangle.c */
extern bool maybe_remove_implicit_alias		(tree);
extern void init_mangle				(void);
extern void mangle_decl				(tree);
extern const char *mangle_type_string		(tree);
extern tree mangle_typeinfo_for_type		(tree);
extern tree mangle_typeinfo_string_for_type	(tree);
extern tree mangle_vtbl_for_type		(tree);
extern tree mangle_vtt_for_type			(tree);
extern tree mangle_ctor_vtbl_for_type		(tree, tree);
extern tree mangle_thunk			(tree, int, tree, tree, tree);
extern tree mangle_conv_op_name_for_type	(tree);
extern tree mangle_guard_variable		(tree);
extern tree mangle_tls_init_fn			(tree);
extern tree mangle_tls_wrapper_fn		(tree);
extern bool decl_tls_wrapper_p			(tree);
extern tree mangle_ref_init_variable		(tree);
extern char * get_mangled_vtable_map_var_name   (tree);
extern bool mangle_return_type_p		(tree);
extern tree mangle_decomp			(tree, vec<tree> &);

/* in dump.c */
extern bool cp_dump_tree			(void *, tree);

/* In cp/cp-objcp-common.c.  */

extern alias_set_type cxx_get_alias_set		(tree);
extern bool cxx_warn_unused_global_decl		(const_tree);
extern size_t cp_tree_size			(enum tree_code);
extern bool cp_var_mod_type_p			(tree, tree);
extern void cxx_initialize_diagnostics		(diagnostic_context *);
extern int cxx_types_compatible_p		(tree, tree);
extern void init_shadowed_var_for_decl		(void);
extern bool cxx_block_may_fallthru		(const_tree);

/* in cp-gimplify.c */
extern int cp_gimplify_expr			(tree *, gimple_seq *,
						 gimple_seq *);
extern void cp_genericize			(tree);
extern bool cxx_omp_const_qual_no_mutable	(tree);
extern enum omp_clause_default_kind cxx_omp_predetermined_sharing (tree);
extern tree cxx_omp_clause_default_ctor		(tree, tree, tree);
extern tree cxx_omp_clause_copy_ctor		(tree, tree, tree);
extern tree cxx_omp_clause_assign_op		(tree, tree, tree);
extern tree cxx_omp_clause_dtor			(tree, tree);
extern void cxx_omp_finish_clause		(tree, gimple_seq *);
extern bool cxx_omp_privatize_by_reference	(const_tree);
extern bool cxx_omp_disregard_value_expr	(tree, bool);
extern void cp_fold_function			(tree);
extern tree cp_fully_fold			(tree);
extern void clear_fold_cache			(void);

/* in name-lookup.c */
extern void suggest_alternatives_for            (location_t, tree, bool);
extern bool suggest_alternative_in_explicit_scope (location_t, tree, tree);
extern tree strip_using_decl                    (tree);

/* Tell the binding oracle what kind of binding we are looking for.  */

enum cp_oracle_request
{
  CP_ORACLE_IDENTIFIER
};

/* If this is non-NULL, then it is a "binding oracle" which can lazily
   create bindings when needed by the C compiler.  The oracle is told
   the name and type of the binding to create.  It can call pushdecl
   or the like to ensure the binding is visible; or do nothing,
   leaving the binding untouched.  c-decl.c takes note of when the
   oracle has been called and will not call it again if it fails to
   create a given binding.  */

typedef void cp_binding_oracle_function (enum cp_oracle_request, tree identifier);

extern cp_binding_oracle_function *cp_binding_oracle;

/* in constraint.cc */
extern void init_constraint_processing          ();
extern bool constraint_p                        (tree);
extern tree conjoin_constraints                 (tree, tree);
extern tree conjoin_constraints                 (tree);
extern tree get_constraints                     (tree);
extern void set_constraints                     (tree, tree);
extern void remove_constraints                  (tree);
extern tree current_template_constraints	(void);
extern tree associate_classtype_constraints     (tree);
extern tree build_constraints                   (tree, tree);
extern tree get_shorthand_constraints           (tree);
extern tree build_concept_check                 (tree, tree, tree = NULL_TREE);
extern tree build_constrained_parameter         (tree, tree, tree = NULL_TREE);
extern tree make_constrained_auto               (tree, tree);
extern void placeholder_extract_concept_and_args (tree, tree&, tree&);
extern bool equivalent_placeholder_constraints  (tree, tree);
extern hashval_t hash_placeholder_constraint	(tree);
extern bool deduce_constrained_parameter        (tree, tree&, tree&);
extern tree resolve_constraint_check            (tree);
extern tree check_function_concept              (tree);
extern tree finish_template_introduction        (tree, tree);
extern bool valid_requirements_p                (tree);
extern tree finish_concept_name                 (tree);
extern tree finish_shorthand_constraint         (tree, tree);
extern tree finish_requires_expr                (tree, tree);
extern tree finish_simple_requirement           (tree);
extern tree finish_type_requirement             (tree);
extern tree finish_compound_requirement         (tree, tree, bool);
extern tree finish_nested_requirement           (tree);
extern void check_constrained_friend            (tree, tree);
extern tree tsubst_requires_expr                (tree, tree, tsubst_flags_t, tree);
extern tree tsubst_constraint                   (tree, tree, tsubst_flags_t, tree);
extern tree tsubst_constraint_info              (tree, tree, tsubst_flags_t, tree);
extern bool function_concept_check_p            (tree);
extern tree normalize_expression                (tree);
extern tree expand_concept                      (tree, tree);
extern bool expanding_concept                   ();
extern tree evaluate_constraints                (tree, tree);
extern tree evaluate_function_concept           (tree, tree);
extern tree evaluate_variable_concept           (tree, tree);
extern tree evaluate_constraint_expression      (tree, tree);
extern bool constraints_satisfied_p             (tree);
extern bool constraints_satisfied_p             (tree, tree);
extern tree lookup_constraint_satisfaction      (tree, tree);
extern tree memoize_constraint_satisfaction     (tree, tree, tree);
extern tree lookup_concept_satisfaction         (tree, tree);
extern tree memoize_concept_satisfaction        (tree, tree, tree);
extern tree get_concept_expansion               (tree, tree);
extern tree save_concept_expansion              (tree, tree, tree);
extern bool* lookup_subsumption_result          (tree, tree);
extern bool save_subsumption_result             (tree, tree, bool);

extern bool equivalent_constraints              (tree, tree);
extern bool equivalently_constrained            (tree, tree);
extern bool subsumes_constraints                (tree, tree);
extern bool strictly_subsumes			(tree, tree);
extern int more_constrained                     (tree, tree);

extern void diagnose_constraints                (location_t, tree, tree);

/* in logic.cc */
extern tree decompose_conclusions               (tree);
extern bool subsumes                            (tree, tree);

/* In class.c */
extern void cp_finish_injected_record_type (tree);

/* in vtable-class-hierarchy.c */
extern void vtv_compute_class_hierarchy_transitive_closure (void);
extern void vtv_generate_init_routine           (void);
extern void vtv_save_class_info                 (tree);
extern void vtv_recover_class_info              (void);
extern void vtv_build_vtable_verify_fndecl      (void);

/* In cp/cp-array-notations.c */
extern tree expand_array_notation_exprs         (tree);
bool cilkplus_an_triplet_types_ok_p             (location_t, tree, tree, tree,
						 tree);

/* In constexpr.c */
extern void fini_constexpr			(void);
extern bool literal_type_p                      (tree);
extern tree register_constexpr_fundef           (tree, tree);
extern bool is_valid_constexpr_fn		(tree, bool);
extern bool check_constexpr_ctor_body           (tree, tree, bool);
extern tree ensure_literal_type_for_constexpr_object (tree);
extern bool potential_constant_expression       (tree);
extern bool potential_nondependent_constant_expression (tree);
extern bool potential_nondependent_static_init_expression (tree);
extern bool potential_static_init_expression    (tree);
extern bool potential_rvalue_constant_expression (tree);
extern bool require_potential_constant_expression (tree);
extern bool require_potential_rvalue_constant_expression (tree);
extern tree cxx_constant_value			(tree, tree = NULL_TREE);
extern tree maybe_constant_value		(tree, tree = NULL_TREE);
extern tree maybe_constant_init			(tree, tree = NULL_TREE);
extern tree fold_non_dependent_expr		(tree);
extern tree fold_simple				(tree);
extern bool is_sub_constant_expr                (tree);
extern bool reduced_constant_expression_p       (tree);
extern bool is_instantiation_of_constexpr       (tree);
extern bool var_in_constexpr_fn                 (tree);
extern bool var_in_maybe_constexpr_fn           (tree);
extern void explain_invalid_constexpr_fn        (tree);
extern vec<tree> cx_error_context               (void);
extern tree fold_sizeof_expr			(tree);
extern void clear_cv_and_fold_caches		(void);

/* In c-family/cilk.c */
extern bool cilk_valid_spawn                    (tree);

/* In cp-ubsan.c */
extern void cp_ubsan_maybe_instrument_member_call (tree);
extern void cp_ubsan_instrument_member_accesses (tree *);
extern tree cp_ubsan_maybe_instrument_downcast	(location_t, tree, tree, tree);
extern tree cp_ubsan_maybe_instrument_cast_to_vbase (location_t, tree, tree);
extern void cp_ubsan_maybe_initialize_vtbl_ptrs (tree);

/* Inline bodies.  */

inline tree
ovl_first (tree node)
{
  while (TREE_CODE (node) == OVERLOAD)
    node = OVL_FUNCTION (node);
  return node;
}

/* -- end of C++ */

#endif /* ! GCC_CP_TREE_H */<|MERGE_RESOLUTION|>--- conflicted
+++ resolved
@@ -5911,11 +5911,8 @@
 
 /* Various dump ids.  */
 extern int class_dump_id;
-<<<<<<< HEAD
 extern int module_dump_id;
-=======
 extern int raw_dump_id;
->>>>>>> 65cc1407
 
 /* in call.c */
 extern bool check_dtor_name			(tree, tree);
