--- conflicted
+++ resolved
@@ -987,15 +987,14 @@
   if (decrement)
     pfile->line_table->highest_location--;
 
-<<<<<<< HEAD
   if (file->header_unit <= 0)
     /* Add line map and do callbacks.  */
     _cpp_do_file_change (pfile, LC_ENTER, file->path,
-			 /* With a preamble, start on line zero, so
-	  	  	    the preamble doesn't appear to have been
-	  	  	    included from line 1.  Likewise when
-	  	  	    starting preprocessed, we expect an
-	  	  	    initial locating line.  */
+		       /* With preamble injection, start on line zero,
+			  so the preamble doesn't appear to have been
+			  included from line 1.  Likewise when
+			  starting preprocessed, we expect an initial
+			  locating line.  */
 			 type == IT_PRE_MAIN ? 0 : 1, sysp);
   else if (decrement)
     {
@@ -1005,16 +1004,6 @@
       linenum_type line = SOURCE_LINE (map, pfile->line_table->highest_line);
       linemap_line_start (pfile->line_table, line - 1, 0);
     }
-=======
-  /* Add line map and do callbacks.  */
-  _cpp_do_file_change (pfile, LC_ENTER, file->path,
-		       /* With preamble injection, start on line zero,
-			  so the preamble doesn't appear to have been
-			  included from line 1.  Likewise when
-			  starting preprocessed, we expect an initial
-			  locating line.  */
-		       type == IT_PRE_MAIN ? 0 : 1, sysp);
->>>>>>> d1c566d7
 
   return true;
 }
