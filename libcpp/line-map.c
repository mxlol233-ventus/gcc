/* Map (unsigned int) keys to (source file, line, column) triples.
   Copyright (C) 2001-2019 Free Software Foundation, Inc.

This program is free software; you can redistribute it and/or modify it
under the terms of the GNU General Public License as published by the
Free Software Foundation; either version 3, or (at your option) any
later version.

This program is distributed in the hope that it will be useful,
but WITHOUT ANY WARRANTY; without even the implied warranty of
MERCHANTABILITY or FITNESS FOR A PARTICULAR PURPOSE.  See the
GNU General Public License for more details.

You should have received a copy of the GNU General Public License
along with this program; see the file COPYING3.  If not see
<http://www.gnu.org/licenses/>.

 In other words, you are welcome to use, share and improve this program.
 You are forbidden to forbid anyone else to use, share and improve
 what you give them.   Help stamp out software-hoarding!  */

#include "config.h"
#include "system.h"
#include "line-map.h"
#include "cpplib.h"
#include "internal.h"
#include "hashtab.h"

static void trace_include (const struct line_maps *, const line_map_ordinary *);
static const line_map_ordinary * linemap_ordinary_map_lookup (struct line_maps *,
							      location_t);
static const line_map_macro* linemap_macro_map_lookup (struct line_maps *,
						       location_t);
static location_t linemap_macro_map_loc_to_def_point
(const line_map_macro *, location_t);
static location_t linemap_macro_map_loc_to_exp_point
(const line_map_macro *, location_t);
static location_t linemap_macro_loc_to_spelling_point
(struct line_maps *, location_t, const line_map_ordinary **);
static location_t linemap_macro_loc_to_def_point (line_maps *,
						  location_t,
						  const line_map_ordinary **);
static location_t linemap_macro_loc_to_exp_point (line_maps *,
						  location_t,
						  const line_map_ordinary **);

/* Counters defined in macro.c.  */
extern unsigned num_expanded_macros_counter;
extern unsigned num_macro_tokens_counter;

/* Destructor for class line_maps.
   Ensure non-GC-managed memory is released.  */

line_maps::~line_maps ()
{
  if (location_adhoc_data_map.htab)
    htab_delete (location_adhoc_data_map.htab);
}

/* Hash function for location_adhoc_data hashtable.  */

static hashval_t
location_adhoc_data_hash (const void *l)
{
  const struct location_adhoc_data *lb =
      (const struct location_adhoc_data *) l;
  return ((hashval_t) lb->locus
	  + (hashval_t) lb->src_range.m_start
	  + (hashval_t) lb->src_range.m_finish
	  + (size_t) lb->data);
}

/* Compare function for location_adhoc_data hashtable.  */

static int
location_adhoc_data_eq (const void *l1, const void *l2)
{
  const struct location_adhoc_data *lb1 =
      (const struct location_adhoc_data *) l1;
  const struct location_adhoc_data *lb2 =
      (const struct location_adhoc_data *) l2;
  return (lb1->locus == lb2->locus
	  && lb1->src_range.m_start == lb2->src_range.m_start
	  && lb1->src_range.m_finish == lb2->src_range.m_finish
	  && lb1->data == lb2->data);
}

/* Update the hashtable when location_adhoc_data is reallocated.  */

static int
location_adhoc_data_update (void **slot, void *data)
{
  *((char **) slot)
    = (char *) ((uintptr_t) *((char **) slot) + *((ptrdiff_t *) data));
  return 1;
}

/* Rebuild the hash table from the location adhoc data.  */

void
rebuild_location_adhoc_htab (struct line_maps *set)
{
  unsigned i;
  set->location_adhoc_data_map.htab =
      htab_create (100, location_adhoc_data_hash, location_adhoc_data_eq, NULL);
  for (i = 0; i < set->location_adhoc_data_map.curr_loc; i++)
    htab_find_slot (set->location_adhoc_data_map.htab,
		    set->location_adhoc_data_map.data + i, INSERT);
}

/* Helper function for get_combined_adhoc_loc.
   Can the given LOCUS + SRC_RANGE and DATA pointer be stored compactly
   within a location_t, without needing to use an ad-hoc location.  */

static bool
can_be_stored_compactly_p (struct line_maps *set,
			   location_t locus,
			   source_range src_range,
			   void *data)
{
  /* If there's an ad-hoc pointer, we can't store it directly in the
     location_t, we need the lookaside.  */
  if (data)
    return false;

  /* We only store ranges that begin at the locus and that are sufficiently
     "sane".  */
  if (src_range.m_start != locus)
    return false;

  if (src_range.m_finish < src_range.m_start)
    return false;

  if (src_range.m_start < RESERVED_LOCATION_COUNT)
    return false;

  if (locus >= LINE_MAP_MAX_LOCATION_WITH_PACKED_RANGES)
    return false;

  /* All 3 locations must be within ordinary maps, typically, the same
     ordinary map.  */
  location_t lowest_macro_loc = LINEMAPS_MACRO_LOWEST_LOCATION (set);
  if (locus >= lowest_macro_loc)
    return false;
  if (src_range.m_start >= lowest_macro_loc)
    return false;
  if (src_range.m_finish >= lowest_macro_loc)
    return false;

  /* Passed all tests.  */
  return true;
}

/* Combine LOCUS and DATA to a combined adhoc loc.  */

location_t
get_combined_adhoc_loc (struct line_maps *set,
			location_t locus,
			source_range src_range,
			void *data)
{
  struct location_adhoc_data lb;
  struct location_adhoc_data **slot;

  if (IS_ADHOC_LOC (locus))
    locus = get_location_from_adhoc_loc (set, locus);
  if (locus == 0 && data == NULL)
    return 0;

  /* Any ordinary locations ought to be "pure" at this point: no
     compressed ranges.  */
  linemap_assert (locus < RESERVED_LOCATION_COUNT
		  || locus >= LINE_MAP_MAX_LOCATION_WITH_PACKED_RANGES
		  || locus >= LINEMAPS_MACRO_LOWEST_LOCATION (set)
		  || pure_location_p (set, locus));

  /* Consider short-range optimization.  */
  if (can_be_stored_compactly_p (set, locus, src_range, data))
    {
      /* The low bits ought to be clear.  */
      linemap_assert (pure_location_p (set, locus));
      const line_map *map = linemap_lookup (set, locus);
      const line_map_ordinary *ordmap = linemap_check_ordinary (map);
      unsigned int int_diff = src_range.m_finish - src_range.m_start;
      unsigned int col_diff = (int_diff >> ordmap->m_range_bits);
      if (col_diff < (1U << ordmap->m_range_bits))
	{
	  location_t packed = locus | col_diff;
	  set->num_optimized_ranges++;
	  return packed;
	}
    }

  /* We can also compactly store locations
     when locus == start == finish (and data is NULL).  */
  if (locus == src_range.m_start
      && locus == src_range.m_finish
      && !data)
    return locus;

  if (!data)
    set->num_unoptimized_ranges++;

  lb.locus = locus;
  lb.src_range = src_range;
  lb.data = data;
  slot = (struct location_adhoc_data **)
      htab_find_slot (set->location_adhoc_data_map.htab, &lb, INSERT);
  if (*slot == NULL)
    {
      if (set->location_adhoc_data_map.curr_loc >=
	  set->location_adhoc_data_map.allocated)
	{
	  char *orig_data = (char *) set->location_adhoc_data_map.data;
	  ptrdiff_t offset;
	  /* Cast away extern "C" from the type of xrealloc.  */
	  line_map_realloc reallocator = (set->reallocator
					  ? set->reallocator
					  : (line_map_realloc) xrealloc);

	  if (set->location_adhoc_data_map.allocated == 0)
	    set->location_adhoc_data_map.allocated = 128;
	  else
	    set->location_adhoc_data_map.allocated *= 2;
	  set->location_adhoc_data_map.data = (struct location_adhoc_data *)
	      reallocator (set->location_adhoc_data_map.data,
			   set->location_adhoc_data_map.allocated
			   * sizeof (struct location_adhoc_data));
	  offset = (char *) (set->location_adhoc_data_map.data) - orig_data;
	  if (set->location_adhoc_data_map.allocated > 128)
	    htab_traverse (set->location_adhoc_data_map.htab,
			   location_adhoc_data_update, &offset);
	}
      *slot = set->location_adhoc_data_map.data
	      + set->location_adhoc_data_map.curr_loc;
      set->location_adhoc_data_map.data[set->location_adhoc_data_map.curr_loc++]
	= lb;
    }
  return ((*slot) - set->location_adhoc_data_map.data) | 0x80000000;
}

/* Return the data for the adhoc loc.  */

void *
get_data_from_adhoc_loc (const struct line_maps *set, location_t loc)
{
  linemap_assert (IS_ADHOC_LOC (loc));
  return set->location_adhoc_data_map.data[loc & MAX_LOCATION_T].data;
}

/* Return the location for the adhoc loc.  */

location_t
get_location_from_adhoc_loc (const struct line_maps *set, location_t loc)
{
  linemap_assert (IS_ADHOC_LOC (loc));
  return set->location_adhoc_data_map.data[loc & MAX_LOCATION_T].locus;
}

/* Return the source_range for adhoc location LOC.  */

static source_range
get_range_from_adhoc_loc (const struct line_maps *set, location_t loc)
{
  linemap_assert (IS_ADHOC_LOC (loc));
  return set->location_adhoc_data_map.data[loc & MAX_LOCATION_T].src_range;
}

/* Get the source_range of location LOC, either from the ad-hoc
   lookaside table, or embedded inside LOC itself.  */

source_range
get_range_from_loc (struct line_maps *set,
		    location_t loc)
{
  if (IS_ADHOC_LOC (loc))
    return get_range_from_adhoc_loc (set, loc);

  /* For ordinary maps, extract packed range.  */
  if (loc >= RESERVED_LOCATION_COUNT
      && loc < LINEMAPS_MACRO_LOWEST_LOCATION (set)
      && loc <= LINE_MAP_MAX_LOCATION_WITH_PACKED_RANGES)
    {
      const line_map *map = linemap_lookup (set, loc);
      const line_map_ordinary *ordmap = linemap_check_ordinary (map);
      source_range result;
      int offset = loc & ((1 << ordmap->m_range_bits) - 1);
      result.m_start = loc - offset;
      result.m_finish = result.m_start + (offset << ordmap->m_range_bits);
      return result;
    }

  return source_range::from_location (loc);
}

/* Get whether location LOC is a "pure" location, or
   whether it is an ad-hoc location, or embeds range information.  */

bool
pure_location_p (line_maps *set, location_t loc)
{
  if (IS_ADHOC_LOC (loc))
    return false;

  const line_map *map = linemap_lookup (set, loc);
  if (map == NULL)
    return true;
  const line_map_ordinary *ordmap = linemap_check_ordinary (map);

  if (loc & ((1U << ordmap->m_range_bits) - 1))
    return false;

  return true;
}

/* Given location LOC within SET, strip away any packed range information
   or ad-hoc information.  */

location_t
get_pure_location (line_maps *set, location_t loc)
{
  if (IS_ADHOC_LOC (loc))
<<<<<<< HEAD
    loc = set->location_adhoc_data_map.data[loc & MAX_LOCATION_T].locus;
=======
    loc = get_location_from_adhoc_loc (set, loc);
>>>>>>> 8ee47828

  if (loc >= LINEMAPS_MACRO_LOWEST_LOCATION (set))
    return loc;

  if (loc < RESERVED_LOCATION_COUNT)
    return loc;

  const line_map *map = linemap_lookup (set, loc);
  const line_map_ordinary *ordmap = linemap_check_ordinary (map);

  return loc & ~((1 << ordmap->m_range_bits) - 1);
}

/* Initialize a line map set.  */

void
linemap_init (struct line_maps *set,
	      location_t builtin_location)
{
#if __GNUC__ == 4 && __GNUC_MINOR__ == 2 && !defined (__clang__)
  /* PR33916, needed to fix PR82939.  */
  memset (set, 0, sizeof (struct line_maps));
#else
  new (set) line_maps();
#endif
  /* Set default reallocator (used for initial alloc too).  */
  set->reallocator = xrealloc;
  set->highest_location = RESERVED_LOCATION_COUNT - 1;
  set->highest_line = RESERVED_LOCATION_COUNT - 1;
  set->location_adhoc_data_map.htab =
      htab_create (100, location_adhoc_data_hash, location_adhoc_data_eq, NULL);
  set->builtin_location = builtin_location;
}

/* Return the ordinary line map from whence MAP was included.  Returns
   NULL if MAP was not an include.  */

const line_map_ordinary *
linemap_included_from_linemap (line_maps *set, const line_map_ordinary *map)
{
  return linemap_ordinary_map_lookup (set, linemap_included_from (map));
}

/* Check for and warn about line_maps entered but not exited.  */

void
linemap_check_files_exited (struct line_maps *set)
{
  /* Depending upon whether we are handling preprocessed input or
     not, this can be a user error or an ICE.  */
  for (const line_map_ordinary *map = LINEMAPS_LAST_ORDINARY_MAP (set);
       ! MAIN_FILE_P (map);
       map = linemap_included_from_linemap (set, map))
    fprintf (stderr, "line-map.c: file \"%s\" entered but not left\n",
	     ORDINARY_MAP_FILE_NAME (map));
}

/* Create NUM zero-initialized maps of type MACRO_P.  */

line_map *
line_map_new_raw (line_maps *set, bool macro_p, unsigned num)
{
  unsigned num_maps_allocated = LINEMAPS_ALLOCATED (set, macro_p);
  unsigned num_maps_used = LINEMAPS_USED (set, macro_p);
  
  if (num > num_maps_allocated - num_maps_used)
    {
      /* We need more space!  */
      if (!num_maps_allocated)
	num_maps_allocated = 128;
      if (num_maps_allocated < num_maps_used + num)
	num_maps_allocated = num_maps_used + num;
      num_maps_allocated *= 2;

      size_t size_of_a_map;
      void *buffer;
      if (macro_p)
	{
	  size_of_a_map = sizeof (line_map_macro);
	  buffer = set->info_macro.maps;
	}
      else
	{
	  size_of_a_map = sizeof (line_map_ordinary);
	  buffer = set->info_ordinary.maps;
	}

      /* We are going to execute some dance to try to reduce the
	 overhead of the memory allocator, in case we are using the
	 ggc-page.c one.
	 
	 The actual size of memory we are going to get back from the
	 allocator may well be larger than what we ask for.  Use this
	 hook to find what that size is.  */
      size_t alloc_size
	= set->round_alloc_size (num_maps_allocated * size_of_a_map);

      /* Now alloc_size contains the exact memory size we would get if
	 we have asked for the initial alloc_size amount of memory.
	 Let's get back to the number of map that amounts to.  */
      unsigned num_maps = alloc_size / size_of_a_map;
      buffer = set->reallocator (buffer, num_maps * size_of_a_map);
      memset ((char *)buffer + num_maps_used * size_of_a_map, 0,
	      (num_maps - num_maps_used) * size_of_a_map);
      if (macro_p)
	set->info_macro.maps = (line_map_macro *)buffer;

      else
	set->info_ordinary.maps = (line_map_ordinary *)buffer;
      LINEMAPS_ALLOCATED (set, macro_p) = num_maps;
    }

  line_map *result = (macro_p ? (line_map *)&set->info_macro.maps[num_maps_used]
		      : (line_map *)&set->info_ordinary.maps[num_maps_used]);
  LINEMAPS_USED (set, macro_p) += num;

  return result;
}

/* Create a new line map in the line map set SET, and return it.
   REASON is the reason of creating the map. It determines the type
   of map created (ordinary or macro map). Note that ordinary maps and
   macro maps are allocated in different memory location.  */

static struct line_map *
new_linemap (struct line_maps *set, location_t start_location)
{
  line_map *result = line_map_new_raw (set,
				       start_location >= LINE_MAP_MAX_LOCATION,
				       1);

  result->start_location = start_location;

  return result;
}

/* Return the location of the last source line within an ordinary
   map.  */
inline location_t
LAST_SOURCE_LINE_LOCATION (const line_map_ordinary *map)
{
  return (((map[1].start_location - 1
	    - map->start_location)
	   & ~((1 << map->m_column_and_range_bits) - 1))
	  + map->start_location);
}

/* Add a mapping of logical source line to physical source file and
   line number.

   The text pointed to by TO_FILE must have a lifetime
   at least as long as the final call to lookup_line ().  An empty
   TO_FILE means standard input.  If reason is LC_LEAVE, and
   TO_FILE is NULL, then TO_FILE, TO_LINE and SYSP are given their
   natural values considering the file we are returning to.

   FROM_LINE should be monotonic increasing across calls to this
   function.  A call to this function can relocate the previous set of
   maps, so any stored line_map pointers should not be used.  */

const struct line_map *
linemap_add (struct line_maps *set, enum lc_reason reason,
	     unsigned int sysp, const char *to_file, linenum_type to_line)
{
  /* Generate a start_location above the current highest_location.
     If possible, make the low range bits be zero.  */
  location_t start_location;
  if (set->highest_location < LINE_MAP_MAX_LOCATION_WITH_COLS)
    {
      start_location = set->highest_location + (1 << set->default_range_bits);
      if (set->default_range_bits)
	start_location &= ~((1 << set->default_range_bits) - 1);
      linemap_assert (0 == (start_location
			    & ((1 << set->default_range_bits) - 1)));
    }
  else
    start_location = set->highest_location + 1;

  linemap_assert (!LINEMAPS_ORDINARY_USED (set)
		  || (start_location
		      >= MAP_START_LOCATION (LINEMAPS_LAST_ORDINARY_MAP (set))));

  /* When we enter the file for the first time reason cannot be
     LC_RENAME.  */
  linemap_assert (!(set->depth == 0 && reason == LC_RENAME));

  /* If we are leaving the main file, return a NULL map.  */
  if (reason == LC_LEAVE
      && MAIN_FILE_P (LINEMAPS_LAST_ORDINARY_MAP (set))
      && to_file == NULL)
    {
      set->depth--;
      return NULL;
    }

  linemap_assert (reason != LC_ENTER_MACRO);

  if (start_location >= LINE_MAP_MAX_LOCATION)
    /* We ran out of line map space.   */
    start_location = 0;

  line_map_ordinary *map
    = linemap_check_ordinary (new_linemap (set, start_location));
  map->reason = reason;

  if (to_file && *to_file == '\0' && reason != LC_RENAME_VERBATIM)
    to_file = "<stdin>";

  if (reason == LC_RENAME_VERBATIM)
    reason = LC_RENAME;

  const line_map_ordinary *from = NULL;
  if (reason == LC_LEAVE)
    {
      /* When we are just leaving an "included" file, and jump to the next
	 location inside the "includer" right after the #include
	 "included", this variable points the map in use right before the
	 #include "included", inside the same "includer" file.  */

      linemap_assert (!MAIN_FILE_P (map - 1));
      /* (MAP - 1) points to the map we are leaving. The
	 map from which (MAP - 1) got included should be the map
	 that comes right before MAP in the same file.  */
      from = linemap_included_from_linemap (set, map - 1);

      /* A TO_FILE of NULL is special - we use the natural values.  */
      if (to_file == NULL)
	{
	  to_file = ORDINARY_MAP_FILE_NAME (from);
	  to_line = SOURCE_LINE (from, from[1].start_location);
	  sysp = ORDINARY_MAP_IN_SYSTEM_HEADER_P (from);
	}
      else
	linemap_assert (filename_cmp (ORDINARY_MAP_FILE_NAME (from),
				      to_file) == 0);
    }

  map->sysp = sysp;
  map->to_file = to_file;
  map->to_line = to_line;
  LINEMAPS_ORDINARY_CACHE (set) = LINEMAPS_ORDINARY_USED (set) - 1;
  map->m_column_and_range_bits = 0;
  map->m_range_bits = 0;
  set->highest_location = start_location;
  set->highest_line = start_location;
  set->max_column_hint = 0;

  /* This assertion is placed after set->highest_location has
     been updated, since the latter affects
     linemap_location_from_macro_expansion_p, which ultimately affects
     pure_location_p.  */
  linemap_assert (pure_location_p (set, start_location));

  if (reason == LC_ENTER)
    {
      if (set->depth == 0)
	map->included_from = 0;
      else
	/* The location of the end of the just-closed map.  */
	map->included_from
	  = (((map[0].start_location - 1 - map[-1].start_location)
	      & ~((1 << map[-1].m_column_and_range_bits) - 1))
	     + map[-1].start_location);
      set->depth++;
      if (set->trace_includes)
	trace_include (set, map);
    }
  else if (reason == LC_RENAME)
    map->included_from = linemap_included_from (&map[-1]);
  else if (reason == LC_LEAVE)
    {
      set->depth--;
      map->included_from = linemap_included_from (from);
    }

  return map;
}

/* Create a location for a module NAME imported at FROM.  */

location_t
linemap_module_loc (line_maps *set, location_t from, const char *name)
{
  const line_map_ordinary *map
    = linemap_check_ordinary (linemap_add (set, LC_MODULE, false, name, 0));
  const_cast <line_map_ordinary *> (map)->included_from = from;

  location_t loc = linemap_line_start (set, 0, 0);

  return loc;
}

/* A linemap at LWM-1 was interrupted to insert module locations & imports.
   Append a new map, continuing the interrupted one.  */

void
linemap_module_restore (line_maps *set, unsigned lwm)
{
  if (lwm && lwm != LINEMAPS_USED (set, false))
    {
      const line_map_ordinary *pre_map
	= linemap_check_ordinary (LINEMAPS_MAP_AT (set, false, lwm - 1));
      unsigned src_line = SOURCE_LINE (pre_map,
				       LAST_SOURCE_LINE_LOCATION (pre_map));
      location_t inc_at = pre_map->included_from;
      if (const line_map_ordinary *post_map
	  = (linemap_check_ordinary
	     (linemap_add (set, LC_RENAME_VERBATIM,
			   ORDINARY_MAP_IN_SYSTEM_HEADER_P (pre_map),
			   ORDINARY_MAP_FILE_NAME (pre_map), src_line))))
	/* linemap_add will think we were included from the same as
	   the preceeding map.  */
	const_cast <line_map_ordinary *> (post_map)->included_from = inc_at;
    }
}

/* Returns TRUE if the line table set tracks token locations across
   macro expansion, FALSE otherwise.  */

bool
linemap_tracks_macro_expansion_locs_p (struct line_maps *set)
{
  return LINEMAPS_MACRO_MAPS (set) != NULL;
}

/* Create a macro map.  A macro map encodes source locations of tokens
   that are part of a macro replacement-list, at a macro expansion
   point.  See the extensive comments of struct line_map and struct
   line_map_macro, in line-map.h.

   This map shall be created when the macro is expanded.  The map
   encodes the source location of the expansion point of the macro as
   well as the "original" source location of each token that is part
   of the macro replacement-list.  If a macro is defined but never
   expanded, it has no macro map.  SET is the set of maps the macro
   map should be part of.  MACRO_NODE is the macro which the new macro
   map should encode source locations for.  EXPANSION is the location
   of the expansion point of MACRO. For function-like macros
   invocations, it's best to make it point to the closing parenthesis
   of the macro, rather than the the location of the first character
   of the macro.  NUM_TOKENS is the number of tokens that are part of
   the replacement-list of MACRO.

   Note that when we run out of the integer space available for source
   locations, this function returns NULL.  In that case, callers of
   this function cannot encode {line,column} pairs into locations of
   macro tokens anymore.  */

const line_map_macro *
linemap_enter_macro (struct line_maps *set, struct cpp_hashnode *macro_node,
		     location_t expansion, unsigned int num_tokens)
{
  location_t start_location
    = LINEMAPS_MACRO_LOWEST_LOCATION (set) - num_tokens;

  if (start_location < LINE_MAP_MAX_LOCATION)
    /* We ran out of macro map space.   */
    return NULL;

  line_map_macro *map = linemap_check_macro (new_linemap (set, start_location));

  map->macro = macro_node;
  map->n_tokens = num_tokens;
  map->macro_locations
    = (location_t*) set->reallocator (NULL,
					   2 * num_tokens
					   * sizeof (location_t));
  map->expansion = expansion;
  memset (MACRO_MAP_LOCATIONS (map), 0,
	  2 * num_tokens * sizeof (location_t));

  LINEMAPS_MACRO_CACHE (set) = LINEMAPS_MACRO_USED (set) - 1;

  return map;
}

/* Create and return a virtual location for a token that is part of a
   macro expansion-list at a macro expansion point.  See the comment
   inside struct line_map_macro to see what an expansion-list exactly
   is.

   A call to this function must come after a call to
   linemap_enter_macro.

   MAP is the map into which the source location is created.  TOKEN_NO
   is the index of the token in the macro replacement-list, starting
   at number 0.

   ORIG_LOC is the location of the token outside of this macro
   expansion.  If the token comes originally from the macro
   definition, it is the locus in the macro definition; otherwise it
   is a location in the context of the caller of this macro expansion
   (which is a virtual location or a source location if the caller is
   itself a macro expansion or not).

   ORIG_PARM_REPLACEMENT_LOC is the location in the macro definition,
   either of the token itself or of a macro parameter that it
   replaces.  */

location_t
linemap_add_macro_token (const line_map_macro *map,
			 unsigned int token_no,
			 location_t orig_loc,
			 location_t orig_parm_replacement_loc)
{
  location_t result;

  linemap_assert (linemap_macro_expansion_map_p (map));
  linemap_assert (token_no < MACRO_MAP_NUM_MACRO_TOKENS (map));

  MACRO_MAP_LOCATIONS (map)[2 * token_no] = orig_loc;
  MACRO_MAP_LOCATIONS (map)[2 * token_no + 1] = orig_parm_replacement_loc;

  result = MAP_START_LOCATION (map) + token_no;
  return result;
}

/* Return a location_t for the start (i.e. column==0) of
   (physical) line TO_LINE in the current source file (as in the
   most recent linemap_add).   MAX_COLUMN_HINT is the highest column
   number we expect to use in this line (but it does not change
   the highest_location).  */

location_t
linemap_line_start (struct line_maps *set, linenum_type to_line,
		    unsigned int max_column_hint)
{
  line_map_ordinary *map = LINEMAPS_LAST_ORDINARY_MAP (set);
  location_t highest = set->highest_location;
  location_t r;
  linenum_type last_line =
    SOURCE_LINE (map, set->highest_line);
  int line_delta = to_line - last_line;
  bool add_map = false;
  linemap_assert (map->m_column_and_range_bits >= map->m_range_bits);
  int effective_column_bits = map->m_column_and_range_bits - map->m_range_bits;

  if (line_delta < 0
      || (line_delta > 10
	  && line_delta * map->m_column_and_range_bits > 1000)
      || (max_column_hint >= (1U << effective_column_bits))
      || (max_column_hint <= 80 && effective_column_bits >= 10)
      || (highest > LINE_MAP_MAX_LOCATION_WITH_PACKED_RANGES
	  && map->m_range_bits > 0)
      || (highest > LINE_MAP_MAX_LOCATION_WITH_COLS
	  && (set->max_column_hint || highest >= LINE_MAP_MAX_LOCATION)))
    add_map = true;
  else
    max_column_hint = set->max_column_hint;
  if (add_map)
    {
      int column_bits;
      int range_bits;
      if (max_column_hint > LINE_MAP_MAX_COLUMN_NUMBER
	  || highest > LINE_MAP_MAX_LOCATION_WITH_COLS)
	{
	  /* If the column number is ridiculous or we've allocated a huge
	     number of location_ts, give up on column numbers
	     (and on packed ranges).  */
	  max_column_hint = 0;
	  column_bits = 0;
	  range_bits = 0;
	  if (highest >= LINE_MAP_MAX_LOCATION)
	    return 0;
	}
      else
	{
	  column_bits = 7;
	  if (highest <= LINE_MAP_MAX_LOCATION_WITH_PACKED_RANGES)
	    range_bits = set->default_range_bits;
	  else
	    range_bits = 0;
	  while (max_column_hint >= (1U << column_bits))
	    column_bits++;
	  max_column_hint = 1U << column_bits;
	  column_bits += range_bits;
	}
      /* Allocate the new line_map.  However, if the current map only has a
	 single line we can sometimes just increase its column_bits instead. */
      if (line_delta < 0
	  || last_line != ORDINARY_MAP_STARTING_LINE_NUMBER (map)
	  || SOURCE_COLUMN (map, highest) >= (1U << (column_bits - range_bits))
	  || ( /* We can't reuse the map if the line offset is sufficiently
		  large to cause overflow when computing location_t values.  */
	      (to_line - ORDINARY_MAP_STARTING_LINE_NUMBER (map))
	      >= (((uint64_t) 1)
		  << (CHAR_BIT * sizeof (linenum_type) - column_bits)))
	  || range_bits < map->m_range_bits)
	map = linemap_check_ordinary
	        (const_cast <line_map *>
		  (linemap_add (set, LC_RENAME,
				ORDINARY_MAP_IN_SYSTEM_HEADER_P (map),
				ORDINARY_MAP_FILE_NAME (map),
				to_line)));
      map->m_column_and_range_bits = column_bits;
      map->m_range_bits = range_bits;
      r = (MAP_START_LOCATION (map)
	   + ((to_line - ORDINARY_MAP_STARTING_LINE_NUMBER (map))
	      << column_bits));
    }
  else
    r = set->highest_line + (line_delta << map->m_column_and_range_bits);

  /* Locations of ordinary tokens are always lower than locations of
     macro tokens.  */
  if (r >= LINE_MAP_MAX_LOCATION)
    return 0;

  set->highest_line = r;
  if (r > set->highest_location)
    set->highest_location = r;
  set->max_column_hint = max_column_hint;

  /* At this point, we expect one of:
     (a) the normal case: a "pure" location with 0 range bits, or
     (b) we've gone past LINE_MAP_MAX_LOCATION_WITH_COLS so can't track
        columns anymore (or ranges), or
     (c) we're in a region with a column hint exceeding
        LINE_MAP_MAX_COLUMN_NUMBER, so column-tracking is off,
	with column_bits == 0.  */
  linemap_assert (pure_location_p (set, r)
		  || r >= LINE_MAP_MAX_LOCATION_WITH_COLS
		  || map->m_column_and_range_bits == 0);
  linemap_assert (SOURCE_LINE (map, r) == to_line);
  return r;
}

/* Encode and return a location_t from a column number. The
   source line considered is the last source line used to call
   linemap_line_start, i.e, the last source line which a location was
   encoded from.  */

location_t
linemap_position_for_column (struct line_maps *set, unsigned int to_column)
{
  location_t r = set->highest_line;

  linemap_assert
    (!linemap_macro_expansion_map_p (LINEMAPS_LAST_ORDINARY_MAP (set)));

  if (to_column >= set->max_column_hint)
    {
      if (r > LINE_MAP_MAX_LOCATION_WITH_COLS
	  || to_column > LINE_MAP_MAX_COLUMN_NUMBER)
	{
	  /* Running low on location_ts - disable column numbers.  */
	  return r;
	}
      else
	{
	  /* Otherwise, attempt to start a new line that can hold TO_COLUMN,
	     with some space to spare.  This may or may not lead to a new
	     linemap being created.  */
	  line_map_ordinary *map = LINEMAPS_LAST_ORDINARY_MAP (set);
	  r = linemap_line_start (set, SOURCE_LINE (map, r), to_column + 50);
	  map = LINEMAPS_LAST_ORDINARY_MAP (set);
	  if (map->m_column_and_range_bits == 0)
	    {
	      /* ...then the linemap has column-tracking disabled,
		 presumably due to exceeding either
		 LINE_MAP_MAX_LOCATION_WITH_COLS (overall) or
		 LINE_MAP_MAX_COLUMN_NUMBER (within this line).
		 Return the start of the linemap, which encodes column 0, for
		 the whole line.  */
	      return r;
	    }
	}
    }
  line_map_ordinary *map = LINEMAPS_LAST_ORDINARY_MAP (set);
  r = r + (to_column << map->m_range_bits);
  if (r >= set->highest_location)
    set->highest_location = r;
  return r;
}

/* Encode and return a source location from a given line and
   column.  */

location_t
linemap_position_for_line_and_column (line_maps *set,
				      const line_map_ordinary *ord_map,
				      linenum_type line,
				      unsigned column)
{
  linemap_assert (ORDINARY_MAP_STARTING_LINE_NUMBER (ord_map) <= line);

  location_t r = MAP_START_LOCATION (ord_map);
  r += ((line - ORDINARY_MAP_STARTING_LINE_NUMBER (ord_map))
	<< ord_map->m_column_and_range_bits);
  if (r <= LINE_MAP_MAX_LOCATION_WITH_COLS)
    r += ((column & ((1 << ord_map->m_column_and_range_bits) - 1))
	  << ord_map->m_range_bits);
  location_t upper_limit = LINEMAPS_MACRO_LOWEST_LOCATION (set);
  if (r >= upper_limit)
    r = upper_limit - 1;
  if (r > set->highest_location)
    set->highest_location = r;
  return r;
}

/* Encode and return a location_t starting from location LOC and
   shifting it by COLUMN_OFFSET columns.  This function does not support
   virtual locations.  */

location_t
linemap_position_for_loc_and_offset (struct line_maps *set,
				     location_t loc,
				     unsigned int column_offset)
{
  const line_map_ordinary * map = NULL;

  if (IS_ADHOC_LOC (loc))
    loc = get_location_from_adhoc_loc (set, loc);

  /* This function does not support virtual locations yet.  */
  if (linemap_location_from_macro_expansion_p (set, loc))
    return loc;

  if (column_offset == 0
      /* Adding an offset to a reserved location (like
	 UNKNOWN_LOCATION for the C/C++ FEs) does not really make
	 sense.  So let's leave the location intact in that case.  */
      || loc < RESERVED_LOCATION_COUNT)
    return loc;

  /* We find the real location and shift it.  */
  loc = linemap_resolve_location (set, loc, LRK_SPELLING_LOCATION, &map);
  /* The new location (loc + offset) should be higher than the first
     location encoded by MAP.  This can fail if the line information
     is messed up because of line directives (see PR66415).  */
  if (MAP_START_LOCATION (map) >= loc + (column_offset << map->m_range_bits))
    return loc;

  linenum_type line = SOURCE_LINE (map, loc);
  unsigned int column = SOURCE_COLUMN (map, loc);

  /* If MAP is not the last line map of its set, then the new location
     (loc + offset) should be less than the first location encoded by
     the next line map of the set.  Otherwise, we try to encode the
     location in the next map.  */
  while (map != LINEMAPS_LAST_ORDINARY_MAP (set)
	 && (loc + (column_offset << map->m_range_bits)
	     >= MAP_START_LOCATION (&map[1])))
    {
      map = &map[1];
      /* If the next map starts in a higher line, we cannot encode the
	 location there.  */
      if (line < ORDINARY_MAP_STARTING_LINE_NUMBER (map))
	return loc;
    }

  column += column_offset;

  /* Bail out if the column is not representable within the existing
     linemap.  */
  if (column >= (1u << (map->m_column_and_range_bits - map->m_range_bits)))
    return loc;

  location_t r = 
    linemap_position_for_line_and_column (set, map, line, column);
  if (linemap_assert_fails (r <= set->highest_location)
      || linemap_assert_fails (map == linemap_lookup (set, r)))
    return loc;

  return r;
}

/* Given a virtual source location yielded by a map (either an
   ordinary or a macro map), returns that map.  */

const struct line_map*
linemap_lookup (struct line_maps *set, location_t line)
{
  if (IS_ADHOC_LOC (line))
    line = get_location_from_adhoc_loc (set, line);
  if (linemap_location_from_macro_expansion_p (set, line))
    return linemap_macro_map_lookup (set, line);
  return linemap_ordinary_map_lookup (set, line);
}

/* Given a source location yielded by an ordinary map, returns that
   map.  Since the set is built chronologically, the logical lines are
   monotonic increasing, and so the list is sorted and we can use a
   binary search.  */

static const line_map_ordinary *
linemap_ordinary_map_lookup (struct line_maps *set, location_t line)
{
  unsigned int md, mn, mx;
  const line_map_ordinary *cached, *result;

  if (IS_ADHOC_LOC (line))
    line = get_location_from_adhoc_loc (set, line);

  if (set ==  NULL || line < RESERVED_LOCATION_COUNT)
    return NULL;

  mn = LINEMAPS_ORDINARY_CACHE (set);
  mx = LINEMAPS_ORDINARY_USED (set);
  
  cached = LINEMAPS_ORDINARY_MAP_AT (set, mn);
  /* We should get a segfault if no line_maps have been added yet.  */
  if (line >= MAP_START_LOCATION (cached))
    {
      if (mn + 1 == mx || line < MAP_START_LOCATION (&cached[1]))
	return cached;
    }
  else
    {
      mx = mn;
      mn = 0;
    }

  while (mx - mn > 1)
    {
      md = (mn + mx) / 2;
      if (MAP_START_LOCATION (LINEMAPS_ORDINARY_MAP_AT (set, md)) > line)
	mx = md;
      else
	mn = md;
    }

  LINEMAPS_ORDINARY_CACHE (set) = mn;
  result = LINEMAPS_ORDINARY_MAP_AT (set, mn);
  linemap_assert (line >= MAP_START_LOCATION (result));
  return result;
}

/* Given a source location yielded by a macro map, returns that map.
   Since the set is built chronologically, the logical lines are
   monotonic decreasing, and so the list is sorted and we can use a
   binary search.  */

static const line_map_macro *
linemap_macro_map_lookup (struct line_maps *set, location_t line)
{
  if (IS_ADHOC_LOC (line))
    line = get_location_from_adhoc_loc (set, line);

  linemap_assert (line >= LINEMAPS_MACRO_LOWEST_LOCATION (set));

  if (set == NULL)
    return NULL;

  unsigned ix = linemap_lookup_macro_index (set, line);
  const struct line_map_macro *result = LINEMAPS_MACRO_MAP_AT (set, ix);
  linemap_assert (MAP_START_LOCATION (result) <= line);

  return result;
}

unsigned
linemap_lookup_macro_index (line_maps *set, location_t line)
{
  unsigned mn = LINEMAPS_MACRO_CACHE (set);
  unsigned mx = LINEMAPS_MACRO_USED (set);
  const struct line_map_macro *cached = LINEMAPS_MACRO_MAP_AT (set, mn);

  if (line >= MAP_START_LOCATION (cached))
    {
      if (line < (MAP_START_LOCATION (cached)
		  + MACRO_MAP_NUM_MACRO_TOKENS (cached)))
	return mn;
      mx = mn - 1;
      mn = 0;
    }

  while (mn < mx)
    {
      unsigned md = (mx + mn) / 2;
      if (MAP_START_LOCATION (LINEMAPS_MACRO_MAP_AT (set, md)) > line)
	mn = md + 1;
      else
	mx = md;
    }

  LINEMAPS_MACRO_CACHE (set) = mx;
  return mx;
}

/* Return TRUE if MAP encodes locations coming from a macro
   replacement-list at macro expansion point.  */

bool
linemap_macro_expansion_map_p (const struct line_map *map)
{
  return map && !MAP_ORDINARY_P (map);
}

/* If LOCATION is the locus of a token in a replacement-list of a
   macro expansion return the location of the macro expansion point.

   Read the comments of struct line_map and struct line_map_macro in
   line-map.h to understand what a macro expansion point is.  */

static location_t
linemap_macro_map_loc_to_exp_point (const line_map_macro *map,
				    location_t location ATTRIBUTE_UNUSED)
{
  linemap_assert (linemap_macro_expansion_map_p (map)
		  && location >= MAP_START_LOCATION (map));

  /* Make sure LOCATION is correct.  */
  linemap_assert ((location - MAP_START_LOCATION (map))
		  <  MACRO_MAP_NUM_MACRO_TOKENS (map));

  return MACRO_MAP_EXPANSION_POINT_LOCATION (map);
}

/* LOCATION is the source location of a token that belongs to a macro
   replacement-list as part of the macro expansion denoted by MAP.

   Return the location of the token at the definition point of the
   macro.  */

static location_t
linemap_macro_map_loc_to_def_point (const line_map_macro *map,
				    location_t location)
{
  unsigned token_no;

  linemap_assert (linemap_macro_expansion_map_p (map)
		  && location >= MAP_START_LOCATION (map));
  linemap_assert (location >= RESERVED_LOCATION_COUNT);

  token_no = location - MAP_START_LOCATION (map);
  linemap_assert (token_no < MACRO_MAP_NUM_MACRO_TOKENS (map));

  location = MACRO_MAP_LOCATIONS (map)[2 * token_no + 1];

  return location;
}

/* If LOCATION is the locus of a token that is an argument of a
   function-like macro M and appears in the expansion of M, return the
   locus of that argument in the context of the caller of M.

   In other words, this returns the xI location presented in the
   comments of line_map_macro above.  */
location_t
linemap_macro_map_loc_unwind_toward_spelling (line_maps *set,
					      const line_map_macro* map,
					      location_t location)
{
  unsigned token_no;

  if (IS_ADHOC_LOC (location))
    location = get_location_from_adhoc_loc (set, location);

  linemap_assert (linemap_macro_expansion_map_p (map)
		  && location >= MAP_START_LOCATION (map));
  linemap_assert (location >= RESERVED_LOCATION_COUNT);
  linemap_assert (!IS_ADHOC_LOC (location));

  token_no = location - MAP_START_LOCATION (map);
  linemap_assert (token_no < MACRO_MAP_NUM_MACRO_TOKENS (map));

  location = MACRO_MAP_LOCATIONS (map)[2 * token_no];
  
  return location;
}

/* Return the source line number corresponding to source location
   LOCATION.  SET is the line map set LOCATION comes from.  If
   LOCATION is the source location of token that is part of the
   replacement-list of a macro expansion return the line number of the
   macro expansion point.  */

int
linemap_get_expansion_line (struct line_maps *set,
			    location_t location)
{
  const line_map_ordinary *map = NULL;

  if (IS_ADHOC_LOC (location))
    location = get_location_from_adhoc_loc (set, location);

  if (location < RESERVED_LOCATION_COUNT)
    return 0;

  location =
    linemap_macro_loc_to_exp_point (set, location, &map);

  return SOURCE_LINE (map, location);
}

/* Return the path of the file corresponding to source code location
   LOCATION.

   If LOCATION is the source location of token that is part of the
   replacement-list of a macro expansion return the file path of the
   macro expansion point.

   SET is the line map set LOCATION comes from.  */

const char*
linemap_get_expansion_filename (struct line_maps *set,
				location_t location)
{
  const struct line_map_ordinary *map = NULL;

  if (IS_ADHOC_LOC (location))
    location = get_location_from_adhoc_loc (set, location);

  if (location < RESERVED_LOCATION_COUNT)
    return NULL;

  location =
    linemap_macro_loc_to_exp_point (set, location, &map);

  return LINEMAP_FILE (map);
}

/* Return the name of the macro associated to MACRO_MAP.  */

const char*
linemap_map_get_macro_name (const line_map_macro *macro_map)
{
  linemap_assert (macro_map && linemap_macro_expansion_map_p (macro_map));
  return (const char*) NODE_NAME (MACRO_MAP_MACRO (macro_map));
}

/* Return a positive value if LOCATION is the locus of a token that is
   located in a system header, O otherwise. It returns 1 if LOCATION
   is the locus of a token that is located in a system header, and 2
   if LOCATION is the locus of a token located in a C system header
   that therefore needs to be extern "C" protected in C++.

   Note that this function returns 1 if LOCATION belongs to a token
   that is part of a macro replacement-list defined in a system
   header, but expanded in a non-system file.  */

int
linemap_location_in_system_header_p (struct line_maps *set,
				     location_t location)
{
  const struct line_map *map = NULL;

  if (IS_ADHOC_LOC (location))
    location = get_location_from_adhoc_loc (set, location);

  if (location < RESERVED_LOCATION_COUNT)
    return false;

  /* Let's look at where the token for LOCATION comes from.  */
  while (true)
    {
      map = linemap_lookup (set, location);
      if (map != NULL)
	{
	  if (!linemap_macro_expansion_map_p (map))
	    /* It's a normal token.  */
	    return LINEMAP_SYSP (linemap_check_ordinary (map));
	  else
	    {
	      const line_map_macro *macro_map = linemap_check_macro (map);

	      /* It's a token resulting from a macro expansion.  */
	      location_t loc =
		linemap_macro_map_loc_unwind_toward_spelling (set, macro_map, location);
	      if (loc < RESERVED_LOCATION_COUNT)
		/* This token might come from a built-in macro.  Let's
		   look at where that macro got expanded.  */
		location = linemap_macro_map_loc_to_exp_point (macro_map, location);
	      else
		location = loc;
	    }
	}
      else
	break;
    }
  return false;
}

/* Return TRUE if LOCATION is a source code location of a token that is part of
   a macro expansion, FALSE otherwise.  */

bool
linemap_location_from_macro_expansion_p (const struct line_maps *set,
					 location_t location)
{
  if (IS_ADHOC_LOC (location))
    location = get_location_from_adhoc_loc (set, location);

  return IS_MACRO_LOC (location);
}

/* Given two virtual locations *LOC0 and *LOC1, return the first
   common macro map in their macro expansion histories.  Return NULL
   if no common macro was found.  *LOC0 (resp. *LOC1) is set to the
   virtual location of the token inside the resulting macro.  */

static const struct line_map*
first_map_in_common_1 (struct line_maps *set,
		       location_t *loc0,
		       location_t *loc1)
{
  location_t l0 = *loc0, l1 = *loc1;
  const struct line_map *map0 = linemap_lookup (set, l0);
  if (IS_ADHOC_LOC (l0))
    l0 = get_location_from_adhoc_loc (set, l0);

  const struct line_map *map1 = linemap_lookup (set, l1);
  if (IS_ADHOC_LOC (l1))
    l1 = get_location_from_adhoc_loc (set, l1);

  while (linemap_macro_expansion_map_p (map0)
	 && linemap_macro_expansion_map_p (map1)
	 && (map0 != map1))
    {
      if (MAP_START_LOCATION (map0) < MAP_START_LOCATION (map1))
	{
	  l0 = linemap_macro_map_loc_to_exp_point (linemap_check_macro (map0),
						   l0);
	  map0 = linemap_lookup (set, l0);
	}
      else
	{
	  l1 = linemap_macro_map_loc_to_exp_point (linemap_check_macro (map1),
						   l1);
	  map1 = linemap_lookup (set, l1);
	}
    }

  if (map0 == map1)
    {
      *loc0 = l0;
      *loc1 = l1;
      return map0;
    }
  return NULL;
}

/* Given two virtual locations LOC0 and LOC1, return the first common
   macro map in their macro expansion histories.  Return NULL if no
   common macro was found.  *RES_LOC0 (resp. *RES_LOC1) is set to the
   virtual location of the token inside the resulting macro, upon
   return of a non-NULL result.  */

static const struct line_map*
first_map_in_common (struct line_maps *set,
		     location_t loc0,
		     location_t loc1,
		     location_t  *res_loc0,
		     location_t  *res_loc1)
{
  *res_loc0 = loc0;
  *res_loc1 = loc1;

  return first_map_in_common_1 (set, res_loc0, res_loc1);
}

/* Return a positive value if PRE denotes the location of a token that
   comes before the token of POST, 0 if PRE denotes the location of
   the same token as the token for POST, and a negative value
   otherwise.  */

int
linemap_compare_locations (struct line_maps *set,
			   location_t  pre,
			   location_t post)
{
  bool pre_virtual_p, post_virtual_p;
  location_t l0 = pre, l1 = post;

  if (IS_ADHOC_LOC (l0))
    l0 = get_location_from_adhoc_loc (set, l0);
  if (IS_ADHOC_LOC (l1))
    l1 = get_location_from_adhoc_loc (set, l1);

  if (l0 == l1)
    return 0;

  if ((pre_virtual_p = linemap_location_from_macro_expansion_p (set, l0)))
    l0 = linemap_resolve_location (set, l0,
				   LRK_MACRO_EXPANSION_POINT,
				   NULL);

  if ((post_virtual_p = linemap_location_from_macro_expansion_p (set, l1)))
    l1 = linemap_resolve_location (set, l1,
				   LRK_MACRO_EXPANSION_POINT,
				   NULL);

  if (l0 == l1
      && pre_virtual_p
      && post_virtual_p)
    {
      /* So pre and post represent two tokens that are present in a
	 same macro expansion.  Let's see if the token for pre was
	 before the token for post in that expansion.  */
      unsigned i0, i1;
      const struct line_map *map =
	first_map_in_common (set, pre, post, &l0, &l1);

      if (map == NULL)
	/* This should not be possible.  */
	abort ();

      i0 = l0 - MAP_START_LOCATION (map);
      i1 = l1 - MAP_START_LOCATION (map);
      return i1 - i0;
    }

  if (IS_ADHOC_LOC (l0))
    l0 = get_location_from_adhoc_loc (set, l0);
  if (IS_ADHOC_LOC (l1))
    l1 = get_location_from_adhoc_loc (set, l1);

  return l1 - l0;
}

/* Print an include trace, for e.g. the -H option of the preprocessor.  */

static void
trace_include (const struct line_maps *set, const line_map_ordinary *map)
{
  unsigned int i = set->depth;

  while (--i)
    putc ('.', stderr);

  fprintf (stderr, " %s\n", ORDINARY_MAP_FILE_NAME (map));
}

/* Return the spelling location of the token wherever it comes from,
   whether part of a macro definition or not.

   This is a subroutine for linemap_resolve_location.  */

static location_t
linemap_macro_loc_to_spelling_point (struct line_maps *set,
				     location_t location,
				     const line_map_ordinary **original_map)
{
  linemap_assert (set && location >= RESERVED_LOCATION_COUNT);

  while (true)
    {
      const struct line_map *map = linemap_lookup (set, location);
      if (!map || MAP_ORDINARY_P (map))
	{
	  if (original_map)
	    *original_map = (const line_map_ordinary *)map;
	  break;
	}

      location = linemap_macro_map_loc_unwind_toward_spelling
	(set, linemap_check_macro (map), location);
    }

  return location;
}

/* If LOCATION is the source location of a token that belongs to a
   macro replacement-list -- as part of a macro expansion -- then
   return the location of the token at the definition point of the
   macro.  Otherwise, return LOCATION.  SET is the set of maps
   location come from.  ORIGINAL_MAP is an output parm. If non NULL,
   the function sets *ORIGINAL_MAP to the ordinary (non-macro) map the
   returned location comes from. 

   This is a subroutine of linemap_resolve_location.  */

static location_t
linemap_macro_loc_to_def_point (struct line_maps *set,
				location_t location,
				const line_map_ordinary **original_map)
{
  linemap_assert (set && location >= RESERVED_LOCATION_COUNT);

  for (;;)
    {
      location_t caret_loc = location;
      if (IS_ADHOC_LOC (caret_loc))
	caret_loc = get_location_from_adhoc_loc (set, caret_loc);

      const line_map *map = linemap_lookup (set, caret_loc);
      if (!map || MAP_ORDINARY_P (map))
	{
	  if (original_map)
	    *original_map = (const line_map_ordinary *)map;
	  break;
	}

      location = linemap_macro_map_loc_to_def_point
	(linemap_check_macro (map), caret_loc);
    }

  return location;
}

/* If LOCATION is the source location of a token that belongs to a
   macro replacement-list -- at a macro expansion point -- then return
   the location of the topmost expansion point of the macro.  We say
   topmost because if we are in the context of a nested macro
   expansion, the function returns the source location of the first
   macro expansion that triggered the nested expansions.

   Otherwise, return LOCATION.  SET is the set of maps location come
   from.  ORIGINAL_MAP is an output parm. If non NULL, the function
   sets *ORIGINAL_MAP to the ordinary (non-macro) map the returned
   location comes from.

   This is a subroutine of linemap_resolve_location.  */

static location_t
linemap_macro_loc_to_exp_point (struct line_maps *set,
				location_t location,
				const line_map_ordinary **original_map)
{
  struct line_map *map;

  if (IS_ADHOC_LOC (location))
    location = get_location_from_adhoc_loc (set, location);

  linemap_assert (set && location >= RESERVED_LOCATION_COUNT);

  while (true)
    {
      map = const_cast <line_map *> (linemap_lookup (set, location));
      if (!linemap_macro_expansion_map_p (map))
	break;
      location = linemap_macro_map_loc_to_exp_point (linemap_check_macro (map),
						     location);
    }

  if (original_map)
    *original_map = linemap_check_ordinary (map);
  return location;
}

/* Resolve a virtual location into either a spelling location, an
   expansion point location or a token argument replacement point
   location.  Return the map that encodes the virtual location as well
   as the resolved location.

   If LOC is *NOT* the location of a token resulting from the
   expansion of a macro, then the parameter LRK (which stands for
   Location Resolution Kind) is ignored and the resulting location
   just equals the one given in argument.

   Now if LOC *IS* the location of a token resulting from the
   expansion of a macro, this is what happens.

   * If LRK is set to LRK_MACRO_EXPANSION_POINT
   -------------------------------

   The virtual location is resolved to the first macro expansion point
   that led to this macro expansion.

   * If LRK is set to LRK_SPELLING_LOCATION
   -------------------------------------

   The virtual location is resolved to the locus where the token has
   been spelled in the source.   This can follow through all the macro
   expansions that led to the token.

   * If LRK is set to LRK_MACRO_DEFINITION_LOCATION
   --------------------------------------

   The virtual location is resolved to the locus of the token in the
   context of the macro definition.

   If LOC is the locus of a token that is an argument of a
   function-like macro [replacing a parameter in the replacement list
   of the macro] the virtual location is resolved to the locus of the
   parameter that is replaced, in the context of the definition of the
   macro.

   If LOC is the locus of a token that is not an argument of a
   function-like macro, then the function behaves as if LRK was set to
   LRK_SPELLING_LOCATION.

   If MAP is not NULL, *MAP is set to the map encoding the
   returned location.  Note that if the returned location wasn't originally
   encoded by a map, then *MAP is set to NULL.  This can happen if LOC
   resolves to a location reserved for the client code, like
   UNKNOWN_LOCATION or BUILTINS_LOCATION in GCC.  */

location_t
linemap_resolve_location (struct line_maps *set,
			  location_t loc,
			  enum location_resolution_kind lrk,
			  const line_map_ordinary **map)
{
  location_t locus = loc;
  if (IS_ADHOC_LOC (loc))
    locus = get_location_from_adhoc_loc (set, loc);

  if (locus < RESERVED_LOCATION_COUNT)
    {
      /* A reserved location wasn't encoded in a map.  Let's return a
	 NULL map here, just like what linemap_ordinary_map_lookup
	 does.  */
      if (map)
	*map = NULL;
      return loc;
    }

  switch (lrk)
    {
    case LRK_MACRO_EXPANSION_POINT:
      loc = linemap_macro_loc_to_exp_point (set, loc, map);
      break;
    case LRK_SPELLING_LOCATION:
      loc = linemap_macro_loc_to_spelling_point (set, loc, map);
      break;
    case LRK_MACRO_DEFINITION_LOCATION:
      loc = linemap_macro_loc_to_def_point (set, loc, map);
      break;
    default:
      abort ();
    }
  return loc;
}

/* TRUE if LOCATION is a source code location of a token that is part of the
   definition of a macro, FALSE otherwise.  */

bool
linemap_location_from_macro_definition_p (struct line_maps *set,
					  location_t loc)
{
  if (IS_ADHOC_LOC (loc))
    loc = get_location_from_adhoc_loc (set, loc);

  if (!linemap_location_from_macro_expansion_p (set, loc))
    return false;

  while (true)
    {
      const struct line_map_macro *map
	= linemap_check_macro (linemap_lookup (set, loc));

      location_t s_loc
	= linemap_macro_map_loc_unwind_toward_spelling (set, map, loc);
      if (linemap_location_from_macro_expansion_p (set, s_loc))
	loc = s_loc;
      else
	{
	  location_t def_loc
	    = linemap_macro_map_loc_to_def_point (map, loc);
	  return s_loc == def_loc;
	}
    }
}

/* 
   Suppose that LOC is the virtual location of a token T coming from
   the expansion of a macro M.  This function then steps up to get the
   location L of the point where M got expanded.  If L is a spelling
   location inside a macro expansion M', then this function returns
   the locus of the point where M' was expanded.  Said otherwise, this
   function returns the location of T in the context that triggered
   the expansion of M. 

   *LOC_MAP must be set to the map of LOC.  This function then sets it
   to the map of the returned location.  */

location_t
linemap_unwind_toward_expansion (struct line_maps *set,
				 location_t loc,
				 const struct line_map **map)
{
  location_t resolved_location;
  const line_map_macro *macro_map = linemap_check_macro (*map);
  const struct line_map *resolved_map;

  if (IS_ADHOC_LOC (loc))
    loc = get_location_from_adhoc_loc (set, loc);

  resolved_location =
    linemap_macro_map_loc_unwind_toward_spelling (set, macro_map, loc);
  resolved_map = linemap_lookup (set, resolved_location);

  if (!linemap_macro_expansion_map_p (resolved_map))
    {
      resolved_location = linemap_macro_map_loc_to_exp_point (macro_map, loc);
      resolved_map = linemap_lookup (set, resolved_location);
    }

  *map = resolved_map;
  return resolved_location;
}

/* If LOC is the virtual location of a token coming from the expansion
   of a macro M and if its spelling location is reserved (e.g, a
   location for a built-in token), then this function unwinds (using
   linemap_unwind_toward_expansion) the location until a location that
   is not reserved and is not in a system header is reached.  In other
   words, this unwinds the reserved location until a location that is
   in real source code is reached.

   Otherwise, if the spelling location for LOC is not reserved or if
   LOC doesn't come from the expansion of a macro, the function
   returns LOC as is and *MAP is not touched.

   *MAP is set to the map of the returned location if the later is
   different from LOC.  */
location_t
linemap_unwind_to_first_non_reserved_loc (struct line_maps *set,
					  location_t loc,
					  const struct line_map **map)
{
  location_t resolved_loc;
  const struct line_map *map0 = NULL;
  const line_map_ordinary *map1 = NULL;

  if (IS_ADHOC_LOC (loc))
    loc = get_location_from_adhoc_loc (set, loc);

  map0 = linemap_lookup (set, loc);
  if (!linemap_macro_expansion_map_p (map0))
    return loc;

  resolved_loc = linemap_resolve_location (set, loc,
					   LRK_SPELLING_LOCATION,
					   &map1);

  if (resolved_loc >= RESERVED_LOCATION_COUNT
      && !LINEMAP_SYSP (map1))
    return loc;

  while (linemap_macro_expansion_map_p (map0)
	 && (resolved_loc < RESERVED_LOCATION_COUNT
	     || LINEMAP_SYSP (map1)))
    {
      loc = linemap_unwind_toward_expansion (set, loc, &map0);
      resolved_loc = linemap_resolve_location (set, loc,
					       LRK_SPELLING_LOCATION,
					       &map1);
    }

  if (map != NULL)
    *map = map0;
  return loc;
}

/* Expand source code location LOC and return a user readable source
   code location.  LOC must be a spelling (non-virtual) location.  If
   it's a location < RESERVED_LOCATION_COUNT a zeroed expanded source
   location is returned.  */

expanded_location
linemap_expand_location (struct line_maps *set,
			 const struct line_map *map,
			 location_t loc)

{
  expanded_location xloc;

  memset (&xloc, 0, sizeof (xloc));
  if (IS_ADHOC_LOC (loc))
    {
      xloc.data = get_data_from_adhoc_loc (set, loc);
      loc = get_location_from_adhoc_loc (set, loc);
    }

  if (loc < RESERVED_LOCATION_COUNT)
    /* The location for this token wasn't generated from a line map.
       It was probably a location for a builtin token, chosen by some
       client code.  Let's not try to expand the location in that
       case.  */;
  else if (map == NULL)
    /* We shouldn't be getting a NULL map with a location that is not
       reserved by the client code.  */
    abort ();
  else
    {
      /* MAP must be an ordinary map and LOC must be non-virtual,
	 encoded into this map, obviously; the accessors used on MAP
	 below ensure it is ordinary.  Let's just assert the
	 non-virtualness of LOC here.  */
      if (linemap_location_from_macro_expansion_p (set, loc))
	abort ();

      const line_map_ordinary *ord_map = linemap_check_ordinary (map);

      xloc.file = LINEMAP_FILE (ord_map);
      xloc.line = SOURCE_LINE (ord_map, loc);
      xloc.column = SOURCE_COLUMN (ord_map, loc);
      xloc.sysp = LINEMAP_SYSP (ord_map) != 0;
    }

  return xloc;
}


/* Dump line map at index IX in line table SET to STREAM.  If STREAM
   is NULL, use stderr.  IS_MACRO is true if the caller wants to
   dump a macro map, false otherwise.  */

void
linemap_dump (FILE *stream, struct line_maps *set, unsigned ix, bool is_macro)
{
  const char *const lc_reasons_v[LC_HWM]
      = { "LC_ENTER", "LC_LEAVE", "LC_RENAME", "LC_RENAME_VERBATIM",
	  "LC_ENTER_MACRO", "LC_MODULE" };
  const line_map *map;
  unsigned reason;

  if (stream == NULL)
    stream = stderr;

  if (!is_macro)
    {
      map = LINEMAPS_ORDINARY_MAP_AT (set, ix);
      reason = linemap_check_ordinary (map)->reason;
    }
  else
    {
      map = LINEMAPS_MACRO_MAP_AT (set, ix);
      reason = LC_ENTER_MACRO;
    }

  fprintf (stream, "Map #%u [%p] - LOC: %u - REASON: %s - SYSP: %s\n",
	   ix, (void *) map, map->start_location,
	   reason < LC_HWM ? lc_reasons_v[reason] : "???",
	   ((!is_macro
	     && ORDINARY_MAP_IN_SYSTEM_HEADER_P (linemap_check_ordinary (map)))
	    ? "yes" : "no"));
  if (!is_macro)
    {
      const line_map_ordinary *ord_map = linemap_check_ordinary (map);
      const line_map_ordinary *includer_map
	= linemap_included_from_linemap (set, ord_map);

      fprintf (stream, "File: %s:%d\n", ORDINARY_MAP_FILE_NAME (ord_map),
	       ORDINARY_MAP_STARTING_LINE_NUMBER (ord_map));
      fprintf (stream, "Included from: [%d] %s\n",
	       includer_map ? int (includer_map - set->info_ordinary.maps) : -1,
	       includer_map ? ORDINARY_MAP_FILE_NAME (includer_map) : "None");
    }
  else
    {
      const line_map_macro *macro_map = linemap_check_macro (map);
      fprintf (stream, "Macro: %s (%u tokens)\n",
	       linemap_map_get_macro_name (macro_map),
	       MACRO_MAP_NUM_MACRO_TOKENS (macro_map));
    }

  fprintf (stream, "\n");
}


/* Dump debugging information about source location LOC into the file
   stream STREAM. SET is the line map set LOC comes from.  */

void
linemap_dump_location (struct line_maps *set,
		       location_t loc,
		       FILE *stream)
{
  const line_map_ordinary *map;
  location_t location;
  const char *path = "", *from = "";
  int l = -1, c = -1, s = -1, e = -1;

  if (IS_ADHOC_LOC (loc))
    loc = get_location_from_adhoc_loc (set, loc);

  if (loc == 0)
    return;

  location =
    linemap_resolve_location (set, loc, LRK_MACRO_DEFINITION_LOCATION, &map);

  if (map == NULL)
    /* Only reserved locations can be tolerated in this case.  */
    linemap_assert (location < RESERVED_LOCATION_COUNT);
  else
    {
      path = LINEMAP_FILE (map);
      l = SOURCE_LINE (map, location);
      c = SOURCE_COLUMN (map, location);
      s = LINEMAP_SYSP (map) != 0;
      e = location != loc;
      if (e)
	from = "N/A";
      else
	{
	  const line_map_ordinary *from_map
	    = linemap_included_from_linemap (set, map);
	  from = from_map ? LINEMAP_FILE (from_map) : "<NULL>";
	}
    }

  /* P: path, L: line, C: column, S: in-system-header, M: map address,
     E: macro expansion?, LOC: original location, R: resolved location   */
  fprintf (stream, "{P:%s;F:%s;L:%d;C:%d;S:%d;M:%p;E:%d,LOC:%d,R:%d}",
	   path, from, l, c, s, (void*)map, e, loc, location);
}

/* Return the highest location emitted for a given file for which
   there is a line map in SET.  FILE_NAME is the file name to
   consider.  If the function returns TRUE, *LOC is set to the highest
   location emitted for that file.  */

bool
linemap_get_file_highest_location (struct line_maps *set,
				   const char *file_name,
				   location_t *loc)
{
  /* If the set is empty or no ordinary map has been created then
     there is no file to look for ...  */
  if (set == NULL || set->info_ordinary.used == 0)
    return false;

  /* Now look for the last ordinary map created for FILE_NAME.  */
  int i;
  for (i = set->info_ordinary.used - 1; i >= 0; --i)
    {
      const char *fname = set->info_ordinary.maps[i].to_file;
      if (fname && !filename_cmp (fname, file_name))
	break;
    }

  if (i < 0)
    return false;

  /* The highest location for a given map is either the starting
     location of the next map minus one, or -- if the map is the
     latest one -- the highest location of the set.  */
  location_t result;
  if (i == (int) set->info_ordinary.used - 1)
    result = set->highest_location;
  else
    result = set->info_ordinary.maps[i + 1].start_location - 1;

  *loc = result;
  return true;
}

/* Compute and return statistics about the memory consumption of some
   parts of the line table SET.  */

void
linemap_get_statistics (struct line_maps *set,
			struct linemap_stats *s)
{
  long ordinary_maps_allocated_size, ordinary_maps_used_size,
    macro_maps_allocated_size, macro_maps_used_size,
    macro_maps_locations_size = 0, duplicated_macro_maps_locations_size = 0;

  const line_map_macro *cur_map;

  ordinary_maps_allocated_size =
    LINEMAPS_ORDINARY_ALLOCATED (set) * sizeof (struct line_map_ordinary);

  ordinary_maps_used_size =
    LINEMAPS_ORDINARY_USED (set) * sizeof (struct line_map_ordinary);

  macro_maps_allocated_size =
    LINEMAPS_MACRO_ALLOCATED (set) * sizeof (struct line_map_macro);

  for (cur_map = LINEMAPS_MACRO_MAPS (set);
       cur_map && cur_map <= LINEMAPS_LAST_MACRO_MAP (set);
       ++cur_map)
    {
      unsigned i;

      linemap_assert (linemap_macro_expansion_map_p (cur_map));

      macro_maps_locations_size +=
	2 * MACRO_MAP_NUM_MACRO_TOKENS (cur_map) * sizeof (location_t);

      for (i = 0; i < 2 * MACRO_MAP_NUM_MACRO_TOKENS (cur_map); i += 2)
	{
	  if (MACRO_MAP_LOCATIONS (cur_map)[i] ==
	      MACRO_MAP_LOCATIONS (cur_map)[i + 1])
	    duplicated_macro_maps_locations_size +=
	      sizeof (location_t);
	}
    }

  macro_maps_used_size =
    LINEMAPS_MACRO_USED (set) * sizeof (struct line_map_macro);

  s->num_ordinary_maps_allocated = LINEMAPS_ORDINARY_ALLOCATED (set);
  s->num_ordinary_maps_used = LINEMAPS_ORDINARY_USED (set);
  s->ordinary_maps_allocated_size = ordinary_maps_allocated_size;
  s->ordinary_maps_used_size = ordinary_maps_used_size;
  s->num_expanded_macros = num_expanded_macros_counter;
  s->num_macro_tokens = num_macro_tokens_counter;
  s->num_macro_maps_used = LINEMAPS_MACRO_USED (set);
  s->macro_maps_allocated_size = macro_maps_allocated_size;
  s->macro_maps_locations_size = macro_maps_locations_size;
  s->macro_maps_used_size = macro_maps_used_size;
  s->duplicated_macro_maps_locations_size =
    duplicated_macro_maps_locations_size;
  s->adhoc_table_size = (set->location_adhoc_data_map.allocated
			 * sizeof (struct location_adhoc_data));
  s->adhoc_table_entries_used = set->location_adhoc_data_map.curr_loc;
}


/* Dump line table SET to STREAM.  If STREAM is NULL, stderr is used.
   NUM_ORDINARY specifies how many ordinary maps to dump.  NUM_MACRO
   specifies how many macro maps to dump.  */

void
line_table_dump (FILE *stream, struct line_maps *set, unsigned int num_ordinary,
		 unsigned int num_macro)
{
  unsigned int i;

  if (set == NULL)
    return;

  if (stream == NULL)
    stream = stderr;

  fprintf (stream, "# of ordinary maps:  %d\n", LINEMAPS_ORDINARY_USED (set));
  fprintf (stream, "# of macro maps:     %d\n", LINEMAPS_MACRO_USED (set));
  fprintf (stream, "Include stack depth: %d\n", set->depth);
  fprintf (stream, "Highest location:    %u\n", set->highest_location);

  if (num_ordinary)
    {
      fprintf (stream, "\nOrdinary line maps\n");
      for (i = 0; i < num_ordinary && i < LINEMAPS_ORDINARY_USED (set); i++)
	linemap_dump (stream, set, i, false);
      fprintf (stream, "\n");
    }

  if (num_macro)
    {
      fprintf (stream, "\nMacro line maps\n");
      for (i = 0; i < num_macro && i < LINEMAPS_MACRO_USED (set); i++)
	linemap_dump (stream, set, i, true);
      fprintf (stream, "\n");
    }
}

/* class rich_location.  */

/* Construct a rich_location with location LOC as its initial range.  */

rich_location::rich_location (line_maps *set, location_t loc,
			      const range_label *label) :
  m_line_table (set),
  m_ranges (),
  m_column_override (0),
  m_have_expanded_location (false),
  m_fixit_hints (),
  m_seen_impossible_fixit (false),
  m_fixits_cannot_be_auto_applied (false)
{
  add_range (loc, SHOW_RANGE_WITH_CARET, label);
}

/* The destructor for class rich_location.  */

rich_location::~rich_location ()
{
  for (unsigned int i = 0; i < m_fixit_hints.count (); i++)
    delete get_fixit_hint (i);
}

/* Get location IDX within this rich_location.  */

location_t
rich_location::get_loc (unsigned int idx) const
{
  const location_range *locrange = get_range (idx);
  return locrange->m_loc;
}

/* Get range IDX within this rich_location.  */

const location_range *
rich_location::get_range (unsigned int idx) const
{
  return &m_ranges[idx];
}

/* Mutable access to range IDX within this rich_location.  */

location_range *
rich_location::get_range (unsigned int idx)
{
  return &m_ranges[idx];
}

/* Expand location IDX within this rich_location.  */
/* Get an expanded_location for this rich_location's primary
   location.  */

expanded_location
rich_location::get_expanded_location (unsigned int idx)
{
  if (idx == 0)
   {
     /* Cache the expansion of the primary location.  */
     if (!m_have_expanded_location)
       {
	  m_expanded_location
	    = linemap_client_expand_location_to_spelling_point
		(get_loc (0), LOCATION_ASPECT_CARET);
	  if (m_column_override)
	    m_expanded_location.column = m_column_override;
	  m_have_expanded_location = true;
       }

     return m_expanded_location;
   }
  else
    return linemap_client_expand_location_to_spelling_point
	     (get_loc (idx), LOCATION_ASPECT_CARET);
}

/* Set the column of the primary location, with 0 meaning
   "don't override it".  */

void
rich_location::override_column (int column)
{
  m_column_override = column;
  m_have_expanded_location = false;
}

/* Add the given range.  */

void
rich_location::add_range (location_t loc,
			  enum range_display_kind range_display_kind,
			  const range_label *label)
{
  location_range range;
  range.m_loc = loc;
  range.m_range_display_kind = range_display_kind;
  range.m_label = label;
  m_ranges.push (range);
}

/* Add or overwrite the location given by IDX, setting its location to LOC,
   and setting its m_range_display_kind to RANGE_DISPLAY_KIND.

   It must either overwrite an existing location, or add one *exactly* on
   the end of the array.

   This is primarily for use by gcc when implementing diagnostic format
   decoders e.g.
   - the "+" in the C/C++ frontends, for handling format codes like "%q+D"
     (which writes the source location of a tree back into location 0 of
     the rich_location), and
   - the "%C" and "%L" format codes in the Fortran frontend.  */

void
rich_location::set_range (unsigned int idx, location_t loc,
			  enum range_display_kind range_display_kind)
{
  /* We can either overwrite an existing range, or add one exactly
     on the end of the array.  */
  linemap_assert (idx <= m_ranges.count ());

  if (idx == m_ranges.count ())
    add_range (loc, range_display_kind);
  else
    {
      location_range *locrange = get_range (idx);
      locrange->m_loc = loc;
      locrange->m_range_display_kind = range_display_kind;
    }

  if (idx == 0)
    /* Mark any cached value here as dirty.  */
    m_have_expanded_location = false;
}

/* Methods for adding insertion fix-it hints.  */

/* Add a fixit-hint, suggesting insertion of NEW_CONTENT
   immediately before the primary range's start location.  */

void
rich_location::add_fixit_insert_before (const char *new_content)
{
  add_fixit_insert_before (get_loc (), new_content);
}

/* Add a fixit-hint, suggesting insertion of NEW_CONTENT
   immediately before the start of WHERE.  */

void
rich_location::add_fixit_insert_before (location_t where,
					const char *new_content)
{
  location_t start = get_range_from_loc (m_line_table, where).m_start;
  maybe_add_fixit (start, start, new_content);
}

/* Add a fixit-hint, suggesting insertion of NEW_CONTENT
   immediately after the primary range's end-point.  */

void
rich_location::add_fixit_insert_after (const char *new_content)
{
  add_fixit_insert_after (get_loc (), new_content);
}

/* Add a fixit-hint, suggesting insertion of NEW_CONTENT
   immediately after the end-point of WHERE.  */

void
rich_location::add_fixit_insert_after (location_t where,
				       const char *new_content)
{
  location_t finish = get_range_from_loc (m_line_table, where).m_finish;
  location_t next_loc
    = linemap_position_for_loc_and_offset (m_line_table, finish, 1);

  /* linemap_position_for_loc_and_offset can fail, if so, it returns
     its input value.  */
  if (next_loc == finish)
    {
      stop_supporting_fixits ();
      return;
    }

  maybe_add_fixit (next_loc, next_loc, new_content);
}

/* Methods for adding removal fix-it hints.  */

/* Add a fixit-hint, suggesting removal of the content covered
   by range 0.  */

void
rich_location::add_fixit_remove ()
{
  add_fixit_remove (get_loc ());
}

/* Add a fixit-hint, suggesting removal of the content between
   the start and finish of WHERE.  */

void
rich_location::add_fixit_remove (location_t where)
{
  source_range range = get_range_from_loc (m_line_table, where);
  add_fixit_remove (range);
}

/* Add a fixit-hint, suggesting removal of the content at
   SRC_RANGE.  */

void
rich_location::add_fixit_remove (source_range src_range)
{
  add_fixit_replace (src_range, "");
}

/* Add a fixit-hint, suggesting replacement of the content covered
   by range 0 with NEW_CONTENT.  */

void
rich_location::add_fixit_replace (const char *new_content)
{
  add_fixit_replace (get_loc (), new_content);
}

/* Methods for adding "replace" fix-it hints.  */

/* Add a fixit-hint, suggesting replacement of the content between
   the start and finish of WHERE with NEW_CONTENT.  */

void
rich_location::add_fixit_replace (location_t where,
				  const char *new_content)
{
  source_range range = get_range_from_loc (m_line_table, where);
  add_fixit_replace (range, new_content);
}

/* Add a fixit-hint, suggesting replacement of the content at
   SRC_RANGE with NEW_CONTENT.  */

void
rich_location::add_fixit_replace (source_range src_range,
				  const char *new_content)
{
  location_t start = get_pure_location (m_line_table, src_range.m_start);
  location_t finish = get_pure_location (m_line_table, src_range.m_finish);

  /* Fix-it hints use half-closed ranges, so attempt to offset the endpoint.  */
  location_t next_loc
    = linemap_position_for_loc_and_offset (m_line_table, finish, 1);
  /* linemap_position_for_loc_and_offset can fail, if so, it returns
     its input value.  */
  if (next_loc == finish)
    {
      stop_supporting_fixits ();
      return;
    }
  finish = next_loc;

  maybe_add_fixit (start, finish, new_content);
}

/* Get the last fix-it hint within this rich_location, or NULL if none.  */

fixit_hint *
rich_location::get_last_fixit_hint () const
{
  if (m_fixit_hints.count () > 0)
    return get_fixit_hint (m_fixit_hints.count () - 1);
  else
    return NULL;
}

/* If WHERE is an "awkward" location, then mark this rich_location as not
   supporting fixits, purging any thay were already added, and return true.

   Otherwise (the common case), return false.  */

bool
rich_location::reject_impossible_fixit (location_t where)
{
  /* Fix-its within a rich_location should either all be suggested, or
     none of them should be suggested.
     Once we've rejected a fixit, we reject any more, even those
     with reasonable locations.  */
  if (m_seen_impossible_fixit)
    return true;

  if (where <= LINE_MAP_MAX_LOCATION_WITH_COLS)
    /* WHERE is a reasonable location for a fix-it; don't reject it.  */
    return false;

  /* Otherwise we have an attempt to add a fix-it with an "awkward"
     location: either one that we can't obtain column information
     for (within an ordinary map), or one within a macro expansion.  */
  stop_supporting_fixits ();
  return true;
}

/* Mark this rich_location as not supporting fixits, purging any that were
   already added.  */

void
rich_location::stop_supporting_fixits ()
{
  m_seen_impossible_fixit = true;

  /* Purge the rich_location of any fix-its that were already added. */
  for (unsigned int i = 0; i < m_fixit_hints.count (); i++)
    delete get_fixit_hint (i);
  m_fixit_hints.truncate (0);
}

/* Add HINT to the fix-it hints in this rich_location,
   consolidating into the prior fixit if possible.  */

void
rich_location::maybe_add_fixit (location_t start,
				location_t next_loc,
				const char *new_content)
{
  if (reject_impossible_fixit (start))
    return;
  if (reject_impossible_fixit (next_loc))
    return;

  /* Only allow fix-it hints that affect a single line in one file.
     Compare the end-points.  */
  expanded_location exploc_start
    = linemap_client_expand_location_to_spelling_point (start,
							LOCATION_ASPECT_START);
  expanded_location exploc_next_loc
    = linemap_client_expand_location_to_spelling_point (next_loc,
							LOCATION_ASPECT_START);
  /* They must be within the same file...  */
  if (exploc_start.file != exploc_next_loc.file)
    {
      stop_supporting_fixits ();
      return;
    }
  /* ...and on the same line.  */
  if (exploc_start.line != exploc_next_loc.line)
    {
      stop_supporting_fixits ();
      return;
    }
  /* The columns must be in the correct order.  This can fail if the
     endpoints straddle the boundary for which the linemap can represent
     columns (PR c/82050).  */
  if (exploc_start.column > exploc_next_loc.column)
    {
      stop_supporting_fixits ();
      return;
    }

  const char *newline = strchr (new_content, '\n');
  if (newline)
    {
      /* For now, we can only support insertion of whole lines
	 i.e. starts at start of line, and the newline is at the end of
	 the insertion point.  */

      /* It must be an insertion, not a replacement/deletion.  */
      if (start != next_loc)
	{
	  stop_supporting_fixits ();
	  return;
	}

      /* The insertion must be at the start of a line.  */
      if (exploc_start.column != 1)
	{
	  stop_supporting_fixits ();
	  return;
	}

      /* The newline must be at end of NEW_CONTENT.
	 We could eventually split up fix-its at newlines if we wanted
	 to allow more generality (e.g. to allow adding multiple lines
	 with one add_fixit call.  */
      if (newline[1] != '\0')
	{
	  stop_supporting_fixits ();
	  return;
	}
    }

  /* Consolidate neighboring fixits.
     Don't consolidate into newline-insertion fixits.  */
  fixit_hint *prev = get_last_fixit_hint ();
  if (prev && !prev->ends_with_newline_p ())
    if (prev->maybe_append (start, next_loc, new_content))
      return;

  m_fixit_hints.push (new fixit_hint (start, next_loc, new_content));
}

/* class fixit_hint.  */

fixit_hint::fixit_hint (location_t start,
			location_t next_loc,
			const char *new_content)
: m_start (start),
  m_next_loc (next_loc),
  m_bytes (xstrdup (new_content)),
  m_len (strlen (new_content))
{
}

/* Does this fix-it hint affect the given line?  */

bool
fixit_hint::affects_line_p (const char *file, int line) const
{
  expanded_location exploc_start
    = linemap_client_expand_location_to_spelling_point (m_start,
							LOCATION_ASPECT_START);
  if (file != exploc_start.file)
    return false;
  if (line < exploc_start.line)
      return false;
  expanded_location exploc_next_loc
    = linemap_client_expand_location_to_spelling_point (m_next_loc,
							LOCATION_ASPECT_START);
  if (file != exploc_next_loc.file)
    return false;
  if (line > exploc_next_loc.line)
      return false;
  return true;
}

/* Method for consolidating fix-it hints, for use by
   rich_location::maybe_add_fixit.
   If possible, merge a pending fix-it hint with the given params
   into this one and return true.
   Otherwise return false.  */

bool
fixit_hint::maybe_append (location_t start,
			  location_t next_loc,
			  const char *new_content)
{
  /* For consolidation to be possible, START must be at this hint's
     m_next_loc.  */
  if (start != m_next_loc)
    return false;

  /* If so, we have neighboring replacements; merge them.  */
  m_next_loc = next_loc;
  size_t extra_len = strlen (new_content);
  m_bytes = (char *)xrealloc (m_bytes, m_len + extra_len + 1);
  memcpy (m_bytes + m_len, new_content, extra_len);
  m_len += extra_len;
  m_bytes[m_len] = '\0';
  return true;
}

/* Return true iff this hint's content ends with a newline.  */

bool
fixit_hint::ends_with_newline_p () const
{
  if (m_len == 0)
    return false;
  return m_bytes[m_len - 1] == '\n';
}<|MERGE_RESOLUTION|>--- conflicted
+++ resolved
@@ -320,11 +320,7 @@
 get_pure_location (line_maps *set, location_t loc)
 {
   if (IS_ADHOC_LOC (loc))
-<<<<<<< HEAD
-    loc = set->location_adhoc_data_map.data[loc & MAX_LOCATION_T].locus;
-=======
     loc = get_location_from_adhoc_loc (set, loc);
->>>>>>> 8ee47828
 
   if (loc >= LINEMAPS_MACRO_LOWEST_LOCATION (set))
     return loc;
