<<<<<<< HEAD
2020-07-31  Giuliano Belinassi  <giuliano.belinassi@usp.br>

	* Makefile.in: Use `+' on rule calling GCC
=======
2020-07-30  H.J. Lu  <hjl.tools@gmail.com>

	PR bootstrap/96202
	* configure: Regenerated.

2020-07-29  Tiziano Müller  <tiziano.mueller@chem.uzh.ch>

	* init.c (builtin_array): Add xref comment.
	* traditional.c (fun_like_macro): Add HAS_INCLUDE codes.

2020-07-28  Jakub Jelinek  <jakub@redhat.com>

	PR preprocessor/96323
	* lex.c (lex_raw_string): For c == '\n' don't continue after reporting
	an prefix delimiter error.

2020-07-28  Nathan Sidwell  <nathan@acm.org>

	* init.c (cpp_read_main_file): Always use the last map for
	the return value.

2020-07-20  Nathan Sidwell  <nathan@acm.org>

	* line-map.c (linemap_add): Simplify column overflow calculation.
	Add comment about range and column bit init.
	(linemap_ordinary_map_lookup): Refactor for RAII
	(linemap_macro_map_lookup): Likewise.

2020-07-14  Lewis Hyatt  <lhyatt@gmail.com>

	PR preprocessor/49973
	PR other/86904
	* include/cpplib.h (struct cpp_options):  Removed support for -ftabstop,
	which is now handled by diagnostic_context.
	(class cpp_display_width_computation): New class.
	(cpp_byte_column_to_display_column): Add optional tabstop argument.
	(cpp_display_width): Likewise.
	(cpp_display_column_to_byte_column): Likewise.
	* charset.c
	(cpp_display_width_computation::cpp_display_width_computation): New
	function.
	(cpp_display_width_computation::advance_display_cols): Likewise.
	(compute_next_display_width): Removed and implemented this
	functionality in a new function...
	(cpp_display_width_computation::process_next_codepoint): ...here.
	(cpp_byte_column_to_display_column): Added tabstop argument.
	Reimplemented in terms of class cpp_display_width_computation.
	(cpp_display_column_to_byte_column): Likewise.
	* init.c (cpp_create_reader): Remove handling of -ftabstop, which is now
	handled by diagnostic_context.

2020-07-07  Nathan Sidwell  <nathan@acm.org>

	* directives.c (do_linemarker): Optimize rewinding to line zero.
	* files.c (_cpp_stack_file): Start on line zero when about to inject
	headers.
	(cpp_push_include, cpp_push_default_include): Use highest_line as
	the location.
	* include/cpplib.h (cpp_read_main_file): Add injecting parm.
	* init.c (cpp_read_main_file): Likewise, inform _cpp_stack_file.
	* internal.h (enum include_type): Add IT_MAIN_INJECT.

2020-05-29  H.J. Lu  <hjl.tools@gmail.com>

	PR bootstrap/95413
	* configure: Regenerated.

2020-05-23  David Edelsohn  <dje.gcc@gmail.com>

	* Makefile.in (AR): Substitute @AR@.
	* configure.ac (CHECK_PROG AR): New.
	* configure: Regenerate.

2020-05-20  Nathan Sidwell  <nathan@acm.org>

	* internal.h (typedef _cpp_file): Delete, unnecessary in C++.
	(enum _cpp_find_file_kind): New.
	(_cpp_find_file): Use it, not 3 bools.
	* files.c (_cpp_find_file): Use _cpp_find_file_kind enum, not
	bools.
	(cpp_make_system_header): Break overly long line.
	(_cpp_stack_include, _cpp_fake_include)
	(_cpp_do_file_change, _cpp_compare_file_date, _cpp_has_header): Adjust.
	* init.c (cpp_read_main): Adjust _cpp_find_file call.

2020-05-18  Nathan Sidwell  <nathan@acm.org>

	* include/cpplib.h (cpp_get_otions, cpp_get_callbacks)
	(cpp_get_deps): Mark as PURE.
	* include/line-map.h (get_combined_adhoc_loc)
	(get_location_from_adhoc_loc, get_pure_location): Reformat decls.
	* internal.h (struct lexer_state): Clarify comment.
	* system.h: Remove now-unneeded bool hackery.
	* files.c (_cpp_find_file): Store LOC not highest_location.

	PR preprocessor/95149
	* lex.c (struct lit_accum): New.
	(bufring_append): Replace by lit_accum::append.
	(lex_raw_string): Reimplement, using fragments of the old version.
	(lex_string): Adjust lex_raw_string call.

	PR preprocessor/95182
	* macro.c (collect_args): Preserve EOFif we fell out of the main
	file.
	(cpp_get_token_1): Reformat a couple of short lines.

2020-05-14  H.J. Lu  <hongjiu.lu@intel.com>

	* configure: Regenerated.

2020-05-13  Jason Merrill  <jason@redhat.com>

	* include/cpplib.h (enum c_lang): Change CXX2A to CXX20.
	* init.c, lex.c: Adjust.

2020-05-12  Nathan Sidwell  <nathan@acm.org>

	EOF location is at end of file
	PR preprocessor/95013
	* lex.c (lex_raw_string): Process line notes before incrementing.
	Correct incrementing condition.  Adjust for new
	_cpp_get_fresh_line EOF behaviour.
	(_cpp_get_fresh_line): Do not pop buffer at EOF, increment line
	instead.
	(_cpp_lex_direct): Adjust for new _cpp_get_fresh_line behaviour.
	(cpp_directive_only_process): Assert we got a fresh line.
	* traditional.c (_cpp_read_logical_line_trad): Adjust for new
	_cpp_get_fresh_line behaviour.

2020-05-12  H.J. Lu  <hongjiu.lu@intel.com>

	* Makefile.in (CET_HOST_FLAGS): New.
	(COMPILER): Add $(CET_HOST_FLAGS).
	* configure.ac: Add GCC_CET_HOST_FLAGS(CET_HOST_FLAGS) and
	AC_SUBST(CET_HOST_FLAGS).  Clear CET_HOST_FLAGS if jit isn't
	enabled.
	* aclocal.m4: Regenerated.
	* configure: Likewise.

2020-05-08  Nathan Sidwell  <nathan@acm.org>

	Reimplement directives only processing, support raw literals.
	* directives-only.c: Delete.
	* Makefile.in (libcpp_a_OBJS, libcpp_a_SOURCES): Remove it.
	* include/cpplib.h (enum CPP_DO_task): New enum.
	(cpp_directive_only_preprocess): Declare.
	* internal.h (_cpp_dir_only_callbacks): Delete.
	(_cpp_preprocess_dir_only): Delete.
	* lex.c (do_peek_backslask, do_peek_next, do_peek_prev): New.
	(cpp_directives_only_process): New implementation.
>>>>>>> 07cbaed8

2020-02-14  Jakub Jelinek  <jakub@redhat.com>

	Partially implement P1042R1: __VA_OPT__ wording clarifications
	PR preprocessor/92319
	* macro.c (expand_arg): Move declarations before vaopt_state
	definition.
	(class vaopt_state): Move enum update_type definition earlier.  Remove
	m_allowed member, add m_arg and m_update members.
	(vaopt_state::vaopt_state): Change last argument from bool any_args
	to macro_arg *arg, initialize m_arg and m_update instead of m_allowed.
	(vaopt_state::update): When bumping m_state from 1 to 2 and m_update
	is ERROR, determine if __VA_ARGS__ expansion has any non-CPP_PADDING
	tokens and set m_update to INCLUDE if it has any, DROP otherwise.
	Return m_update instead of m_allowed ? INCLUDE : DROP in m_state >= 2.
	(replace_args, create_iso_definition): Adjust last argument to
	vaopt_state ctor.

2020-02-05  Martin Sebor  <msebor@redhat.com>

	* include/cpplib.h (cpp_builtin_type): Remove trailing comma to
	avoid pedantic warnings in C++ 98 mode.

2020-02-04  Jakub Jelinek  <jakub@redhat.com>

	* macro.c (builtin_has_include): Diagnose __has_include* use outside
	of preprocessing directives.

	PR preprocessor/93545
	* macro.c (cpp_get_token_no_padding): New function.
	(builtin_has_include): Use it instead of cpp_get_token.  Don't check
	SEEN_EOL.

2020-02-01  Andrew Burgess  <andrew.burgess@embecosm.com>

	* configure: Regenerate.

2020-01-28  Nathan Sidwell  <nathan@acm.org>

	PR preprocessor/93452
	* internal.h (struct spec_nodes): Drop n__has_include{,_next}.
	* directives.c (lex_macro_node): Don't check __has_include redef.
	* expr.c (eval_token): Drop __has_include eval.
	(parse_has_include): Move to ...
	* macro.c (builtin_has_include): ... here.
	(_cpp_builtin_macro_text): Eval __has_include{,_next}.
	* include/cpplib.h (enum cpp_builtin_type): Add BT_HAS_INCLUDE{,_NEXT}.
	* init.c (builtin_array): Add them.
	(cpp_init_builtins): Drop __has_include{,_next} init here ...
	* pch.c (cpp_read_state): ... and here.
	* traditional.c (enum ls): Drop has_include states ...
	(_cpp_scan_out_logical_line): ... and here.

2020-01-27  Andrew Burgess  <andrew.burgess@embecosm.com>

	* configure: Regenerate.

2020-01-24  Nathan Sidwell  <nathan@acm.org>

	* expr.c (parse_has_include): Remove bogus controlling macro code.

2020-01-20  Nathan Sidwell  <nathan@acm.org>

	PR preprocessor/80005
	* include/cpplib.h (BT_HAS_ATTRIBUTE): Fix comment.
	* internal.h (struct lexer_state): Delete in__has_include field.
	(struct spec_nodes): Rename n__has_include{,_next}__ fields.
	(_cpp_defined_macro_p): New.
	(_cpp_find_file): Add has_include parm.
	* directives.c (lex_macro_node): Combine defined,
	__has_inline{,_next} checking.
	(do_ifdef, do_ifndef): Use _cpp_defined_macro_p.
	(_cpp_init_directives): Refactor.
	* expr.c (parse_defined): Use _cpp_defined_macro_p.
	(eval_token): Adjust parse_has_include calls.
	(parse_has_include): Add OP parameter.  Reimplement.
	* files.c (_cpp_find_file): Add HAS_INCLUDE parm.  Use it to
	inhibit error message.
	(_cpp_stack_include): Adjust _cpp_find_file call.
	(_cpp_fake_include, _cpp_compare_file_date): Likewise.
	(open_file_failed): Remove in__has_include check.
	(_cpp_has_header): Adjust _cpp_find_file call.
	* identifiers.c (_cpp_init_hashtable): Don't init
	__has_include{,_next} here ...
	* init.c (cpp_init_builtins): ... init them here.  Define as
	macros.
	(cpp_read_main_file): Adjust _cpp_find_file call.
	* pch.c (cpp_read_state): Adjust __has_include{,_next} access.
	* traditional.c (_cpp_scan_out_locgical_line): Likewise.

	PR preprocessor/93306
	* expr.c (parse_has_include): Refactor.  Check skip_eval before
	looking.

2020-01-10  David Malcolm  <dmalcolm@redhat.com>

	* include/line-map.h (class diagnostic_path): New forward decl.
	(rich_location::get_path): New accessor.
	(rich_location::set_path): New function.
	(rich_location::m_path): New field.
	* line-map.c (rich_location::rich_location): Initialize m_path.

2020-01-01  Jakub Jelinek  <jakub@redhat.com>

	Update copyright years.

2019-12-18  David Malcolm  <dmalcolm@redhat.com>

	PR preprocessor/92982
	* charset.c
	(cpp_string_location_reader::cpp_string_location_reader): Delete
	initialization of m_line_table.
	* include/cpplib.h (cpp_string_location_reader::m_line_table):
	Delete unused member.

2019-12-14  Jakub Jelinek  <jakub@redhat.com>

	PR preprocessor/92919
	* charset.c (wide_str_to_charconst): If str contains just the
	NUL terminator, punt quietly.

2019-12-09  David Malcolm  <dmalcolm@redhat.com>

	* include/line-map.h (label_text::label_text): Make private.
	(label_text::borrow): New.
	(label_text::take): New.
	(label_text::take_or_copy): New.

2019-12-09  Lewis Hyatt  <lhyatt@gmail.com>

	PR preprocessor/49973
	* generated_cpp_wcwidth.h: New file generated by
	../contrib/unicode/gen_wcwidth.py, supports new cpp_wcwidth function.
	* charset.c (compute_next_display_width): New function to help
	implement display columns.
	(cpp_byte_column_to_display_column): Likewise.
	(cpp_display_column_to_byte_column): Likewise.
	(cpp_wcwidth): Likewise.
	* include/cpplib.h (cpp_byte_column_to_display_column): Declare.
	(cpp_display_column_to_byte_column): Declare.
	(cpp_wcwidth): Declare.
	(cpp_display_width): New function.

2019-11-14  Joseph Myers  <joseph@codesourcery.com>

	* charset.c (narrow_str_to_charconst): Make CPP_UTF8CHAR constants
	unsigned for C.
	* init.c (lang_defaults): Set utf8_char_literals for GNUC2X and
	STDC2X.

2019-11-07  Jakub Jelinek  <jakub@redhat.com>

	PR c++/91370 - Implement P1041R4 and P1139R2 - Stronger Unicode reqs
	* charset.c (narrow_str_to_charconst): Add TYPE argument.  For
	CPP_UTF8CHAR diagnose whenever number of chars is > 1, using
	CPP_DL_ERROR instead of CPP_DL_WARNING.
	(wide_str_to_charconst): For CPP_CHAR16 or CPP_CHAR32, use
	CPP_DL_ERROR instead of CPP_DL_WARNING when multiple char16_t
	or char32_t chars are needed.
	(cpp_interpret_charconst): Adjust narrow_str_to_charconst caller.

2019-11-05  Tim van Deurzen  <tim@kompiler.org>

	* cpplib.h: Add spaceship operator for C++.
	* lex.c: Implement conditional lexing of spaceship operator for C++20.

2019-10-31  Jakub Jelinek  <jakub@redhat.com>

	PR preprocessor/92296
	* internal.h (struct def_pragma_macro): Add is_builtin bitfield.
	(_cpp_restore_special_builtin): Declare.
	* init.c (_cpp_restore_special_builtin): New function.
	* directives.c (do_pragma_push_macro): For NT_BUILTIN_MACRO
	set is_builtin and don't try to grab definition.
	(cpp_pop_definition): Use _cpp_restore_special_builtin to restore
	builtin macros.

2019-10-15  Nathan Sidwell  <nathan@acm.org>

	* include/line-map.h (struct maps_info_ordinary): Make cache
	mutable.
	(struct maps_info_macro): Likewise.
	(LINEMAPS_CACHE): Remove non-ref accessor. Constify ref accessor.
	(LINEMAPS_ORDINARY_CACHE, LINEMAPS_MACRO_CACHE): Likewise.
	(LINEMAPS_ORDINARY_MAP_AT, LINEMAPS_MACRO_MAP_AT): Use
	LINEMAPS_USED and LINEMAPS_MAP_AT.
	(linemap_lookup): Constify line_map arg.
	linemap.c (linemap_ordinary_map_lookup, linemap_macro_map_lookup):
	Constify line_map arg.

2019-10-11  Joseph Myers  <joseph@codesourcery.com>

	* include/cpplib.h (struct cpp_options): Add dfp_constants and
	cpp_warn_c11_c2x_compat.
	(enum cpp_warning_reason): Add CPP_W_C11_C2X_COMPAT.
	* init.c (struct lang_flags): Add dfp_constants.
	(lang_defaults): Set dfp_constants to 1 for GNUC2X and STDC2X and
	0 for other languages.
	(cpp_set_lang): Set dfp_constants from language.
	(cpp_create_reader): Set cpp_warn_c11_c2x_compat to -1.
	* expr.c (interpret_float_suffix): Mention DFP constants as C2X in
	comment.
	(cpp_classify_number): Do not diagnose DFP constants for languages
	setting dfp_constants, unless cpp_warn_c11_c2x_compat.

2019-10-04  Nathan Sidwell  <nathan@acm.org>

	PR preprocessor/91991
	* line-map.c (linemap_line_start): Clear max_column_hint if we run
	out of locations.

2019-10-02  Richard Biener  <rguenther@suse.de>

	* internal.h (enum include_type): Remove trailing comma.

2019-10-02  Joseph Myers  <joseph@codesourcery.com>

	* include/cpplib.h (struct cpp_options): Add member scope.
	* init.c (struct lang_flags, lang_defaults): Likewise.
	(cpp_set_lang): Set scope member of pfile.
	* lex.c (_cpp_lex_direct): Test CPP_OPTION (pfile, scope) not
	CPP_OPTION (pfile, cplusplus) for creating CPP_SCOPE tokens.

2019-09-26  Eric Botcazou  <ebotcazou@adacore.com>

	* charset.c (UCS_LIMIT): New macro.
	(ucn_valid_in_identifier): Use it instead of a hardcoded constant.
	(_cpp_valid_ucn): Issue a pedantic warning for UCNs larger than
	UCS_LIMIT outside of identifiers in C and in C++2a or later.

2019-09-19  Lewis Hyatt  <lhyatt@gmail.com>

	PR c/67224
	* charset.c (_cpp_valid_utf8): New function to help lex UTF-8 tokens.
	* internal.h (_cpp_valid_utf8): Declare.
	* lex.c (forms_identifier_p): Use it to recognize UTF-8 identifiers.
	(_cpp_lex_direct): Handle UTF-8 in identifiers and CPP_OTHER tokens.
	Do all work in "default" case to avoid slowing down typical code paths.
	Also handle $ and UCN in the default case for consistency.

2019-08-30  Nathan Sidwell  <nathan@acm.org>

	New # semantics for popping to "" name.
	libcpp/
	* directives.c (do_linemarker): Popping to "" name means get the
	name from the include stack..

2019-09-05  Nathan Sidwell  <nathan@acm.org>

	PR preprocessor/91639
	* directives.c (do_include_common): Tell lexer we're a #include.
	* files.c (_cpp_stack_file): Lexer will have always incremented.
	* internal.h (struct cpp_context): Extend in_directive's
	semantics.
	* lex.c (_cpp_lex_direct): Increment line for final \n when lexing
	for an ISO #include.
	* line-map.c (linemap_line_start): Remember if we overflowed.

2019-09-03  Ulrich Weigand  <uweigand@de.ibm.com>

	* directives.c: Remove references to spu from comments.
	* expr.c: Likewise.

2019-08-29  Nathan Sidwell  <nathan@acm.org>

	* internal.h (enum include_type): Add IT_MAIN, IT_DIRECTIVE_HWM,
	IT_HEADER_HWM.
	(_cpp_stack_file): Take include_type, not a bool.
	* files.c (_cpp_find_file): Refactor to not hide an if inside a
	for conditional.
	(should_stack_file): Break apart to ...
	(is_known_idempotent_file, has_unique_contents): ... these.
	(_cpp_stack_file): Replace IMPORT boolean with include_type enum.
	Refactor to use new predicates.  Do linemap compensation here ...
	(_cpp_stack_include): ... not here.
	* init.c (cpp_read_main_file): Pass IT_MAIN to _cpp_stack_file.

2019-08-28  Nathan Sidwell  <nathan@acm.org>

	* directives-only.c (_cpp_preprocess_dir_only): Use false, not
	zero for _cpp_handle_directive call.
	* directives.c (_cpp_handle_directive): Indented is bool.
	* files.c (struct _cpp_file): Make bools 1 bit bitfields.
	* internal.h (enum include_type): Reformat and comment.
	(struct cpp_buffer): Make flags 1 bit bitfields.
	(_cpp_handle_directive): Indented is bool.

2019-07-09  Martin Sebor  <msebor@redhat.com>

	* include/line-map.h: Change class-key from class to struct and vice
	versa to match convention and avoid -Wclass-is-pod and -Wstruct-no-pod.
	* mkdeps.c: Same.

2019-07-03  Martin Liska  <mliska@suse.cz>

	* line-map.c (linemap_get_expansion_filename): Remove
	dead assignemts.
	* mkdeps.c (make_write): Likewise.

2019-07-02  qing zhao  <qing.zhao@oracle.com>

	PR preprocessor/90581
	* directives.c (do_include_common): Replace CPP_STACK_MAX with
	CPP_OPTION (pfile, max_include_depth).
	* include/cpplib.h (struct cpp_options): Add new field
	max_include_depth.
	* init.c (cpp_create_reader): Initiate new field max_include_depth.
	* internal.h: Delete CPP_STACK_MAX.

2019-06-26  Nathan Sidwell  <nathan@acm.org>

	PR preprocessor/90927
	* mkdeps.c (mkdeps::vec::operator[]): Add non-const variant.
	(deps_add_target): Deal with out of order unquoted targets.

2019-05-19  Andrew Pinski  <apinski@marvell.com>

	PR pch/81721
	* lex.c (cpp_token_val_index <case SPELL_OPERATOR>): If tok->flags
	has NAMED_OP set, then return CPP_TOKEN_FLD_NODE.

2019-05-14  Martin Liska  <mliska@suse.cz>

	PR preprocessor/90382
	* line-map.c (first_map_in_common_1): Handle ADHOC
	locations.

2019-05-14  Martin Liska  <mliska@suse.cz>

	PR preprocessor/90382
	* include/line-map.h (get_data_from_adhoc_loc): Add const to
	the first argument.
	(get_location_from_adhoc_loc): Likewise.
	* line-map.c(get_data_from_adhoc_loc):  Add const to
	the first argument.
	(get_location_from_adhoc_loc): Likewise.
	(get_combined_adhoc_loc): Use get_location_from_adhoc_loc
	(or get_data_from_adhoc_loc).
	(get_range_from_adhoc_loc): Likewise.
	(get_pure_location): Likewise.
	(linemap_position_for_loc_and_offset): Likewise.
	(linemap_lookup): Likewise.
	(linemap_ordinary_map_lookup): Likewise.
	(linemap_macro_map_lookup): Likewise.
	(linemap_get_expansion_line): Likewise.
	(linemap_get_expansion_filename): Likewise.
	(linemap_location_in_system_header_p): Likewise.
	(linemap_location_from_macro_expansion_p): Likewise.
	(linemap_macro_loc_to_exp_point): Likewise.
	(linemap_resolve_location): Likewise.
	(linemap_unwind_toward_expansion): Likewise.
	(linemap_unwind_to_first_non_reserved_loc): Likewise.
	(linemap_expand_location): Likewise.
	(linemap_dump_location): Likewise.

2019-05-07  Nathan Sidwell  <nathan@acm.org>

	* files.c (_cpp_stack_file): Empty filenames aren't dependencies.
	* mkdeps.c (deps_add_dep): Assert not empty.

	* include/mkdeps.h (deps_write): Add PHONY arg.
	(deps_phony_targets): Delete.
	* init.c (cpp_finish): Just call deps_write.
	* mkdeps.c (struct mkdeps): Add local vector class.  Reimplement
	vector handling.
	(munge): Munge to static buffer.
	(apply_vpath): Adjust vector handling.
	(deps_init, deps_free): Use new, delete.
	(deps_add_target): Do not munge here.  Record quoting low water mark.
	(deps_add_dep): Do not munge here.
	(deps_add_vpath): Adjust vector handling.
	(make_write_name): New.  Munge on demand here.
	(make_write_vec): New.
	(deps_phony_targets): Delete.
	(make_write): New.
	(deps_write): Forward to deps_Write.
	(deps_save, deps_restore): Adjust vector handling.

2019-05-06  Nathan Sidwell  <nathan@acm.org>

	* include/mkdeps.h: Rename struct deps to struct mkdeps.
	* mkdeps.c: Likewise.
	* include/cpplib.h (cpp_get_deps): Rename return type..
	* directives.c (cpp_get_deps): Likewise.
	* internal.h (struct cpp_reader): Rename deps field type.

2019-04-03  Jonathan Wakely  <jwakely@redhat.com>

	* files.c (search_path_exhausted): Fix typo in comment.

2019-02-26  Martin Liska  <mliska@suse.cz>

	* symtab.c (ht_dump_statistics): Make
	horizontal alignment for statistics.

2019-02-20  David Malcolm  <dmalcolm@redhat.com>

	PR c/89410
	* include/line-map.h (linenum_arith_t): New typedef.
	(compare): Use it.

2019-02-18  Martin Liska  <mliska@suse.cz>

	PR c++/89383
	* line-map.c (linemap_line_start): Use 1UL in order
	to not overflow.

2019-02-11  Martin Liska  <mliska@suse.cz>

	PR lto/88147
	* line-map.c (linemap_line_start): Don't reuse the existing line
	map if the line offset is sufficiently large to cause overflow
	when computing location_t values.

2019-01-26  Jakub Jelinek  <jakub@redhat.com>

	PR preprocessor/88974
	* directives.c (SEEN_EOL): Move macro to ...
	* internal.h (SEEN_EOL): ... here.
	* expr.c (parse_has_include): Don't cpp_get_token if SEEN_EOL ().

2019-01-01  Jakub Jelinek  <jakub@redhat.com>

	Update copyright years.

2018-11-27  Mike Gulick  <mgulick@mathworks.com>

	PR preprocessor/83173
	* location-example.txt: Update example -fdump-internal-locations
	output.

2018-11-27  Mike Gulick  <mgulick@mathworks.com>

	PR preprocessor/83173
	* files.c (_cpp_stack_include): Check if
	line_table->highest_location is past current line before
	decrementing.

2018-11-13  David Malcolm  <dmalcolm@redhat.com>

	* charset.c: Replace "source_location" with "location_t".
	* directives-only.c: Likewise.
	* directives.c: Likewise.
	* errors.c: Likewise.
	* expr.c: Likewise.
	* files.c: Likewise.
	* include/cpplib.h: Likewise.  Rename MAX_SOURCE_LOCATION to
	MAX_LOCATION_T.
	* include/line-map.h: Likewise.
	* init.c: Likewise.
	* internal.h: Likewise.
	* lex.c: Likewise.
	* line-map.c: Likewise.
	* location-example.txt: Likewise.
	* macro.c: Likewise.
	* pch.c: Likewise.
	* traditional.c: Likewise.

2018-11-07  Hafiz Abid Qadeer  <abidh@codesourcery.com>

        * configure: Regenerated.

2018-11-05  Martin Liska  <mliska@suse.cz>

	* symtab.c (ht_dump_statistics): Replace %zu with %lu format.

2018-11-05  Martin Liska  <mliska@suse.cz>

	* symtab.c (ht_dump_statistics): Fix format and
	pass missing argument.

2018-11-05  Martin Liska  <mliska@suse.cz>

	* symtab.c (ht_dump_statistics): Make dump conditional
	based on alloc_subobject.

2018-10-31  Joseph Myers  <joseph@codesourcery.com>

	PR bootstrap/82856
	* configure.ac: Remove AC_PREREQ.  Use AC_LANG_SOURCE.
	* aclocal.m4, config.in, configure: Regenerate.

2018-10-31  Nathan Sidwell  <nathan@acm.org>

	* internal.h (struct cpp_reader): Rename forced_token_location_p
	to forced_token_location and drop its pointerness.
	* include/cpplib.h (cpp_force_token_locations): Take location, not
	pointer to one.
	* init.c (cpp_create_reader): Adjust.
	* lex.c (cpp_read_main_file): 

	* directives.c (do_include_common): Commonize cleanup path.
	(_cpp_pop_buffer): Fix leak.

	* include/line-map.h (IS_ORDINARY_LOC, IS_MACRO_LOC): New
	predicates.
	(IS_ADHOC_LOC): Move earlier.
	(MAP_ORDINARY_P): Use IS_ORDINARY_LOC.
	* line-map.c (linemap_location_from_macro_expansion_p): Use
	IS_MACRO_LOC.

	* include/cpplib.h (cpp_macro_definition_location): Make inline.
	* macro.c (warn_of_redefinition): Fix comments, examine macro
	type, use C++ for.
	(cpp_macro_definition_location): Don't define here.

	* include/cpplib.h (HT_NODE): Don't cast NODE.
	(NODE_LEN, NODE_NAME): Use HT_NODE.

	* directives.c (DIRECTIVE_TABLE): Drop historical frequency
	comments.
	* files.c (_cpp_stack_file): Fix indentation.

2018-10-17  Joseph Myers  <joseph@codesourcery.com>

	* include/cpplib.h (enum c_lang): Add CLK_GNUC2X and CLK_STDC2X.
	* init.c (lang_defaults): Add GNUC2X and STDC2X entries.
	(cpp_init_builtins): Define __STDC_VERSION__ to 202000L for C2X.

2018-10-11  David Malcolm  <dmalcolm@redhat.com>

	* macro.c (_cpp_arguments_ok): If the argument count is wrong, add
	a note showing the definition of the macro.

2018-10-11  Nathan Sidwell  <nathan@acm.org>

	* include/line-map.h (LINEMAPS_MACRO_LOWEST_LOCATION): Fix
	off-by-one error.
	* line-map.c (linemap_enter_macro): Use RAII.  Clear all of the
	macro_locations.

2018-10-09  David Malcolm  <dmalcolm@redhat.com>

	* charset.c (noop_error_cb): Rename to...
	(noop_diagnostic_cb): ...this, converting params to enums.
	(cpp_interpret_string_ranges): Update for renaming and enums.
	* directives.c (check_eol_1): Convert reason to enum.
	(do_diagnostic): Convert code and reason to enum.
	(do_error): Use CPP_W_NONE rather than 0.
	(do_pragma_dependency): Likewise.
	* errors.c (cpp_diagnostic_at): Convert level and reason to enums.
	Update for renaming.
	(cpp_diagnostic): Convert level and reason to enums.
	(cpp_error): Convert level to enum.
	(cpp_warning): Convert reason to enums.
	(cpp_pedwarning): Likewise.
	(cpp_warning_syshdr): Likewise.
	(cpp_diagnostic_with_line): Convert level and reason to enums.
	Update for renaming.
	(cpp_error_with_line): Convert level to enum.
	(cpp_warning_with_line): Convert reason to enums.
	(cpp_pedwarning_with_line): Likewise.
	(cpp_warning_with_line_syshdr): Likewise.
	(cpp_error_at): Convert level to enum.
	(cpp_errno): Likewise.
	(cpp_errno_filename): Likewise.
	* include/cpplib.h (enum cpp_diagnostic_level): Name this enum,
	and move to before struct cpp_callbacks.
	(enum cpp_warning_reason): Likewise.
	(cpp_callbacks::diagnostic): Convert params from int to enums.
	(cpp_error): Convert int param to enum cpp_diagnostic_level.
	(cpp_warning): Convert int param to enum cpp_warning_reason.
	(cpp_pedwarning): Likewise.
	(cpp_warning_syshdr): Likewise.
	(cpp_errno): Convert int param to enum cpp_diagnostic_level.
	(cpp_errno_filename): Likewise.
	(cpp_error_with_line): Likewise.
	(cpp_warning_with_line): Convert int param to enum
	cpp_warning_reason.
	(cpp_pedwarning_with_line): Likewise.
	(cpp_warning_with_line_syshdr): Likewise.
	(cpp_error_at): Convert int param to enum cpp_diagnostic_level.
	* macro.c (create_iso_definition): Convert int to enum.
	(_cpp_create_definition): Likewise.

2018-09-17  David Malcolm  <dmalcolm@redhat.com>

	* include/line-map.h (range_label::get_text): Add param
	"range_idx".

2018-08-30  Nathan Sidwell  <nathan@acm.org>

	* include/line-map.h (enum lc_reason): Comment each member
	separately.
	(struct line_maps): Fix reallocator comment.

2018-08-27  David Malcolm  <dmalcolm@redhat.com>

	PR 87091
	* include/line-map.h (enum range_display_kind): New enum.
	(struct location_range): Replace field "m_show_caret_p" with
	"m_range_display_kind", converting from bool to the new enum.
	(class rich_location): Add example of line insertion fix-it hint.
	(rich_location::add_range): Convert param "show_caret_p" from bool
	to enum range_display_kind and rename to "range_display_kind",
	giving it a default of SHOW_RANGE_WITHOUT_CARET.
	(rich_location::set_range): Likewise, albeit without a default.
	* line-map.c (rich_location::rich_location): Update for conversion
	of show_caret_p to tri-state enum.
	(rich_location::add_range): Likewise.
	(rich_location::set_range): Likewise.

2018-08-24  H.J. Lu  <hongjiu.lu@intel.com>

	PR bootstrap/86872
	* line-map.c (pure_location_p): Return true if linemap_lookup
	returns NULL.
	(linemap_add): Set start_location to 0 if we run out of line map
	space.

2018-08-20  Nathan Sidwell  <nathan@acm.org>

	* include/cpplib.h: Fixup some whitespace.
	(cpp_hashnode): Reduce type to 2 bit & flags to 8.

	* include/cpplib.h (NODE_BUILTIN, NODE_MACRO_ARG): Delete.
	Renumber others.
	(enum node_type): Replace NT_MACRO with NT_USER_MACRO,
	NT_BUILTIN_MACRO, NT_MACRO_ARG.  Delete NT_ASSERTION.
	(NTV_MACRO, NTV_ANSWER, NTV_BUILTIN, NTV_ARGUMENT, NTV_NONE):
	Delete.
	(CPP_HASHNODE_VALUE_IDX): Delete.
	(union _cpp_hashnode_value): GTY tag from enum node_type directly.
	(struct cpp_hashnode): Adjust GTY desc for value field.
	(cpp_user_macro_p, cpp_builtin_macro_p, cpp_macro_p): Adjust.
	* directives.c (undefine_macros): Clear value.anwers, adjust flag
	clearing.
	(_cpp_test_assertion): No need to check NT_ASSERTION.
	(do_assert, do_unassert): Likewise.
	* init.c (cpp_init_special_builtins): Set type not flags.
	* macro.c (struct macro_arg_saved_data): Add type field.
	(cpp_get_token_1): Check type not NT_VOID.
	(_cpp_free_definition): Adjust flag clearing.  Nullify
	value.answers.
	(_cpp_save_parameter, _cpp_unsave_parameters): Save and restore
	type.
	(lex_expansion_token): Check type not flags.
	(_cpp_create_definition): Set type to NT_USER_MACRO.
	(_cpp_notify_macro_use): Adjust type checking.
	* pch.c (write_macdef, count_defs, write_defs, cpp_valid_state)
	(save_macros): Adjust node type/flag handling.
	* traditional.c (_cpp_scan_out_logical_line): Check type not flags.

	* directives.c (do_undef): Use cpp_macro_p & cpp_builtin_macro_p.
	* include/cpplib.h (enum cpp_macro_kind): Remove trailing comma.
	(cpp_fun_like_macro_p): Make inline, define.
	* macro.c (cpp_define_lazily): Use UCHAR_MAX.
	(cpp_fun_like_macro_p): Delete.

	* Makefile.in (TAGS_SOURCES): Remove cpp-id-data.h.
	* include/cpp-id-data.h: Delete.
	* internal.h: Include cpplib.h not cpp-id-data.h.

	* include/cpp-id-data.h (struct answer): Delete.
	* include/cpplib.h (struct answer): Don't forward-declare.
	(enum cpp_macro_kind): Add cmk_assert.
	(struct cpp_macro): Union parms and next assert chain.
	(union _cpp_hashnode_value): 'answer' field is cpp_macro.
	* directives.c (parse_answer): Convert to use cpp_macro. Return
	true on success. 
	(parse_assertion, find_answer, _cpp_test_assertion, cpp_do_assert)
	(cpp_do_unassert): Convert to use cpp_macro.
	* macro.c (warn_of_redefinition, _cpp_new_macro)
	(check_trad_stringification, cpp_macro_definition): Adjust macro
	parm access.
	* traditional.c (_cpp_replacement_text_len)
	(_cpp_copy_replacement_text, _cpp_create_trad_definition): Likewise.

2018-08-17  Nathan Sidwell  <nathan@acm.org>

	* include/cpplib.h (struct cpp_callbacks): Replace
	user_builtin_macro with user_lazy_macro.
	(struct cpp_macro): add lazy field.
	(enum cpp_builtin_type): Remove BT_FIRST_USER, BT_LAST_USER.
	(cpp_define_lazily): Declare.
	* macro.c (enter_macro_context) Use _cpp_maybe_notify_macro_use.
	(warn_of_redefinition): Use cpp_builtin_macro_p, directly call
	user_lazy_macro hook.
	(_cpp_new_macro): Clear lazy field.
	(cpp_define_lazily): Define.
	(_cpp_notify_macro_use): Adjust lazy definition code.
	(cpp_macro_definition): No need to do lazy definition here.
	* pch.c (write_macdef, save_macros): Likewise.

	* include/cpplib.h (enum cpp_macro_kind): New.
	(struct cpp_macro): Make body trailing array.  Add kind field,
	delete traditional flag.
	* internal.h (_cpp_new_macro): Declare.
	(_cpp_reserve_room): New inline.
	(_cpp_commit_buf): Declare.
	(_cpp_create_trad_definition): Return new macro.
	* lex.c (_cpp_commit_buff): New.
	* macro.c (macro_real_token_count): Count backwards.
	(replace_args): Pointer equality not orderedness.
	(_cpp_save_parameter): Use _cpp_reserve_room.
	(alloc_expansion_token): Delete.
	(lex_expansion_token): Return macro pointer.  Use _cpp_reserve_room.
	(create_iso_definition): Allocate macro itself.  Adjust for
	different allocation ordering.
	(_cpp_new_macro): New.
	(_cpp_create_definition): Adjust for API changes.
	* traditional.c (push_replacement_text): Don't set traditional
	flag.
	(save_replacement_text): Likewise.
	(_cpp_create_trad_definition): Allocate macro itself, Adjust for
	different allocation ordering.

	* cpp-id-data.h (uchar, UC): Move to internal.h
	(struct cpp_macro): Move to cpplib.h.
	* internal.h (uchar, UC): From cpp-id-data.h.
	* include/cpplib.h (struct cpp_macro): From cpp-id-data.h.

2018-08-16  Nathan Sidwell  <nathan@acm.org>

	* internal.h (_cpp_save_parameter): Take parmno, not macro.
	(_cpp_unsave_parameters): Declare.
	* macro.c (_cpp_save_parameter): Take parm number, not macro.
	Return true on success.
	(_cpp_unsave_parameters): New.
	(parse_params): Take parm_no and variadic pointers, not macro.
	Reimplement parsing logic.
	(create_iso_definition): Adjust parse_params changes.  Call
	_cpp_unsave_parameters here.
	(_cpp_create_definition): Don't unsave params here.
	* traditional.c (scan_parameters): Take n_param pointer, adjust.
	(_cpp_create_trad_definition): Ajust scan_parameters change.  Call
	_cpp_unsave_parameters.

	* include/cpplib.h (cpp_user_macro_p, cpp_builtin_macro_p)
	(cpp_macro_p): New inlines.
	* directives.c (do_pragma_poison): Use cpp_macro_p.
	(do_ifdef, do_ifndef): Likewise.  Use _cpp_maybe_notify_macro_use.
	(cpp_pop_definition): Use cpp_macro_p.  Move _cpp_free_definition
	earlier.  Don't zap node directly.
	* expr.c (parse_defined): Use _cpp_maybe_notify_macro_use &
	cpp_macro_p.
	* files.c (should_stack_file): Use cpp_macro_p.
	* identifiers.c (cpp_defined): Likewise.
	* internal.h (_cpp_mark_macro): Use cpp_user_macro_p.
	(_cpp_notify_macro_use): Declare.
	(_cpp_maybe_notify_macro_use): New inline.
	* lex.c (is_macro): Use cpp_macro_p.
	* macro.c (_cpp_warn_if_unused_macro): Use cpp_user_macro_p.
	(enter_macro_context): Likewise.
	(_cpp_create_definition): Use cpp_builtin_macro_p,
	cpp_user_macro_p.  Move _cpp_free_definition earlier.
	(_cpp_notify_macro_use): New, broken out of multiple call sites.
	* traditional.c (fun_like_macro_p): Use cpp_builtin_macro_p.
	(maybe_start_funlike, _cpp_scan_out_logical_line)
	(push_replacement_text): Likewise.

2018-08-15  David Malcolm  <dmalcolm@redhat.com>

	* include/line-map.h (struct location_range): Add "m_label" field.
	(class rich_location): Add description of labels to leading
	comment.
	(rich_location::rich_location): Add "label" param, defaulting to
	NULL.
	(rich_location::add_range): Likewise.
	(struct label_text): New struct.
	(class range_label): New abstract base class.
	* line-map.c (rich_location::rich_location): Add "label" param;
	use it.
	(rich_location::add_range): Likewise.

2018-08-08  Nathan Sidwell  <nathan@acm.org>

	Make linemap::included_from a location
	libcpp/
	* include/line-map.h (struct line_map_ordinary): Replace
	included_from map index with included_at source_location.
	(ORDINARY_MAP_INCLUDER_FILE_INDEX): Delete.
	(LAST_SOURCE_LINE_LOCATION): Delete.
	(LAST_SOURCE_LINE, LAST_SOURCE_COLUMN): Delete.
	(linemap_included_from): New.
	(linemap_included_from_linemap): Declare.
	(MAIN_FILE_P): Adjust.
	* line-map.c (linemap_included_from_linemap): New.
	(lonemap_check_files_exited): Use linemap_included_at.
	(linemap_add): Adjust inclusion setting.
	(linemap_dump, linemap_dump_location): Adjust.
	* directives.c (do_linemarker): Use linemap_included_at.

2018-08-07  Nathan Sidwell  <nathan@acm.org>

	* line-map.c: (linemap_init): Set default allocator here.
	(new_linemap): Rather than here.  Refactor allocation logic.

2018-07-20  David Malcolm  <dmalcolm@redhat.com>

	* include/line-map.h (rich_location::set_range): Remove redundant
	line_maps * parameter.
	* line-map.c (rich_location::set_range): Likewise.

2018-07-18  Bernd Edlinger  <bernd.edlinger@hotmail.de>

	PR 69558
	* macro.c (enter_macro_context): Change the location info for builtin
	macros and _Pragma from location of the closing parenthesis to location
	of the macro expansion point.

2018-07-17  Jason Franklin  <j_fra@fastmail.us>
	    Jakub Jelinek  <jakub@redhat.com>

	* lex.c (_cpp_lex_direct): Use CPP_DL_NOTE instead of CPP_DL_PEDWARN,
	CPP_DL_WARNING or CPP_DL_ERROR for note that diagnostics for C++ style
	comments is reported only once per file and guard those calls on the
	preceding cpp_error returning true.

2018-07-03  Nathan Sidwell  <nathan@acm.org>

	Reorg line_map data structures for better packing.
	* include/line-map.h (enum lc_reason): Add LC_HWM.
	(LINE_MAP_MAX_LOCATION): Define here.
	(struct line_map): Move reason field to line_map_ordinary.  Adjust
	GTY tagging.
	(struct line_map_ordinary): Reorder fields for less padding.
	(struct line_map_macro): Likewise.
	(MAP_ORDINARY_P): New.
	(linemap_check_ordinary, linemap_check_macro): Adjust.
	* line-map.c (LINE_MAP_MAX_SOURCE_LOCATION): Delete.
	(new_linemap): Take start_location, not reason.  Adjust.
	(linemap_add, linemap_enter_macro): Adjust.
	(linemap_line_start): Likewise.
	(linemap_macro_expansion_map_p): Use MAP_ORDINARY_P.
	(linemap_macro_loc_to_spelling_point): Likewise.
	(linemap_macro_loc_to_def_point): Likewise.
	(linemap_dump): Likewise.

2018-05-23  Jason Merrill  <jason@redhat.com>

	* system.h: #include <new> earlier.

2018-05-17  Jason Merrill  <jason@redhat.com>

	* line-map.c (linemap_init): Use placement new.
	* system.h: #include <new>.

2018-03-14  David Malcolm  <dmalcolm@redhat.com>

	* include/line-map.h (compare): New function on linenum_type.

2018-02-28  Jonathan Wakely  <jwakely@redhat.com>

	PR preprocessor/84517
	* lex.c (is_macro_not_literal_suffix): New function.
	(lex_raw_string, lex_string): Use is_macro_not_literal_suffix to
	decide when to issue -Wliteral-suffix warnings.

2018-02-16  Richard Biener  <rguenther@suse.de>

	PR bootstrap/82939
	* line-map.c (linemap_init): Avoid broken value-init when compiling
	with GCC 4.2.

2018-02-15  Jason Merrill  <jason@redhat.com>
	    Jakub Jelinek  <jakub@redhat.com>

	PR preprocessor/83063 - __VA_OPT__ and ##
	PR preprocessor/83708
	* macro.c (vaopt_state): Reorder m_last_was_paste before m_state.
	(vaopt_state::vaopt_state): Adjust.
	(vaopt_state::update_flags): Add BEGIN and END.
	(vaopt_state::update): Return them.
	(copy_paste_flag): Factor out of replace_args.
	(last_token_is): New.
	(replace_args): Handle BEGIN and END.  Avoid padding there.
	(tokens_buff_last_token_ptr): Return NULL if no tokens.

2018-01-31  Jakub Jelinek  <jakub@redhat.com>

	PR preprocessor/69869
	* traditional.c (skip_macro_block_comment): Return bool, true if
	the macro block comment is unterminated.
	(copy_comment): Use return value from skip_macro_block_comment instead
	of always false.

2018-01-27  Jakub Jelinek  <jakub@redhat.com>

	* include/cpplib.h (enum cpp_builtin_type): Change BT_LAST_USER from
	BT_FIRST_USER + 31 to BT_FIRST_USER + 63.

2018-01-18  Boris Kolpackov  <boris@codesynthesis.com>

	PR other/70268
	* include/cpplib.h (cpp_callbacks::remap_filename): New callback.
	* macro.c (_cpp_builtin_macro_text): Call remap_filename for
	__FILE__ and __BASE_FILE__.

2018-01-10  Kelvin Nilsen  <kelvin@gcc.gnu.org>

	* lex.c (search_line_fast): Remove illegal coercion of an
	unaligned pointer value to vector pointer type and replace with
	use of __builtin_vec_vsx_ld () built-in function, which operates
	on unaligned pointer values.

2018-01-03  Jakub Jelinek  <jakub@redhat.com>

	Update copyright years.

2017-12-20  Michael Weiser  <michael.weiser@gmx.de>

	PR preprocessor/83492
	* lex.c (search_line_fast) [__ARM_NEON && __ARM_64BIT_STATE]:
	Fix selection of big-endian shift parameters by using
	__ARM_BIG_ENDIAN.

2017-12-14  Bernd Edlinger  <bernd.edlinger@hotmail.de>

	* internal.h (maybe_print_line): Change signature.

2017-12-05  Jakub Jelinek  <jakub@redhat.com>

	PR c++/79228
	* expr.c (interpret_float_suffix): Avoid memcmp.
	(interpret_int_suffix): Likewise.  Don't check for if.

2017-12-01  Jason Merrill  <jason@redhat.com>

	PR c++/79228 - extensions hide C++14 complex literal operators
	* expr.c (interpret_float_suffix): Ignore 'i' in C++14 and up.
	(interpret_int_suffix): Likewise.

2017-11-28  David Malcolm  <dmalcolm@redhat.com>

	PR c/82050
	* include/line-map.h (LINE_MAP_MAX_COLUMN_NUMBER): Move here.
	* line-map.c (LINE_MAP_MAX_COLUMN_NUMBER): ...from here.
	(rich_location::maybe_add_fixit): Reject fix-it hints in which
	the start column exceeds the next column.

2017-11-20  Eric Gallager  <egall@gwmail.gwu.edu>

	PR preprocessor/81794
	* macro.c (check_trad_stringification): Have warning be controlled
	by -Wtraditional.

2017-11-20  David Malcolm  <dmalcolm@redhat.com>

	PR c++/72786
	* include/cpplib.h (cpp_macro_definition_location): New decl.
	* macro.c (cpp_macro_definition): New function.

2017-11-13  Tom Tromey  <tom@tromey.com>

	* pch.c (cpp_read_state): Set n__VA_OPT__.
	* macro.c (vaopt_state): New class.
	(_cpp_arguments_ok): Check va_opt flag.
	(replace_args, create_iso_definition): Use vaopt_state.
	* lex.c (lex_identifier_intern): Possibly issue errors for
	__VA_OPT__.
	(lex_identifier): Likewise.
	(maybe_va_opt_error): New function.
	* internal.h (struct lexer_state) <va_args_ok>: Update comment.
	(struct spec_nodes) <n__VA_OPT__>: New field.
	* init.c (struct lang_flags) <va_opt>: New field.
	(lang_defaults): Add entries for C++2A.  Update all entries for
	va_opt.
	(cpp_set_lang): Initialize va_opt.
	* include/cpplib.h (struct cpp_options) <va_opt>: New field.
	* identifiers.c (_cpp_init_hashtable): Initialize n__VA_OPT__.

2017-11-13  David Malcolm  <dmalcolm@redhat.com>

	* include/line-map.h (linenum_type): Move this typedef and the
	comment describing column numbering to near the top of the file.

2017-11-06  Mukesh Kapoor  <mukesh.kapoor@oracle.com>

	PR c++/80955
	* lex.c (lex_string): When checking for a valid macro for the
	warning related to -Wliteral-suffix (CPP_W_LITERAL_SUFFIX),
	check that the macro name does not start with an underscore
	before calling is_macro().

2017-11-05  Tom de Vries  <tom@codesourcery.com>

	PR other/82784
	* lex.c (BUF_APPEND): Remove semicolon after
	"do {} while (0)".

2017-10-31  David Malcolm  <dmalcolm@redhat.com>

	* directives.c (_cpp_handle_directive): Update for renaming of
	cpp_error_at_richloc to cpp_error_at.
	* errors.c (cpp_diagnostic_at_richloc): Rename to...
	(cpp_diagnostic_at): ...this, dropping the location_t-based
	implementation.
	(cpp_diagnostic): Update for removal of location_t-based
	cpp_diagnostic_at.
	(cpp_error_at): Likewise.
	(cpp_error_at_richloc): Rename to...
	(cpp_error_at): ...this, and update for renaming of
	cpp_diagnostic_at_richloc.
	* include/cpplib.h (cpp_error_at_richloc): Rename to...
	(cpp_error_at): ...this.

2017-10-30  Joseph Myers  <joseph@codesourcery.com>

	* include/cpplib.h (enum c_lang): Add CLK_GNUC17 and CLK_STDC17.
	* init.c (lang_defaults): Add GNUC17 and STDC17 data.
	(cpp_init_builtins): Handle C17 value of __STDC_VERSION__.

2017-10-10  Nathan Sidwell  <nathan@acm.org>

	PR preprocessor/82506
	* macro.c (cpp_quote_string): Escape raw LFs.

2017-09-15  Andrew Sutton  <andrew.n.sutton@gmail.com>
	    Jakub Jelinek  <jakub@redhat.com>

	Add support for -std=c++2a.
	* include/cpplib.h (c_lang): Add CXX2A and GNUCXX2A.
	* init.c (lang_defaults): Add rows for CXX2A and GNUCXX2A.
	(cpp_init_builtins): Set __cplusplus to 201709L for C++2a.

2017-09-15  Jakub Jelinek  <jakub@redhat.com>

	* include/cpplib.h (enum c_lang): Rename CLK_GNUCXX1Z
	to CLK_GNUCXX17 and CLK_CXX1Z to CLK_CXX17.
	* init.c (lang_defaults, cpp_init_builtins): Likewise.
	* expr.c (cpp_classify_number): Use C++17 instead of C++1z
	in diagnostics.

2017-07-07  David Malcolm  <dmalcolm@redhat.com>

	PR c++/79300
	* line-map.c (linemap_macro_loc_to_def_point): Preserve range
	information for macro expansions by delaying resolving ad-hoc
	locations until within the loop.

2017-07-06  David Malcolm  <dmalcolm@redhat.com>

	PR c++/79300
	* include/line-map.h (enum location_aspect): New enum.
	(linemap_client_expand_location_to_spelling_point): Add
	enum location_aspect param.
	* line-map.c (rich_location::get_expanded_location): Update for
	new param of linemap_client_expand_location_to_spelling_point.
	(rich_location::maybe_add_fixit): Likewise.
	(fixit_hint::affects_line_p): Likewise.

2017-06-21  Jakub Jelinek  <jakub@redhat.com>

	* line-map.c (location_adhoc_data_update): Perform addition in
	uintptr_t type rather than char * type.  Read *data using
	ptrdiff_t type instead of int64_t.
	(get_combined_adhoc_loc): Change offset type to ptrdiff_t from
	int64_t.

2017-06-20  David Malcolm  <dmalcolm@redhat.com>

	* include/line-map.h (class rich_location): Document that attempts
	to delete or replace a range *affecting* multiple lines will fail.
	* line-map.c (rich_location::maybe_add_fixit): Implement this
	restriction.

2017-06-09  David Malcolm  <dmalcolm@redhat.com>

	* include/line-map.h
	(rich_location::fixits_cannot_be_auto_applied): New method.
	(rich_location::fixits_can_be_auto_applied_p): New accessor.
	(rich_location::m_fixits_cannot_be_auto_applied): New field.
	* line-map.c (rich_location::rich_location): Initialize new field.

2017-06-05  David Malcolm  <dmalcolm@redhat.com>

	* include/cpplib.h (struct cpp_callbacks): Add "comment"
	callback.
	* lex.c (_cpp_lex_direct): Call the comment callback if non-NULL.

2017-05-02  David Malcolm  <dmalcolm@redhat.com>

	* include/line-map.h (class rich_location): Update description of
	newline handling.
	(class fixit_hint): Likewise.
	(fixit_hint::ends_with_newline_p): New decl.
	* line-map.c (rich_location::maybe_add_fixit): Support newlines
	in fix-it hints that are insertions of single lines at the start
	of a line.  Don't consolidate into such fix-it hints.
	(fixit_hint::ends_with_newline_p): New method.

2017-05-01  David Malcolm  <dmalcolm@redhat.com>

	* include/line-map.h (source_range::intersects_line_p): Delete.
	(rich_location::add_fixit): Delete.
	(rich_location::maybe_add_fixit): New method.
	(class fixit_hint): Reimplement in terms of...
	(class fixit_replace): ...this.
	(class fixit_insert): Delete.
	* line-map.c (linemap_position_for_loc_and_offset): Drop overzealous
	linemap_assert_fails.
	(source_range::intersects_line_p): Rename to...
	(fixit_hint::affects_line_p): New function.
	(rich_location::add_fixit_insert_before): Reimplement in terms of
	maybe_add_fixit, moving validation there.
	(rich_location::add_fixit_insert_after): Likewise.
	(column_before_p): Delete.
	(rich_location::add_fixit_replace): Reimplement in terms of
	maybe_add_fixit, moving validation there.  Convert closed input range
	to half-open range.
	(rich_location::add_fixit): Delete.
	(rich_location::maybe_add_fixit): New function.
	(fixit_insert::fixit_insert): Delete.
	(fixit_insert::~fixit_insert): Delete.
	(fixit_insert::affects_line_p): Delete.
	(fixit_insert::maybe_append_replace): Delete.
	(fixit_replace::fixit_replace): Rename to...
	(fixit_hint::fixit_hint): ...this, rewriting as necessary.
	(fixit_replace::~fixit_replace): Delete.
	(fixit_replace::affects_line_p): Delete.
	(fixit_replace::maybe_append_replace): Rename to...
	(fixit_hint::maybe_append): ...this, rewriting as necessary.

2017-04-03  Jonathan Wakely  <jwakely@redhat.com>

	* include/line-map.h (LINEMAPS_MACRO_MAPS): Fix typo in comment.
	* lex.c (search_line_fast): Likewise.
	* pch.h (cpp_valid_state): Likewise.

2017-03-21  Andreas Schwab  <schwab@suse.de>

	* lex.c (search_line_fast) [__ARM_NEON && __ARM_64BIT_STATE]:
	Convert 64-bit value to boolean before passing to
	__builtin_expect.

2017-03-16  Jason Merrill  <jason@redhat.com>

	* init.c (cpp_init_builtins): Update __cplusplus for C++17.

2017-02-09  Gerald Pfeifer  <gerald@pfeifer.com>

	* Makefile.in (po/$(PACKAGE).pot): Adjust bug reporting URL.

2017-01-10  David Malcolm  <dmalcolm@redhat.com>

	PR c++/77949
	* line-map.c (linemap_position_for_column): When calling
	linemap_start_line, detect if a new linemap was created with
	0 column bits, and bail out early if this is the case.
	(linemap_position_for_loc_and_offset): Replace overzealous
	linemap_assert_fails with a simple conditional; use correct
	bit count.

2017-01-07  David Malcolm  <dmalcolm@redhat.com>

	PR c++/72803
	* line-map.c (linemap_line_start): When determining if the highest
	column given out so far will fit into a proposed change to the
	current map, use the effective number of column bits, rather than
	the total number of column + range bits.

2017-01-01  Jakub Jelinek  <jakub@redhat.com>

	Update copyright years.

2016-12-15  David Malcolm  <dmalcolm@redhat.com>

	PR preprocessor/78680
	PR preprocessor/78811
	* lex.c (_cpp_lex_direct): Only determine the end-location of
	the token and build a range for non-reserved start locations.
	Do not do it for EOF tokens.

2016-12-12  David Malcolm  <dmalcolm@redhat.com>

	PR preprocessor/78680
	* lex.c (_cpp_lex_direct): Ensure line notes are processed before
	computing the end-point of the token.

2016-11-23  Paolo Bonzini  <bonzini@gnu.org>

	* include/cpplib.h (struct cpp_options): Add new member
	warn_expansion_to_defined.
	(CPP_W_EXPANSION_TO_DEFINED): New enum member.
	* expr.c (parse_defined): Warn for all uses of "defined"
	in macros, and tie warning to CPP_W_EXPANSION_TO_DEFINED.
	Make it a pedwarning instead of a warning.
	* system.h (HAVE_DESIGNATED_INITIALIZERS): Do not use
	"defined" in macros.

2016-11-17  David Malcolm  <dmalcolm@redhat.com>

	* charset.c (cpp_interpret_string_1): Skip locations from
	loc_reader when advancing 'p' when handling raw strings.

2016-11-16  Jakub Jelinek  <jakub@redhat.com>

	PR bootstrap/72823
	* configure.ac (ENABLE_ASSERT_CHECKING): Define if gcc configure
	would define that macro.
	* configure: Regenerated.
	* config.in: Regenerated.

2016-11-08  Richard Earnshaw  <rearnsha@arm.com>

	* lex.c (search_line_fast): New implementation for AArch64.

2016-10-25  David Malcolm  <dmalcolm@redhat.com>

	* files.c (destroy_cpp_file): Free file->path.

2016-10-25  David Malcolm  <dmalcolm@redhat.com>

	* include/line-map.h (line_maps::~line_maps): New dtor.
	(location_adhoc_data_fini): Delete decl.
	* line-map.c (line_maps::~line_maps): New dtor.
	(location_adhoc_data_fini): Delete.

2016-10-21  Andris Pavenis  <andris.pavenis@iki.fi>

	PR preprocessor/71681
	* files.c (remap_filename): Fix handling -remap in subdirectories.

2016-10-12  Jakub Jelinek  <jakub@redhat.com>

	* include/cpplib.h (struct cpp_options): Add
	cpp_warn_implicit_fallthrough.
	* init.c (cpp_create_reader): Initialize it to 0.
	* lex.c (fallthrough_comment_p): Handle different
	cpp_warn_implicit_fallthrough levels.  Whitespace fixes.

2016-10-08  Jakub Jelinek  <jakub@redhat.com>

	* lex.c (fallthrough_comment_p): Accept Else, fallthrough.

	* lex.c (fallthrough_comment_p): Extend to handle more common FALLTHRU
	comment styles.

	* lex.c (fallthrough_comment_p): Fix off-by-one size comparison
	errors, cleanup.
	(_cpp_lex_direct): Allow arbitrary comments in between
	fallthrough_comment_p comment and following token.

2016-10-04  Kelvin Nilsen  <kelvin@gcc.gnu.org>

	PR target/77847
	* lex.c (search_line_fast): Add a FALLTHROUGH comment to correct
	compiler error in the version of this function that is
	conditionally compiled when GCC_VERSION >= 4005 and both
	__ALTIVEC__ and __BIG_ENDIAN__ symbols are defined.

2016-09-26  Marek Polacek  <polacek@redhat.com>
	    Jakub Jelinek  <jakub@redhat.com>

	PR c/7652
	* include/cpplib.h (PREV_FALLTHROUGH): Define.
	* internal.h (CPP_FALLTHRU): Define.
	* lex.c (fallthrough_comment_p): New function.
	(_cpp_lex_direct): Set PREV_FALLTHROUGH on tokens succeeding a falls
	through comment.

2016-09-23  David Malcolm  <dmalcolm@redhat.com>

	PR preprocessor/77672
	* charset.c (cpp_interpret_string_1): Add a source_range for the
	NUL-terminator, using the location of the trailing quote of the
	final string.

2016-09-21  Jason Merrill  <jason@redhat.com>

	* line-map.c (linemap_location_from_macro_definition_p): New.
	* line-map.h: Declare it.

2016-09-15  David Malcolm  <dmalcolm@redhat.com>

	* include/line-map.h (class rich_location): Note that newlines
	aren't supported in fix-it text.
	* line-map.c (rich_location::add_fixit_insert_before): Reject
	attempts to add fix-its containing newlines.
	(rich_location::add_fixit_replace): Likewise.

2016-09-13  David Malcolm  <dmalcolm@redhat.com>

	* include/line-map.h (class rich_location): Add description of
	fix-it hints to leading comment.
	(rich_location::add_fixit_insert): Rename both overloaded methods
	to..
	(rich_location::add_fixit_insert_before): ...this, updating their
	comments.
	(rich_location::add_fixit_insert_after): Two new overloaded
	methods.
	(rich_location::stop_supporting_fixits): New method.
	* line-map.c (rich_location::add_fixit_insert): Rename both
	overloaded methods to..
	(rich_location::add_fixit_insert_before): ...this, updating their
	comments.
	(rich_location::add_fixit_insert_after): Two new methods.
	(rich_location::reject_impossible_fixit): Split out
	failure-handling into...
	(rich_location::stop_supporting_fixits): New method.

2016-09-02  David Malcolm  <dmalcolm@redhat.com>

	* include/line-map.h (rich_location::seen_impossible_fixit_p): New
	accessor.

2016-08-31  David Malcolm  <dmalcolm@redhat.com>

	* include/line-map.h (class fixit_remove): Remove stray decl.
	(fixit_hint::affects_line_p): Make const.
	(fixit_insert::affects_line_p): Likewise.
	(fixit_replace::affects_line_p): Likewise.
	* line-map.c (fixit_insert::affects_line_p): Likewise.
	(fixit_replace::affects_line_p): Likewise.

2016-08-30  David Malcolm  <dmalcolm@redhat.com>

	* include/line-map.h (class semi_embedded_vec): New class.
	(semi_embedded_vec<T, NUM_EMBEDDED>::semi_embedded_vec): New ctor.
	(semi_embedded_vec<T, NUM_EMBEDDED>::~semi_embedded_vec): New
	dtor.
	(semi_embedded_vec<T, NUM_EMBEDDED>::operator[]): New methods.
	(semi_embedded_vec<T, NUM_EMBEDDED>::push): New method.
	(semi_embedded_vec<T, NUM_EMBEDDED>::truncate): New method.
	(rich_location::get_num_locations): Reimplement in terms of
	m_ranges.
	(rich_location::get_range): Make non-inline.
	(rich_location::get_num_fixit_hints): Reimplement in terms of
	m_fixit_hints.
	(rich_location::add_fixit): New function.
	(rich_location::MAX_RANGES): Rename to...
	(rich_location::STATICALLY_ALLOCATED_RANGES): ...this.
	(rich_location::MAX_FIXIT_HINTS): Rename to...
	(rich_location::STATICALLY_ALLOCATED_RANGES): ...this, and make
	private.
	(rich_location::m_num_ranges): Eliminate in favor of...
	(rich_location::m_ranges): ...this, converting from a fixed-size
	array to a semi_embedded_vec.
	(rich_location::m_num_fixit_hints): Eliminate in favor of...
	(rich_location::m_fixit_hints): ...this, converting from a
	fixed-size array to a semi_embedded_vec.
	* line-map.c (rich_location::rich_location): Update for above
	changes.
	(rich_location::~rich_location): Likewise.
	(rich_location::get_loc): Likewise.
	(rich_location::get_range): New methods.
	(rich_location::add_range): Update for above changes.
	(rich_location::set_range): Likewise.
	(rich_location::add_fixit_insert): Likewise.
	(rich_location::add_fixit_replace): Likewise.
	(rich_location::get_last_fixit_hint): Likewise.
	(rich_location::reject_impossible_fixit): Likewise.
	(rich_location::add_fixit): New method.

2016-08-30  David Malcolm  <dmalcolm@redhat.com>

	* include/line-map.h (rich_location::add_fixit_insert): Add
	comments.  Add overload omitting the source_location param.
	(rich_location::add_fixit_remove): Add comments.  Add overloads
	omitting the range, and accepting a source_location.
	(rich_location::add_fixit_replace): Likewise.
	* line-map.c (rich_location::add_fixit_insert): Add comments.  Add
	overload omitting the source_location param.
	(rich_location::add_fixit_remove): Add comments.  Add overloads
	omitting the range, and accepting a source_location.
	(rich_location::add_fixit_replace): Likewise.

2016-08-26  David Malcolm  <dmalcolm@redhat.com>

	* include/line-map.h (get_pure_location): New decl.
	* line-map.c (get_pure_location): Move here, from gcc/input.c, adding
	a line_maps * param.
	(rich_location::add_fixit_insert): Call get_pure_location on "where".
	(rich_location::add_fixit_replace): Call get_pure_location on the
	end-points.

2016-08-26  David Malcolm  <dmalcolm@redhat.com>

	* include/line-map.h (rich_location): Eliminate unimplemented
	constructor based on source_range.
	(rich_location::get_last_fixit_hint): New method.
	(rich_location::reject_impossible_fixit): New method.
	(rich_location): Add fields m_line_table and
	m_seen_impossible_fixit.
	(fixit_hint::maybe_append_replace): New pure virtual function.
	(fixit_insert::maybe_append_replace): New function.
	(fixit_replace::maybe_append_replace): New function.
	* line-map.c (rich_location::rich_location): Initialize
	m_line_table and m_seen_impossible_fixit.
	(rich_location::add_fixit_insert): Call
	reject_impossible_fixit and bail out if true.
	(column_before_p): New function.
	(rich_location::add_fixit_replace): Call reject_impossible_fixit
	and bail out if true.  Attempt to consolidate with neighboring
	fixits.
	(rich_location::get_last_fixit_hint): New method.
	(rich_location::reject_impossible_fixit): New method.
	(fixit_insert::maybe_append_replace): New method.
	(fixit_replace::maybe_append_replace): New method.

2016-08-23  David Malcolm  <dmalcolm@redhat.com>

	* include/line-map.h (source_range::from_locations): New method.

2016-08-19  David Malcolm  <dmalcolm@redhat.com>

	* include/line-map.h (fixit_hint::kind): Delete REPLACE.
	(class fixit_remove): Delete.
	* line-map.c (rich_location::add_fixit_remove): Reimplement
	by calling add_fixit_replace with an empty string.
	(fixit_remove::fixit_remove): Delete.
	(fixit_remove::affects_line_p): Delete.

2016-08-19  Joseph Myers  <joseph@codesourcery.com>

	PR c/32187
	* include/cpplib.h (CPP_N_FLOATN, CPP_N_FLOATNX)
	(CPP_N_WIDTH_FLOATN_NX, CPP_FLOATN_SHIFT, CPP_FLOATN_MAX): New
	macros.
	* expr.c (interpret_float_suffix): Handle fN, fNx, FN and FNx
	suffixes.

2016-08-19  Prathamesh Kulkarni  <prathamesh.kulkarni@linaro.org>

	* expr.c (eval_token): Append "evaluates to 0" to Wundef diagnostic.

2016-08-18  David Malcolm  <dmalcolm@redhat.com>

	* directives.c (directive_names): New array.
	(_cpp_handle_directive): Offer spelling suggestions for misspelled
	directives.
	* errors.c (cpp_diagnostic_at_richloc): New function.
	(cpp_error_at_richloc): New function.
	* include/cpplib.h (struct cpp_callbacks): Add field
	"get_suggestion".
	(cpp_error_at_richloc): New decl.

2016-08-18  Marek Polacek  <polacek@redhat.com>

	PR c/7652
	* pch.c (write_macdef): Add CPP_FALLTHRU.

2016-08-12  Marek Polacek  <polacek@redhat.com>

	PR c/7652
	* lex.c (search_line_fast): Add FALLTHRU.
	(_cpp_lex_direct): Likewise.
	(cpp_token_val_index): Adjust fall through comment.
	* macro.c (parse_params): Add FALLTHRU.
	* pch.c (count_defs): Adjust fall through comment.
	(write_defs): Likewise.

2016-08-06  David Malcolm  <dmalcolm@redhat.com>

	PR bootstrap/72823
	* charset.c (_cpp_valid_ucn): Replace overzealous assert with one
	that allows for char_range to be non-NULL when loc_reader is NULL.

2016-08-05  David Malcolm  <dmalcolm@redhat.com>

	* charset.c (cpp_substring_ranges::cpp_substring_ranges): New
	constructor.
	(cpp_substring_ranges::~cpp_substring_ranges): New destructor.
	(cpp_substring_ranges::add_range): New method.
	(cpp_substring_ranges::add_n_ranges): New method.
	(_cpp_valid_ucn): Add "char_range" and "loc_reader" params; if
	they are non-NULL, read position information from *loc_reader
	and update char_range->m_finish accordingly.
	(convert_ucn): Add "char_range", "loc_reader", and "ranges"
	params.  If loc_reader is non-NULL, read location information from
	it, and update *ranges accordingly, using char_range.
	Conditionalize the conversion into tbuf on tbuf being non-NULL.
	(convert_hex): Likewise, conditionalizing the call to
	emit_numeric_escape on tbuf.
	(convert_oct): Likewise.
	(convert_escape): Add params "loc_reader" and "ranges".  If
	loc_reader is non-NULL, read location information from it, and
	update *ranges accordingly.  Conditionalize the conversion into
	tbuf on tbuf being non-NULL.
	(cpp_interpret_string): Rename to...
	(cpp_interpret_string_1): ...this, adding params "loc_readers" and
	"out".  Use "to" to conditionalize the initialization and usage of
	"tbuf", such as running the converter.  If "loc_readers" is
	non-NULL, use the instances within it, reading location
	information from them, and passing them to convert_escape; likewise
	write to "out" if loc_readers is non-NULL.  Check for leading
	quote and issue an error if it is not present.  Update boundary
	check from "== limit" to ">= limit" to protect against erroneous
	location values to calls that are not parsing string literals.
	(cpp_interpret_string): Reimplement in terms to
	cpp_interpret_string_1.
	(noop_error_cb): New function.
	(cpp_interpret_string_ranges): New function.
	(cpp_string_location_reader::cpp_string_location_reader): New
	constructor.
	(cpp_string_location_reader::get_next): New method.
	* include/cpplib.h (class cpp_string_location_reader): New class.
	(class cpp_substring_ranges): New class.
	(cpp_interpret_string_ranges): New prototype.
	* internal.h (_cpp_valid_ucn): Add params "char_range" and
	"loc_reader".
	* lex.c (forms_identifier_p): Pass NULL for new params to
	_cpp_valid_ucn.

2016-08-01  Andreas Schwab  <schwab@suse.de>

	* include/cpplib.h: Fix comment typo.

2016-07-27  David Malcolm  <dmalcolm@redhat.com>

	* include/line-map.h (source_location): Fix line numbers in
	comment.

2016-07-11  David Malcolm  <dmalcolm@redhat.com>

	* include/line-map.h (LINE_MAP_MAX_LOCATION_WITH_PACKED_RANGES):
	Move here from line-map.c.
	(LINE_MAP_MAX_LOCATION_WITH_COLS): Likewise.
	* line-map.c (LINE_MAP_MAX_LOCATION_WITH_PACKED_RANGES): Move from
	here to line-map.h.
	(LINE_MAP_MAX_LOCATION_WITH_COLS): Likewise.

2016-06-22  David Malcolm  <dmalcolm@redhat.com>

	* directives.c (do_include_common): Pass on "location" to
	_cpp_stack_include.
	* errors.c (cpp_diagnostic): Reimplement in terms of...
	(cpp_diagnostic_at): New function.
	(cpp_error_at): New function.
	(cpp_errno_filename): Add "loc" param and use it by using
	cpp_error_at rather than cpp_error.
	* files.c (find_file_in_dir): Add "loc" param and pass it to
	open_file_failed.
	(_cpp_find_file): Add "loc" param.  Use it to convert calls to
	cpp_error to cpp_error_at, and pass it to find_file_in_dir and
	open_file_failed.
	(read_file_guts): Add "loc" param.  Use it to convert calls to
	cpp_error to cpp_error_at.  Pass it to cpp_errno_filename.
	(read_file): Add "loc" param.  Pass it to open_file_failed and
	read_file_guts.
	(should_stack_file): Add "loc" param.  Pass it to read_file.
	(_cpp_stack_file): Add "loc" param.  Pass it to should_stack_file.
	(_cpp_stack_include): Add "loc" param.  Pass it to
	_cpp_find_file and _cpp_stack_file.
	(open_file_failed): Add "loc" param.  Pass it to
	cpp_errno_filename.
	(_cpp_fake_include): Add 0 as a source_location in call to
	_cpp_find_file.
	(_cpp_compare_file_date): Likewise.
	(cpp_push_include): Likewise for call to _cpp_stack_include.
	(cpp_push_default_include): Likewise.
	(_cpp_save_file_entries): Likewise for call to open_file_failed.
	(_cpp_has_header): Likewise for call to _cpp_find_file.
	* include/cpplib.h (cpp_errno_filename): Add source_location
	param.
	(cpp_error_at): New declaration.
	* init.c (cpp_read_main_file): Add 0 as a source_location in calls
	to _cpp_find_file and _cpp_stack_file.
	* internal.h (_cpp_find_file): Add source_location param.
	(_cpp_stack_file): Likewise.
	(_cpp_stack_include): Likewise.

2016-06-22  David Malcolm  <dmalcolm@redhat.com>

	* include/line-map.h (fixit_hint::get_start_loc): New pure virtual
	function.
	(fixit_hint::maybe_get_end_loc): Likewise.
	(fixit_insert::get_start_loc): New function, implementing
	fixit_hint::get_start_loc.
	(fixit_insert::maybe_get_end_loc): New function, implementing
	fixit_hint::maybe_get_end_loc.
	(fixit_remove::get_start_loc): New function, implementing
	fixit_hint::get_start_loc.
	(fixit_remove::maybe_get_end_loc): New function, implementing
	fixit_hint::maybe_get_end_loc.
	(fixit_replace::get_start_loc): New function, implementing
	fixit_hint::get_start_loc.
	(fixit_replace::maybe_get_end_loc): New function, implementing
	fixit_hint::maybe_get_end_loc.

2016-06-21  John David Anglin  <danglin@gcc.gnu.org>

	* line-map.c (location_adhoc_data_update): Use int64_t instead of
	long long.
	(get_combined_adhoc_loc): Likewise.

2016-06-01  Eduard Sanou  <dhole@openmailbox.org>

	* include/cpplib.h (cpp_callbacks): Add get_source_date_epoch
	callback.
	* include/cpplib.h (cpp_init_source_date_epoch): Remove prototype.
	* init.c (cpp_init_source_date_epoch): Remove function.
	* init.c (cpp_create_reader): Initialize pfile->source_date_epoch.
	* internal.h (cpp_reader): Extend comment about source_date_epoch.
	* macro.c (_cpp_builtin_macro_text): Use get_source_date_epoch
	callback only once, read pfile->source_date_epoch on future passes.
	Check that get_source_date_epoch callback is not NULL.

2016-05-20  Martin Liska  <mliska@suse.cz>

	* config.in: Regenerated.
	* configure: Likewise.
	* configure.ac: Handle --enable-valgrind-annotations.
	* lex.c (new_buff): Use ENABLE_VALGRIND_ANNOTATIONS instead
	of ENABLE_VALGRIND_CHECKING.
	(_cpp_free_buff): Likewise.

2016-04-28  Eduard Sanou  <dhole@openmailbox.org>
	    Matthias Klose  <doko@debian.org>

	* include/cpplib.h (cpp_init_source_date_epoch): Prototype.
	* init.c (cpp_init_source_date_epoch): New function.
	* internal.h: Added source_date_epoch variable to struct
	cpp_reader to store a reproducible date.
	* macro.c (_cpp_builtin_macro_text): Set pfile->date timestamp from
	pfile->source_date_epoch instead of localtime if source_date_epoch is
	set, to be used for __DATE__ and __TIME__ macros to help reproducible
	builds.

2016-04-13  Bernd Schmidt  <bschmidt@redhat.com>

	Patch from Roger Orr <rogero@howzatt.demon.co.uk>
	PR preprocessor/69650
	* directives.c (do_linemarker): Reread map after calling
	cpp_get_token.

2016-04-06  Richard Henderson  <rth@redhat.com>

	PR preprocessor/61817
	PR preprocessor/69391
	* internal.h (_cpp_builtin_macro_text): Update decl.
	* macro.c (_cpp_builtin_macro_text): Accept location for __LINE__.
	(builtin_macro): Accept a second location for __LINE__.
	(enter_macro_context): Compute both virtual and real expansion
	locations for the macro.

2016-03-25  Bernd Schmidt  <bschmidt@redhat.com>

	PR lto/69650
	* directives.c (do_linemarker): Test for file left but not entered
	here.
	* line-map.c (linemap_add): Not here.

2016-03-21  Jakub Jelinek  <jakub@redhat.com>

	PR target/70296
	* include/cpplib.h (cpp_fun_like_macro_p): New prototype.
	* macro.c (cpp_fun_like_macro_p): New function.

2016-03-15  Richard Henderson  <rth@redhat.com>

	* line-map.c (new_linemap): Make alloc_size a size_t.

2016-03-14  Jason Merrill  <jason@redhat.com>

	* expr.c (cpp_classify_number): Hex floats are new in C++1z.
	* init.c (lang_defaults): Likewise.

2016-03-09  David Malcolm  <dmalcolm@redhat.com>

	PR c/68473
	PR c++/70105
	* line-map.c (linemap_macro_map_loc_unwind_toward_spelling): Move
	decl...
	* include/line-map.h
	(linemap_macro_map_loc_unwind_toward_spelling): ...here,
	converting from static to extern.

2016-03-09  David Malcolm  <dmalcolm@redhat.com>

	PR c/68473
	PR c++/70105
	* include/line-map.h (source_range::debug): Delete.
	(struct location_range): Update comment.  Replace
	expanded_location fields "m_start", "m_finish", and "m_caret" with
	a source_location field: "m_loc".
	(class rich_location): Reword comment.
	(rich_location::get_loc): Reimplement in terms of a new overloaded
	variant which takes an unsigned int.
	(rich_location::get_loc_addr): Delete.
	(rich_location::add_range): Drop params "start" and "finish" in
	favor of param "loc".  Drop overloaded variants taking a
	source_range or location_range *.
	(rich_location::lazily_expand_location): Delete in favor of...
	(rich_location::get_expanded_location): New decl.
	(rich_location::m_loc): Delete field.
	(rich_location::m_column_override): New field.
	* line-map.c (rich_location::rich_location):  Drop name of
	line_maps * param.  Update initializations for deletion of field
	"m_loc" and addition of field "m_column_override".  Reimplement
	body as a call to add_range.  Delete overloaded variant taking a
	source_range.
	(rich_location::get_loc): New function.
	(rich_location::lazily_expand_location): Delete in favor of...
	(rich_location::get_expanded_location): New function.
	(rich_location::override_column): Reimplement.
	(rich_location::add_range): Drop params "start" and "finish" in
	favor of param "loc".  Eliminate location expansion in favor of
	simply storing loc.  Drop overloaded variants taking a
	source_range or location_range *.
	(rich_location::set_range): Eliminate location expansion.

2016-02-29  David Malcolm  <dmalcolm@redhat.com>

	PR preprocessor/69985
	(linemap_position_for_loc_and_offset): Rename param from "offset"
	to "column_offset".  Right-shift the column_offset by m_range_bits
	of the pertinent ordinary map whenever offsetting a
	source_location.  For clarity, offset the column by the column
	offset, rather than the other way around.

2016-02-23  David Malcolm  <dmalcolm@redhat.com>

	PR preprocessor/69126
	PR preprocessor/69543
	* line-map.c (linemap_compare_locations): At the function top,
	replace inlined bodies of get_location_from_adhoc_loc with calls
	to get_location_from_adhoc_loc.  Add a pair of calls to
	get_location_from_adhoc_loc at the bottom of the function, to
	avoid meaningless comparisons of ad-hoc and non-ad-hoc locations.

2016-02-08  David Malcolm  <dmalcolm@redhat.com>

	PR preprocessor/69664
	* errors.c (cpp_diagnostic_with_line): Only call
	rich_location::override_column if the column is non-zero.
	* line-map.c (rich_location::override_column): Update columns
	within m_ranges[0].  Add assertions to verify that doing so is
	sane.

2016-02-05  Jakub Jelinek  <jakub@redhat.com>

	PR c++/69628
	* charset.c (cpp_interpret_charconst): Clear *PCHARS_SEEN
	and *UNSIGNEDP if bailing out early due to errors.

2016-01-28  Jakub Jelinek  <jakub@redhat.com>

	PR pch/68176
	* files.c (_cpp_find_file): Set file->implicit_preinclude even if
	included from file->implicit_preinclude header.

	* directives.c (destringize_and_run): Adjust prototype.

2016-01-27  David Malcolm  <dmalcolm@redhat.com>

	PR preprocessor/69126
	* directives.c (destringize_and_run): Add expansion_loc param; use
	it when handling unexpanded pragmas to fixup the locations of the
	synthesized tokens.
	(_cpp_do__Pragma): Add expansion_loc param and use it when calling
	destringize_and_run.
	* internal.h (_cpp_do__Pragma): Add expansion_loc param.
	* macro.c (builtin_macro): Pass expansion location of _Pragma to
	_cpp_do__Pragma.

2016-01-14  David Malcolm  <dmalcolm@redhat.com>

	PR preprocessor/69177
	* line-map.c (LINE_MAP_MAX_LOCATION_WITH_PACKED_RANGES): New
	constant.
	(LINE_MAP_MAX_LOCATION_WITH_COLS): Add note about unit tests
	to comment.
	(can_be_stored_compactly_p): Reduce threshold from
	LINE_MAP_MAX_LOCATION_WITH_COLS to
	LINE_MAP_MAX_LOCATION_WITH_PACKED_RANGES.
	(get_combined_adhoc_loc): Likewise.
	(get_range_from_loc): Likewise.
	(linemap_line_start): Ensure that a new ordinary map is created
	when transitioning from range-packing being enabled to disabled,
	at the LINE_MAP_MAX_LOCATION_WITH_PACKED_RANGES threshold.  Set
	range_bits to 0 for new ordinary maps when beyond this limit.
	Prevent the "increase the column bits of a freshly created map"
	optimization if the range bits has reduced.

2016-01-08  Jakub Jelinek  <jakub@redhat.com>

	PR c++/69145
	* files.c (cpp_included_before): If IS_ADHOC_LOC (location), lookup
	real location from the line_table.

2016-01-04  Jakub Jelinek  <jakub@redhat.com>

	Update copyright years.

2015-12-22  David Malcolm  <dmalcolm@redhat.com>

	* line-map.c (get_combined_adhoc_loc): Remove condition
	on locus < RESERVED_LOCATION_COUNT when considering
	whether a caret == start == finish location can be
	simply stored as the caret location.

2015-12-07  David Malcolm  <dmalcolm@redhat.com>

	* include/line-map.h (rich_location::set_range): Add line_maps *
	param; convert param from source_range to source_location.  Drop
	"overwrite_loc_p" param.
	* line-map.c (rich_location::set_range): Likewise, acting as if
	"overwrite_loc_p" were true, and getting range from the location.

2015-11-20  David Malcolm  <dmalcolm@redhat.com>

	PR 62314
	* include/line-map.h (source_range::intersects_line_p): New
	method.
	(rich_location::~rich_location): New.
	(rich_location::add_fixit_insert): New method.
	(rich_location::add_fixit_remove): New method.
	(rich_location::add_fixit_replace): New method.
	(rich_location::get_num_fixit_hints): New accessor.
	(rich_location::get_fixit_hint): New accessor.
	(rich_location::MAX_FIXIT_HINTS): New constant.
	(rich_location::m_num_fixit_hints): New field.
	(rich_location::m_fixit_hints): New field.
	(class fixit_hint): New class.
	(class fixit_insert): New class.
	(class fixit_remove): New class.
	(class fixit_replace): New class.
	* line-map.c (source_range::intersects_line_p): New method.
	(rich_location::rich_location): Add initialization of
	m_num_fixit_hints to both ctors.
	(rich_location::~rich_location): New.
	(rich_location::add_fixit_insert): New method.
	(rich_location::add_fixit_remove): New method.
	(rich_location::add_fixit_replace): New method.
	(fixit_insert::fixit_insert): New.
	(fixit_insert::~fixit_insert): New.
	(fixit_insert::affects_line_p): New.
	(fixit_remove::fixit_remove): New.
	(fixit_remove::affects_line_p): New.
	(fixit_replace::fixit_replace): New.
	(fixit_replace::~fixit_replace): New.
	(fixit_replace::affects_line_p): New.

2015-11-19  Jakub Jelinek  <jakub@redhat.com>

	PR preprocessor/60736
	* include/cpplib.h (cpp_errno_filename): New prototype.
	* errors.c (cpp_errno): Don't handle msgid "" specially, use
	_(msgid) instead of msgid as argument to cpp_error.
	(cpp_errno_filename): New function.
	* files.c (read_file_guts): Use cpp_errno_filename instead of
	cpp_errno.
	(open_file_failed): Likewise.  Use file->name if file->path is NULL
	in diagnostics.

2015-11-13  David Malcolm  <dmalcolm@redhat.com>

	* errors.c (cpp_diagnostic): Pass pfile->line_table to
	rich_location ctor.
	(cpp_diagnostic_with_line): Likewise.
	* include/cpplib.h (struct cpp_token): Update comment for src_loc
	to indicate that the range of the token is "baked into" the
	source_location.
	* include/line-map.h (source_location): Update the descriptive
	comment to reflect the packing scheme for short ranges, adding
	worked examples of location encoding.
	(struct line_map_ordinary): Drop field "column_bits" in favor
	of field "m_column_and_range_bits"; add field "m_range_bits".
	(ORDINARY_MAP_NUMBER_OF_COLUMN_BITS): Delete.
	(location_adhoc_data): Add source_range field.
	(struct line_maps): Add fields "default_range_bits",
	"num_optimized_ranges" and "num_unoptimized_ranges".
	(get_combined_adhoc_loc): Add source_range param.
	(get_range_from_loc): New declaration.
	(pure_location_p): New prototype.
	(COMBINE_LOCATION_DATA):  Add source_range param.
	(SOURCE_LINE): Update for renaming of column_bits.
	(SOURCE_COLUMN): Likewise.  Shift the column right by the map's
	range_bits.
	(LAST_SOURCE_LINE_LOCATION): Update for renaming of column_bits.
	(linemap_position_for_line_and_column): Add line_maps * params.
	(rich_location::rich_location): Likewise.
	* lex.c (_cpp_lex_direct): Capture the range of the token, baking
	it into token->src_loc via a call to COMBINE_LOCATION_DATA.
	* line-map.c (LINE_MAP_MAX_COLUMN_NUMBER): Reduce from 1U << 17 to
	1U << 12.
	(location_adhoc_data_hash): Add the src_range into
	the hash value.
	(location_adhoc_data_eq): Require equality of the src_range
	values.
	(can_be_stored_compactly_p): New function.
	(get_combined_adhoc_loc): Add src_range param, and store it,
	via a bit-packing scheme for short ranges, otherwise within the
	lookaside table.  Remove the requirement that data is non-NULL.
	(get_range_from_adhoc_loc): New function.
	(get_range_from_loc): New function.
	(pure_location_p): New function.
	(linemap_add): Ensure that start_location has zero for the
	range_bits, unless we're past LINE_MAP_MAX_LOCATION_WITH_COLS.
	Initialize range_bits to zero.  Assert that the start_location
	is "pure".
	(linemap_line_start): Assert that the
	column_and_range_bits >= range_bits.
	Update determinination of whether we need to start a new map
	using the effective column bits, without the range bits.
	Use the set's default_range_bits in new maps, apart from
	those with column_bits == 0, which should also have 0 range_bits.
	Increase the column bits for new maps by the range bits.
	When adding lines to an existing map, use set->highest_line
	directly rather than offsetting highest by SOURCE_COLUMN.
	Add assertions to sanity-check the return value.
	(linemap_position_for_column): Offset to_column by range_bits.
	Update set->highest_location if necessary.
	(linemap_position_for_line_and_column): Add line_maps * param.
	Update the calculation to offset the column by range_bits, and
	conditionalize it on being <= LINE_MAP_MAX_LOCATION_WITH_COLS.
	Bound it by LINEMAPS_MACRO_LOWEST_LOCATION.  Update
	set->highest_location if necessary.
	(linemap_position_for_loc_and_offset): Handle ad-hoc locations;
	pass "set" to linemap_position_for_line_and_column.
	(linemap_macro_map_loc_unwind_toward_spelling): Add line_maps
	param.  Handle ad-hoc locations.
	(linemap_location_in_system_header_p): Pass on "set" to call to
	linemap_macro_map_loc_unwind_toward_spelling.
	(linemap_macro_loc_to_spelling_point): Retain ad-hoc locations.
	Pass on "set" to call to
	linemap_macro_map_loc_unwind_toward_spelling.
	(linemap_resolve_location): Retain ad-hoc locations.  Pass on
	"set" to call to linemap_macro_map_loc_unwind_toward_spelling.
	(linemap_unwind_toward_expansion):  Pass on "set" to call to
	linemap_macro_map_loc_unwind_toward_spelling.
	(linemap_expand_location): Extract the data pointer before
	extracting the location.
	(rich_location::rich_location): Add line_maps param; use it to
	extract the range from the source_location.
	* location-example.txt: Regenerate, showing new representation.

2015-11-06  David Malcolm  <dmalcolm@redhat.com>

	* errors.c (cpp_diagnostic): Update for change in signature
	of "error" callback.
	(cpp_diagnostic_with_line): Likewise, calling override_column
	on the rich_location.
	* include/cpplib.h (struct cpp_callbacks): Within "error"
	callback, convert param from source_location to rich_location *,
	and drop column_override param.
	* include/line-map.h (struct source_range): New struct.
	(struct location_range): New struct.
	(class rich_location): New class.
	(linemap_client_expand_location_to_spelling_point): New declaration.
	* line-map.c (rich_location::rich_location): New ctors.
	(rich_location::lazily_expand_location): New method.
	(rich_location::override_column): New method.
	(rich_location::add_range): New methods.
	(rich_location::set_range): New method.

2015-11-06  David Malcolm  <dmalcolm@redhat.com>

	* include/line-map.h (struct linemap_stats): Add fields
	"adhoc_table_size" and "adhoc_table_entries_used".
	* line-map.c (linemap_get_statistics): Populate above fields.

2015-11-04  Mikhail Maltsev  <maltsevm@gmail.com>

	* config.in: Regenerate.
	* configure: Regenerate.
	* configure.ac: Remove ENABLE_CHECKING.

2015-11-03  Uros Bizjak  <ubizjak@gmail.com>

	* lex.c (search_line_sse42): Correctly advance the pointer to an
	aligned address.

2015-11-02  David Malcolm  <dmalcolm@redhat.com>

	* include/line-map.h (source_location): In the table in the
	descriptive comment, show UNKNOWN_LOCATION, BUILTINS_LOCATION,
	LINE_MAP_MAX_LOCATION_WITH_COLS, LINE_MAP_MAX_SOURCE_LOCATION.
	Add notes about ad-hoc values.

2015-10-21  Mikhail Maltsev  <maltsevm@gmail.com>

	* include/line-map.h: Use CHECKING_P instead of ENABLE_CHECKING.
	* init.c: Likewise.
	* macro.c (struct macro_arg_token_iter, set_arg_token,
	macro_arg_token_iter_init, macro_arg_token_iter_forward,
	macro_arg_token_iter_get_token, macro_arg_token_iter_get_location,
	alloc_expanded_arg_mem, _cpp_backup_tokens): Likewise.

	* config.in: Regenerate.
	* configure: Regenerate.
	* configure.ac (CHECKING_P): Define.
	* system.h (fancy_abort): Declare.
	(abort): Define.
	(gcc_assert): Define. Use CHECKING_P.

2015-10-13  Mikhail Maltsev  <maltsevm@gmail.com>

	* system.h (CHECKING_P, gcc_checking_assert): Define.

2015-09-21  Manuel López-Ibáñez  <manu@gcc.gnu.org>

	PR c/66415
	* line-map.c (linemap_position_for_loc_and_offset): Handle the
	case of long lines encoded in multiple maps.

2015-09-07  Marek Polacek  <polacek@redhat.com>

	* system.h (INTTYPE_MINIMUM): Rewrite to avoid shift warning.

2015-08-06  Yaakov Selkowitz  <yselkowi@redhat.com>

	* configure: Regenerate.

2015-07-08  Thomas Schwinge  <thomas@codesourcery.com>

	* include/line-map.h (RESERVED_LOCATION_COUNT): Change type to
	source_location.

2015-07-02  Paolo Carlini  <paolo.carlini@oracle.com>

	PR preprocessor/53690
	* charset.c (_cpp_valid_ucn): Add cppchar_t * parameter and change
	return type to bool.  Fix encoding of \u0000 and \U00000000 in C++.
	(convert_ucn): Adjust call.
	* lex.c (forms_identifier_p): Likewise.
	* internal.h (_cpp_valid_ucn): Adjust declaration.

2015-06-30  Edward Smith-Rowland  <3dw4rd@verizon.net>

	Implement N4197 - Adding u8 character literals
	* include/cpplib.h (UTF8CHAR, UTF8CHAR_USERDEF): New cpp tokens;
	(struct cpp_options): Add utf8_char_literals.
	* init.c (struct lang_flags): Add utf8_char_literals;
	(struct lang_flags lang_defaults): Add column for utf8_char_literals.
	* macro.c (stringify_arg()): Treat CPP_UTF8CHAR token;
	* expr.c (cpp_userdef_char_remove_type(), cpp_userdef_char_add_type()):
	Treat CPP_UTF8CHAR_USERDEF, CPP_UTF8CHAR tokens;
	(cpp_userdef_char_p()): Treat CPP_UTF8CHAR_USERDEF token;
	(eval_token(), _cpp_parse_expr()): Treat CPP_UTF8CHAR token.
	* lex.c (lex_string(), _cpp_lex_direct()): Include CPP_UTF8CHAR tokens.
	* charset.c (converter_for_type(), cpp_interpret_charconst()):
	Treat CPP_UTF8CHAR token.

2015-06-30  Uros Bizjak  <ubizjak@gmail.com>

	* lex.c (search_line_sse42) [__GCC_ASM_FLAG_OUTPUTS__]: New main
	loop using asm flag outputs.

2015-06-08  Marek Polacek  <polacek@redhat.com>

	PR c/66415
	* line-map.c (linemap_position_for_loc_and_offset): Remove
	linemap_assert_fails; reverse conditions.

2015-05-26  Manuel López-Ibáñez  <manu@gcc.gnu.org>

	* line-map.c (LINE_MAP_MAX_COLUMN_NUMBER
	LINE_MAP_MAX_LOCATION_WITH_COLS,LINE_MAP_MAX_SOURCE_LOCATION):
	New constants.
	(linemap_line_start): Use them.
	(linemap_position_for_column): Use them.

2015-05-20  David Malcolm  <dmalcolm@redhat.com>

	* include/line-map.h (MAP_START_LOCATION): Eliminate the non-const
	variant, and tweak comment for the const variant.
	(ORDINARY_MAP_STARTING_LINE_NUMBER): Drop the non-const variant.
	(ORDINARY_MAP_INCLUDER_FILE_INDEX): Likewise.
	(ORDINARY_MAP_IN_SYSTEM_HEADER_P): Likewise.
	(SET_ORDINARY_MAP_NUMBER_OF_COLUMN_BITS): Delete.
	(ORDINARY_MAP_FILE_NAME): Drop the non-const variant.
	(MACRO_MAP_MACRO): Likewise.
	(MACRO_MAP_NUM_MACRO_TOKENS): Likewise.
	(MACRO_MAP_LOCATIONS): Likewise.
	(MACRO_MAP_EXPANSION_POINT_LOCATION): Likewise.
	* line-map.c (linemap_add): Replace writes through macros with
	direct field accesses.
	(linemap_enter_macro): Likewise.
	(linemap_line_start): Likewise.

2015-05-19  David Malcolm  <dmalcolm@redhat.com>

	* directives.c (do_line): Strengthen local "map" from
	const line_map * to const line_map_ordinary *.
	(do_linemarker): Likewise.
	(_cpp_do_file_change): Assert that we're not dealing with
	a macro map.  Introduce local "ord_map" via a call to
	linemap_check_ordinary, guarded within the check for
	non-NULL.  Use it for typesafety.
	* files.c (cpp_make_system_header): Strengthen local "map" from
	const line_map * to const line_map_ordinary *.
	* include/cpplib.h (struct cpp_callbacks): Likewise for second
	parameter of "file_change" callback.
	* include/line-map.h (struct line_map): Convert from a struct
	containing a union to a base class.
	(struct line_map_ordinary): Convert to a subclass of line_map.
	(struct line_map_macro): Likewise.
	(linemap_check_ordinary): Strengthen return type from line_map *
	to line_map_ordinary *, and add a const-variant.
	(linemap_check_macro): New pair of functions.
	(ORDINARY_MAP_STARTING_LINE_NUMBER): Strengthen param from
	const line_map * to const line_map_ordinary *, eliminating call
	to linemap_check_ordinary.  Likewise for the non-const variant.
	(ORDINARY_MAP_INCLUDER_FILE_INDEX): Likewise.
	(ORDINARY_MAP_IN_SYSTEM_HEADER_P): Likewise.
	(ORDINARY_MAP_NUMBER_OF_COLUMN_BITS): Likewise.
	(ORDINARY_MAP_FILE_NAME): Likewise.
	(MACRO_MAP_MACRO): Strengthen param from const line_map * to
	const line_map_macro *.  Likewise for the non-const variant.
	(MACRO_MAP_NUM_MACRO_TOKENS): Likewise.
	(MACRO_MAP_LOCATIONS): Likewise.
	(MACRO_MAP_EXPANSION_POINT_LOCATION): Likewise.
	(struct maps_info): Replace with...
	(struct maps_info_ordinary):...this and...
	(struct maps_info_macro): ...this.
	(struct line_maps): Convert fields "info_ordinary" and
	"info_macro" to the above new structs.
	(LINEMAPS_MAP_INFO): Delete both functions.
	(LINEMAPS_MAPS): Likewise.
	(LINEMAPS_ALLOCATED): Rewrite both variants to avoid using
	LINEMAPS_MAP_INFO.
	(LINEMAPS_USED): Likewise.
	(LINEMAPS_CACHE): Likewise.
	(LINEMAPS_MAP_AT): Likewise.
	(LINEMAPS_ORDINARY_MAPS): Strengthen return type from line_map *
	to line_map_ordinary *.
	(LINEMAPS_ORDINARY_MAP_AT): Likewise.
	(LINEMAPS_LAST_ORDINARY_MAP): Likewise.
	(LINEMAPS_LAST_ALLOCATED_ORDINARY_MAP): Likewise.
	(LINEMAPS_MACRO_MAPS): Strengthen return type from line_map * to
	line_map_macro *.
	(LINEMAPS_MACRO_MAP_AT): Likewise.
	(LINEMAPS_LAST_MACRO_MAP): Likewise.
	(LINEMAPS_LAST_ALLOCATED_MACRO_MAP): Likewise.
	(linemap_map_get_macro_name): Strengthen param from
	const line_map * to const line_map_macro *.
	(SOURCE_LINE): Strengthen first param from const line_map * to
	const line_map_ordinary *, removing call to
	linemap_check_ordinary.
	(SOURCE_COLUMN): Likewise.
	(LAST_SOURCE_LINE_LOCATION): Likewise.
	(LAST_SOURCE_LINE): Strengthen first param from const line_map *
	to const line_map_ordinary *.
	(LAST_SOURCE_COLUMN): Likewise.
	(INCLUDED_FROM): Strengthen return type from line_map * to
	line_map_ordinary *., and second param from const line_map *
	to const line_map_ordinary *, removing call to
	linemap_check_ordinary.
	(MAIN_FILE_P): Strengthen param from const line_map * to
	const line_map_ordinary *, removing call to
	linemap_check_ordinary.
	(linemap_position_for_line_and_column): Strengthen param from
	const line_map * to const line_map_ordinary *.
	(LINEMAP_FILE): Strengthen param from const line_map * to
	const line_map_ordinary *, removing call to
	linemap_check_ordinary.
	(LINEMAP_LINE): Likewise.
	(LINEMAP_SYSP): Likewise.
	(linemap_resolve_location): Strengthen final param from
	const line_map ** to const line_map_ordinary **.
	* internal.h (CPP_INCREMENT_LINE): Likewise for local "map".
	(linemap_enter_macro): Strengthen return type from
	const line_map * to const line_map_macro *.
	(linemap_add_macro_token): Likewise for first param.
	* line-map.c (linemap_check_files_exited): Strengthen local "map"
	from const line_map * to const line_map_ordinary *.
	(new_linemap): Introduce local "map_size" and use it when
	calculating how large the buffer should be.  Rewrite based
	on change of info_macro and info_ordinary into distinct types.
	(linemap_add): Strengthen locals "map" and "from" from line_map *
	to line_map_ordinary *.
	(linemap_enter_macro): Strengthen return type from
	const line_map * to const line_map_macro *, and local "map" from
	line_map * to line_map_macro *.
	(linemap_add_macro_token): Strengthen param "map" from
	const line_map * to const line_map_macro *.
	(linemap_line_start): Strengthen local "map" from line_map * to
	line_map_ordinary *.
	(linemap_position_for_column): Likewise.
	(linemap_position_for_line_and_column): Strengthen first param
	from const line_map * to const line_map_ordinary *.
	(linemap_position_for_loc_and_offset): Strengthen local "map" from
	const line_map * to const line_map_ordinary *.
	(linemap_ordinary_map_lookup): Likewise for return type and locals
	"cached" and "result".
	(linemap_macro_map_lookup): Strengthen return type and locals
	"cached" and "result" from const line_map * to
	const line_map_macro *.
	(linemap_macro_map_loc_to_exp_point): Likewise for param "map".
	(linemap_macro_map_loc_to_def_point): Likewise.
	(linemap_macro_map_loc_unwind_toward_spelling): Likewise.
	(linemap_get_expansion_line): Strengthen local "map" from
	const line_map * to const line_map_ordinary *.
	(linemap_get_expansion_filename): Likewise.
	(linemap_map_get_macro_name): Strengthen param from
	const line_map * to const line_map_macro *.
	(linemap_location_in_system_header_p): Add call to
	linemap_check_ordinary in region guarded by
	!linemap_macro_expansion_map_p.  Introduce local "macro_map" via
	linemap_check_macro in other region, using it in place of "map"
	for typesafety.
	(first_map_in_common_1): Add calls to linemap_check_macro.
	(trace_include): Strengthen param "map" from const line_map * to
	const line_map_ordinary *.
	(linemap_macro_loc_to_spelling_point): Strengthen final param from
	const line_map ** to const line_map_ordinary **.  Replace a
	C-style cast with a const_cast, and add calls to
	linemap_check_macro and linemap_check_ordinary.
	(linemap_macro_loc_to_def_point): Likewise.
	(linemap_macro_loc_to_exp_point): Likewise.
	(linemap_resolve_location): Strengthen final param from
	const line_map ** to const line_map_ordinary **.
	(linemap_unwind_toward_expansion): Introduce local "macro_map" via
	a checked cast and use it in place of *map.
	(linemap_unwind_to_first_non_reserved_loc): Strengthen local
	"map1" from const line_map * to const line_map_ordinary *.
	(linemap_expand_location): Introduce local "ord_map" via a checked
	cast and use it in place of map.
	(linemap_dump): Make local "map" const.  Strengthen local
	"includer_map" from line_map * to const line_map_ordinary *.
	Introduce locals "ord_map" and "macro_map" via checked casts and
	use them in place of "map" for typesafety.
	(linemap_dump_location): Strengthen local "map" from
	const line_map * to const line_map_ordinary *.
	(linemap_get_file_highest_location): Update for elimination of
	union.
	(linemap_get_statistics): Strengthen local "cur_map" from
	line_map * to const line_map_macro *.  Update uses of sizeof to
	use the appropriate line_map subclasses.
	* macro.c (_cpp_warn_if_unused_macro): Add call to
	linemap_check_ordinary.
	(builtin_macro): Strengthen local "map" from const line_map * to
	const line_map_macro *.
	(enter_macro_context): Likewise.
	(replace_args): Likewise.
	(tokens_buff_put_token_to): Likewise for param "map".
	(tokens_buff_add_token): Likewise.

2015-05-13  David Malcolm  <dmalcolm@redhat.com>

	* include/line-map.h (source_location): Add a reference to
	location-example.txt to the descriptive comment.
	* location-example.txt: New file.

2015-05-13  David Malcolm  <dmalcolm@redhat.com>

	* include/line-map.h (MAX_SOURCE_LOCATION): Convert from a macro
	to a const source_location.
	(RESERVED_LOCATION_COUNT): Likewise.
	(linemap_check_ordinary): Convert from a macro to a pair of inline
	functions, for const/non-const arguments.
	(MAP_START_LOCATION): Likewise.
	(ORDINARY_MAP_STARTING_LINE_NUMBER): Likewise.
	(ORDINARY_MAP_INCLUDER_FILE_INDEX): Likewise.
	(ORDINARY_MAP_IN_SYSTEM_HEADER_P): Likewise.
	(ORDINARY_MAP_NUMBER_OF_COLUMN_BITS): Convert from a macro to a
	pair of inline functions, for const/non-const arguments, where the
	latter is named...
	(SET_ORDINARY_MAP_NUMBER_OF_COLUMN_BITS): New function.
	(ORDINARY_MAP_FILE_NAME): Convert from a macro to a pair of inline
	functions, for const/non-const arguments.
	(MACRO_MAP_MACRO): Likewise.
	(MACRO_MAP_NUM_MACRO_TOKENS): Likewise.
	(MACRO_MAP_LOCATIONS): Likewise.
	(MACRO_MAP_EXPANSION_POINT_LOCATION): Likewise.
	(LINEMAPS_MAP_INFO): Likewise.
	(LINEMAPS_MAPS): Likewise.
	(LINEMAPS_ALLOCATED): Likewise.
	(LINEMAPS_USED): Likewise.
	(LINEMAPS_CACHE): Likewise.
	(LINEMAPS_ORDINARY_CACHE): Likewise.
	(LINEMAPS_MACRO_CACHE): Likewise.
	(LINEMAPS_MAP_AT): Convert from a macro to an inline function.
	(LINEMAPS_LAST_MAP): Likewise.
	(LINEMAPS_LAST_ALLOCATED_MAP): Likewise.
	(LINEMAPS_ORDINARY_MAPS): Likewise.
	(LINEMAPS_ORDINARY_MAP_AT): Likewise.
	(LINEMAPS_ORDINARY_ALLOCATED): Likewise.
	(LINEMAPS_ORDINARY_USED): Likewise.
	(LINEMAPS_LAST_ORDINARY_MAP): Likewise.
	(LINEMAPS_LAST_ALLOCATED_ORDINARY_MAP): Likewise.
	(LINEMAPS_MACRO_MAPS): Likewise.
	(LINEMAPS_MACRO_MAP_AT): Likewise.
	(LINEMAPS_MACRO_ALLOCATED): Likewise.
	(LINEMAPS_MACRO_USED): Likewise.
	(LINEMAPS_MACRO_LOWEST_LOCATION): Likewise.
	(LINEMAPS_LAST_MACRO_MAP): Likewise.
	(LINEMAPS_LAST_ALLOCATED_MACRO_MAP): Likewise.
	(IS_ADHOC_LOC): Likewise.
	(COMBINE_LOCATION_DATA): Likewise.
	(SOURCE_LINE): Likewise.
	(SOURCE_COLUMN): Likewise.
	(LAST_SOURCE_LINE_LOCATION): Likewise.
	(LAST_SOURCE_LINE): Likewise.
	(LAST_SOURCE_COLUMN): Likewise.
	(LAST_SOURCE_LINE_LOCATION)
	(INCLUDED_FROM): Likewise.
	(MAIN_FILE_P): Likewise.
	(LINEMAP_FILE): Likewise.
	(LINEMAP_LINE): Likewise.
	(LINEMAP_SYSP): Likewise.
	(linemap_location_before_p): Likewise.
	* line-map.c (linemap_check_files_exited): Make local "map" const.
	(linemap_add): Use SET_ORDINARY_MAP_NUMBER_OF_COLUMN_BITS.
	(linemap_line_start): Likewise.

2015-05-13  Michael Haubenwallner  <michael.haubenwallner@ssi-schaefer.com>

	* aclocal.m4: Regenerated with automake-1.11.6.

2015-05-13  David Malcolm  <dmalcolm@redhat.com>

	* include/line-map.h (linemap_assert): Move up within the file to
	before all of the map accessor macros.
	(linemap_assert_fails): Likewise.
	(linemap_check_ordinary): Likewise.
	(linemap_macro_expansion_map_p): Likewise.

2015-05-12  David Malcolm  <dmalcolm@redhat.com>

	* directives.c (do_line): Set seen_line_directive on line_table.
	(do_linemarker): Likewise.
	* include/line-map.h (struct line_maps): Add new field
	"seen_line_directive".

2015-05-08  Jason Merrill  <jason@redhat.com>

	* include/cpplib.h: Add CPP_W_CXX11_COMPAT.
	(struct cpp_options): Add cpp_warn_cxx11_compat.
	* init.c (cpp_create_reader): Initialize it.
	* lex.c (lex_string): Add -Wc++11-compat warning.

2015-05-05  David Malcolm  <dmalcolm@redhat.com>

	* pch.c (cpp_valid_state): Fix indentation so that it reflects the
	block structure.

2015-05-05  David Malcolm  <dmalcolm@redhat.com>

	* include/line-map.h: Fix comment at the top of the file.
	(source_location): Rewrite and expand the comment for this
	typedef, adding an ascii-art table to clarify how source_location
	values are allocated.
	* line-map.c: Fix comment at the top of the file.

2015-04-09  Richard Biener  <rguenther@suse.de>

	PR pch/65550
	* files.c (pch_open_file): Allow main and pre-included files
	when trying to open a PCH.

2015-04-06  Jakub Jelinek  <jakub@redhat.com>

	PR preprocessor/61977
	* lex.c (cpp_peek_token): If peektok is CPP_EOF, back it up
	with all tokens peeked by the current function.

2015-04-02  Jakub Jelinek  <jakub@redhat.com>

	PR preprocessor/61977
	* lex.c (cpp_peek_token): Temporarily clear pfile->cb.line_change.

2015-03-23  Jakub Jelinek  <jakub@redhat.com>

	PR preprocessor/65238
	* internal.h (_cpp_scan_out_logical_line): Add third argument.
	* directives.c (prepare_directive_trad): Pass false to it.
	* traditional.c (_cpp_read_logical_line_trad,
	_cpp_create_trad_definition): Likewise.
	(struct fun_macro): Add paramc field.
	(fun_like_macro): New function.
	(maybe_start_funlike): Handle NODE_BUILTIN macros.  Initialize
	macro->paramc field.
	(save_argument): Use macro->paramc instead of
	macro->node->value.macro->paramc.
	(push_replacement_text): Formatting fix.
	(recursive_macro): Use fun_like_macro helper.
	(_cpp_scan_out_logical_line): Likewise.  Add BUILTIN_MACRO_ARG
	argument.  Initialize fmacro.paramc field.  Handle builtin
	function-like macros.

2015-03-16  Edward Smith-Rowland  <3dw4rd@verizon.net>

	PR c++/64626
	* lex.c (lex_number): If a number ends with digit-seps (') skip back
	and let lex_string take them.

2015-03-02  Markus Trippelsdorf  <markus@trippelsdorf.de>

	PR target/65261
	* lex.c (search_line_fast): Silence ubsan errors.

2015-02-03    <dodji@redhat.com>

	PR preprocessor/64803
	* internal.h (cpp_reader::top_most_macro_node): New data member.
	* macro.c (enter_macro_context): Pass the location of the end of
	the top-most invocation of the function-like macro, or the
	location of the expansion point of the top-most object-like macro.
	(cpp_get_token_1): Store the top-most macro node in the new
	pfile->top_most_macro_node data member.
	(_cpp_pop_context): Clear the new cpp_reader::top_most_macro_node
	data member.

2015-01-30  Szabolcs Nagy  <szabolcs.nagy@arm.com>

	* lex.c (search_line_fast): Change __ARM_NEON__ to __ARM_NEON.

2015-01-23  Marek Polacek  <polacek@redhat.com>

	DR#412
	PR preprocessor/60570
	* directives.c (do_elif): Don't evaluate #elif conditionals
	when they don't need to be.

2015-01-16  Jakub Jelinek  <jakub@redhat.com>

	* expr.c (cpp_classify_number): Add N_() around ?: string
	literals used in cpp_error_with_line call as format string.

2015-01-05  Jakub Jelinek  <jakub@redhat.com>

	Update copyright years.

2014-12-19  Jakub Jelinek  <jakub@redhat.com>

	PR preprocessor/63831
	* directives.c (lex_macro_node): Remove __has_attribute__ handling.
	* internal.h (struct spec_node): Remove n__has_attribute__ field.
	(struct lexer_state): Remove in__has_attribute__ field.
	* macro.c (_cpp_builtin_macro_text): Handle BT_HAS_ATTRIBUTE.
	* identifiers.c (_cpp_init_hashtable): Remove __has_attribute__
	handling.
	* init.c (builtin_array): Add __has_attribute and __has_cpp_attribute.
	(cpp_init_special_builtins): Don't initialize __has_attribute
	or __has_cpp_attribute if CLK_ASM or pfile->cb.has_attribute is NULL.
	* traditional.c (enum ls): Remove ls_has_attribute,
	ls_has_attribute_close.
	(_cpp_scan_out_logical_line): Remove __has_attribute__ handling.
	* include/cpplib.h (enum cpp_builtin_type): Add BT_HAS_ATTRIBUTE.
	* pch.c (cpp_read_state): Remove __has_attribute__ handling.
	* expr.c (eval_token): Likewise.
	(parse_has_attribute): Removed.

2014-12-11  Uros Bizjak  <ubizjak@gmail.com>

	* directives.c (cpp_define_formatted): Use xvasprintf.

2014-12-05  Manuel López-Ibáñez  <manu@gcc.gnu.org>

	* line-map.c (linemap_position_for_loc_and_offset): Add new
	linemap_assert_fails.

2014-12-02  Manuel López-Ibáñez  <manu@gcc.gnu.org>

	* include/line-map.h (linemap_assert_fails): Declare.
	* line-map.c (linemap_position_for_loc_and_offset): Use it.

2014-12-02  Manuel López-Ibáñez  <manu@gcc.gnu.org>

	* line-map.c (linemap_add): Fix typo.
	(linemap_line_start): Fix whitespace.

2014-11-29  John Schmerge  <jbschmerge@gmail.com>

	PR preprocessor/41698
	* charset.c (one_utf8_to_utf16): Do not produce surrogate pairs
	for 0xffff.

2014-11-25  Jakub Jelinek  <jakub@redhat.com>

	PR preprocessor/60436
	* line-map.c (linemap_line_start): If highest is above 0x60000000
	and we are still tracking columns or highest is above 0x70000000,
	force add_map.

2014-11-20  Uros Bizjak  <ubizjak@gmail.com>

	PR target/63966
	* lex.c [__i386__ || __x86_64__]: Compile special SSE functions
	only for (__GNUC__ >= 5 || !defined(__PIC__)).

2014-11-13  Manuel López-Ibáñez  <manu@gcc.gnu.org>

	* include/line-map.h: Include EXPR, so that unused variable warnings
	do not occur.

2014-11-11  Manuel López-Ibáñez  <manu@gcc.gnu.org>

	PR fortran/44054
	* include/line-map.h (linemap_position_for_loc_and_offset):
	Declare.
	* line-map.c (linemap_position_for_loc_and_offset): New.

2014-11-11  David Malcolm  <dmalcolm@redhat.com>

	* ChangeLog.jit: New.

2014-11-10  Edward Smith-Rowland  <3dw4rd@verizon.net>

	* include/cpplib.h (cpp_callbacks): Add has_attribute.
	* internal.h (lexer_state): Add in__has_attribute__.
	* directives.c (lex_macro_node): Prevent use of __has_attribute__
	as a macro.
	* expr.c (parse_has_attribute): New function; (eval_token): Look for
	__has_attribute__ and route to parse_has_attribute.
	* identifiers.c (_cpp_init_hashtable): Initialize n__has_attribute__.
	* pch.c (cpp_read_state): Initialize n__has_attribute__.
	* traditional.c (enum ls): Add ls_has_attribute, ls_has_attribute_close;
	(_cpp_scan_out_logical_line): Attend to __has_attribute__.

2014-11-06  Joseph Myers  <joseph@codesourcery.com>

	* include/cpp-id-data.h (struct cpp_macro): Update comment
	regarding parameters.
	* include/cpplib.h (struct cpp_macro_arg, struct cpp_identifier):
	Add spelling fields.
	(struct cpp_token): Update comment on macro_arg.
	* internal.h (_cpp_save_parameter): Add extra argument.
	(_cpp_spell_ident_ucns): New declaration.
	* lex.c (lex_identifier): Add SPELLING argument.  Set *SPELLING to
	original spelling of identifier.
	(_cpp_lex_direct): Update calls to lex_identifier.
	(_cpp_spell_ident_ucns): New function, factored out of
	cpp_spell_token.
	(cpp_spell_token): Adjust FORSTRING argument semantics to return
	original spelling of identifiers.  Use _cpp_spell_ident_ucns in
	!FORSTRING case.
	(_cpp_equiv_tokens): Check spellings of identifiers and macro
	arguments are identical.
	* macro.c (macro_arg_saved_data): New structure.
	(paste_tokens): Use original spellings of identifiers from
	cpp_spell_token.
	(_cpp_save_parameter): Add argument SPELLING.  Save both canonical
	node and its value.
	(parse_params): Update calls to _cpp_save_parameter.
	(lex_expansion_token): Save spelling of macro argument tokens.
	(_cpp_create_definition): Extract canonical node from saved data.
	(cpp_macro_definition): Use UCNs in spelling of macro name.  Use
	original spellings of macro argument tokens and identifiers.
	* traditional.c (scan_parameters): Update call to
	_cpp_save_parameter.

2014-11-05  Joseph Myers  <joseph@codesourcery.com>

	PR preprocessor/9449
	* init.c (lang_defaults): Enable extended identifiers for C++ and
	C99-based standards.

2014-10-22  Alan Modra  <amodra@gmail.com>

	* symtab.c (ht_create): Use obstack_specify_allocation in place of
	_obstack_begin.
	* files.c (_cpp_init_files): Likewise.
	* init.c (cpp_create_reader): Likewise.
	* identifiers.c (_cpp_init_hashtable): Likewise.

2014-10-14  Manuel López-Ibáñez  <manu@gcc.gnu.org>

	* include/line-map.h (linemap_location_from_macro_expansion_p):
	const struct line_maps * argument.
	(linemap_position_for_line_and_column): const struct line_map *
	argument.
	* line-map.c (linemap_add_macro_token): Use correct argument name
	in comment.
	(linemap_position_for_line_and_column): const struct line_map *
	argument.
	(linemap_macro_map_loc_to_def_point): Fix comment. Make static.
	(linemap_location_from_macro_expansion_p): const struct line_maps *
	argument.
	(linemap_resolve_location): Fix argument names in comment.

2014-10-03  Bill Schmidt  <wschmidt@linux.vnet.ibm.com>

	* lex.c (search_line_fast): Add new version to be used for Power8
	and later targets when Altivec is enabled.  Restrict the existing
	Altivec version to big-endian systems so that lvsr is not used on
	little endian, where it is deprecated.  Remove LE-specific code
	from the now-BE-only version.

2014-10-02  Bernd Edlinger  <bernd.edlinger@hotmail.de>
	    Jeff Law  <law@redhat.com>

	* charset.c (convert_no_conversion): Reallocate memory with 25%
	headroom.

2014-10-01  Edward Smith-Rowland  <3dw4rd@verizon.net>

	Implement SD-6: SG10 Feature Test Recommendations
	* internal.h (lexer_state, spec_nodes): Add in__has_include__.
	* directives.c: Support __has_include__ builtin.
	* expr.c (parse_has_include): New function to parse __has_include__
	builtin; (eval_token()): Use it.
	* files.c (_cpp_has_header()): New funtion to look for header;
	(open_file_failed()): Not an error to not find a header file for
	__has_include__.
	* identifiers.c (_cpp_init_hashtable()): Add entry for __has_include__.
	* pch.c (cpp_read_state): Lookup __has_include__.
	* traditional.c (enum ls, _cpp_scan_out_logical_line()): Walk through
	__has_include__ statements.

2014-09-30  Bernd Edlinger  <bernd.edlinger@hotmail.de>

	PR preprocessor/58893
	* errors.c (cpp_diagnostic): Fix possible out of bounds access.
	* files.c (_cpp_stack_include): Initialize src_loc for IT_CMDLINE.

2014-09-24  Marek Polacek  <polacek@redhat.com>

	PR c/61405
	PR c/53874
	* include/cpplib.h (enum cpp_ttype): Define CPP_KEYWORD.

2014-09-17  Jan Hubicka  <hubicka@ucw.cz>

	* charset.c (conversion): Rename to ...
	(cpp_conversion): ... this one; update.
	* files.c (file_hash_entry): Rename to ...
	(cpp_file_hash_entry): ... this one ; update.

2014-09-17  Marek Polacek  <polacek@redhat.com>

	PR c/61854
	* init.c (struct lang_flags): Remove cplusplus_comments.
	(cpp_set_lang): Likewise.
	(post_options): Likewise.
	* lex.c (_cpp_lex_direct): Disallow C++ style comments in C90/C94.

2014-09-09  Manuel López-Ibáñez  <manu@gcc.gnu.org>

	* include/cpplib.h (struct cpp_options): Declare warn_normalize as
	int instead of enum.

2014-09-04  Manuel López-Ibáñez  <manu@gcc.gnu.org>

	* macro.c (replace_args): Use cpp_pedwarning, cpp_warning and
	CPP_W flags.
	* include/cpplib.h: Add CPP_W_C90_C99_COMPAT and CPP_W_PEDANTIC.
	* init.c (cpp_create_reader): Do not init to -1 here.
	* expr.c (num_binary_op): Use cpp_pedwarning.

2014-08-29  Manuel López-Ibáñez  <manu@gcc.gnu.org>

	* directives.c (check_eol_1): New.
	(check_eol_endif_labels): New.
	(check_eol): Call check_eol_1.
	(do_else,do_endif): Call check_eol_endif_labels.

2014-08-29  Manuel López-Ibáñez  <manu@gcc.gnu.org>

	* macro.c (warn_of_redefinition): Suppress warnings for builtins
	that lack the NODE_WARN flag, unless Wbuiltin-macro-redefined.
	(_cpp_create_definition): Use Wbuiltin-macro-redefined for
	builtins that lack the NODE_WARN flag.
	* directives.c (do_undef): Likewise.
	* init.c (cpp_init_special_builtins): Do not change flags
	depending on Wbuiltin-macro-redefined.

2014-08-28  Edward Smith-Rowland  <3dw4rd@verizon.net>

	PR cpp/23827 - standard C++ should not have hex float preprocessor
	tokens
	* libcpp/init.c (lang_flags): Change CXX98 flag for extended numbers
	from 1 to 0.
	* libcpp/expr.c (cpp_classify_number): Weite error message for improper
	use of hex floating literal.

2014-08-23  Edward Smith-Rowland  <3dw4rd@verizon.net>

	* include/cpplib.h (enum c_lang): Add CLK_GNUCXX1Z, CLK_CXX1Z;
	Rename CLK_GNUCXX1Y, CLK_CXX1Y to CLK_GNUCXX14, CLK_CXX14;
	* init.c (struct lang_flags lang_defaults): Add column for trigraphs;
	Add rows for CLK_GNUCXX1Z, CLK_CXX1Z; (cpp_set_lang): Set trigraphs;
	(cpp_init_builtins): Set __cplusplus to 201402L for C++14;
	Set __cplusplus to 201500L for C++17.
	* expr.c (cpp_classify_number): Change C++1y to C++14 in binary
	constants error message.

2014-08-20  Marek Polacek  <polacek@redhat.com>

	* include/cpplib.h (cpp_options): Use signed char.
	* lex.c (_cpp_lex_direct): Don't warn in C++ mode.

2014-08-19  Marek Polacek  <polacek@redhat.com>

	* lex.c (_cpp_lex_direct): Fix a typo.

2014-08-19  Marek Polacek  <polacek@redhat.com>

	* charset.c (_cpp_valid_ucn): Warn only if -Wc90-c99-compat.
	* lex.c (_cpp_lex_direct): Likewise.
	* macro.c (replace_args): Likewise.
	(parse_params): Likewise.
	* include/cpplib.h (cpp_options): Change cpp_warn_c90_c99_compat
	to char.

2014-08-10 Marek Polacek  <polacek@redhat.com>

	PR c/51849
	* lex.c (_cpp_lex_direct): Warn when -Wc90-c99-compat is in effect.
	* charset.c (_cpp_valid_ucn): Likewise.
	* include/cpplib.h (cpp_options): Add cpp_warn_c90_c99_compat.
	* macro.c (replace_args): Warn when -Wc90-c99-compat is in effect.
	(parse_params): Likewise.

2014-07-27  Marek Polacek  <polacek@redhat.com>

	PR c/61861
	* macro.c (builtin_macro): Add location parameter.  Set
	location of builtin macro to the expansion point.
	(enter_macro_context): Pass location to builtin_macro.

2014-07-16  Dodji Seketeli  <dodji@redhat.com>

	Support location tracking for built-in macro tokens
	* include/line-map.h (line_maps::builtin_location): New data
	member.
	(line_map_init): Add a new parameter to initialize the new
	line_maps::builtin_location data member.
	* line-map.c (linemap_init): Initialize the
	line_maps::builtin_location data member.
	* macro.c (builtin_macro): Create a macro map and track the token
	resulting from the expansion of a built-in macro.

2014-07-10  Edward Smith-Rowland  <3dw4rd@verizon.net>
	    Jonathan Wakely  <jwakely@redhat.com>

	PR preprocessor/61389
	* macro.c (_cpp_arguments_ok, parse_params, create_iso_definition):
	Warning messages mention C++11 in c++ mode and C99 in c mode.
	* lex.c (lex_identifier_intern, lex_identifier): Ditto

2014-07-09  Edward Smith-Rowland  <3dw4rd@verizon.net>

	PR c++/58155 - -Wliteral-suffix warns about tokens which are skipped
	by preprocessor
	* lex.c (lex_raw_string ()): Do not warn about invalid suffix
	if skipping. (lex_string ()): Ditto.

2014-06-04  Edward Smith-Rowland  <3dw4rd@verizon.net>

	PR c++/61038
	* macro.c (stringify_arg (cpp_reader *, macro_arg *)):
	Combine user-defined escape logic with the other string and char logic.

2014-05-26  Richard Biener  <rguenther@suse.de>

	* configure.ac: Remove long long and __int64 type checks,
	add check for uint64_t and fail if that wasn't found.
	* include/cpplib.h (cpp_num_part): Use uint64_t.
	* config.in: Regenerate.
	* configure: Likewise.

2014-05-21  Marek Polacek  <polacek@redhat.com>

	PR c/61212
	* files.c (find_file_in_dir): Add parens around &&.

2014-05-20  Edward Smith-Rowland  <3dw4rd@verizon.net>

	PR c++/61038
	* macro.c (stringify_arg (cpp_reader *, macro_arg *)):
	Check for user-defined literal strings and user-defined literal chars
	to escape necessary characters.

2014-05-20  Richard Biener  <rguenther@suse.de>

	* configure.ac: Copy gcc logic of detecting a 64bit type.
	Remove HOST_WIDE_INT define.
	* include/cpplib.h: typedef cpp_num_part to a 64bit type,
	similar to how hwint.h does it.
	* config.in: Regenerate.
	* configure: Likewise.

2014-05-09  Joey Ye  <joey.ye@arm.com>

	* files.c (find_file_in_dir): Always try to shorten for DOS
	non-system headers.
	* init.c (ENABLE_CANONICAL_SYSTEM_HEADERS): Default enabled for DOS.

2014-05-07  Richard Biener  <rguenther@suse.de>

	* configure.ac: Always set need_64bit_hwint to yes.
	* configure: Regenerated.

2014-04-22  Rainer Orth  <ro@CeBiTec.Uni-Bielefeld.DE>

	* lex.c: Remove Solaris 9 reference.

2014-02-24  Walter Lee  <walt@tilera.com>

	* configure.ac: Change "tilepro" triplet to "tilepro*".
	* configure: Regenerate.

2014-02-19  Jakub Jelinek  <jakub@redhat.com>

	PR preprocessor/58844
	* macro.c (enter_macro_context): Only push
	macro_real_token_count (macro) tokens rather than
	macro->count tokens, regardless of
	CPP_OPTION (pfile, track-macro-expansion).

2014-02-07  Jakub Jelinek  <jakub@redhat.com>

	PR preprocessor/56824
	* line-map.c (get_combined_adhoc_loc, linemap_get_expansion_line,
	linemap_get_expansion_filename, linemap_location_in_system_header_p,
	linemap_location_from_macro_expansion_p,
	linemap_macro_loc_to_spelling_point, linemap_macro_loc_to_def_point,
	linemap_macro_loc_to_exp_point, linemap_expand_location): Fix
	formatting.
	(linemap_compare_locations): Look through adhoc locations for both
	l0 and l1.

2014-01-23  Dodji Seketeli  <dodji@redhat.com>

	PR PR preprocessor/58580
	* include/line-map.h (linemap_get_file_highest_location): Declare
	new function.
	* line-map.c (linemap_get_file_highest_location): Define it.

2014-01-02  Richard Sandiford  <rdsandiford@googlemail.com>

	Update copyright years

2013-12-09  Joseph Myers  <joseph@codesourcery.com>

	PR preprocessor/55715
	* expr.c (num_binary_op): Implement subtraction directly rather
	than with negation and falling through into addition case.

2013-11-18  Bill Schmidt  <wschmidt@linux.vnet.ibm.com>

	* lex.c (search_line_fast): Correct for little endian.

2013-11-15  Joseph Myers  <joseph@codesourcery.com>

	* ucnid.tab: Add C11 and C11NOSTART data.
	* makeucnid.c (digit): Rename enum value to N99.
	(C11, N11, all_languages): New enum values.
	(NUM_CODE_POINTS, MAX_CODE_POINT): New macros.
	(flags, decomp, combining_value): Use NUM_CODE_POINTS as array
	size.
	(decomp): Use unsigned int as element type.
	(all_decomp): New array.
	(read_ucnid): Handle C11 and C11NOSTART.  Use MAX_CODE_POINT.
	(read_table): Use MAX_CODE_POINT.  Store all decompositions in
	all_decomp.
	(read_derived): Use MAX_CODE_POINT.
	(write_table): Use NUM_CODE_POINTS.  Print N99, C11 and N11
	flags.  Print whole array variable declaration rather than just
	array contents.
	(char_id_valid, write_context_switch): New functions.
	(main): Call write_context_switch.
	* ucnid.h: Regenerate.
	* include/cpplib.h (struct cpp_options): Add c11_identifiers.
	* init.c (struct lang_flags): Add c11_identifiers.
	(cpp_set_lang): Set c11_identifiers option from selected language.
	* internal.h (struct normalize_state): Document "previous" as
	previous starter character.
	(NORMALIZE_STATE_UPDATE_IDNUM): Take character as argument.
	* charset.c (DIG): Rename enum value to N99.
	(C11, N11): New enum values.
	(struct ucnrange): Give name to struct.  Use short for flags and
	unsigned int for end of range.  Include ucnid.h for whole variable
	declaration.
	(ucn_valid_in_identifier): Allow for characters up to 0x10FFFF.
	Allow for C11 in determining valid characters and valid start
	characters.  Use check_nfc for non-Hangul context-dependent
	checks.  Only store starter characters in nst->previous.
	(_cpp_valid_ucn): Pass new argument to
	NORMALIZE_STATE_UPDATE_IDNUM.
	* lex.c (lex_identifier): Pass new argument to
	NORMALIZE_STATE_UPDATE_IDNUM.  Call NORMALIZE_STATE_UPDATE_IDNUM
	after initial non-UCN part of identifier.
	(lex_number): Pass new argument to NORMALIZE_STATE_UPDATE_IDNUM.

2013-11-15  Joseph Myers  <joseph@codesourcery.com>

	* ucnid.tab: Mark C99 digits as [C99DIG].
	* makeucnid.c (read_ucnid): Handle [C99DIG].
	(read_table): Don't check for digit characters.
	* ucnid.h: Regenerate.

2013-11-06  Tobias Burnus  <burnus@net-b.de>

	* macro.c (_cpp_builtin_macro_text): Correct
	wording of two warnings.

2013-11-05  Tobias Burnus  <burnus@net-b.de>

	* include/cpplib.h (CPP_W_DATE_TIME): Added.
	(cpp_options): Add warn_date_time.
	* init.c (cpp_create_reader): Init it.
	* macro.c (_cpp_builtin_macro_text): Warn when
	__DATE__/__TIME__/__TIMESTAMP__ is used.

2013-10-31  Edward Smith-Rowland  <3dw4rd@verizon.net>

	Implement C++14 digit separators.
	* include/cpplib.h (cpp_options): Add digit_separators flag.
	* internal.h (DIGIT_SEP(c)): New macro.
	* expr.c (cpp_classify_number): Check improper placement of digit sep;
	(cpp_interpret_integer): Skip over digit separators.
	* init.c (lang_flags): Add digit_separators flag; (lang_defaults): Add
	digit separator flags per language; (cpp_set_lang): Set
	digit_separators
	* lex.c (lex_number): Add digits separator to allowable characters for
	C++14.

2013-10-15  David Malcolm  <dmalcolm@redhat.com>

	* Makefile.in (PICFLAG): New.
	(ALL_CFLAGS): Add PICFLAG.
	(ALL_CXXFLAGS): Likewise.
	* configure.ac: Add --enable-host-shared, setting up new
	PICFLAG variable.
	* configure: Regenerate.

2013-08-07  Richard Earnshaw  <rearnsha@arm.com>

	* configure.ac: Set need_64bit_hwint for all arm targets.
	* configure: Regenerated.

2013-07-20  Jakub Jelinek  <jakub@redhat.com>

	PR preprocessor/57620
	* lex.c (lex_raw_string): Undo phase1 and phase2 transformations
	between R" and final " rather than only in between R"del( and )del".

2013-07-10  Jakub Jelinek  <jakub@redhat.com>

	PR preprocessor/57824
	* lex.c (lex_raw_string): Allow reading new-lines if
	in_deferred_pragma or if parsing_args and there is still
	data in the current buffer.

	* include/cpplib.h (cpp_token_val_index): Change parameter type to
	const cpp_token *.
	* lex.c (cpp_token_val_index): Likewise.

	PR preprocessor/57757
	* lex.c (cpp_avoid_paste): Avoid pasting CPP_{,W,UTF8}STRING
	or CPP_STRING{16,32} with CPP_NAME or SPELL_LITERAL token that
	starts if a-zA-Z_.

2013-06-28  Ed Smith-Rowland  <3dw4rd@verizon.net>

	* lex.c (lex_raw_string(), lex_string()): Constrain suffixes treated
	as concatenated literal and macro to just the patterns found in
	inttypes.h; (is_macro()): New.

2013-06-24  Dehao Chen  <dehao@google.com>

	* files.c (_cpp_stack_include): Fix the highest_location when header
	file is guarded by #ifndef and is included twice.

2013-04-28  Jakub Jelinek  <jakub@redhat.com>

	N3472 binary constants
	* include/cpplib.h (struct cpp_options): Fix a typo in user_literals
	field comment.  Add binary_constants field.
	* init.c (struct lang_flags): Add binary_constants field.
	(lang_defaults): Add bin_cst column to the table.
	(cpp_set_lang): Initialize CPP_OPTION (pfile, binary_constants).
	* expr.c (cpp_classify_number): Talk about C++11 instead of C++0x
	in diagnostics.  Accept binary constants if
	CPP_OPTION (pfile, binary_constants) even when pedantic.  Adjust
	pedwarn message.

2013-04-24  Paolo Carlini  <paolo.carlini@oracle.com>

	* include/cpplib.h (enum c_lang): Add CLK_GNUCXX1Y and CLK_CXX1Y.
	* init.c (lang_defaults): Add defaults for the latter.
	(cpp_init_builtins): Define __cplusplus as 201300L for the latter.
	* lex.c (_cpp_lex_direct): Update.

2013-04-03  Sebastian Huber  <sebastian.huber@embedded-brains.de>

	PR target/56771
	* configure.ac: Require 64-bit int for arm*-*-rtems*.
	* configure: Regenerate.

2013-03-06  Jakub Jelinek  <jakub@redhat.com>

	PR middle-end/56461
	* internal.h (struct cpp_buffer): Add to_free field.
	(_cpp_pop_file_buffer): Add third argument.
	* files.c (_cpp_stack_file): Set buffer->to_free.
	(_cpp_pop_file_buffer): Add to_free argument.  Free to_free
	if non-NULL, and if equal to file->buffer_start, also clear
	file->buffer{,_start,_valid}.
	* directives.c (_cpp_pop_buffer): Pass buffer->to_free
	to _cpp_pop_file_buffer.

2013-03-01  Jakub Jelinek  <jakub@redhat.com>

	PR middle-end/56461
	* files.c (_cpp_save_file_entries): Free result at the end.
	* pch.c (cpp_string_free): New function.
	(cpp_save_state): Use it in htab_create call.
	(cpp_write_pch_deps): Free ss->defs.  Destroy ss->definedhash.

2013-02-28  Jakub Jelinek  <jakub@redhat.com>

	* files.c (_cpp_find_file): If returning early, before storing
	something to *hash_slot and *hash_slot is NULL, call htab_clear_slot
	on it.  Access *hash_slot using void * type rather than
	struct file_hash_entry * to avoid aliasing issues.

	* configure.ac: Don't define ENABLE_CHECKING whenever
	--enable-checking is seen, instead use similar --enable-checking=yes
	vs. --enable-checking=release default as gcc/ subdir has and
	define ENABLE_CHECKING if ENABLE_CHECKING is defined in gcc/.
	Define ENABLE_VALGRIND_CHECKING if requested.
	* lex.c (new_buff): If ENABLE_VALGRIND_CHECKING, put _cpp_buff
	struct first in the allocated buffer and result->base after it.
	(_cpp_free_buff): If ENABLE_VALGRIND_CHECKING, free buff itself
	instead of buff->base.
	* config.in: Regenerated.
	* configure: Regenerated.

2013-02-13  Ed Smith-Rowland  <3dw4rd@verizon.net>

	PR c++/55582
	* lex.c (lex_raw_string): Allow string literal with suffix
	beginning with 's' to be parsed as a C++11 user-defined literal.

2013-01-14  Richard Sandiford  <rdsandiford@googlemail.com>

	Update copyright years.

2013-01-04  Paolo Carlini  <paolo.carlini@oracle.com>

	PR c++/54526 (again)
	* lex.c (_cpp_lex_direct): In C++11 mode, implement 2.5 p3, bullet 2.

2013-01-03  Marc Glisse  <marc.glisse@inria.fr>

	PR bootstrap/50177
	* line-map.c (get_combined_adhoc_loc): Cast from extern "C" type.
	(new_linemap): Likewise.
	(linemap_enter_macro): Likewise.

2012-12-03  Jakub Jelinek  <jakub@redhat.com>

	PR bootstrap/55380
	PR other/54691
	* files.c (read_file_guts): Allocate extra 16 bytes instead of
	1 byte at the end of buf.  Pass size + 16 instead of size
	to _cpp_convert_input.
	* charset.c (_cpp_convert_input): Reallocate if there aren't
	at least 16 bytes beyond to.len in the buffer.  Clear 16 bytes
	at to.text + to.len.

2012-11-21  Steve Ellcey  <sellcey@mips.com>

	PR pch/55399
	* files.c (pch_open_file): Fix check for implicit_preinclude.

2012-11-16  Simon Baldwin  <simonb@google.com>

	* include/cpplib.h (struct cpp_options): Add canonical_system_headers.
	* files.c (find_file_in_dir): Call maybe_shorter_path() only if
	canonical_system_headers is set.
	* init.c (cpp_create_reader): Initialize canonical_system_headers.
	* configure.ac: Add new --enable-canonical-system-headers.
	* configure: Regenerate.
	* config.in: Regenerate.

2012-11-09  Ed Smith-Rowland  <3dw4rd@verizon.net>

	PR c++/54413
	* include/cpplib.h (cpp_interpret_float_suffix): Add cpp_reader* arg.
	(cpp_interpret_int_suffix): Add cpp_reader* arg.
	* init.c (cpp_create_reader): Iitialize new flags.
	* expr.c (interpret_float_suffix): Use new flags.
	(cpp_interpret_float_suffix): Add cpp_reader* arg.
	(interpret_int_suffix): Use new flags.
	(cpp_interpret_int_suffix): Add cpp_reader* arg.
	(cpp_classify_number): Adjust calls to interpret_x_suffix.

2012-10-23  Ian Bolton  <ian.bolton@arm.com>
	    Jim MacArthur  <jim.macarthur@arm.com>
	    Marcus Shawcroft  <marcus.shawcroft@arm.com>
	    Nigel Stephens  <nigel.stephens@arm.com>
	    Ramana Radhakrishnan  <ramana.radhakrishnan@arm.com>
	    Richard Earnshaw  <rearnsha@arm.com>
	    Sofiane Naci  <sofiane.naci@arm.com>
	    Stephen Thomas  <stephen.thomas@arm.com>
	    Tejas Belagod  <tejas.belagod@arm.com>
	    Yufeng Zhang  <yufeng.zhang@arm.com>

	* configure.ac: Enable AArch64.
	* configure: Regenerate.

2012-10-23  Joseph Myers  <joseph@codesourcery.com>

	* files.c (struct _cpp_file): Add implicit_preinclude.
	(pch_open_file): Allow a previously opened implicitly included
	file.
	(_cpp_find_file): Add implicit_preinclude argument.  Free file and
	do not call open_file_failed if implicit_preinclude.  Store
	implicit_preinclude value.
	(_cpp_stack_include, _cpp_fake_include, _cpp_compare_file_date):
	Update calls to _cpp_find_file.
	(_cpp_stack_include): Handle IT_DEFAULT.
	(cpp_push_default_include): New.
	* include/cpplib.h (cpp_push_default_include): Declare.
	* init.c (cpp_read_main_file): Update call to _cpp_find_file.
	* internal.h (enum include_type): Add IT_DEFAULT.
	(_cpp_find_file): Update prototype.

2012-10-15  Tobias Burnus  <burnus@net-b.de>

	* files.c (read_file_guts, _cpp_save_file_entries): Free memory
	before returning.
	* lex.c (warn_about_normalization): Ditto.
	* mkdeps.c (deps_save): Ditto.
	* pch.c (cpp_valid_state): Ditto.

2012-10-04  Florian Weimer  <fweimer@redhat.com>

	* directives.c (do_pragma_warning_or_error): New.
	(do_pragma_warning): New.
	(do_pragma_error): New.
	(_cpp_init_internal_pragmas): Register new pragmas.

2012-09-25  Dehao Chen  <dehao@google.com>

	PR middle-end/54704
	* line-map.c (location_adhoc_data_hash): Fix the hash function.

2012-09-25  Dehao Chen  <dehao@google.com>

	PR middle-end/54645
	* include/line-map.h (location_adhoc_data): Move location_adhoc_data
	into GC.
	(location_adhoc_data_map): Likewise.
	(line_maps): Likewise.
	(rebuild_location_adhoc_htab): New Function.
	* line-map.c (+rebuild_location_adhoc_htab): new Funcion.
	(get_combined_adhoc_loc): Move location_adhoc_data into GC.
	(location_adhoc_data_fini): Likewise.
	(linemap_init): Likewise.
	(location_adhoc_data_init): Remove Function.

2012-09-19  Dehao Chen  <dehao@google.com>

	* include/line-map.h (MAX_SOURCE_LOCATION): New value.
	(location_adhoc_data_fini): New.
	(get_combined_adhoc_loc): New.
	(get_data_from_adhoc_loc): New.
	(get_location_from_adhoc_loc): New.
	(location_adhoc_data_map): New.
	(COMBINE_LOCATION_DATA): New.
	(IS_ADHOC_LOC): New.
	(expanded_location): New field.
	(line_maps): New field.
	* line-map.c (location_adhoc_data): New.
	(location_adhoc_data_hash): New.
	(location_adhoc_data_eq): New.
	(location_adhoc_data_update): New.
	(get_combined_adhoc_loc): New.
	(get_data_from_adhoc_loc): New.
	(get_location_from_adhoc_loc): New.
	(location_adhoc_data_init): New.
	(location_adhoc_data_fini): New.
	(linemap_init): Initialize location_adhoc_data.
	(linemap_lookup): Change to use new location.
	(linemap_ordinary_map_lookup): Likewise.
	(linemap_macro_map_lookup): Likewise.
	(linemap_macro_map_loc_to_def_point): Likewise.
	(linemap_macro_map_loc_unwind_toward_spel): Likewise.
	(linemap_get_expansion_line): Likewise.
	(linemap_get_expansion_filename): Likewise.
	(linemap_location_in_system_header_p): Likewise.
	(linemap_location_from_macro_expansion_p): Likewise.
	(linemap_macro_loc_to_spelling_point): Likewise.
	(linemap_macro_loc_to_def_point): Likewise.
	(linemap_macro_loc_to_exp_point): Likewise.
	(linemap_resolve_location): Likewise.
	(linemap_unwind_toward_expansion): Likewise.
	(linemap_unwind_to_first_non_reserved_loc): Likewise.
	(linemap_expand_location): Likewise.
	(linemap_dump_location): Likewise.
	(linemap_line_start): Likewise.

2012-05-25  Dodji Seketeli  <dodji@redhat.com>

	PR preprocessor/53469
	* directives.c (do_pragma): Use the virtual location for the
	pragma token, instead of its spelling location.

2012-08-14   Diego Novillo  <dnovillo@google.com>

	Merge from cxx-conversion branch.  Configury.

	* Makefile.in: Remove all handlers of ENABLE_BUILD_WITH_CXX.
	* configure.ac: Likewise.
	* configure: Regenerate.

2012-08-14   Lawrence Crowl  <crowl@google.com>

	Merge from cxx-conversion branch.  New C++ hash table.

	* include/symtab.h (typedef struct ht hash_table): Change the typedef
	name to cpp_hash_table.  Update all users of the typedef.

2012-07-30  Laurynas Biveinis  <laurynas.biveinis@gmail.com>

	* include/line-map.h (line_map_macro): Use the "atomic" GTY option
	for the macro_locations field.

2011-06-19  Uros Bizjak  <ubizjak@gmail.com>

	* lex.c (search_line_sse42): Use __builtin_ia32_loaddqu and
	__builtin_ia32_pcmpestri128 instead of asm.

2012-06-04  Dimitrios Apostolou <jimis@gmx.net>

	* line-map.c (linemap_enter_macro): Don't zero max_column_hint in
	every macro. This improves performance by reducing the number of
	reallocations when track-macro-expansion is on.

2012-06-04  Dodji Seketeli  <dodji@redhat.com>

	PR preprocessor/53463
	* line-map.c (linemap_location_in_system_header_p): For built-in
	macro tokens, check the first expansion point location that is not
	for a token coming from a built-in macro.

2012-05-29  Joseph Myers  <joseph@codesourcery.com>

	* directives.c: Fix typos.
	* include/line-map.h: Fix typos.
	* line-map.c: Fix typos.
	* macro.c: Fix typos.

2012-05-25  Dodji Seketeli  <dodji@redhat.com>

	PR bootstrap/53459
	* lex.c (search_line_fast): Avoid unused local typedefs to simulate
	a static assertion.

2012-05-29  Dodji Seketeli  <dodji@redhat.com>

	PR preprocessor/53229
	* internal.h (cpp_reader::set_invocation_location): Remove.
	(cpp_reader::about_to_expand_macro_p): New member flag.
	* directives.c (do_pragma):  Remove Kludge as
	pfile->set_invocation_location is no more.
	* macro.c (cpp_get_token_1): Do away with the use of
	cpp_reader::set_invocation_location.  Just collect the macro
	expansion point when we are about to expand the top-most macro.
	Do not override cpp_reader::about_to_expand_macro_p.
	This fixes gcc.dg/cpp/paste12.c by making get_token_no_padding
	properly handle locations of expansion points.
	(cpp_get_token_with_location): Adjust, as
	cpp_reader::set_invocation_location is no more.
	(paste_tokens): Take a virtual location parameter for
	the LHS of the pasting operator.  Use it in diagnostics.  Update
	comments.
	(paste_all_tokens): Tighten the assert.  Propagate the location of
	the expansion point when no virtual locations are available.
	Pass the virtual location to paste_tokens.
	(in_macro_expansion_p): New static function.
	(enter_macro_context): Set the cpp_reader::about_to_expand_macro_p
	flag until we really start expanding the macro.

2012-05-16  Dodji Seketeli  <dodji@redhat.com>

	PR preprocessor/7263
	* include/cpplib.h (cpp_classify_number): Take a location
	parameter.
	* expr.c (SYNTAX_ERROR_AT, SYNTAX_ERROR2_AT): New diagnostic
	macros that take a location parameter.
	(cpp_classify_number): Take a (virtual) location parameter.  Use
	it for diagnostics.  Adjust comments.
	(eval_token): Take a location parameter.  Pass it to
	cpp_classify_number and to diagnostic routines.
	(_cpp_parse_expr): Use virtual locations of tokens when parsing
	expressions.  Pass a virtual location to eval_token and to
	diagnostic routines.

2012-05-10  Tristan Gingold  <gingold@adacore.com>

	* expr.c (interpret_float_suffix): Add a guard.

2012-05-02  Dodji Seketeli  <dodji@redhat.com>

	Properly initialize cpp_context in destringize_and_run
	* directives.c (destringize_and_run): Properly initialize the new
	context.
	* macro.c (_cpp_pop_context): Assert that we shouldn't try to pop
	the initial base context, which has the same life time as the
	current instance of cpp_file.

2012-04-30  Manuel López-Ibáñez  <manu@gcc.gnu.org>
	    Dodji Seketeli  <dodji@seketeli.org>

	PR c++/52974
	* libcpp/files.c (maybe_shorter_path): New.
	(find_file_in_dir): Use it.

2012-04-30  Dodji Seketeli  <dodji@redhat.com>

	Switch -ftrack-macro-expansion=2 on by default.
	* init.c (cpp_create_reader): Switch -ftrack-macro-expansion=2 on
	by default.  Add comments.

	Strip "<built-in>" loc from displayed expansion context
	* include/line-map.h (linemap_unwind_toward_expansion): Fix typo
	in comment.
	(linemap_unwind_to_first_non_reserved_loc): Declare new function.
	* line-map.c (linemap_unwind_to_first_non_reserved_loc): Define
	new function.

	Fix expansion point loc for macro-like tokens
	* macro.c (macro_of_context): New static function.
	(_cpp_push_token_context, push_extended_tokens_context): If the
	macro argument is NULL, it means we are continuing the expansion
	of the current macro, if any.  Update comments.
	(_cpp_pop_context): Re-enable expansion of the macro only when we
	are really out of the context of the current expansion.

	Fix token pasting with -ftrack-macro-expansion
	* macro.c (paste_all_tokens): Put the token resulting from pasting
	into an extended token context with -ftrack-macro-location is in
	effect.

	Fix cpp_sys_macro_p with -ftrack-macro-expansion
	* macro.c (cpp_sys_macro_p):  Support -ftrack-macro-expansion.

2012-04-29  Dodji Seketeli  <dodji@redhat.com>

	* lex.c (lex_raw_string): Change C++ style comments into C style
	comments.
	(lex_string): Likewise.

2012-04-27   Ollie Wild  <aaw@google.com>

	* include/cpplib.h (struct cpp_options): Add new field,
	warn_literal_suffix.
	(CPP_W_LITERAL_SUFFIX): New enum.
	* init.c (cpp_create_reader): Default initialization of
	warn_literal_suffix.
	* lex.c (lex_raw_string): Treat user-defined literals which don't
	begin with '_' as separate tokens and produce a warning.
	(lex_string): Ditto.

2012-04-26  Manuel López-Ibáñez  <manu@gcc.gnu.org>

	* line-map.c (linemap_resolve_location): Synchronize comments with
	those in line-map.h.
	* include/line-map.h (linemap_resolve_location): Fix spelling in
	comment.

2012-03-22  Richard Earnshaw  <rearnsha@arm.com>

	* lex.c (search_line_fast): Provide Neon-optimized version for ARM.

2012-03-14  Rainer Orth  <ro@CeBiTec.Uni-Bielefeld.DE>

	* lex.c: Remove Solaris 8 reference.

2012-02-14  Walter Lee  <walt@tilera.com>

	* configure.ac: Require 64-bit hwint for tilegx and tilepro.
	* configure: Regenerate.

2012-01-09  Richard Guenther  <rguenther@suse.de>

	* macro.c (_cpp_builtin_macro_text): Remove unused variable map.

2012-01-09  Gary Funck  <gary@intrepid.com>

	PR preprocessor/33919
	* files.c (_cpp_get_file_name): New. Implement file name
	access function.
	* internal.h (_cpp_get_file_name): New prototype.
	* macro.c (_cpp_builtin_macro_text): Call _cpp_get_file_name()
	to use pfile->main_file in lieu of traversing INCLUDED_FROM chain.

2012-01-03  Olivier Hainque  <hainque@adacore.com>

	* system.h: Prior to #define, #undef fopen and freopen unconditionally.

2011-12-20  Joseph Myers  <joseph@codesourcery.com>

	* include/cpplib.h (CLK_GNUC1X): Change to CLK_GNUC11.
	(CLK_STDC1X): Change to CLK_STDC11.
	* init.c (lang_defaults): Update comments.
	(cpp_init_builtins): Update language tests.  Use 201112L for C11
	__STDC_VERSION__.

2011-12-20  Andreas Schwab  <schwab@linux-m68k.org>

	* configure: Regenerate.

2011-12-19  Andreas Schwab  <schwab@linux-m68k.org>

	* configure: Regenerate.

2011-12-07  Jakub Jelinek  <jakub@redhat.com>

	PR bootstrap/50237
	* internal.h (_cpp_init_lexer): New prototype.
	* init.c (init_library): Call it.
	* lex.c (init_vectorized_lexer): Remove constructor attribute,
	add inline keyword.
	(HAVE_init_vectorized_lexer): Define.
	(_cpp_init_lexer): New function.

2011-12-03  Dodji Seketeli  <dodji@redhat.com>

	* macro.c (tokens_buff_remove_last_token)
	(tokens_buff_put_token_to): Add an 'inline' function specifier to
	the prototype.

2011-11-22   Diego Novillo  <dnovillo@google.com>

	* include/line-map.h (linemap_dump): Declare.
	(line_table_dump): Declare.
	* line-map.c (linemap_dump): New.
	(line_table_dump): New.

2011-11-21  Ed Smith-Rowland  <3dw4rd@verizon.net>

	PR c++/50958
	* expr.c (cpp_userdef_char_remove_type): Fix typo.

2011-11-03  Michael Matz  <matz@suse.de>

	PR bootstrap/50857
	* configure.ac: Check for -fno-exceptions -fno-rtti.
	* configure: Regenerate.
	* Makefile.in (NOEXCEPTION_FLAGS): New flag.
	(ALL_CXXFLAGS): Use it.

2011-11-02  Paolo Carlini  <paolo.carlini@oracle.com>

	* internal.h (uxstrdup, ustrchr): Return const unsigned char *.

2011-11-02  Jason Merrill  <jason@redhat.com>

	PR c++/50810
	* configure.ac: Add -Wno-narrowing to warning options.

2011-10-31  Jason Merrill  <jason@redhat.com>

	PR libstdc++/1773
	* init.c (cpp_init_builtins): Set __cplusplus for C++11.

	PR c++/50920
	* include/cpplib.h (enum c_lang): Rename CLK_CXX0X to CLK_CXX11,
	CLK_GNUCXX0X to CLK_GNUCXX11.

2011-10-26  Ed Smith-Rowland  <3dw4rd@verizon.net>

	Implement C++11 user-defined literals.
	* expr.c: (cpp_interpret_float_suffix, cpp_interpret_int_suffix,
	cpp_userdef_string_remove_type, cpp_userdef_string_add_type,
	cpp_userdef_char_remove_type, cpp_userdef_char_add_type,
	cpp_userdef_string_p, cpp_userdef_char_p, cpp_get_userdef_suffix): New.
	(cpp_classify_number): Classify unrecognized tokens as user-defined
	literals.
	* include/cpplib.h: Add new tokens for user-defined literals.
	* init.c: Add new preprocessor flag (cxx11).
	* lex.c: (lex_string, lex_raw_string): Handle user-defined literals
	including concatenation and promotion with suffixes.

2011-10-24  Dodji Seketeli  <dodji@redhat.com>

	* line-map.c (linemap_macro_map_lookup): Fix logic.

2011-10-24  Dodji Seketeli  <dodji@redhat.com>

	* include/line-map.h (linemap_expand_location): Take a line table
	parameter.  Update comment.
	(linemap_resolve_location): Update comment.
	(linemap_expand_location_full): Remove.
	* line-map.c (linemap_resolve_location):  Handle reserved
	locations; return a NULL map in those cases.
	(linemap_expand_location): If location is reserved, return a
	zeroed expanded location.  Update comment.  Take a line table to
	assert that the function takes non-virtual locations only.
	(linemap_expand_location_full): remove.
	(linemap_dump_location): Handle the fact that
	linemap_resolve_location can return NULL line maps when the
	location resolves to a reserved location.

	* line-map.c (linemap_macro_map_lookup): Fix logic.

2011-10-22  Dodji Seketeli  <dodji@redhat.com>

	PR bootstrap/50778
	* include/internal.h (_cpp_remaining_tokens_num_in_context): Take the
	context to act upon.
	* lex.c (_cpp_remaining_tokens_num_in_context): Likewise.  Update
	comment.
	(cpp_token_from_context_at): Likewise.
	(cpp_peek_token): Use the context to peek tokens from.

2011-10-20  Dodji Seketeli  <dodji@redhat.com>

	PR bootstrap/50801
	* lex.c (_cpp_remaining_tokens_num_in_context): Fix computation of
	number of tokens.

2011-10-18  Dodji Seketeli  <dodji@redhat.com>

	PR bootstrap/50760
	* include/line-map.h (struct linemap_stats): Change the type of
	the members from size_t to long.
	* macro.c (macro_arg_token_iter_init): Unconditionally initialize
	iter->location_ptr.

2011-10-17  Dodji Seketeli  <dodji@redhat.com>

	* line-map.c (linemap_macro_map_loc_to_exp_point): Avoid setting a
	variable without using it if ENABLE_CHECKING is not defined.  Mark
	the LOCATION parameter as being unused.

2011-10-15  Tom Tromey  <tromey@redhat.com>
	    Dodji Seketeli  <dodji@redhat.com>

	* include/line-map.h (struct line_maps::alloced_size_for_request):
	New member.
	* line-map.c (new_linemap): Use set->alloced_size_for_request to
	get the actual allocated size of line maps.

2011-10-15  Tom Tromey  <tromey@redhat.com>
	    Dodji Seketeli  <dodji@redhat.com>

	* line-map.h (struct linemap_stats): Declare new struct.
	(linemap_get_statistics): Declare ...
	* line-map.c (linemap_get_statistics):  ... new function.
	* macro.c (num_expanded_macros_counter, num_macro_tokens_counter):
	Declare new counters.
	(enter_macro_context, replace_args): Update
	num_macro_tokens_counter.
	(cpp_get_token_1): Update num_expanded_macros_counter.

2011-10-15  Tom Tromey  <tromey@redhat.com>
	    Dodji Seketeli  <dodji@redhat.com>

	* include/cpplib.h (struct cpp_options)<debug>: New struct member.
	* include/line-map.h (linemap_dump_location): Declare ...
	* line-map.c (linemap_dump_location): ... new function.

2011-10-15  Tom Tromey  <tromey@redhat.com>
	    Dodji Seketeli  <dodji@redhat.com>

	* include/cpplib.h (struct cpp_options)<track_macro_expansion>:
	New option.
	* internal.h (struct macro_context): New struct.
	(enum context_tokens_kind): New enum.
	(struct cpp_context)<tokens_kind>: New member of type enum
	context_tokens_kind.
	(struct cpp_context)<macro>: Remove this.  Replace it with an enum
	of macro and  macro_context.
	(struct cpp_context)<direct_p>: Remove.
	(_cpp_remaining_tokens_num_in_context): Declare new function.
	* directives.c (destringize_and_run): Adjust.
	* lex.c (_cpp_remaining_tokens_num_in_context)
	(_cpp_token_from_context_at): Define new functions
	(cpp_peek_token): Use them.
	* init.c (cpp_create_reader): Initialize the base context to zero.
	(_cpp_token_from_context_at): Define new static function.
	(cpp_peek_token): Use new _cpp_remaining_tokens_num_in_context and
	_cpp_token_from_context_at.
	* macro.c (struct macro_arg)<virt_locs, expanded_virt_locs>: New
	members.
	(enum macro_arg_token_kind): New enum.
	(struct macro_arg_token_iter): New struct.
	(maybe_adjust_loc_for_trad_cpp, push_extended_tokens_context)
	(alloc_expanded_arg_mem, ensure_expanded_arg_room)
	(delete_macro_args, set_arg_token, get_arg_token_location)
	(arg_token_ptr_at, macro_arg_token_iter_init)
	(macro_arg_token_iter_get_token)
	(macro_arg_token_iter_get_location, macro_arg_token_iter_forward)
	(expanded_token_index, tokens_buff_new, tokens_buff_count)
	(tokens_buff_last_token_ptr, tokens_buff_put_token_to)
	(tokens_buff_add_token, tokens_buff_remove_last_token)
	(reached_end_of_context, consume_next_token_from_context): New
	static functions.
	(cpp_get_token_1): New static function. Split and extended from
	cpp_get_token.  Use reached_end_of_context and
	consume_next_token_from_context.  Unify its return point.  Move
	the location tweaking from cpp_get_token_with_location in here.
	(cpp_get_token): Use cpp_get_token_1
	(stringify_arg): Use the new arg_token_at.
	(paste_all_tokens): Support tokens coming from extended tokens
	contexts.
	(collect_args): Return the number of collected arguments, by
	parameter.  Store virtual locations of tokens that constitute the
	collected args.
	(funlike_invocation_p): Return the number of collected arguments,
	by parameter.
	(enter_macro_context): Add a parameter for macro expansion point.
	Pass it to replace_args and to the "used" cpp callback.  Get the
	number of function-like macro arguments from funlike_invocation_p,
	pass it to the new delete_macro_args to free the memory used by
	macro args.  When -ftrack-macro-expansion is in effect, for macros
	that have no arguments, create a macro map for the macro expansion
	and use it to allocate proper virtual locations for tokens
	resulting from the expansion.  Push an extended tokens context
	containing the tokens resulting from macro expansion and their
	virtual locations.
	(replace_args): Rename the different variables named 'count' into
	variables with more meaningful names.  Create a macro map;
	allocate virtual locations of tokens resulting from this
	expansion.  Use macro_arg_token_iter to iterate over tokens of a
	given macro.  Handle the case of the argument of
	-ftrack-macro-expansion being < 2.  Don't free macro arguments
	memory resulting from expand_arg here, as these are freed by the
	caller of replace_arg using delete_macro_args now.  Push extended
	token context.
	(next_context, push_ptoken_context, _cpp_push_token_context)
	(_cpp_push_text_context): Properly initialize the context.
	(expand_arg): Use the new alloc_expanded_arg_mem,
	push_extended_tokens_context, cpp_get_token_1, and set_arg_token.
	(_cpp_pop_context): Really free the memory held by the context.
	Handle freeing memory used by extended tokens contexts.
	(cpp_get_token_with_location): Use cpp_get_token_1.
	(cpp_sys_macro_p): Adjust.
	(_cpp_backup_tokens): Support the new kinds of token contexts.
	* traditional.c (recursive_macro): Adjust.

2011-10-15  Tom Tromey  <tromey@redhat>
	    Dodji Seketeli  <dodji@redhat.com>

	* include/line-map.h (enum lc_reason)<LC_ENTER_MACRO>: New enum
	member.
	(MAX_SOURCE_LOCATION): New constant.
	(struct line_map_ordinary, struct line_map_macro): New structs.
	(struct line_map): Turn this into a union of the two above.  Add
	comments.
	(struct maps_info): New struct.
	(struct line_maps)<info_ordinary, info_macro>: Two new fields.
	These now carry the map information that was previously scattered
	in struct line_maps.
	(struct map_info::allocated): Fix comment.
	(MAP_START_LOCATION, ORDINARY_MAP_FILE_NAME)
	(ORDINARY_MAP_STARTING_LINE_NUMBER)
	(ORDINARY_MAP_INCLUDER_FILE_INDEX)
	(ORDINARY_MAP_IN_SYSTEM_HEADER_P)
	(ORDINARY_MAP_NUMBER_OF_COLUMN_BITS, MACRO_MAP_MACRO)
	(MACRO_MAP_NUM_MACRO_TOKENS MACRO_MAP_LOCATIONS)
	(MACRO_MAP_EXPANSION_POINT_LOCATION)
	(LOCATION_POSSIBLY_IN_MACRO_MAP_P, LINEMAPS_MAP_INFO)
	(LINEMAPS_MAPS, LINEMAPS_ALLOCATE, LINEMAPS_USED, LINEMAPS_CACHE)
	(LINEMAPS_LAST_MAP, LINEMAPS_LAST_ALLOCATED_MAP)
	(LINEMAPS_ORDINARY_MAPS, LINEMAPS_ORDINARY_ALLOCATED)
	(LINEMAPS_ORDINARY_USED, LINEMAPS_ORDINARY_CACHE)
	(LINEMAPS_LAST_ORDINARY_MAP, LINEMAPS_LAST_ALLOCATED_ORDINARY_MAP)
	(LINEMAPS_MACRO_MAPS, LINEMAPS_MACRO_ALLOCATED)
	(LINEMAPS_MACRO_USED, LINEMAPS_MACRO_CACHE)
	(LINEMAPS_LAST_MACRO_MAP, LINEMAPS_LAST_ALLOCATED_MACRO_MAP)
	(LINEMAPS_MAP_AT, LINEMAPS_ORDINARY_MAP_AT)
	(LINEMAPS_MACRO_MAP_AT): New accessors for ordinary and macro map
	information.
	(linemap_check_ordinary, linemap_assert)
	(linemap_location_before_p): New macros.
	(linemap_position_for_line_and_column)
	(linemap_tracks_macro_expansion_locs_p, linemap_add_macro_token)
	(linemap_macro_expansion_map_p)
	(linemap_macro_map_loc_to_def_point)
	(linemap_macro_map_loc_unwind_once)
	(linemap_macro_map_loc_to_exp_point, linemap_step_out_once)
	(linemap_get_source_line linemap_get_source_column)
	(linemap_map_get_macro_name, linemap_get_file_path)
	(linemap_location_in_system_header_p)
	(linemap_location_from_macro_expansion_p): Declare new functions.
	(SOURCE_LINE, SOURCE_COLUMN, LAST_SOURCE_LINE_LOCATION)
	(LINEMAP_FILE, LINEMAP_LINE, LINEMAP_SYSP): Assert that this
	accessors act on ordinary maps only.
	(INCLUDED_FROM): Return NULL for main files; use the new
	accessors.
	(LINEMAP_POSITION_FOR_COLUMN): Use the new accessors.
	(struct expanded_location): Move here from gcc/input.h
	(linemap_resolve_location, linemap_expand_location)
	(linemap_expand_location_full): Declare new functions.
	* line-map.c: Include cpplib.h, internal.h
	(linemap_enter_macro, linemap_add_macro_token)
	(linemap_get_expansion_line, linemap_get_expansion_filename): New
	functions that are private to libcpp.
	(linemap_assert): New macro.
	(linemap_macro_loc_to_exp_point, linemap_macro_loc_to_exp_point)
	(linemap_macro_loc_unwind, linemap_macro_map_loc_to_def_point)
	(linemap_macro_map_loc_unwind_toward_spelling)
	(linemap_macro_map_loc_to_exp_point)
	(first_map_in_common_1, first_map_in_common): New static
	functions.
	(new_linemap): Define new static functions.  Extracted and
	enhanced from ...
	(linemap_add): ... here.  Use linemap_assert in lieu of abort
	previously.
	(linemap_tracks_macro_expansion_locs_p)
	(linemap_add_macro_token, linemap_macro_expansion_map_p)
	(linemap_check_ordinary, linemap_macro_map_loc_to_exp_point)
	(linemap_macro_map_loc_to_def_point)
	(linemap_macro_map_loc_unwind_once)
	(linemap_step_out_once, linemap_map_get_index)
	(linemap_get_source_line,linemap_get_source_column)
	(linemap_get_file_path, linemap_map_get_macro_name)
	(linemap_location_in_system_header_p)
	(linemap_location_originated_from_system_header_p)
	(linemap_location_from_macro_expansion_p)
	(linemap_tracks_macro_expansion_locs_p)
	(linemap_resolve_location, linemap_expand_location)
	(linemap_expand_location_full)
	(linemap_tracks_macro_expansion_locs_p)
	(linemap_position_for_line_and_column, linemap_compare_locations):
	Define new public functions.
	(linemap_init): Initialize ordinary and macro maps information in
	the map set.
	(linemap_check_files_exited): Use the new accessors.
	(linemap_free): Remove this dead code.
	(linemap_line_start): Assert this uses an ordinary map.  Adjust to
	use the new ordinary map accessors and data structures.  Don't
	overflow past the lowest possible macro token's location.
	(linemap_position_for_column): Assert the ordinary maps of the map
	set are really ordinary.  Use ordinary map accessors.
	(linemap_lookup): Keep the same logic but generalize to allow
	lookup of both ordinary and macro maps.  Do not crash when called
	with an empty line table.
	* directives-only.c (_cpp_preprocess_dir_only): Adjust to use the
	new API of line-map.h.
	* directives.c (start_directive, do_line, do_linemarker)
	(do_linemarker): Likewise.
	* files.c (_cpp_find_file, _cpp_stack_include, open_file_failed)
	(make_cpp_dir, cpp_make_system_header): Likewise.
	* init.c (cpp_read_main_file): Likewise.
	* internal.h (CPP_INCREMENT_LINE): Likewise.
	(linemap_enter_macro, linemap_add_macro_token)
	(linemap_get_expansion_line, linemap_get_expansion_filename): New
	functions private to libcpp.
	* lex.c (_cpp_process_line_notes, _cpp_skip_block_comment)
	(skip_line_comment, skip_whitespace, lex_raw_string)
	(_cpp_lex_direct): Likewise.
	* macro.c (_cpp_builtin_macro_text): Likewise.
	(_cpp_aligned_alloc): Initialize the new name member of the macro.
	* traditional.c (copy_comment, _cpp_scan_out_logical_line):
	Likewise.
	* errors.c (cpp_diagnostic): Adjust to new linemap API.

2011-08-28  Dodji Seketeli  <dodji@redhat.com>

	* line-map.c (linemap_add): Assert that reason must not be
	LC_RENAME when called for the first time on a "main input file".

2011-08-22  Gabriel Charette  <gchare@google.com>

	* init.c (cpp_create_reader): Inititalize forced_token_location_p.
	* internal.h (struct cpp_reader): Add field forced_token_location_p.
	* lex.c (_cpp_lex_direct): Use forced_token_location_p.
	(cpp_force_token_locations): New.
	(cpp_stop_forcing_token_locations): New.

2011-08-18  Rainer Orth  <ro@CeBiTec.Uni-Bielefeld.DE>

	PR libstdc++/1773
	* init.c (cpp_init_builtins): Define __cplusplus 19971L.

2011-08-18  Joseph Myers  <joseph@codesourcery.com>

	* include/cpplib.h (struct cpp_options): Fix typo.

2011-08-18  Joseph Myers  <joseph@codesourcery.com>

	* include/cpplib.h (struct cpp_options): Add rliterals.
	* init.c  (struct lang_flags, lang_defaults): Add rliterals.
	(cpp_set_lang): Set rliterals option.
	(cpp_init_builtins): Define __STDC_UTF_16__ and __STDC_UTF_32__.
	* lex.c (_cpp_lex_direct): Only accept raw strings if rliterals.

2011-08-15  Gabriel Charette  <gchare@google.com>

	* include/line-map.h (LINEMAP_POSITION_FOR_COLUMN): Remove.
	Update all users to use linemap_position_for_column instead.

2011-07-28  Gabriel Charette  <gchare@google.com>

	* include/line-map.h (struct line_maps):
	Remove unused field last_listed. Update all users.

2011-07-28  H.J. Lu  <hongjiu.lu@intel.com>

	* configure.ac: Set need_64bit_hwint to yes for x86 targets.
	* configure: Regenerated.

2011-07-25  Rainer Orth  <ro@CeBiTec.Uni-Bielefeld.DE>

	* system.h [__cplusplus]: Wrap C function declarations in extern "C".

2011-07-22  Rainer Orth  <ro@CeBiTec.Uni-Bielefeld.DE>
	    Ralf Wildenhues  <Ralf.Wildenhues@gmx.de>

	PR bootstrap/49794
	* configure.ac: Test AM_ICONV with CXX.
	* configure: Regenerate.
	* system.h (HAVE_DESIGNATED_INITIALIZERS): Never define for C++.

2011-07-15  Dodji Seketeli  <dodji@redhat.com>

	* directives.c (struct if_stack): Use source_location as type
	here.
	* include/cpplib.h (struct cpp_callbacks)<include, define, undef,
	indent, def_pragma, used_define, used_undef>: Properly use
	source_location as parameter type, rather than unsigned int.

2011-07-07  Rainer Orth  <ro@CeBiTec.Uni-Bielefeld.DE>

	PR target/39150
	* configure.ac (host_wide_int): Handle x86_64-*-solaris2.1[0-9]
	like i[34567]86-*-solaris2.1[0-9]*.
	* configure: Regenerate.

2011-06-16  Jason Merrill  <jason@redhat.com>

	PR c++/45399
	* lex.c (lex_raw_string): Don't check for embedded NUL.

2011-06-06  Dodji Seketeli  <dodji@redhat.com>

	PR preprocessor/48532
	* directives.c (do_pragma): Don't forget the invocation location
	when parsing the pragma name of a namespaced pragma directive.

2011-05-29  John Tytgat  <John.Tytgat@aaug.net>

	* files.c (read_file_guts): Add test on non-zero value of S_ISREG.

2011-05-22  Uros Bizjak  <ubizjak@gmail.com>

	PR target/49104
	* lex.c (init_vectorized_lexer): Do not set "minimum" when __3dNOW_A__
	is defined.  Check bit_MMXEXT and bit_CMOV to use search_line_mmx.

2011-04-25  Jan Kratochvil  <jan.kratochvil@redhat.com>

	* system.h (ENUM_BITFIELD): Remove.

2011-04-24  Jakub Jelinek  <jakub@redhat.com>

	PR preprocessor/48740
	* lex.c (lex_raw_string): When raw string ends with
	??) followed by raw prefix and ", ensure it is preprocessed
	with ??) rather than ??].

2011-04-20  Jim Meyering  <meyering@redhat.com>

	* files.c (destroy_cpp_file): Remove useless if-before-free.
	* init.c (cpp_destroy): Likewise.
	* macro.c (replace_args): Likewise.
	* pch.c (cpp_valid_state): Likewise.

2011-03-25  Kai Tietz  <ktietz@redhat.com>

	* files.c (file_hash_eq): Use filename_cmp
	instead of strcmp.
	(nonexistent_file_hash_eq): Likewise.
	(remap_filename): Likewise.
	Handle absolute DOS-path,
	(append_file_to_dir): Check for IS_DIR_SEPARATOR
	instead of slash.
	(read_name_map): Likewise.
	* linemap.c (linemap_add): Use filename_cmp
	instead of strcmp.
	* mkdeps.c (apply_vpath): Use filename_ncmp
	instead of strncmp.
	(deps_restore): Use filename_cmp instead of
	strcmp.
	* init.c (read_original_directory): Use
	IS_DIR_SEPARATOR instead of checking for slash.

2011-03-21  Michael Meissner  <meissner@linux.vnet.ibm.com>

	PR preprocessor/48192
	* directives.c (do_ifdef): Do not consider conditional macros as
	being defined.
	(do_ifndef): Ditto.
	* expr.c (parse_defined): Ditto.

2011-03-18  Richard Henderson  <rth@redhat.com>

	PR bootstrap/45381
	* lex.c [ALTIVEC] (search_line_fast): Require gcc version 4.5.

2011-11-04  Eric Botcazou  <ebotcazou@adacore.com>
	    Jakub Jelinek  <jakub@redhat.com>

	PR preprocessor/39213
	* directives.c (end_directive): Call _cpp_remove_overlay for deferred
	pragmas as well in traditional mode.

2010-11-17  Ian Lance Taylor  <iant@google.com>

	PR bootstrap/45538
	* configure.ac: Use AC_USE_SYSTEM_EXTENSIONS.  Remove switch of
	AC_LANG based on ENABLE_BUILD_WITH_CXX.

2010-11-16  Kai Tietz  <kai.tietz@onevision.com>

	PR preprocessor/17349
	* lex.c (save_comment): Handle in argument passing c++
	comments special.

2010-11-02  Ian Lance Taylor  <iant@google.com>

	* configure.ac: Use AC_SYS_LARGEFILE.
	* configure: Rebuild.
	* config.in: Rebuild.

2010-10-19  Basile Starynkevitch  <basile@starynkevitch.net>

	* line-map.h (source_location): Remove obsolete comment
	mentioning location_s.

2010-09-29  Kai Tietz  <kai.tietz@onevision.com>

	PR preprocessor/45362
	* directives.c (cpp_pop_definition): Make static.
	(do_pragma_push_macro): Reworked to store text
	definition.
	(do_pragma_pop_macro): Add free text definition.
	(cpp_push_definition): Removed.
	* include/cpplib.h (cpp_push_definition): Removed.
	(cpp_pop_definition): Likewise.
	* internal.h (def_pragma_macro): Remove member 'value'
	and add new members 'definition', 'line',
	'syshdr', 'sued' and 'is_undef'.
	* pch.c (_cpp_restore_pushed_macros): Rework to work
	on text definition and store additional macro flags.
	(_cpp_save_pushed_macros): Likewise.

2010-09-29  Joseph Myers  <joseph@codesourcery.com>

	* include/cpplib.h (cpp_options): Rename warn_deprecated,
	warn_traditional, warn_long_long and pedantic.
	* directives.c (directive_diagnostics, _cpp_handle_directive):
	Update names of cpp_options members.
	* expr.c (cpp_classify_number, eval_token): Update names of
	cpp_options members.
	* init.c (cpp_create_reader, post_options): Update names of
	cpp_options members.
	* internal.h (CPP_PEDANTIC, CPP_WTRADITIONAL): Update names of
	cpp_options members.
	* macro.c (parse_params): Update names of cpp_options members.

2010-09-15  Ian Lance Taylor  <iant@google.com>

	* init.c: Fix type name in comment.

2010-08-31  Jakub Jelinek  <jakub@redhat.com>

	PR preprocessor/45457
	* expr.c (parse_defined): Call pfile->cb.user_builtin_macro hook if
	needed.
	* directives.c (do_ifdef, do_ifndef): Likewise.

2010-08-26  Rainer Orth  <ro@CeBiTec.Uni-Bielefeld.DE>

	* system.h [HAVE_INTTYPES_H]: Include inttypes.h.

2010-08-24  Richard Henderson  <rth@redhat.com>

	PR bootstrap/45376
	* configure.ac (HAVE_SSE4): New check.
	* configure, config.in: Rebuild.
	* lex.c (search_line_sse42): Omit if !HAVE_SSE4.

2010-08-24  Rainer Orth  <ro@CeBiTec.Uni-Bielefeld.DE>

	* lex.c [__sun__ && __svr4__]: Disable init_vectorized_lexer
	etc. on Solaris 2/x86.

2010-08-21  Richard Henderson  <rth@redhat.com>
	    Andi Kleen <ak@linux.intel.com>
	    David S. Miller  <davem@davemloft.net>

	* configure.ac (AC_C_BIGENDIAN, AC_TYPE_UINTPTR_T): New tests.
	(ssize_t): Check via AC_TYPE_SSIZE_T instead of AC_CHECK_TYPE.
	(ptrdiff_t): Check via AC_CHECK_TYPE.
	* config.in, configure: Rebuild.
	* system.h: Include stdint.h, if available.
	* lex.c (WORDS_BIGENDIAN): Provide default.
	(acc_char_mask_misalign, acc_char_replicate, acc_char_cmp,
	acc_char_index, search_line_acc_char, repl_chars, search_line_mmx,
	search_line_sse2, search_line_sse42, init_vectorized_lexer,
	search_line_fast): New.
	(_cpp_clean_line): Use search_line_fast.  Restructure the fast
	loop to make it clear when we're leaving the loop.  Stay in the
	fast loop for non-trigraph '?'.

2010-06-11  Jakub Jelinek  <jakub@redhat.com>

	* include/cpplib.h (struct cpp_callbacks): Add user_builtin_macro
	callback.
	(enum cpp_builtin_type): Add BT_FIRST_USER and BT_LAST_USER.
	(cpp_macro_definition): Remove const qual from second argument.
	* macro.c (enter_macro_context): Call user_builtin_macro callback for
	NODE_BUILTIN !NODE_USED macros.
	(warn_of_redefinition): Likewise.  Remove const qual from second
	argument.
	(cpp_macro_definition): Likewise.
	* pch.c (write_macdef, save_macros): Call user_builtin_macro callback
	for NODE_BUILTIN !NODE_USED macros.

2010-06-10  Joseph Myers  <joseph@codesourcery.com>

	* include/cpplib.h (struct cpp_options): Remove show_column.
	* init.c (cpp_create_reader, post_options): Don't set show_column.

2010-06-09  Joern Rennecke  <joern.rennecke@embecosm.com>

	PR bootstrap/44432
	* configure.ac: Before using ZW_PROG_COMPILER_DEPENDENCIES for C++,
	check that C++ compiler works.
	* configure: Regenerate.

2010-06-08  Laurynas Biveinis  <laurynas.biveinis@gmail.com>

	* include/symtab.h (ht_identifier_ptr): New.

2010-06-03  Joern Rennecke <joern.rennecke@embecosm.com>
	    Ralf Wildenhues  <Ralf.Wildenhues@gmx.de>

	PR bootstrap/42798
	* configure.ac: Check for declaration of 'basename(char *)'.
	* configure: Regenerate.
	* config.in: Regenerate.

2010-04-25  Joseph Myers  <joseph@codesourcery.com>

	* include/cpplib.h (enum c_lang): Add CLK_GNUC1X and CLK_STDC1X.
	* init.c (lang_defaults): Add entries for new language variants.
	(cpp_init_builtins): Define __STDC_VERSION__ to 201000L for C1X
	variants.

2010-04-09  Manuel López-Ibáñez <manu@gcc.gnu.org>

	PR cpp/43195
	* files.c (report_missing_guard): Test for #pragma once.

2010-04-07  Simon Baldwin  <simonb@google.com>

	* directives.c (do_diagnostic): Add warning reason argument,
	call appropriate error reporting function for code.
	(directive_diagnostics): Call specific warning functions with
	warning reason where appropriate.
	(do_error, do_warning, do_pragma_dependency): Add warning reason
	argument to do_diagnostic calls.
	* macro.c (_cpp_warn_if_unused_macro, enter_macro_context,
	_cpp_create_definition): Call specific warning functions with
	warning reason where appropriate.
	* Makefile.in: Add new diagnostic functions to gettext translations.
	* include/cpplib.h (struct cpp_callbacks): Add warning reason code
	to error callback.
	(CPP_DL_WARNING, CPP_DL_WARNING_SYSHDR, CPP_DL_PEDWARN, CPP_DL_ERROR,
	CPP_DL_ICE, CPP_DL_NOTE, CPP_DL_FATAL): Replace macros with enums.
	(CPP_W_NONE, CPP_W_DEPRECATED, CPP_W_COMMENTS,
	CPP_W_MISSING_INCLUDE_DIRS, CPP_W_TRIGRAPHS, CPP_W_MULTICHAR,
	CPP_W_TRADITIONAL, CPP_W_LONG_LONG, CPP_W_ENDIF_LABELS,
	CPP_W_NUM_SIGN_CHANGE, CPP_W_VARIADIC_MACROS,
	CPP_W_BUILTIN_MACRO_REDEFINED, CPP_W_DOLLARS, CPP_W_UNDEF,
	CPP_W_UNUSED_MACROS, CPP_W_CXX_OPERATOR_NAMES, CPP_W_NORMALIZE,
	CPP_W_INVALID_PCH, CPP_W_WARNING_DIRECTIVE): New enums for cpp
	warning reason codes.
	(cpp_warning, cpp_pedwarning, cpp_warning_syshdr,
	cpp_warning_with_line, cpp_pedwarning_with_line,
	cpp_warning_with_line_syshdr): New specific error reporting functions.
	* pch.c (cpp_valid_state): Call specific warning functions with
	warning reason where appropriate.
	* errors.c (cpp_diagnostic, cpp_diagnostic_with_line): New central
	diagnostic handlers.
	(cpp_warning, cpp_pedwarning, cpp_warning_syshdr,
	cpp_warning_with_line, cpp_pedwarning_with_line,
	cpp_warning_with_line_syshdr): New specific error reporting functions.
	* expr.c (cpp_classify_number, eval_token, num_unary_op): Call
	specific warning functions with warning reason where appropriate.
	* lex.c (_cpp_process_line_notes, _cpp_skip_block_comment,
	warn_about_normalization, lex_identifier_intern, lex_identifier,
	_cpp_lex_direct): Ditto.
	* charset.c (_cpp_valid_ucn, convert_hex, convert_escape,
	narrow_str_to_charconst): Ditto.

2010-04-06  Jakub Jelinek  <jakub@redhat.com>

	PR preprocessor/43642
	* lex.c (lex_raw_string): Change type of TYPE variable to
	unsigned char.

2010-04-02  Ralf Wildenhues  <Ralf.Wildenhues@gmx.de>

	* aclocal.m4: Regenerate.

2010-03-29  Jason Merrill  <jason@redhat.com>

	More N3077 raw string changes
	* charset.c (cpp_interpret_string): Don't transform UCNs in raw
	strings.
	* lex.c (bufring_append): Split out from...
	(lex_raw_string): ...here.  Undo trigraph and line splicing
	transformations.  Do process line notes in multi-line literals.
	(_cpp_process_line_notes): Ignore notes that were already handled.

	Some raw string changes from N3077
	* charset.c (cpp_interpret_string): Change inner delimiters to ().
	* lex.c (lex_raw_string): Likewise.  Also disallow '\' in delimiter.

2010-02-11  Jakub Jelinek  <jakub@redhat.com>

	* init.c (read_original_filename): Don't call read_original_directory
	if _cpp_handle_directive returns 0.

2010-01-01  Joseph Myers  <joseph@codesourcery.com>

	PR preprocessor/41947
	* expr.c (cpp_classify_number): Give error for hexadecimal
	floating-point constant with no digits before or after point.

2009-11-20  Arnaud Charlet  <charlet@adacore.com>

	* macro.c (enter_macro_context): Call cb.used callback if defined.
	* directives.c (do_idef, do_ifndef): Ditto.
	* include/cpplib.h (struct cpp_callbacks): Add used callback.

2009-11-11  Kai Tietz  <kai.tietz@onevision.com>

	* directives.c (do_pragma_push_macro): New pragma handler.
	(do_pragma_pop_macro): Likewise.
	(_cpp_init_internal_pragmas): Add push_macro and
	pop_macro handler to internal pragmas.
	(lex_macro_node_from_str): Removed.
	(cpp_push_definition): Replace lex_macro_node_from_str
	by _cpp_lex_identifier.
	(cpp_pop_definition): Likewise.
	* internal.h (_cpp_lex_identifier): New prototype.
	(def_pragma_macro): New structure.
	(cpp_reader): New member pushed_macros.
	* lex.c (_cpp_lex_identifier): New function.
	(lex_identifier_intern): New function.
	* init.c (cpp_create_reader): Initialize pushed_macros
	member.
	(cpp_destroy): Free elements in pushed_macros member.
	* pch.c (_cpp_save_pushed_macros): New function.
	(_cpp_restore_pushed_macros): Likewise.
	(_cpp_restore_pushed_macros): Use _cpp_save_pushed_macros.
	(cpp_read_state): Use _cpp_restore_pushed_macros.

2009-10-19  Jakub Jelinek  <jakub@redhat.com>

	* charset.c (cpp_init_iconv): Initialize utf8_cset_desc.
	(_cpp_destroy_iconv): Destroy utf8_cset_desc, char16_cset_desc
	and char32_cset_desc.
	(converter_for_type): Handle CPP_UTF8STRING.
	(cpp_interpret_string): Handle CPP_UTF8STRING and raw-strings.
	* directives.c (get__Pragma_string): Handle CPP_UTF8STRING.
	(parse_include): Reject raw strings.
	* include/cpplib.h (CPP_UTF8STRING): New token type.
	* internal.h (struct cpp_reader): Add utf8_cset_desc field.
	* lex.c (lex_raw_string): New function.
	(lex_string): Handle u8 string literals, call lex_raw_string
	for raw string literals.
	(_cpp_lex_direct): Call lex_string even for u8" and {,u,U,L,u8}R"
	sequences.
	* macro.c (stringify_arg): Handle CPP_UTF8STRING.

2009-10-14  Jakub Jelinek  <jakub@redhat.com>

	PR preprocessor/41543
	* include/line-map.h (RESERVED_LOCATION_COUNT): Define.
	* line-map.c (linemap_init): Initialize highest_location and
	highest_line to RESERVED_LOCATION_COUNT-1 instead of 0.

2009-10-09  Jason Merrill  <jason@redhat.com>

	* charset.c (_cpp_valid_ucn): Update C++0x restrictions.

2009-10-09  Neil Vachharajani <nvachhar@google.com>

	* directives.c (DIRECTIVE_TABLE): Remove DEPRECATED from ident and
	sccs.

2009-09-23  Loren J. Rittle  <ljrittle@acm.org>

	* configure.ac (AC_CHECK_HEADERS after AC_LANG(C++)): Add sys/stat.h.
	* configure: Rebuilt.

2009-09-22  Richard Guenther  <rguenther@suse.de>

	PR pch/38987
	* files.c (pch_open_file): Disallow non-toplevel PCH inclusion.

2009-09-18  Chris Demetriou  <cgd@google.com>

	PR preprocessor/28435:
	* include/cpplib.h (struct cpp_options): Add new member
	deps.need_preprocessor_output.
	* files.c (open_file_failed): If preprocessor output is needed
	always report an error.

2009-09-13  Kai Tietz  <kai.tietz@onevision.com>

	* configure.ac: Set for i?86-w64-mingw*
	need_64bit_hwint to yes.
	* configure: Regenerated.

2009-09-10  Jason Merrill  <jason@redhat.com>

	* directives.c (cpp_define): constify.

2009-09-02  Ian Lance Taylor  <iant@google.com>

	* macro.c (stringify_arg): Escape CPP_WCHAR tokens.

2009-08-24  Ralf Wildenhues  <Ralf.Wildenhues@gmx.de>

	* configure.ac (AC_PREREQ): Bump to 2.64.

2009-08-22  Ralf Wildenhues  <Ralf.Wildenhues@gmx.de>

	* aclocal.m4: Regenerate.
	* config.in: Regenerate.
	* configure: Regenerate.

2009-08-17  Tom Tromey  <tromey@redhat.com>

	PR preprocessor/41067:
	* charset.c (convert_escape): Add missing ":" to error text.

2009-07-27  Douglas B Rupp  <rupp@gnat.com>

	* include/cpplib.h (INO_T_CPP): New macro.
	(struct cpp_dir): Use it.

2009-07-20  Jerry Quinn  <jlquinn@optonline.net>

	PR regression/40800
	* configure.ac: Use = instead of == for testing
	ENABLE_BUILD_WITH_CXX.
	* configure: Rebuild.

2009-07-17  Jerry Quinn  <jlquinn@optonline.net>

	* directives.c (do_linemarker, do_line): Use CPP_STRING for
	ignored enum value.
	* files.c (find_file_in_dir): Add cast from void* to char*.
	* symtab.c (ht_lookup_with_hash): Add cast from void* to char*.
	* Makefile.in: (WARN_CFLAGS): Use general and C-specific
	warnings.
	(CXX, CXXFLAGS, WARN_CXXFLAGS, ALL_CXXFLAGS,
	ENABLE_BUILD_WITH_CXX, CCDEPMODE, CXXDEPMODE, COMPILER,
	COMPILER_FLAGS): New.
	(DEPMODE): Set from CCDEPMODE or CXXDEPMODE.
	(COMPILE.base): Use COMPILER instead of CC.  Use COMPILER_FLAGS
	instead of ALL_CFLAGS.
	* configure.ac: Invoke AC_PROG_CXX.  Separate C-specific warnings
	from other warnings.  Add -Wc++-compat to C-specific warnings.
	Check for --enable-build-with-cxx.  Set and substitute
	ENABLE_BUILD_WITH_CXX.  Invoke ZW_PROG_COMPILER_DEPENDENCIES
	according to ENABLE_BUILD_WITH_CXX.  Invoke AC_LANG before
	AC_CHECK_HEADERS.
	* configure: Rebuild.
	* include/cpp-id-data.h: Remove extern "C".
	* include/line-map.h: Likewise.
	* include/mkdeps.h: Likewise.
	* include/symtab.h: Likewise.
	* internal.h: Likewise.

2009-06-23  Manuel Lopez-Ibanez  <manu@gcc.gnu.org>

	* directives.c (parse_include): Add location argument. Update all
	calls.
	(parse_answer): Likewise.
	(do_include_common): Error with exact location.
	(parse_assertion): Likewise.

2009-06-18  Manuel López-Ibáñez  <manu@gcc.gnu.org>

	* expr.c (num_div_op): Take explicit location.

2009-06-17  Ian Lance Taylor  <iant@google.com>

	* include/cpplib.h (progname): Don't declare.

2009-06-12  Ian Lance Taylor  <iant@google.com>

	* include/cpplib.h (struct cpp_options): Add
	warn_cxx_operator_names field.
	(NODE_WARN_OPERATOR): Define.
	(struct cpp_hashnode): Increase flags field to 10 bits, decrease
	type to 6 bits.
	* init.c (mark_named_operators): Add flags parameter.
	(cpp_post_options): Pick flags value to pass to
	mark_named_operators.
	* lex.c (lex_identifier): If NODE_WARN_OPERATOR is set, warn that
	identifier is an operator name in C++.

2009-06-01  Aldy Hernandez  <aldyh@redhat.com>

	* include/line-map.h (LAST_SOURCE_COLUMN): New.

2009-06-01  Ian Lance Taylor  <iant@google.com>

	* include/cpp-id-data.h: Add extern "C".
	* include/line-map.h: Likewise.
	* include/mkdeps.h: Likewise.
	* include/symtab.h: Likewise.
	* internal.h: Likewise.

2009-05-15  Ian Lance Taylor  <iant@google.com>

	* include/cpplib.h (enum cpp_builtin_type): Rename from enum
	builtin_type.  Change all uses.

2009-05-14  Manuel Lopez-Ibanez  <manu@gcc.gnu.org>

	PR cpp/36674
	* directives (do_linemarker): Compensate for the increment in
	location that occurs when we reach the end of line.
	* files (_cpp_stack_include): Mention _cpp_find_file in the
	comment.

2009-05-10  Joseph Myers  <joseph@codesourcery.com>

	* include/cpplib.h (enum cpp_token_fld_kind): Add
	CPP_TOKEN_FLD_TOKEN_NO.
	(struct cpp_macro_arg, struct cpp_identifier): Define.
	(union cpp_token_u): Use struct cpp_identifier for identifiers.
	Use struct cpp_macro_arg for macro arguments.  Add token_no for
	CPP_PASTE token numbers.
	* directives.c (_cpp_handle_directive, lex_macro_node, do_pragma,
	do_pragma_poison, parse_assertion): Use val.node.node in place of
	val.node.
	* expr.c (parse_defined, eval_token): Use val.node.node in place
	of val.node.
	* lex.c (cpp_ideq, _cpp_lex_direct, cpp_token_len,
	cpp_spell_token, cpp_output_token, _cpp_equiv_tokens,
	cpp_token_val_index): Use val.macro_arg.arg_no or val.token_no in
	place of val.arg_no.  Use val.node.node in place of val.node.
	* macro.c (replace_args, cpp_get_token, parse_params,
	lex_expansion_token, create_iso_definition, cpp_macro_definition):
	Use val.macro_arg.arg_no or val.token_no in place of val.arg_no.
	Use val.node.node in place of val.node.

2009-05-03  Joseph Myers  <joseph@codesourcery.com>

	* charset.c (one_utf8_to_cppchar): Correct mask used for 5-byte
	UTF-8 sequences.

2009-04-25  Joseph Myers  <joseph@codesourcery.com>

	PR preprocessor/39559
	* expr.c (cpp_interpret_integer): Use a pedwarn for decimal
	constants larger than intmax_t in C99 mode.

2009-04-21  Taras Glek <tglek@mozilla.com>

	* include/cpp-id-data.h: Update GTY annotations to new syntax.
	* include/cpplib.h: Likewise.
	* include/line-map.h: Likewise.
	* include/symtab.h: Likewise.

2009-04-22  Manuel Lopez-Ibanez  <manu@gcc.gnu.org>

	PR c++/14875
	* lex.c (cpp_type2name): Take a flags parameter. Call
	cpp_named_operator2name for named operators and cpp_digraph2name
	for digraphs.
	(cpp_digraph2name): New.
	(cpp_spell_token): Use it.
	(cpp_output_token): Likewise.
	* include/cpplib.h (cpp_type2name): Update declaration.
	* init.c (cpp_named_operator2name): New.
	* internal.h (cpp_named_operator2name): Declare.

2009-04-21  Manuel Lopez-Ibanez  <manu@gcc.gnu.org>

	PR c++/13358
	* init.c (cpp_create_reader): Wlong_long is disabled by default.
	* expr.c (cpp_classify_number): Give different messages for C and
	C++ front-ends.

2009-04-19  Joseph Myers  <joseph@codesourcery.com>

	PR preprocessor/20078
	* include/cpp-id-data.h (struct cpp_macro): Add extra_tokens
	field.
	* include/cpplib.h (SP_DIGRAPH, SP_PREV_WHITE): Define.
	(struct cpp_token): Change flags to unsigned short.
	* lex.c (_cpp_lex_direct): Initialize arg_no for CPP_PASTE tokens.
	(_cpp_equiv_tokens): Check arg_no for CPP_PASTE tokens.
	(cpp_token_val_index): Return CPP_TOKEN_FLD_ARG_NO for CPP_PASTE
	tokens.
	* macro.c (macro_real_token_count): New.
	(enter_macro_context, replace_args): Use macro_real_token_count.
	(create_iso_definition): Record whitespace surrounding and digraph
	spelling of # and ## tokens using SP_PREV_WHITE and SP_DIGRAPH.
	Set extra_tokens and save CPP_PASTE tokens with arg_no set for
	multiple consecutive ## tokens.
	(_cpp_create_definition): Initialize extra_tokens.
	(cpp_macro_definition): Use macro_real_token_count.

2009-04-18  Joseph Myers  <joseph@codesourcery.com>

	* directives.c (parse_include): Pass true to check_eol.

2009-04-18  Joseph Myers  <joseph@codesourcery.com>

	PR preprocessor/39646
	* include/line-map.h (enum lc_reason): Add LC_RENAME_VERBATIM.
	* line-map.c (linemap_add): Handle LC_RENAME_VERBATIM.
	* directives.c (do_line, do_linemarker): Use LC_RENAME_VERBATIM in
	place of LC_RENAME.

2009-04-18  Joseph Myers  <joseph@codesourcery.com>

	PR preprocessor/39647
	* directives.c (check_eol): Add parameter expand.
	(do_undef, parse_include, do_line, do_linemarker, do_ident,
	do_pragma_once, do_pragma_system_header, do_ifdef, do_ifndef,
	do_else, do_endif, do_assert, do_unassert): All callers changed.
	Pass true from do_line, false elsewhere.

2009-04-12  Joseph Myers  <joseph@codesourcery.com>

	PR preprocessor/31869
	* macro.c (stringify_arg): Handle NULL source token in padding
	token where previous padding token did not have source token with
	preceding whitespace.

2009-04-09  Jakub Jelinek  <jakub@redhat.com>

	* Makefile.in: Change copyright header to refer to version
	3 of the GNU General Public License and to point readers at the
	COPYING3 file and the FSF's license web page.
	* charset.c: Likewise.
	* directives-only.c: Likewise.
	* directives.c: Likewise.
	* errors.c: Likewise.
	* expr.c: Likewise.
	* files.c: Likewise.
	* identifiers.c: Likewise.
	* include/cpp-id-data.h: Likewise.
	* include/cpplib.h: Likewise.
	* include/line-map.h: Likewise.
	* include/mkdeps.h: Likewise.
	* include/symtab.h: Likewise.
	* init.c: Likewise.
	* internal.h: Likewise.
	* lex.c: Likewise.
	* line-map.c: Likewise.
	* macro.c: Likewise.
	* makeucnid.c: Likewise.
	* mkdeps.c: Likewise.
	* pch.c: Likewise.
	* symtab.c: Likewise.
	* system.h: Likewise.
	* traditional.c: Likewise.
	* ucnid.tab: Likewise.
	* ucnid.h: Regenerate.

2009-04-01  Janis Johnson  <janis187@us.ibm.com>

	PR c/39027
	* include/cpplib.h (CPP_N_DEFAULT): Define.
	* expr.c (interpret_float_suffix): Recognize d or D for double,
	return new value for default.
	(cpp_classify_number): Issue pedwarn for use of d or D in suffix.

	PR c/33466
	* expr.c (interpret_float_suffix): Reject invalid suffix that uses
	letters from decimal float and fixed-point suffixes.

2009-03-31  Joseph Myers  <joseph@codesourcery.com>

	PR preprocessor/15638
	* files.c (_cpp_find_file): Call open_file_failed after diagnosing
	invalid PCH.
	(open_file_failed): Make error for missing file fatal.
	* include/cpplib.h (CPP_DL_FATAL): Define.

2009-03-30  Sergiy Vyshnevetskiy  <serg@vostok.net>

	PR preprocessor/31932:
	* internal.h: Don't mention HAVE_ICONV_H.
	* configure, config.in: Rebuild.
	* configure.ac: Don't check for iconv.h.

2009-03-30  Tom Tromey  <tromey@redhat.com>

	PR preprocessor/39512:
	* line-map.c (linemap_init): Initialize 'reallocator' field.

2009-03-30  Jakub Jelinek  <jakub@redhat.com>

	PR target/39558
	* macro.c (cpp_get_token): If macro_to_expand returns NULL
	and used some tokens, add CPP_PADDING before next token.

2009-03-29  Joseph Myers  <joseph@codesourcery.com>

	PR preprocessor/34695
	* makedepend.c: Remove.
	* Makefile.in (makedepend_OBJS, makedepend$(EXEEXT)): Remove.
	(all, clean, TAGS_SOURCES, include): Remove makedepend handling.
	* directives.c (cpp_errors): Remove.
	* errors.c (print_location, _cpp_begin_message, v_message):
	Remove.
	(cpp_error, cpp_error_with_line): Always use error callback.
	(cpp_error, cpp_error_with_line, cpp_errno): Return bool.
	* include/cpplib.h (cpp_options): Remove pedantic_errors,
	inhibit_warnings, warn_system_headers, inhibit_errors,
	warnings_are_errors, client_diagnostic.
	(cpp_callbacks): Add extra arguments to error callback; make it
	return bool.
	(cpp_finish): Return void.
	(cpp_destroy): Remove inaccurate comment about return value.
	(cpp_errors, CPP_DL_EXTRACT, CPP_DL_WARNING_P): Remove.
	(CPP_DL_NOTE): Define.
	* include/line-map.h (linemap_print_containing_files): Remove.
	* init.c (cpp_finish): Do not check for or return number of
	errors.
	* internal.h (cpp_reader): Remove errors field.
	* line-map.c (linemap_print_containing_files): Remove.
	* macro.c (_cpp_create_definition): Use CPP_DL_NOTE for message
	about previous definition.  Only emit it if previous diagnostic
	was emitted.

2009-03-28  Joseph Myers  <joseph@codesourcery.com>

	* Makefile.in (po/$(PACKAGE).pot): Use $(mkinstalldirs) not
	mkinstalldirs.

2009-03-18  Jakub Jelinek  <jakub@redhat.com>

	* include/cpplib.h (struct cpp_dir): Reorder fields for 64-bit hosts.

2009-02-21  Joseph Myers  <joseph@codesourcery.com>

	* lex.c (lex_string): Return a CPP_LESS token for missing '>' in a
	header name.
	(_cpp_lex_direct): Handle this.

2009-02-15  Richard Guenther  <rguenther@suse.de>

	Revert last change.

2009-02-13  Richard Guenther  <rguenther@suse.de>

	* configure.ac: Enable LFS.
	* configure: Re-generate.
	* config.in: Likewise.

2009-01-05  Ben Elliston  <bje@au.ibm.com>

	* Makefile.in (.po.gmo): Use mkinstalldirs, not test -d || mkdir.
	(.po.pox): Likewise.
	(po/$(PACKAGE).pot): Likewise.

2008-12-10  Alexandre Oliva  <aoliva@redhat.com>

	PR target/37033
	* pch.c (cpp_valid_state): Improve message for poisoned symbols.
	Allow for differences in __GCC_HAVE_DWARF2_CFI_ASM.

2008-11-29  Joseph Myers  <joseph@codesourcery.com>

	* lex.c (cpp_token_len): Use 6 as default length.

2008-10-31  Manuel López-Ibáñez  <manu@gcc.gnu.org>

	* expr.c (struct op): Add location.
	(_cpp_parse_expr): Propagate locations throught the stack
	of expressions.
	(reduce): Likewise.
	(check_promotion): Use explicit location in errors.

2008-10-05  Matthew Gingell  <gingell@adacore.com>
	    Arnaud Charlet  <charlet@adacore.com>

	* include/cpplib.h (cpp_comments, cpp_comment_table): New structs.
	(cpp_get_comments): New function.
	* internal.h (struct cpp_reader): Add comments field.
	* init.c (cpp_destroy): Free comments.
	* lex.c (store_comment, cpp_get_comments): New functions.
	(comments): New struct.
	(save_comment): Store comments in comments struct.

2008-09-18  Simon Baldwin  <simonb@google.com>

	* include/cpplib.h (struct cpp_options): Add new boolean flag
	warn_builtin_macro_redefined.
	* init.c (cpp_create_reader): Initialize warn_builtin_macro_redefined.
	* (struct builtin_operator): Split out from previous struct builtin,
	enhance extra const correctness.
	* (struct builtin_macro): Split out from previous struct builtin, add
	new always_warn_if_redefined flag, enhance const correctness.
	* (mark_named_operators): Use struct builtin_operator.
	* (cpp_init_special_builtins): Use struct builtin_macro, add NODE_WARN
	to builtins selectively.
	* macro.c (warn_of_redefinition): Return false if a builtin macro
	is not flagged with NODE_WARN.

2008-07-31  Jakub Jelinek  <jakub@redhat.com>

	PR preprocessor/36649
	* files.c (struct report_missing_guard_data): New type.
	(report_missing_guard): Put paths into an array instead of printing
	them right away.  Return 1 rather than 0.
	(report_missing_guard_cmp): New function.
	(_cpp_report_missing_guards): Sort and print paths gathered by
	report_missing_guard callback.

2008-07-22  Manuel Lopez-Ibanez  <manu@gcc.gnu.org>

	PR 28079
	* directives.c (strtolinenum): Handle overflow.
	(do_line): Give a warning if line number overflowed.
	(do_linemarker): Update call to strtolinenum.

2008-07-21  Manuel Lopez-Ibanez  <manu@gcc.gnu.org>

	* include/line-map.h (linenum_type): New typedef.
	(struct line_map): Use it.
	(SOURCE_LINE): Second arguments is a LOCATION not a LINE.
	(SOURCE_COLUMN): Likewise.
	* macro.c (_cpp_builtin_macro_text): Use linenum_type. Don't store
	source_location values in a variable of type linenum_type.
	* directives.c (struct if_stack): Use linenum_type.
	(strtoul_for_line): Rename as strtolinenum.
	(do_line): Use linenum_type.
	(do_linemarker): Use linenum_type and strtolinenum.
	(_cpp_do_file_change): Use linenum_t.
	* line-map.c (linemap_add): Likewise.
	(linemap_line_start): Likewise.
	* traditional.c (struct fun_macro): 'line' is a source_location.
	* errors.c (print_location): Use linenum_type.
	* directives-only.c (_cpp_preprocess_dir_only): Likewise.
	* internal.h (CPP_INCREMENT_LINE): Likewise.
	* lex.c (_cpp_skip_block_comment): Use source_location.

2008-07-14  Ben Elliston  <bje@au.ibm.com>

	* include/cpplib.h (NODE_CONDITIONAL): New.
	(struct cpp_callbacks): New macro_to_expand field.
	(struct cpp_hashnode): Adjust size of flags and type fields.
	(cpp_peek_token): Prototype.
	* lex.c (cpp_peek_token): New function.
	(_cpp_temp_token): Protect pre-existing lookaheads.
	* macro.c (cpp_get_token): Expand any conditional macros.
	(_cpp_backup_tokens_direct): New.
	(_cpp_backup_tokens): Call _cpp_backup_tokens_direct.
	(warn_of_redefinition): Silently allow redefined conditional
	macros.
	(_cpp_create_definition): Remove the conditional flag when a user
	defines one of the conditional macros.
	* internal.h (_cpp_backup_tokens_direct): New prototype.

2008-06-13  Andrew Haley  <aph@redhat.com>

	PR preprocessor/33305
	* macro.c (replace_args): Print a warning for empty macro
	arguments in C89 and C++.

2008-06-17  Ralf Wildenhues  <Ralf.Wildenhues@gmx.de>

	* Makefile.in ($(srcdir)/aclocal.m4): Update dependencies.
	* configure: Regenerate.

2008-06-16  Ralf Wildenhues  <Ralf.Wildenhues@gmx.de>

	* Makefile.in (datarootdir): New variable.

2008-06-12  H.J. Lu  <hongjiu.lu@intel.com>

	PR preprocessor/36479
	* charset.c (cpp_interpret_string_notranslate): Also set
	narrow_cset_desc.width.

2008-06-07  Joseph Myers  <joseph@codesourcery.com>

	* configure.ac (parisc*64*-*-*): Remove.
	* configure: Regenerate.

2008-05-30  Tom Tromey  <tromey@redhat.com>

	PR preprocessor/36320:
	* internal.h (_cpp_parse_expr): Update.
	* expr.c (_cpp_parse_expr): Add 'is_if' argument.  Update error
	messages.
	* directives.c (do_if): Update.
	(do_elif): Require expression if processing group.

2008-05-30  Danny Smith  <dannysmith@users.sourceforge.net>

	* include/cpplib.h (struct cpp_dir): Add new field, canonical_name.

2008-05-21  Tom Tromey  <tromey@redhat.com>

	PR preprocessor/27777:
	* lex.c (cpp_output_line_to_string): New function.
	* internal.h (_cpp_begin_message): Don't declare.
	* errors.c (_cpp_begin_message): Now static.
	* include/cpplib.h (cpp_output_line_to_string): Declare.
	* directives.c (do_diagnostic): Rewrote.  Use
	cpp_output_line_to_string.  Don't use _cpp_begin_message.

2008-05-21  Tom Tromey  <tromey@redhat.com>

	* include/symtab.h (HT_ALLOCED): Remove.
	(ht_purge): Declare.
	* symtab.c (DELETED): New define.
	(ht_lookup): Update comment.
	(ht_lookup_with_hash): Handle deleted entries.  Remove HT_ALLOCED
	code.  Use subobject allocator for strings, if it exists.
	(ht_expand): Handle deleted entries.
	(ht_forall): Likewise.
	(ht_purge): New function.
	(ht_dump_statistics): Print deletion statistics.

2008-05-13  Tom Tromey  <tromey@redhat.com>

	PR preprocessor/22168:
	* include/cpplib.h (struct cpp_options) <objc>: Update
	documentation.
	* expr.c (eval_token): Warn for use of assertions.
	* directives.c (directive_diagnostics): Warn about extensions.
	(DEPRECATED): New define.
	(DIRECTIVE_TABLE): Use it.

2008-05-06  Tom Tromey  <tromey@redhat.com>

	PR preprocessor/35313, PR preprocessor/36088:
	* expr.c (optab) <QUERY, COMMA>: Set precedence to 4.
	(reduce) <case CPP_QUERY>: Special case CPP_COMMA and CPP_COLON.

2008-05-04  David S. Miller  <davem@davemloft.net>

	* configure.ac (sparc*-*-*): Always set need_64bit_hwint to yes.
	* configure: Regenerate.

2008-04-22  Daniel Franke  <franke.daniel@gmail.com>

	* include/cpplib.h (cpp_define_formatted): New.
	* directives.c (cpp_define_formatted): New.

2008-04-21  Tom Tromey  <tromey@redhat.com>

	PR libcpp/33415:
	* charset.c (_cpp_convert_input): Add buffer_start argument.
	Ignore UTF-8 BOM if seen.
	* internal.h (_cpp_convert_input): Add argument.
	* files.c (struct _cpp_file) <buffer_start>: New field.
	(destroy_cpp_file): Free buffer_start, not buffer.
	(_cpp_pop_file_buffer): Likewise.
	(read_file_guts): Update.

2008-04-18  Kris Van Hees <kris.van.hees@oracle.com>

	* include/cpp-id-data.h (UC): Was U, conflicts with U"..." literal.
	* include/cpplib.h (CHAR16, CHAR32, STRING16, STRING32): New tokens.
	(struct cpp_options): Added uliterals.
	(cpp_interpret_string): Update prototype.
	(cpp_interpret_string_notranslate): Idem.
	* charset.c (init_iconv_desc): New width member in cset_converter.
	(cpp_init_iconv): Add support for char{16,32}_cset_desc.
	(convert_ucn): Idem.
	(emit_numeric_escape): Idem.
	(convert_hex): Idem.
	(convert_oct): Idem.
	(convert_escape): Idem.
	(converter_for_type): New function.
	(cpp_interpret_string): Use converter_for_type, support u and U prefix.
	(cpp_interpret_string_notranslate): Match changed prototype.
	(wide_str_to_charconst): Use converter_for_type.
	(cpp_interpret_charconst): Add support for CPP_CHAR{16,32}.
	* directives.c (linemarker_dir): Macro U changed to UC.
	(parse_include): Idem.
	(register_pragma_1): Idem.
	(restore_registered_pragmas): Idem.
	(get__Pragma_string): Support CPP_STRING{16,32}.
	* expr.c (eval_token): Support CPP_CHAR{16,32}.
	* init.c (struct lang_flags): Added uliterals.
	(lang_defaults): Idem.
	* internal.h (struct cset_converter) <width>: New field.
	(struct cpp_reader) <char16_cset_desc>: Idem.
	(struct cpp_reader) <char32_cset_desc>: Idem.
	* lex.c (digraph_spellings): Macro U changed to UC.
	(OP, TK): Idem.
	(lex_string): Add support for u'...', U'...', u"..." and U"...".
	(_cpp_lex_direct): Idem.
	* macro.c (_cpp_builtin_macro_text): Macro U changed to UC.
	(stringify_arg): Support CPP_CHAR{16,32} and CPP_STRING{16,32}.

2008-04-18  Paolo Bonzini  <bonzini@gnu.org>

	PR bootstrap/35457
	* aclocal.m4: Regenerate.
	* configure: Regenerate.

2008-04-17  Tom Tromey  <tromey@redhat.com>

	PR libcpp/34866:
	* errors.c (cpp_error): Don't reference a token before the start
	of the current run.

2008-04-16  Tom Tromey  <tromey@redhat.com>

	* Makefile.in (TAGS_SOURCES): New variable.
	(TAGS): New target.

2008-04-11  Kaz Kojima  <kkojima@gcc.gnu.org>

	* configure.ac: (need_64bit_hwint): Need 64bit hwint for sh-*-*
	and shbe-*-*.
	* configure: Rebuilt.

2008-04-02  Joseph Myers  <joseph@codesourcery.com>

	* include/cpplib.h (struct cpp_callbacks): Add used_define,
	used_undef and before_define.
	(NODE_USED): Define.
	* directives.c (do_define, do_undef, undefine_macros, do_ifdef,
	do_ifndef, cpp_pop_definition): Handle new flag and use new
	callbacks.
	* expr.c (parse_defined): Handle new flag and use new callbacks.
	* macro.c (enter_macro_context, _cpp_free_definition): Handle new
	flag and use new callbacks.

2008-04-01  Jakub Jelinek  <jakub@redhat.com>

	PR pch/13675
	* files.c (struct _cpp_file): Remove pch field.
	(pch_open_file): Don't set file->pch, just file->pchname.
	(should_stack_file): After pfile->cb.read_pch call
	free pchname and clear pchname, don't close file->fd.
	Test file->pchname instead of file->pch.  Don't close fd after cb.
	(_cpp_stack_include): Test file->pchname instead of file->pch.

2008-03-28  Tom Tromey  <tromey@redhat.com>

	* Makefile.in (POSTCOMPILE): New variable.
	(.c.o): Use it.

2008-03-13  Tom Tromey  <tromey@redhat.com>

	PR libcpp/35322:
	* directives.c (destringize_and_run): Set pfile->directive.

2008-03-06  Markus Milleder  <markus.milleder@generali.at>

	PR preprocessor/35458
	* mkdeps.c (munge): Quote '#' with a '\'.

2008-02-27  Ralf Wildenhues  <Ralf.Wildenhues@gmx.de>

	PR preprocessor/35379
	* mkdeps.c (deps_write): Ensure the first target always appears
	in the first column, without leading backslash newline.  Avoid
	some more extra whitespace.

2008-02-25  Thiemo Seufer <ths@mips.com>

	* Makefile.in ($(srcdir)/config.in): Depend on configure.ac.

2008-02-19  Tom Tromey  <tromey@redhat.com>

	* traditional.c (lex_identifier): Use CPP_HASHNODE.
	* lex.c (lex_identifier): Use CPP_HASHNODE.
	* include/line-map.h (LINEMAP_POSITION_FOR_COLUMN): Wrap in
	do-while.
	* identifiers.c (alloc_node): Change return type.
	(_cpp_init_hashtable): Don't cast 'alloc_node'.
	(proxy_assertion_broken): New declaration.
	(cpp_forall_identifiers): Move comment.
	* line-map.c (linemap_add): Comment fix.
	(linemap_line_start): Indentation fix.

2008-01-25  Jakub Jelinek  <jakub@redhat.com>

	PR preprocessor/34692
	* macro.c (collect_args): Add pragma_buff argument.  Push
	CPP_PRAGMA ... CPP_PRAGMA_EOL tokens to *pragma_buff, rather
	than into arguments.  Reset prevent_expansion and parsing_args
	state at CPP_PRAGMA_EOL/CPP_EOF.
	(funlike_invocation_p): Add pragma_buff argument, pass it through
	to collect_args.
	(enter_macro_context): Add result argument.  Adjust
	funlike_invocation_p caller.  Emit all deferred pragma tokens
	gathered during collect_args before the expansion, add a padding
	token.  Return 2 instead of 1 if any pragma tokens were prepended.
	(cpp_get_token): If enter_macro_context returns 2, don't return
	a padding token, instead cycle to grab CPP_PRAGMA token.
	* directives.c (_cpp_handle_directive): If was_parsing_args
	in deferred pragma, leave parsing_args and prevent_expansion as is.

2008-01-22  Tom Tromey  <tromey@redhat.com>

	PR c++/34859
	* macro.c (_cpp_create_definition): Handle __STDC_LIMIT_MACROS and
	__STDC_CONSTANT_MACROS.

2008-01-07  Fred Fish  <fnf@specifix.com>

	PR preprocessor/30363
	* traditional.c (replace_args_and_push): Add local variable
	cxtquote, calculate the replacement text size assuming a
	worst case of every input character quoted with backslash,
	and properly handle output quoting of quote characters in
	actual arguments used in function-like macros.

2008-01-03  Tom Tromey  <tromey@redhat.com>

	PR preprocessor/34602
	* directives.c (do_line): Don't try to spell EOF token.
	(do_linemarker): Add comment.

2007-12-11  DJ Delorie  <dj@redhat.com>

	* charset.c (convert_using_iconv): Close out any shift states,
	returning to the initial state.

2007-12-06  Tom Tromey  <tromey@redhat.com>

	PR c/29172
	* internal.h (struct cpp_reader) <file_hash_entries>: Changed
	type.
	<file_hash_entries_allocated, file_hash_entries_used>: Removed.
	* files.c (FILE_HASH_POOL_SIZE): New macro.
	(struct file_hash_entry_pool): New.
	(destroy_all_cpp_files): New function.
	(allocate_file_hash_entries): Allocate a file_hash_entry_pool.
	(new_file_hash_entry): Update.
	(free_file_hash_entries): New function.
	(_cpp_cleanup_files): Call free_file_hash_entries and
	destroy_all_cpp_files.
	(cpp_clear_file_cache): New function.
	* include/cpplib.h (cpp_clear_file_cache): Declare.

2007-12-03  Tom Tromey  <tromey@redhat.com>

	PR preprocessor/34288
	* configure.ac, config.in: Rebuilt.
	* configure.ac: Check for ssize_t.

2007-11-30  Tom Tromey  <tromey@redhat.com>

	PR preprocessor/32868
	* macro.c (_cpp_create_definition): Special case
	__STDC_FORMAT_MACROS.

2007-11-16  Michael Matz  <matz@suse.de>

	* files.c (search_path_head): Fix check for absolute paths.

2007-11-11  Tom Tromey  <tromey@redhat.com>

	PR c++/17557
	* include/cpplib.h (cpp_included_before): Declare.
	* files.c (struct file_hash_entry) <location>: New field.
	(_cpp_find_file): Initialize new field.
	(make_cpp_dir): Likewise.
	(cpp_included_before): New function.

2007-11-01  Tom Tromey  <tromey@redhat.com>

	PR preprocessor/30805
	* macro.c (paste_tokens): Handle padding token.
	(paste_tokens): Don't abort unless padding has PASTE_LEFT flag.

2007-10-31  Tom Tromey  <tromey@redhat.com>

	PR preprocessor/30786
	* macro.c (builtin_macro): Return result of _cpp_do__Pragma.
	* directives.c (_cpp_do__Pragma): Return error status.
	* internal.h (_cpp_do__Pragma): Update.
	* directives.c (get__Pragma_string): Back up if EOF seen.

2007-09-06  Tom Tromey  <tromey@redhat.com>

	* internal.h (struct cpp_reader) <invocation_location>: New
	field.
	(struct cpp_reader) <set_invocation_location>: Likewise.
	* init.c (cpp_set_line_map): New function.
	* line-map.c (linemap_add): Use linemap's allocator.
	* include/line-map.h (GTY): Define.
	(line_map_realloc): New typedef.
	(struct line_map): Mark with GTY.
	(struct line_maps): Likewise.
	(struct line_maps) <maps>: Likewise.
	(struct line_maps) <reallocator>: New field.
	* include/symtab.h (GTY): Conditionally define.
	* include/cpplib.h (cpp_set_line_map): Declare.
	(cpp_get_token_with_location): Declare.
	* macro.c (cpp_get_token): Set invocation_location on the reader.
	(cpp_get_token_with_location): New function.

2007-08-30  Chao-ying Fu  <fu@mips.com>

	* expr.c (interpret_float_suffix): Support hr, r, lr, llr, uhr, ur,
	ulr, ullr, hk, k, lk, llk, uhk, uk, ulk, ullk.
	(cpp_classify_number): Support decimal fixed-point constants without
	exponents.
	Warn about fixed-point constants when -pedantic.
	* include/cpplib.h (CPP_N_SMALL, CPP_N_MEDIUM, CPP_N_LARGE): Change
	comments to support fixed-point values.
	(CPP_N_FRACT, CPP_N_ACCUM): Define.

2007-08-18  Tom Tromey  <tromey@redhat.com>

	PR preprocessor/32974
	* directives.c (parse_include): Don't check for EOL when
	processing #pragma dependency.

2007-07-30  Ollie Wild  <aaw@google.com>

	* directives-only.c: New file.
	* internal.h (struct _cpp_dir_only_callbacks): New.
	(_cpp_preprocess_dir_only): New function.
	* directives.c (_cpp_handle_directive): Check directives_only before
	disabling execution of indented directives.
	* files.c (_cpp_stack_file): Add directives_only check.
	* include/cpplib.h (struct cpp_options): Add directives_only.
	(cpp_init_special_builtins): New function.
	* init.c (cpp_init_special_builtins): New function.
	(cpp_init_builtins): Move builtin_array initialization to
	cpp_init_special_builtins.
	(post_options): Check directives_only before setting
	pfile->state.prevent_expansion = 1.
	* macro.c (_cpp_builtin_macro_text): Print an error if __COUNTER__
	is expanded inside a directive while -fdirectives-only is enabled.
	* Makefile.in (libcpp_a_OBJS): Add directives-only.o.
	(libcpp_a_SOURCES): Add directives-only.c.

2007-07-04  Uros Bizjak  <ubizjak@gmail.com>

	* traditional.c (_cpp_scan_out_logical_line): Initialize
	fmacro.args, fmacro.node, fmacro.offset, fmacro.line and
	fmacro.args to prevent 'may be used uninitialized' warning.

2007-07-03  Uros Bizjak  <ubizjak@gmail.com>

	* include/cpplib.h (CPP_N_WIDTH_MD, CPP_N_MD_W, CPP_N_MD_Q):
	Add new constants.
	* expr.c (interpret_float_suffix): Process 'w', 'W', 'q' and 'Q'
	suffixes.  Return CPP_N_MD_W for 'w' or 'W' suffixes and CPP_N_MD_Q
	for 'q' or 'Q' suffixes.

2007-06-17  Danny Smith  <dannysmith@users.sourceforge.net

	* files.c (open_file): Correct typo.

2007-06-16  Vladimir Prus  <vladimir@codesourcery.com>

	* files.c (open_file): Prevent the call
	for stat from overwriting errno.

2007-06-09  Vladimir Prus  <vladimir@codesourcery.com>

	* files.c (open_file): Account for the
	fact that on windows, opening a directory gives
	EACCES.

2007-06-05  Joerg Wunsch  <j.gnu@uriah.heep.sax.de>

	PR preprocessor/23479
	* expr.c (cpp_classify_number): Implement 0b-prefixed binary
	integer constants.
	(append_digit): Likewise.
	* include/cpplib.h: Add CPP_N_BINARY, to be used for 0b-prefixed
	binary integer constants.

2007-05-31  Dave Korn  <dave.korn@artimi.com>

	PR preprocessor/14331
	* lex.c (_cpp_get_fresh_line):  Don't warn if no newline at EOF.

2007-05-24  Ollie Wild  <aaw@google.com>

	* macro.c (_cpp_builtin_macro_text): Handle BT_COUNTER.
	* pch.c (cpp_write_pch_deps): Save __COUNTER__ state.
	(cpp_write_pch_state): Save __COUNTER__ state.
	(cpp_valid_state): Check valid __COUNTER__ state.
	(cpp_read_state): Read new __COUNTER__ state.
	* include/cpplib.h (enum builtin_type): Add BT_COUNTER enumerator.
	* init.c (builtin_array): Add __COUNTER__/BT_COUNTER.
	* internal.h (struct cpp_reader): Add counter member.

2007-05-23  Simon Martin  <simartin@users.sourceforge.net>

	PR preprocessor/20077
	* macro.c (create_iso_definition): Fixed the method to determine
	whether the token-pasting operator appears at the beginning or the end
	of a macro.

2007-05-21  Ian Lance Taylor  <iant@google.com>

	* internal.h (struct cpp_reader): Add new fields:
	nonexistent_file_hash and nonexistent_file_ob.
	* files.c: Include "obstack.h".
	(find_file_in_dir): Before trying to open the file, look up the
	path name in the hash table of nonexistent files.  After failing
	to open the file, add the path name to the hash table.
	(_cpp_find_file): Cache the results of looking up the file name
	starting with the quote and bracket chain heads, if we can.
	(nonexistent_file_hash_eq): New static function.
	(_cpp_init_files): Initialize pfile->nonexistent_file_hash and
	pfile->nonexistent_file_ob.
	(_cpp_cleanup_files): Free pfile->nonexistent_file_hash and
	pfile->nonexistent_file_ob.

2007-05-14  Janis Johnson  <janis187@us.ibm.com>

	* expr.c (cpp_classify_number): Warn about dfp constant for -pedantic.

	PR c/31924
	* expr.c (interpret_float_suffix): Check for invalid suffix.

2007-05-02  Eric Christopher  <echristo@apple.com>

	* expr.c (num_div_op): Don't overflow if the result is
	zero.

2007-05-02  Tom Tromey  <tromey@redhat.com>

	PR preprocessor/28709
	* macro.c (paste_tokens): Remove PASTE_LEFT from the old lhs.

2007-03-30  Michael Meissner  <michael.meissner@amd.com>

	* directives.c (lex_macro_node_from_str): Fix alloca call to be
	type correct.

2007-03-30  Richard Henderson  <rth@redhat.com>

	* directives.c (lex_macro_node_from_str): New.
	(cpp_push_definition, cpp_pop_definition): New.
	* include/cpplib.h (cpp_push_definition, cpp_pop_definition): Declare.

2007-03-01  Brooks Moses  <brooks.moses@codesourcery.com>

	* Makefile.in: Add dummy install-pdf target.

2007-01-30  Tom Tromey  <tromey@redhat.com>

	PR preprocessor/30468
	* mkdeps.c (apply_vpath): Strip successive '/'s if we stripped
	'./'.

2007-01-30  Tom Tromey  <tromey@redhat.com>

	PR preprocessor/29966
	* macro.c (lex_expansion_token): Save and restore cpp_reader's
	cur_token.
	(_cpp_create_definition): Don't restore cur_token here.
	* lex.c (_cpp_lex_token): Added assertion.

2007-01-27  Tom Tromey  <tromey@redhat.com>

	* configure: Rebuilt.

2007-01-12  Tom Tromey  <tromey@redhat.com>

	PR preprocessor/28227
	* directives.c (lex_macro_node): Added 'is_def_or_undef'
	argument.
	(do_define): Update.
	(do_undef): Update.
	(do_ifdef): Update.
	(do_ifndef): Update.

2007-01-11  Paolo Bonzini  <bonzini@gnu.org>

	* configure: Regenerate.

2007-01-11  Paolo Bonzini  <bonzini@gnu.org>

	* configure: Regenerate.

2007-01-04  Tom Tromey  <tromey@redhat.com>

	PR preprocessor/28165
	* internal.h (cpp_in_primary_file): New function.
	* directives.c (do_include_next): Use cpp_in_primary_file.
	(do_pragma_once): Likewise.
	(do_pragma_system_header): Likewise.

2006-12-29  Ian Lance Taylor  <iant@google.com>

	* lex.c (_cpp_clean_line): Add uses of __builtin_expect.  Don't
	look backward at the end of the line unless we saw a backslash.

2006-12-29  Jakub Jelinek  <jakub@redhat.com>

	PR preprocessor/29612
	* directives.c (do_linemarker): Set pfile->buffer->sysp always, not
	only when new_sysp is non-zero.

2006-12-28  Tom Tromey  <tromey@redhat.com>

	PR preprocessor/30001
	* charset.c (_cpp_convert_input): Check that to.len is greater
	than zero.

2006-11-20  Trevor Smigiel <Trevor_Smigiel@playstation.sony.com>

	* configure.ac (need_64bit_hwint): Need 64bit hwint for SPU.
	* configure: Rebuilt.

2006-11-01	Douglas Gregor <doug.gregor@gmail.com>

	* include/cpplib.h (enum c_lang): Add CLK_GNUCXX0X and CLK_CXX0X
	for experimental C++0x mode.
	* init.c (lang_defaults): Add defaults for C++0x modes. C++0x has
	adopted the preprocessor changes introduced in C99.

2006-10-29  Joseph Myers  <joseph@codesourcery.com>

	* configure.ac (need_64bit_hwint): Set for i[34567]86-*-linux*
	depending on --enable-targets=all.
	* configure: Regenerate.

2006-10-12  Jakub Jelinek  <jakub@redhat.com>

	PR preprocessor/28709
	* macro.c (paste_tokens): Do error reporting here, use BUF with the
	spelled LHS token as opposed to spelling it again.
	(paste_all_tokens): Don't report errors here, just break on failure.

2006-10-10  Brooks Moses  <bmoses@stanford.edu>

	* Makefile.in: Added empty "pdf" target.

2006-09-22  Geoffrey Keating  <geoffk@apple.com>

	* configure.ac: Make need_64_bit_hwint case for x86-darwin
	match exactly the glob in gcc/config.gcc.
	* configure: Regenerate.

2006-09-13  Joseph S. Myers  <joseph@codesourcery.com>

	PR c/28768
	PR preprocessor/14634
	* lex.c (lex_string): Pedwarn for unterminated literals.

2006-09-08  Eric Christopher  <echristo@apple.com>

	* configure.ac: Add 64-bit HWI support for i?86-darwin.

2006-08-14  Steve Ellcey  <sje@cup.hp.com>

	PR c++/28288
	PR c++/14556
	* include/cpplib.h: Remove <?, >?, <?=, and >?= tokens.
	(CPP_LAST_EQ): Change.
	(CPP_LAST_PUNCTUATOR): Change.
	* expr.c (cpp_operator): Remove MIN and MAX.
	(reduce): Remove CPP_MIN and CPP_MAX.
	(num_binary_op): Ditto.
	* lex.c (_cpp_lex_direct): Ditto.
	(cpp_avoid_paste): Remove ? as legal symbol after > or <.

2006-06-09  Jakub Jelinek  <jakub@redhat.com>

	PR preprocessor/27746
	* directives.c (do_pragma): Handle pragma with valid namespace
	and invalid name coming from macro expansion.
	* directives.c (destringize_and_run): Initialize next field in
	context.

	PR c/27747
	PR c++/27748
	* directives.c (destringize_and_run): Set NO_EXPAND on the
	tokens.

	* macro.c (_cpp_backup_tokens): Fix comment typo.

2006-05-31  Daniel Jacobowitz  <dan@codesourcery.com>

	* Makefile.in (CATALOGS): Add po/ prefix.
	* configure: Regenerated.

2006-05-23  Carlos O'Donell  <carlos@codesourcery.com>

	* Makefile.in: Add install-html target. Add install-html to .PHONY

2006-02-17  Grigory Zagorodnev <grigory_zagorodnev@linux.intel.com>

	* macro.c (_cpp_builtin_macro_text): Handle BT_TIMESTAMP.
	* files.c (_cpp_get_file_stat): New function.
	* include/cpplib.h (builtin_type): Add BT_TIMESTAMP.
	* init.c (builtin_array): Add support for __TIMESTAMP__/BT_TIMESTAMP.
	* internal.h (_cpp_get_file_stat): Prototype.
	(struct cpp_buffer): Add timestamp.

2006-01-23  Jakub Jelinek  <jakub@redhat.com>

	PR preprocessor/25717
	* init.c (cpp_init_builtins): If __STDC__ will not change value
	between system headers and other sources, define it as a normal
	macro rather than a builtin.
	* macro.c (_cpp_builtin_macro_text) <case BT_STDC>: Only check
	cpp_in_system_header condition.

2006-01-05  Paolo Bonzini  <bonzini@gnu.org>

	* Makefile.in: Use -MMD instead of -MD.

2006-01-04  Dmitry Kurochkin <dmitry.kurochkin@gmail.com>
	    Richard Henderson  <rth@redhat.com>

	Merge from gomp branch:
	* directives.c (struct pragma_entry): Add is_deferred.  Add ident
	entry to value union.
	(end_directive): Don't eat the line if in_deferred_pragma.
	(run_directive): Remove pragma hacks.
	(insert_pragma_entry): Remove.
	(new_pragma_entry): New.
	(register_pragma_1): Split out of register_pragma.  Only handle
	the lookup tree and return the new entry.
	(cpp_register_pragma): Fill in the pragma entry here.
	(cpp_register_deferred_pragma): New.
	(register_pragma_internal): New.
	(_cpp_init_internal_pragmas): Use register_pragma_internal.
	(do_pragma): Allow pragma expansion after namespace.  For deferred
	pragmas, don't slurp the line into a string.
	(destringize_and_run): Save tokens for deferred pragmas.
	(cpp_handle_deferred_pragma): Remove.
	* macro.c (builtin_macro): Remove pragma token hack.
	(_cpp_push_token_context): Rename from push_token_context and export.
	* internal.h (struct lexer_state): Add pragma_allow_expansion.
	(_cpp_push_token_context): Declare.
	* lex.c (_cpp_lex_token): Allow _cpp_handle_directive to return
	a token.  Update the line number correctly if so.
	(_cpp_lex_direct): Emit CPP_PRAGMA_EOL tokens.
	(cpp_token_val_index): Return CPP_TOKEN_FLD_PRAGMA for pragmas.
	* include/cpplib.h (PRAGMA_EOL): New.
	(CPP_TOKEN_FLD_PRAGMA): New.
	(struct cpp_token): Add val.pragma.
	(struct cpp_options): Remove defer_pragmas.
	(cpp_handle_deferred_pragma): Remove.
	(cpp_register_deferred_pragma): Declare.

2006-01-01  Jakub Jelinek  <jakub@redhat.com>

	PR c++/25294
	* directives.c (do_pragma): If pragma line ends with multi-line
	block comment, end the saved deferred pragma string before that
	comment.  Handle embedded '\0' chars on the pragma line.

2005-12-22  Volker Reichelt  <reichelt@igpm.rwth-aachen.de>

	PR c++/23333
	* include/cpplib.h: Add PURE_ZERO to flags for the cpp_token structure.

2005-12-07  Jon Grimm  <jgrimm2@us.ibm.com>
	    Ben Elliston  <bje@au.ibm.com>

	* include/cpplib.h (CPP_N_DFLOAT): New.
	* expr.c (interpret_float_suffix): Identify df, dd, and dl
	suffixes as decimal floating point constants.
	(cpp_classify_number): Disallow hexadecimal DFP constants.

2005-11-14  Gerald Pfeifer  <gerald@pfeifer.com>
	    Ian Lance Taylor  <ian@airs.com>

	* include/cpplib.h (struct cpp_callbacks): Annotate error with
	ATTRIBUTE_FPTR_PRINTF(3,0) instead of ATTRIBUTE_PRINTF(3,0).

2005-11-09  Per Bothner  <per@bothner.com>
	    Uros Bizjak  <uros@kss-loka.si>

	PR c/24101
	* init.c (read_original_filename): Temporarily set
	state.in_directive before calling _cpp_lex_direct for
	CPP_HASH tokens.

2005-11-03  James E Wilson  <wilson@specifix.com>

	PR preprocessor/24202
	* files.c (_cpp_pop_file_buffer): Set buffer_valid to false.

2005-11-04  Joseph S. Myers  <joseph@codesourcery.com>

	* include/cpplib.h (struct cpp_callbacks): Make error take
	va_list* parameter.
	* errors.c (cpp_error): Update call to callback.

2005-11-03  Andrew Pinski  <pinskia@physics.uc.edu>

	PR preprocessor/22042
	* macro.c (_cpp_builtin_macro_text): Lower the needed max
	buffer size.
	(cpp_quote_string): Don't octalify non printable
	charactors.

2005-11-03  Joseph S. Myers  <joseph@codesourcery.com>

	PR c++/17964
	* include/cpplib.h (struct cpp_options): Add client_diagnostic.
	(struct cpp_callbacks): Add error.
	* errors.c (cpp_error): If client_diagnostic, use error callback.
	* charset.c (convert_escape): Don't use %03o in diagnostic.

2005-10-21  James E Wilson  <wilson@specifix.com>

	PR preprocessor/15220
	* files.c (_cpp_find_file): New parameter angle_brackets.  Fix all
	callers.  Pass to open_file_failed.
	(open_file_failed): New parameter angle_brackets.  Fix all callers.
	Use in print_dep assignment.
	* init.c (cpp_read_main_file): Pass additional arg to _cpp_find_file.
	* internal.h (_cpp_find_file): Add new parm to declaration.

2005-10-08  Kazu Hirata  <kazu@codesourcery.com>

	* configure.ac: Require 64-bit int for arm*-*-*eabi*.
	* configure: Regenerate.

2005-10-04  Ian Lance Taylor  <ian@airs.com>

	PR preprocessor/13726
	* directives.c (check_eol_return_comments): New static function.
	(parse_include): Add buf parameter.  Change all callers.
	(do_include_common): If not discard comments, turn on
	save_comments.  Pass collected comments to include callback.
	* include/cpplib.h (struct cpp_callbacks): Add new parameter to
	include callback: cpp_token list.

2005-09-20  Joseph S. Myers  <joseph@codesourcery.com>

	* include/cpplib.h (struct cpp_options): Add extended_identifiers.
	* init.c (struct lang_flags, lang_defaults): Add
	extended_identifiers.
	(cpp_set_lang): Use it.
	* lex.c (forms_identifier_p): Check extended_identifiers.

2005-08-30  Jakub Jelinek  <jakub@redhat.com>

	PR preprocessor/20348
	PR preprocessor/20356
	* files.c (_cpp_find_file, search_cache): Revert 2004-06-26 and
	2004-06-05 changes.

2005-07-23  Kaveh R. Ghazi  <ghazi@caip.rutgers.edu>

	* configure.ac (ACX_PROG_CC_WARNING_OPTS): add
	-Wmissing-format-attribute.

	* configure: Regenerate.

2005-06-29  Kelley Cook  <kcook@gcc.gnu.org>

	* all files: Update FSF address in copyright headers.
	* makeucnid.c (write_copyright): Update outputted FSF address.

2005-06-13  Zack Weinberg  <zack@codesourcery.com>

	* configure.ac: Invoke ZW_CREATE_DEPDIR and
	ZW_PROG_COMPILER_DEPENDENCIES.
	* aclocal.m4, configure: Regenerate.
	* Makefile.in (DEPMODE, DEPDIR, depcomp, COMPILE.base, COMPILE):
	New variables.
	(distclean): Clean up $(DEPDIR) and its contents.
	(.c.o): Use $(COMPILE).
	Include $(DEPDIR)/*.Po for most object->header dependencies.

2005-05-28  Gabriel Dos Reis  <gdr@integrable-solutions.net>

	* configure.ac: Check declarations for asprintf and vasprintf.
	* config.in: Regenerate.
	* configure: Likewise.

	* charset.c (conversion_loop): Use XRESIZEVEC.
	(convert_no_conversion): Likewise.
	(convert_using_iconv): Likewise.
	(init_iconv_desc): Cast return value of alloca.
	(cpp_host_to_exec_charset): Use XNEWVEC.
	(emit_numeric_escape): Use XRESIZEVEC.
	(cpp_interpret_string): Use XNEWVEC.
	(cpp_interpret_string): Use XRESIZEVEC.
	(_cpp_interpret_identifier): Cast return value of alloca.
	(_cpp_convert_input): Use XNEWVEC and XRESIZEVEC.
	* directives.c (glue_header_name): Use XNEWVEC and XRESIZEVEC.
	(parse_include): Use XNEWVEC.
	(insert_pragma_entry): Rename local variable "new" to
	"new_entry".
	(save_registered_pragmas): Cast return value of xmemdup.
	(destringize_and_run): Same for alloca.
	(parse_assertion): Likewise.
	(do_assert): Cast allocated storage to proper type.
	(cpp_define): Likewise.
	(_cpp_define_builtin): Likewise.
	(cpp_undef): Likewise.
	(handle_assertion): Likewise.
	(cpp_push_buffer): Rename local variable "new" to "new_buffer".
	* expr.c (CPP_UPLUS): Cast value to type cpp_ttype.
	(CPP_UMINUS): Likewise.
	(struct cpp_operator): Rename from struct operator.
	(_cpp_expand_op_stack): Use XRESIZEVEC.
	* files.c (pch_open_file): Use XNEWVEC.
	(pch_open_file): Use XRESIZEVEC.
	(read_file_guts): Use XNEWVEC and XRESIZEVEC.
	(dir_name_of_file): Use XNEWVEC.
	(make_cpp_file): Use XCNEW.
	(make_cpp_dir): Likewise.
	(allocate_file_hash_entries): USE XNEWVEC.
	(cpp_included): Cast return value of htab_find_with_hash.
	(append_file_to_dir): Use XNEWVEC.
	(read_filename_string): Likewise. Use XRESIZEVEC too.
	(read_name_map): Cast return value of alloca.  Use XRESIZEVEC.
	(remap_filename): Use XNEWVEC.
	(struct pchf_entry): Move definition out of struct pchf_data.
	(_cpp_save_file_entries): Use XCNEWVAR.
	(_cpp_read_file_entries): Use XNEWVAR.
	* identifiers.c (alloc_node): Use XOBNEW.
	* init.c (cpp_create_reader): Use XCNEW.
	(cpp_init_builtins): Cast of b->value to enum builtin_type.
	(read_original_directory): Cast return value of alloca.
	* lex.c (add_line_note): Use XRESIZEVEC.
	(warn_about_normalization): Use XNEWVEC.
	(_cpp_lex_direct): Cast node->directive_index to (enum cpp_ttype).
	(new_buff): Use XNEWVEC.
	* line-map.c (linemap_add): Use XRESIZEVEC.
	* macro.c (builtin_macro): Cast return value of alloca.
	(paste_tokens): Likewise.
	(expand_arg): Use XNEWVEC and XRESIZEVEC.
	(_cpp_save_parameter): Use XRESIZEVEC.
	(create_iso_definition): Cast allocated storage to proper type.
	(_cpp_create_definition): Likewise.
	(cpp_macro_definition): Use XRESIZEVEC.
	* makedepend.c (add_clm): Use XNEW.
	(add_dir): Likewise.
	* mkdeps.c (munge): Use XNEWVEC.
	(deps_init): Use XCNEW.
	(deps_add_target): Use XRESIZEVEC.
	(deps_add_default_target): Cast return value of alloca.
	(deps_add_dep): Use XRESIZEVEC.
	(deps_add_vpath): Likewise.  Use XNEWVEC too.
	(deps_restore): Likewise.
	* pch.c (save_idents): Use XNEW and XNEWVEC.
	(cpp_save_state): Use XNEW.
	(count_defs): Cast return value of htab_find.
	(write_defs): Likewise.
	(cpp_write_pch_deps): Use XNEWVEC.
	(collect_ht_nodes): Use XRESIZEVEC.
	(cpp_valid_state): Use XNEWVEC.
	(save_macros): Use XRESIZEVEC.  Cast return value of xmemdup.
	* symtab.c (ht_create): Use XCNEW.
	(ht_lookup_with_hash): Cast return value of obstack_copy0.
	(ht_expand): Use XCNEWVEC.
	* system.h (HAVE_DESIGNATED_INITIALIZERS): False if __cplusplus.
	(bool): Do not define if __cplusplus.

2005-05-12  Zack Weinberg  <zack@codesourcery.com>

	* directives.c (#sccs table entry): Mark IN_I, consistent with #ident.
	(do_sccs): Delete function definition, #define to do_ident.
	(do_ident): Don't hardwire directive name.

2005-05-12  Ryota Kunisawa  <kunisawa@access.co.jp>

	PR bootstrap/21230
	* configure: Regenerate.

2005-04-27  Andris Pavenis  <pavenis@latnet.lv>

	* files.c: Include io.h for DJGPP to get prototype of setmode.

2005-04-19  Per Bothner  <per@bothner.com>

	PR preprocessor/20907
	* line-map.c (linemap_line_start): Fix bug when we need to increse
	column_bits but can re-use the current line_map.

2005-04-19  Kaveh R. Ghazi  <ghazi@caip.rutgers.edu>

	* system.h (fopen, fdopen, freopen): Define these to the unlocked
	libiberty functions.

2005-04-11  Kaveh R. Ghazi  <ghazi@caip.rutgers.edu>

	* configure.ac (libcpp_UNLOCKED_FUNCS): New.
	(AC_CHECK_FUNCS, AC_CHECK_DECLS): Check for libcpp_UNLOCKED_FUNCS.
	* system.h (putchar, getc, getchar, clearerr, feof, fileno,
	fflush, fgetc, fgets, ferror, fread): Redefine to the associated
	_unlocked function.
	(fwrite_unlocked): Fix prototype.

	* configure, config.in: Regenerate.

2005-04-05  Jakub Jelinek  <jakub@redhat.com>

	PR preprocessor/19475
	* macro.c (create_iso_definition): For < ISO C99, don't
	pedwarn if there is no whitespace between macro name and its
	replacement, but the replacement starts with a basic character
	set character.

2005-03-28  Andreas Jaeger  <aj@suse.de>

	* lex.c (warn_about_normalization): Cast field width to int to
	avoid warning.

2005-03-19  Joseph S. Myers  <joseph@codesourcery.com>

	* configure.ac: Consistently use solaris2.1[0-9]* instead of
	solaris2.1[0-9].
	* configure: Regenerate.

2005-03-15  Geoffrey Keating  <geoffk@apple.com>

	* charset.c (_cpp_valid_ucn): In identifiers, reject a partial
	UCN rather than printing an error.

2005-03-14  Geoffrey Keating  <geoffk@apple.com>

	* lex.c (forms_identifier_p): Disable UCNs in C89 mode.

2005-03-14  Geoffrey Keating  <geoffk@apple.com>

	* init.c (cpp_create_reader): Default warn_normalize to normalized_C.
	* charset.c: Update for new format of ucnid.h.
	(ucn_valid_in_identifier): Update for new format of ucnid.h.
	Add NST parameter, and update it; update callers.
	(cpp_valid_ucn): Add NST parameter, update callers.  Replace abort
	with cpp_error.
	(convert_ucn): Pass normalize_state to cpp_valid_ucn.
	* internal.h (struct normalize_state): New.
	(INITIAL_NORMALIZE_STATE): New.
	(NORMALIZE_STATE_RESULT): New.
	(NORMALIZE_STATE_UPDATE_IDNUM): New.
	(_cpp_valid_ucn): New.
	* lex.c (warn_about_normalization): New.
	(forms_identifier_p): Add normalize_state parameter, update callers.
	(lex_identifier): Add normalize_state parameter, update callers.  Keep
	the state current.
	(lex_number): Likewise.
	(_cpp_lex_direct): Pass normalize_state to subroutines.  Check
	it with warn_about_normalization.
	* makeucnid.c: New.
	* ucnid.h: Replace.
	* ucnid.pl: Remove.
	* ucnid.tab: Make appropriate for input to makeucnid.c.  Remove
	comments about obsolete version of C++.
	* include/cpplib.h (enum cpp_normalize_level): New.
	(struct cpp_options): Add warn_normalize field.

2005-03-11  Geoffrey Keating  <geoffk@apple.com>

	* directives.c (glue_header_name): Update call to cpp_spell_token.
	* internal.h (_cpp_interpret_identifier): New.
	* charset.c (_cpp_interpret_identifier): New.
	(_cpp_valid_ucn): Allow UCN version of '$'.
	* lex.c (lex_identifier): Add extra parameter to indicate if initial
	character was '$' or '\'.  Support identifiers with UCNs.
	(forms_identifier_p): Allow UCNs.
	(_cpp_lex_direct): Pass extra parameter to lex_identifier.
	(utf8_to_ucn): New.
	(cpp_spell_token): Add FORSTRING parameter.  Use it.
	(cpp_token_as_text): Update call to cpp_spell_token.
	(cpp_output_token): Write UCNs back out.
	(stringify_arg): Update call to cpp_spell_token.
	(paste_tokens): Likewise.
	(cpp_macro_definition): Likewise.
	* macro.c (stringify_arg): Likewise.
	(paste_tokens): Likewise.
	(cpp_macro_definition): Likewise.
	* include/cpplib.h: Add parameter to cpp_spell_token.

2005-03-04  Jakub Jelinek  <jakub@redhat.com>

	PR bootstrap/20282
	PR bootstrap/20305
	* macro.c (replace_args, cpp_get_token): Copy whole
	cpp_token_u instead of just cpp_string field from it.

2005-02-28  Devang Patel  <dpatel@apple.com>

	* directives.c (do_line): Save sysp early before line table is
	realloc'ed.

2005-02-20  Zack Weinberg  <zack@codesourcery.com>

	PR 18785
	* charset.c (LAST_POSSIBLY_BASIC_SOURCE_CHAR): New helper macro.
	(cpp_host_to_exec_charset): New function.
	* include/cpplib.h: Declare cpp_host_to_exec_charset.

2005-02-19  Devang Patel  <dpatel@apple.com>

	* charset.c (_cpp_convert_input): Check '\r' before inserting
	'\n' at the end.

2005-02-15  Eric Christopher  <echristo@redhat.com>

	PR preprocessor/19077
	* macro.c (cpp_macro_definition): Move handling of whitespace
	to PREV_WHITE conditional. Remove overloading of len
	variable.

2005-02-14  Kazu Hirata  <kazu@cs.umass.edu>

	* directives.c, files.c, init.c, internal.h, macro.c, pch.c,
	traditional.c: Update copyright.

2005-02-14  Paolo Bonzini  <bonzini@gnu.org>

	PR bootstrap/19818
	* configure.ac: Check for declaration of basename and getopt.
	* config.in: Regenerate.
	* configure: Regenerate.
	* internal.h (ustrcspn): New.
	* macro.c (create_iso_definition): Fix allocation of memory.
	(padding_token): Add cast to remove const-ness.
	* pch.c (cpp_read_state): Use ustrcspn.

2005-02-08  Mike Stump  <mrs@apple.com>

	* files.c (pchf_adder): Remove.
	(struct pchf_adder_info): Likewise.
	(_cpp_save_file_entries): Write out all files so that #import works.

2005-01-23  Joseph S. Myers  <joseph@codesourcery.com>

	* configure: Regenerate.

2005-01-11  Tobias Schlueter  <tobias.schlueter@physik.uni-muenchen.de>

	* include/cpplib.h (c_lang): Fix comment to say cpp_create_reader.

	* include/cpplib.h: Also update copyright years.

2005-01-03  Geoffrey Keating  <geoffk@apple.com>

	* files.c (_cpp_find_file): Add files found by search_path_exhausted
	to the list of all files.

2005-01-01  Gabriel Dos Reis  <gdr@integrable-solutions.net>

	* internal.h: Update references to Cpp lib filenames.
	* directives.c: Likewise.
	* init.c: Likewise.
	* macro.c: Likewise.
	* traditional.c: Likewise.

2004-12-15  Eric Botcazou  <ebotcazou@libertysurf.fr>

	PR preprocessor/15167
	* files.c (destroy_cpp_file): New function.
	(should_stack_file): Make a new file if the
	compared file is still stacked.

2004-11-28  Nathanael Nerode  <neroden@gcc.gnu.org>

	PR preprocessor/17610
	* directives.c (do_include_common): Error out if an empty filename
	is given for #include (or #include_next or #import).

2004-11-27  Roger Sayle  <roger@eyesopen.com>
	    Zack Weinberg  <zack@codesourcery.com>

	* internal.h: Replace all uses of uchar with unsigned char.
	* include/cpp-id-data.h: Likewise.  Guard typedef of uchar
	with !IN_GCC, so uchar is only defined whilst building libcpp.

2004-11-24  Kelley Cook  <kcook@gcc.gnu.org>

	* aclocal.m4: Regenerate.

2004-11-24  Roger Sayle  <roger@eyesopen.com>

	PR preprocessor/15824
	* configure.ac: Correct HAVE_UCHAR test to #include <sys/types.h>
	directly, instead of the non-existant "system.h" and "ansidecl.h".
	* configure: Regenerate.

2004-11-23  Daniel Jacobowitz  <dan@codesourcery.com>
	    Joseph Myers  <joseph@codesourcery.com>

	* internal.h (struct lexer_state): Add in_deferred_pragma.
	* directives.c (struct pragma_entry): Add allow_expansion.
	(insert_pragma_entry): Take allow_expansion flag.
	(register_pragma): Likewise.
	(cpp_register_pragma): Likewise.
	(_cpp_init_internal_pragmas): Update calls to cpp_register_pragma.
	(do_pragma): Honor allow_expansion.
	(cpp_handle_deferred_pragma): Set in_deferred_pragma.
	* include/cpplib.h (cpp_register_pragma): Update prototype.

2004-11-18  Daniel Jacobowitz  <dan@codesourcery.com>
	    Mark Mitchell  <mark@codesourcery.com>

	* configure.ac (i[34567]86-*-solaris2.1[0-9]*): Set
	need_64bit_hwint=yes.
	* configure: Regenerate.

2004-11-09  Joseph S. Myers  <joseph@codesourcery.com>

	* Makefile.in ($(PACKAGE).pot): New rule.  Depend on
	po/$(PACKAGE).pot.
	(po/$(PACKAGE).pot): Use ":" instead of "," in --keyword
	arguments.  Add keywords _, N_, SYNTAX_ERROR and SYNTAX_ERROR2.
	Remove local srcdir path from generated file.

2004-11-04  Zack Weinberg  <zack@codesourcery.com>
	    Gerald Pfeifer  <gerald@pfeifer.com>

	* internal.h (HAVE_ICONV): Undefine if we do not have HAVE_ICONV_H
	as well.

2004-10-27  Zack Weinberg  <zack@codesourcery.com>

	PR 18075
	* directives.c (do_pragma): Do not defer pragmas which are unknown.
	(cpp_handle_deferred_pragma): Add cast to silence warning.

2004-10-14  Joseph S. Myers  <jsm@polyomino.org.uk>

	* errors.c (_cpp_begin_message): Print "error: " for errors.

2004-10-10  Andreas Jaeger  <aj@suse.de>

	* makedepend.c: Include mkdeps.h for prototype of deps_add_vpath.
	* Makefile.in (makedepend.o): Add dependency on mkdeps.h.

2004-10-08  Andrew Pinski  <pinskia@physics.uc.edu>

	* pch.c (cpp_write_pch_state): Remove variable z as it is not
	used.
	(cpp_read_state): Remove unused variables, m, d and mac_count.

2004-09-29  Per Bothner  <per@bothner.com>

	* directives.c (cpp_handle_deferred_pragma):  Save, clear and restore
	cb.line_change.  Otherwise do_pragma will call the line_change
	call-back with a meaningless line number.

2004-09-24  Zack Weinberg  <zack@codesourcery.com>

	* configure.ac: Move AC_PROG_MAKE_SET, AC_PROG_INSTALL to
	programs cluster. Use ACX_PROG_CC_WARNING_OPTS,
	ACX_PROG_CC_WARNING_ALMOST_PEDANTIC, ACX_PROG_CC_WARNINGS_ARE_ERRORS.
	* aclocal.m4, configure: Regenerate.
	* init.c: Include localedir.h.
	* Makefile.in (WARN_CFLAGS, ALL_CFLAGS): New variables.
	(DEFS): Delete.
	(.c.o): Use $(ALL_CFLAGS).
	(localedir.h, localedir.hs): New rules.
	(clean): Use rm -rf to remove directories.
	(distclean): Also delete localedir.h and localedir.hs.
	(init.o): Update dependencies.

2004-09-22  Kelley Cook  <kcook@gcc.gnu.org>

	* Makefile.in (aclocal.m4): Update dependencies.
	* configure.ac (AC_CONFIG_MACRO_DIR): New.
	* aclocal.m4, configure: Regenerate.

2004-09-17  Zack Weinberg  <zack@codesourcery.com>

	* charset.c (_cpp_destroy_iconv, emit_numeric_escape)
	(_cpp_convert_input, _cpp_default_encoding): Add comments.
	Some other comments in this file also tweaked.

	* directives.c (do_pragma): Save current buffer position
	before lexing the pragma keywords; don't call
	_cpp_backup_tokens in the defer_pragmas case.

2004-09-15  Per Bothner  <per@bothner.com>

	* include/line-map.h (line_map_start):  Add parameter names so
	preceding comment makes sense.
	(linemap_add):  Remove from comment mention of non-existing parameter.

2004-09-09  Matt Austern  <austern@apple.com>
	    Zack Weinberg  <zack@codesourcery.com>

	* include/cpplib.h (TTYPE_TABLE): Remove CPP_ and SPELL_
	prefixes throughout.  Add entry for PRAGMA.  Remove
	unnecessary "= 0" from EQ.
	(enum cpp_ttype): Adjust OP and TK definitions to restore
	prefixes, via token-paste.
	(CPP_LAST_EQ, CPP_FIRST_DIGRAPH, CPP_LAST_PUNCTUATOR, CPP_LAST_CPP_OP):
	Change from #defines to additional cpp_ttype enumerators.
	(struct cpp_options): Add defer_pragmas.
	(cpp_handle_deferred_pragma): Prototype new interface.

	* internal.h (struct cpp_reader): Add directive_result.
	* directives.c (struct pragma_entry): Add is_internal field;
	give boolean fields type bool.
	(start_directive): Initialize pfile->directive_result.type.
	(_cpp_do__Pragma): Likewise.
	(run_directive): Do not crash if pfile->buffer->prev is NULL.
	(insert_pragma_entry): Add 'internal' argument; set new->is_internal
	from it.
	(register_pragma): New static function, bulk of former
	cpp_register_pragma here; add 'internal' argument, pass along
	to insert_pragma_entry.
	(cpp_register_pragma): Now a wrapper around register_pragma which
	always passes false for 'internal' argument.
	(_cpp_init_internal_pragmas): Call register_pragma directly, passing
	true for 'internal'.
	(do_pragma): If CPP_OPTION (pfile, defer_pragmas) and this isn't
	an internal pragma, save text till the end of the line as a CPP_PRAGMA
	token instead of executing the pragma.
	(cpp_handle_deferred_pragma): New interface.
	* lex.c (token_spellings): Adjust OP and TK definitions to
	match changes to cpplib.h.
	(_cpp_lex_token): Check for a directive-result token and
	return it if present.
	(cpp_token_val_index): Handle CPP_PRAGMA.
	* macro.c (cpp_builtin_macro_text): Correct comment.
	(builtin_macro): Handle directive-result tokens from _cpp_do__Pragma.

2004-09-06  Serge Belyshev  <belyshev@lubercy.com>

	PR preprocessor/14699
	* symtab.c (ht_dump_statistics): Change type of sum_of_squares
	from size_t to double.

2004-08-28  Andreas Schwab  <schwab@suse.de>
	    Andreas Jaeger <aj@suse.de>

	* configure.ac: Set PACKAGE correctly.
	* configure: Regenerated.

2004-08-25  Paolo Bonzini  <bonzini@gnu.org>

	* Makefile.in: Add back top_builddir.

2004-08-25  Paolo Bonzini  <bonzini@gnu.org>

	* configure.ac: Replace Automake macro invocations
	with manual Autoconf checks and substitutions.
	* configure: Regenerate.
	* aclocal.m4: Regenerate.
	* config.in: Regenerate.
	* Makefile.am: Removed.
	* Makefile.in: Heavy simplification and reorganization.

2004-08-09  Mark Mitchell  <mark@codesourcery.com>

	* configure.ac (arm*-*-eabi*): New target.
	(arm*-*-symbianelf*): Likewise.
	* configure: Regenerated.

2004-07-24  Bernardo Innocenti  <bernie@develer.com>

	* internal.h (xnew, xcnew, xnewvec, xcnewvec, xobnew): Remove.
	* directives.c: Use XNEW-family macros from libiberty.
	* lex.c: Likewise.
	* macro.c: Likewise.
	* cpplib.h (cpp_deps_style): Export enum with name.

2004-07-23  Matthias Klose  <doko@debian.org>

	* init.c (init_library): Use PACKAGE for the text domain.

2004-07-16  Andris Pavenis  <pavenis@latnet.lv>

	PR preprocessor/16366
	* internal.h (struct cpp_reader): New field dir_hash.
	* files.c (make_cpp_dir): Use dir_hash, not file_hash.
	(_cpp_init_files, _cpp_cleanup_files): Update for new field.

2004-07-04  Neil Booth  <neil@duron.akihabara.co.uk>

	PR preprocessor/16192
	PR preprocessor/15913
	PR preprocessor/15572
	* expr.c (_cpp_parse_expr): Handle remaining cases where an
	expression is missing.
	* init.c (post_options): Traditional cpp doesn't do // comments.

2004-06-30  Per Bothner  <per@bothner.com>

	* include/line-map.h (fileline):  Remove old typedef.
	* internal.h (struct cpp_reader):  Use source_location typedef instead.

2004-06-26  Zack Weinberg  <zack@codesourcery.com>

	Partially revert patch of 2004-06-05.
	* files.c (search_cache): Remove pfile argument.  Don't check
	for file that would be found by "" or <> search here...
	(_cpp_find_file): ...do it here, before calling find_file_in_dir.
	Do not apply directory-of-current-file correction to files
	found by this check.  Rearrange code slightly.

2004-06-21  Geoffrey Keating  <geoffk@apple.com>

	* files.c (should_stack_file): Correct swapped parameters to call
	to cb.read_pch.
	* pch.c (cpp_valid_state): Handle -fpreprocessed.

2004-06-15  Paolo Bonzini  <bonzini@gnu.org>

	* Makefile.in: Regenerate with automake 1.8.5.
	* aclocal.m4: Likewise.
	* configure: Regenerate.

2004-06-11  Zack Weinberg  <zack@codesourcery.com>

	* configure.ac: Don't invoke ACX_HEADER_STDBOOL.
	* configure, config.in: Regenerate.
	* system.h: Unconditionally define bool as unsigned char,
	BOOL_BITFIELD as unsigned int.
	* .cvsignore: New file.

2004-06-09  Geoffrey Keating  <geoffk@apple.com>

	* traditional.c (push_replacement_text): Set macro->traditional.
	(save_replacement_text): Likewise.
	* pch.c (cpp_write_pch_state): Don't write list of defined macros.
	(struct save_macro_item): Delete.
	(struct save_macro_data): Use a character array not the previous
	structured format.
	(save_macros): Save macro as text not as internal structures.
	(cpp_prepare_state): Update for changes to save_macro_data.
	(cpp_read_state): Don't read macros defined in PCH.  Restore
	-D macros as text.
	* macro.c (create_iso_definition): Honour alloc_subobject.
	Clear traditional flag.
	(_cpp_create_definition): Honour alloc_subobject.
	* lex.c (cpp_token_val_index): New.
	* internal.h: Include cpp-id-data.h.
	(uchar): Move definition to cpp-id-data.h.
	(U): Likewise.
	(cpp_macro): Likewise.
	* directives.c (struct answer): Move to cpp-id-data.h.
	(do_assert): Honour alloc_subobject.

	* include/symtab.h (struct ht): Add field 'alloc_subobject'.
	* include/cpplib.h (struct cpp_string): Add GTY marker.
	(enum cpp_token_fld_kind): New.
	(struct cpp_token): Add GTY markers.
	(cpp_token_val_index): Prototype.
	(CPP_HASHNODE_VALUE_IDX): New.
	(struct cpp_hashnode): Don't skip fields of 'value' when marking.
	* include/cpp-id-data.h: New file.

2004-06-09  Paolo Bonzini  <bonzini@gnu.org>

	* Makefile.am (all-local): New.
	* Makefile.in: Regenerate.

2004-06-06  Roger Sayle  <roger@eyesopen.com>

	* Makefile.am (LIBICONV): Declare.
	(makedepend_LDADD): Use LIBICONV.
	* Makefile.in: Regenerate.

2004-06-05  Andrew Pinski  <pinskia@physics.uc.edu>

	* Makefile.am (LIBINTL): Declare
	(makedepend_LDADD): Use LIBINTL.
	* Makefile.in: Regenerate.

2004-06-05  Zack Weinberg  <zack@codesourcery.com>

	* Makefile.am: Add makedepend.
	* Makefile.in, aclocal.m4: Regenerate.
	* charset.c: Insert a space to avoid a warning.
	* directives.c: Include mkdeps.h.
	(_cpp_handle_directive): Reenable macro expander if appropriate.
	(undefine_macros): Inline body of _cpp_free_definition for speed.
	Do not call undef callback or _cpp_warn_if_unused_macro.
	(cpp_get_deps): New interface.
	* files.c (search_cache): Add pfile argument.  Check for file
	that would be found by "" or <> search here...
	(_cpp_find_file): ...not here.  Correct recorded start_dir of
	files found by directory-of-current-file search that would be
	found by "" or <> search.
	* init.c (cpp_add_dependency_target): Delete.
	* internal.h (struct lexer_state): Add discarding_output flag.
	* lex.c (lex_identifier): Compute hash function while scanning.
	* macro.c (cpp_scan_nooutput): Disable macro expansion outside
	directives.
	* makedepend.c: New file.
	* mkdeps.c (struct deps): Add vpath vector.
	(apply_vpath, deps_add_vpath): New function.
	(deps_free): Free vpath vector.
	(deps_add_dep, deps_add_target): Use apply_vpath.
	* symtab.c (calc_hash): Use HT_HASHSTEP and HT_FINISH.
	(ht_lookup_with_hash): New function.
	* cpplib.h, mkdeps.h: Update prototypes.
	* symtab.h: Update prototypes.
	(HT_HASHSTEP, HT_FINISH): New macros.

2004-05-29  Geoffrey Keating  <geoffk@apple.com>

	* symtab.c (ht_create): Set entries_owned.
	(ht_destroy): Honour entries_owned.
	(ht_expand): Likewise.
	(ht_load): New.
	* include/symtab.h (struct ht): New field 'entries_owned'
	(ht_load): New prototype.

2004-05-26  Paolo Bonzini  <bonzini@gnu.org>

	PR bootstrap/15651
	* configure.ac: Fix m4 quoting when picking
	the size of HOST_WIDE_INT.
	* configure: Regenerate.

2004-05-25  Paolo Bonzini  <bonzini@gnu.org>

	* Makefile.am: the correct directory for
	gettext include files is given by @INCINTL@.
	* Makefile.in: Regenerate.

2004-05-24  Paolo Bonzini  <bonzini@gnu.org>

	* system.h [!ENABLE_NLS]: dgettext takes two
	parameters.

2004-05-23  Paolo Bonzini  <bonzini@gnu.org>

	Moved libcpp from the gcc subdirectory to the toplevel.
	* Makefile.am: New file.
	* Makefile.in: Regenerate.
	* configure.ac: New file.
	* configure: Regenerate.
	* config.in: Regenerate.
	* charset.c: Moved from gcc/cppcharset.c.  Add note about
	brokenness of input charset detection.  Adjust for change
	in name of cppucnid.h.
	* errors.c: Moved from gcc/cpperror.c.  Do not include intl.h.
	* expr.c: Moved from gcc/cppexp.c.
	* files.c: Moved from gcc/cppfiles.c.  Do not include intl.h.
	Remove #define of O_BINARY, it is in system.h.
	* identifiers.c: Moved from gcc/cpphash.c.
	* internal.h: Moved from gcc/cpphash.h.  Change header
	guard name.  All other files adjusted to match name change.
	* init.c: Moved from gcc/cppinit.c.
	(init_library) [ENABLE_NLS]: Call bindtextdomain.
	* lex.c: Moved from gcc/cpplex.c.
	* directives.c: Moved from gcc/cpplib.c.
	* macro.c: Moved from gcc/cppmacro.c.
	* pch.c: Moved from gcc/cpppch.c.  Do not include intl.h.
	* traditional.c: Moved from gcc/cpptrad.c.
	* ucnid.h: Moved from gcc/cppucnid.h.  Change header
	guard name.
	* ucnid.pl: Moved from gcc/cppucnid.pl.
	* ucnid.tab: Moved from gcc/cppucnid.tab.  Change header
	guard name.
	* symtab.c: Moved from gcc/hashtable.c.
	* line-map.c: Moved from gcc.  Do not include intl.h.
	* mkdeps.c: Moved from gcc.
	* system.h: New file.
	* include/cpplib.h: Moved from gcc.  Change header guard name.
	* include/line-map.h: Moved from gcc.  Change header guard name.
	* include/mkdeps.h: Moved from gcc.  Change header guard name.
	* include/symtab.h: Moved from gcc/hashtable.h.  Change header
	guard name.

Copyright (C) 2004-2020 Free Software Foundation, Inc.

Copying and distribution of this file, with or without modification,
are permitted in any medium without royalty provided the copyright
notice and this notice are preserved.<|MERGE_RESOLUTION|>--- conflicted
+++ resolved
@@ -1,8 +1,3 @@
-<<<<<<< HEAD
-2020-07-31  Giuliano Belinassi  <giuliano.belinassi@usp.br>
-
-	* Makefile.in: Use `+' on rule calling GCC
-=======
 2020-07-30  H.J. Lu  <hjl.tools@gmail.com>
 
 	PR bootstrap/96202
@@ -153,7 +148,6 @@
 	(_cpp_preprocess_dir_only): Delete.
 	* lex.c (do_peek_backslask, do_peek_next, do_peek_prev): New.
 	(cpp_directives_only_process): New implementation.
->>>>>>> 07cbaed8
 
 2020-02-14  Jakub Jelinek  <jakub@redhat.com>
 
