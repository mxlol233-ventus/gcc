--- conflicted
+++ resolved
@@ -271,27 +271,6 @@
 	}
 }
 
-<<<<<<< HEAD
-// First function run by a new goroutine.  This replaces gogocall.
-static void
-kickoff(void)
-{
-	void (*fn)(void*);
-	void *param;
-
-	if(g->traceback != nil)
-		gtraceback(g);
-
-	fn = (void (*)(void*))(g->entry);
-	param = g->param;
-	g->entry = 0;
-	g->param = nil;
-	fn(param);
-	runtime_goexit1();
-}
-
-=======
->>>>>>> d1609a23
 // Switch context to a different goroutine.  This is like longjmp.
 void runtime_gogo(G*) __attribute__ ((noinline));
 void
@@ -359,11 +338,7 @@
 #ifdef USING_SPLIT_STACK
 		__splitstack_setcontext((void*)(&mp->g0->stackcontext[0]));
 #endif
-<<<<<<< HEAD
-		mp->g0->entry = (uintptr)pfn;
-=======
 		mp->g0->entry = fv;
->>>>>>> d1609a23
 		mp->g0->param = gp;
 
 		// It's OK to set g directly here because this case
@@ -375,16 +350,6 @@
 		setcontext(ucontext_arg(&mp->g0->context[0]));
 		runtime_throw("runtime: mcall function returned");
 	}
-}
-
-// mcall called from Go code.
-void gomcall(FuncVal *)
-  __asm__ (GOSYM_PREFIX "runtime.mcall");
-
-void
-gomcall(FuncVal *fv)
-{
-	runtime_mcall((void*)fv->fn);
 }
 
 // Goroutine scheduler
@@ -409,11 +374,8 @@
 
 bool	runtime_isarchive;
 
-<<<<<<< HEAD
-=======
 extern void kickoff(void)
   __asm__(GOSYM_PREFIX "runtime.kickoff");
->>>>>>> d1609a23
 extern void mstart1(void)
   __asm__(GOSYM_PREFIX "runtime.mstart1");
 extern void stopm(void)
@@ -444,11 +406,8 @@
   __asm__(GOSYM_PREFIX "runtime.globrunqput");
 extern P* pidleget(void)
   __asm__(GOSYM_PREFIX "runtime.pidleget");
-<<<<<<< HEAD
-=======
 extern struct mstats* getMemstats(void)
   __asm__(GOSYM_PREFIX "runtime.getMemstats");
->>>>>>> d1609a23
 
 bool runtime_isstarted;
 
@@ -492,12 +451,8 @@
 
 	traceback = gp->traceback;
 	gp->traceback = nil;
-<<<<<<< HEAD
-	if(gp->m != nil && gp->m != g->m)
-=======
 	holdm = gp->m;
 	if(holdm != nil && holdm != g->m)
->>>>>>> d1609a23
 		runtime_throw("gtraceback: m is not nil");
 	gp->m = traceback->gp->m;
 	traceback->c = runtime_callers(1, traceback->locbuf,
@@ -506,18 +461,6 @@
 	runtime_gogo(traceback->gp);
 }
 
-<<<<<<< HEAD
-// Called to set up the context information for a new M.
-
-void mstartInitContext(G*, void*)
-	__asm__(GOSYM_PREFIX "runtime.mstartInitContext");
-
-void
-mstartInitContext(G *gp, void *stack __attribute__ ((unused)))
-{
-	initcontext();
-
-=======
 // Called by pthread_create to start an M.
 void*
 runtime_mstart(void *arg)
@@ -536,20 +479,10 @@
 
 	initcontext();
 
->>>>>>> d1609a23
 	// Record top of stack for use by mcall.
 	// Once we call schedule we're never coming back,
 	// so other calls can reuse this stack space.
 #ifdef USING_SPLIT_STACK
-<<<<<<< HEAD
-	__splitstack_getcontext(&gp->stackcontext[0]);
-#else
-	gp->gcinitialsp = stack;
-	// Setting gcstacksize to 0 is a marker meaning that gcinitialsp
-	// is the top of the stack, not the bottom.
-	gp->gcstacksize = 0;
-	gp->gcnextsp = stack;
-=======
 	__splitstack_getcontext((void*)(&gp->stackcontext[0]));
 #else
 	gp->gcinitialsp = &arg;
@@ -557,7 +490,6 @@
 	// is the top of the stack, not the bottom.
 	gp->gcstacksize = 0;
 	gp->gcnextsp = &arg;
->>>>>>> d1609a23
 #endif
 
 	// Save the currently active context.  This will return
@@ -571,12 +503,12 @@
 		gtraceback(gp);
 	}
 
-	if(gp->entry != 0) {
+	if(gp->entry != nil) {
 		// Got here from mcall.
 		FuncVal *fv = gp->entry;
 		void (*pfn)(G*) = (void (*)(G*))fv->fn;
 		G* gp1 = (G*)gp->param;
-		gp->entry = 0;
+		gp->entry = nil;
 		gp->param = nil;
 		__builtin_call_with_static_chain(pfn(gp1), fv);
 		*(int*)0x21 = 0x21;
@@ -592,13 +524,10 @@
 #endif
 
 	mstart1();
-<<<<<<< HEAD
-=======
 
 	// mstart1 does not return, but we need a return statement
 	// here to avoid a compiler warning.
 	return nil;
->>>>>>> d1609a23
 }
 
 typedef struct CgoThreadStart CgoThreadStart;
@@ -621,7 +550,7 @@
 
 	initcontext();
 	gp = g;
-	gp->entry = 0;
+	gp->entry = nil;
 	gp->param = nil;
 #ifdef USING_SPLIT_STACK
 	__splitstack_getcontext((void*)(&gp->stackcontext[0]));
@@ -635,12 +564,12 @@
 #endif
 	getcontext(ucontext_arg(&gp->context[0]));
 
-	if(gp->entry != 0) {
+	if(gp->entry != nil) {
 		// Got here from mcall.
 		FuncVal *fv = gp->entry;
 		void (*pfn)(G*) = (void (*)(G*))fv->fn;
 		G* gp1 = (G*)gp->param;
-		gp->entry = 0;
+		gp->entry = nil;
 		gp->param = nil;
 		__builtin_call_with_static_chain(pfn(gp1), fv);
 		*(int*)0x22 = 0x22;
@@ -827,15 +756,9 @@
   int dont_block_signals = 0;
   size_t ss_spsize;
 
-<<<<<<< HEAD
-  *sp = __splitstack_resetcontext(&newg->stackcontext[0], &ss_spsize);
-  *spsize = ss_spsize;
-  __splitstack_block_signals_context(&newg->stackcontext[0],
-=======
   *sp = __splitstack_resetcontext((void*)(&newg->stackcontext[0]), &ss_spsize);
   *spsize = ss_spsize;
   __splitstack_block_signals_context((void*)(&newg->stackcontext[0]),
->>>>>>> d1609a23
 				     &dont_block_signals, nil);
 #else
   *sp = newg->gcinitialsp;
